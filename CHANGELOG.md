--- conflicted
+++ resolved
@@ -4,7 +4,6 @@
 The format is based on [Keep a Changelog](http://keepachangelog.com/)
 and this project adheres to [Semantic Versioning](http://semver.org/).
 
-<<<<<<< HEAD
 ## Unreleased
 ### Added
 ### Changed
@@ -35,11 +34,10 @@
 ### Removed
  - Removed newbie boost, #332
  - Removed obsolete functionality.
-=======
+
 ## [3.5.9.2] - 2017-07-04
 ### Fixed
  - Fix neural network project gather bug related to timezones.
->>>>>>> 6522d579
 
 ## [3.5.9.1] - 2017-07-03
 ### Changed
