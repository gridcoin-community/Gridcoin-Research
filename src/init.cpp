--- conflicted
+++ resolved
@@ -25,12 +25,8 @@
 
 StructCPID GetStructCPID();
 bool ComputeNeuralNetworkSupermajorityHashes();
-<<<<<<< HEAD
-void BusyWaitForTally();
-=======
 void TallyNetworkAverages();
 extern void ThreadAppInit2(void* parg);
->>>>>>> 73567d20
 
 void LoadCPIDsInBackground();
 bool IsConfigFileEmpty();
@@ -1084,14 +1080,10 @@
 
     uiInterface.InitMessage(_("Loading Network Averages..."));
     if (fDebug3) printf("Loading network averages");
-<<<<<<< HEAD
+
+    TallyNetworkAverages();
+
     if (!threads->createThread(StartNode, NULL, "Start Thread"))
-
-=======
-    TallyNetworkAverages();
-
-    if (!NewThread(StartNode, NULL))
->>>>>>> 73567d20
         InitError(_("Error: could not start node"));
 
     if (fServer)
