// Copyright (c) 2009-2010 Satoshi Nakamoto
// Copyright (c) 2009-2012 The Bitcoin developers
// Distributed under the MIT/X11 software license, see the accompanying
// file license.txt or http://www.opensource.org/licenses/mit-license.php.

#include <map>

#include <boost/version.hpp>
#include <boost/filesystem.hpp>

#include <leveldb/env.h>
#include <leveldb/cache.h>
#include <leveldb/filter_policy.h>
#include <leveldb/helpers/memenv/memenv.h>

#include "kernel.h"
#include "txdb.h"
#include "main.h"
#include "block.h"
#include "ui_interface.h"
#include "util.h"

using namespace std;
using namespace boost;

leveldb::DB *txdb; // global pointer for LevelDB object instance
void AddCPIDBlockHash(const std::string& cpid, const uint256& blockhash);

static leveldb::Options GetOptions() {
    leveldb::Options options;
    int nCacheSizeMB = GetArg("-dbcache", 25);
    options.block_cache = leveldb::NewLRUCache(nCacheSizeMB * 1048576);
    options.filter_policy = leveldb::NewBloomFilterPolicy(10);
    return options;
}

void init_blockindex(leveldb::Options& options, bool fRemoveOld = false) {
    // First time init.
    filesystem::path directory = GetDataDir() / "txleveldb";

    if (fRemoveOld) {
        filesystem::remove_all(directory); // remove directory
        unsigned int nFile = 1;

        while (true)
        {
            filesystem::path strBlockFile = GetDataDir() / strprintf("blk%04u.dat", nFile);

            // Break if no such file
            if( !filesystem::exists( strBlockFile ) )
                break;

            filesystem::remove(strBlockFile);

            nFile++;
        }
    }

    filesystem::create_directory(directory);
    LogPrintf("Opening LevelDB in %s", directory.string());
    leveldb::Status status = leveldb::DB::Open(options, directory.string(), &txdb);
    if (!status.ok()) {
        throw runtime_error(strprintf("init_blockindex(): error opening database environment %s", status.ToString()));
    }
}

// CDB subclasses are created and destroyed VERY OFTEN. That's why
// we shouldn't treat this as a free operations.
CTxDB::CTxDB(const char* pszMode)
{
    assert(pszMode);
    activeBatch = NULL;
    fReadOnly = (!strchr(pszMode, '+') && !strchr(pszMode, 'w'));

    if (txdb) {
        pdb = txdb;
        return;
    }

    bool fCreate = strchr(pszMode, 'c');

    options = GetOptions();
    options.create_if_missing = fCreate;
    options.filter_policy = leveldb::NewBloomFilterPolicy(10);

    init_blockindex(options); // Init directory
    pdb = txdb;

    if (Exists(string("version")))
    {
        ReadVersion(nVersion);
        LogPrintf("Transaction index version is %d", nVersion);

        if (nVersion < DATABASE_VERSION)
        {
            LogPrintf("Required index version is %d, removing old database", DATABASE_VERSION);

            // Leveldb instance destruction
            delete txdb;
            txdb = pdb = NULL;
            delete activeBatch;
            activeBatch = NULL;

            init_blockindex(options, true); // Remove directory and create new database
            pdb = txdb;

            bool fTmp = fReadOnly;
            fReadOnly = false;
            WriteVersion(DATABASE_VERSION); // Save transaction index version
            fReadOnly = fTmp;
        }
    }
    else if (fCreate)
    {
        bool fTmp = fReadOnly;
        fReadOnly = false;
        WriteVersion(DATABASE_VERSION);
        fReadOnly = fTmp;
    }

    LogPrintf("Opened LevelDB successfully");
}

void CTxDB::Close()
{
    delete txdb;
    txdb = pdb = NULL;
    delete options.filter_policy;
    options.filter_policy = NULL;
    delete options.block_cache;
    options.block_cache = NULL;
    delete activeBatch;
    activeBatch = NULL;
}

bool CTxDB::TxnBegin()
{
    assert(!activeBatch);
    activeBatch = new leveldb::WriteBatch();
    return true;
}

bool CTxDB::TxnCommit()
{
    assert(activeBatch);
    leveldb::Status status = pdb->Write(leveldb::WriteOptions(), activeBatch);
    delete activeBatch;
    activeBatch = NULL;
    if (!status.ok()) {
        LogPrintf("LevelDB batch commit failure: %s", status.ToString());
        return false;
    }
    return true;
}

class CBatchScanner : public leveldb::WriteBatch::Handler {
public:
    std::string needle;
    bool *deleted;
    std::string *foundValue;
    bool foundEntry;

    CBatchScanner() : foundEntry(false) {}

    virtual void Put(const leveldb::Slice& key, const leveldb::Slice& value) {
        if (key.ToString() == needle) {
            foundEntry = true;
            *deleted = false;
            *foundValue = value.ToString();
        }
    }

    virtual void Delete(const leveldb::Slice& key) {
        if (key.ToString() == needle) {
            foundEntry = true;
            *deleted = true;
        }
    }
};

// When performing a read, if we have an active batch we need to check it first
// before reading from the database, as the rest of the code assumes that once
// a database transaction begins reads are consistent with it. It would be good
// to change that assumption in future and avoid the performance hit, though in
// practice it does not appear to be large.
bool CTxDB::ScanBatch(const CDataStream &key, string *value, bool *deleted) const {
    assert(activeBatch);
    *deleted = false;
    CBatchScanner scanner;
    scanner.needle = key.str();
    scanner.deleted = deleted;
    scanner.foundValue = value;
    leveldb::Status status = activeBatch->Iterate(&scanner);
    if (!status.ok()) {
        throw runtime_error(status.ToString());
    }
    return scanner.foundEntry;
}

bool CTxDB::ReadTxIndex(uint256 hash, CTxIndex& txindex)
{
    txindex.SetNull();
    return Read(make_pair(string("tx"), hash), txindex);
}

bool CTxDB::UpdateTxIndex(uint256 hash, const CTxIndex& txindex)
{
    return Write(make_pair(string("tx"), hash), txindex);
}

bool CTxDB::AddTxIndex(const CTransaction& tx, const CDiskTxPos& pos, int nHeight)
{
    // Add to tx index
    uint256 hash = tx.GetHash();
    CTxIndex txindex(pos, tx.vout.size());
    return Write(make_pair(string("tx"), hash), txindex);
}

bool CTxDB::EraseTxIndex(const CTransaction& tx)
{
    uint256 hash = tx.GetHash();

    return Erase(make_pair(string("tx"), hash));
}

bool CTxDB::ContainsTx(uint256 hash)
{
    return Exists(make_pair(string("tx"), hash));
}

bool CTxDB::ReadDiskTx(uint256 hash, CTransaction& tx, CTxIndex& txindex)
{
    tx.SetNull();
    if (!ReadTxIndex(hash, txindex))
        return false;
    return (tx.ReadFromDisk(txindex.pos));
}

bool CTxDB::ReadDiskTx(uint256 hash, CTransaction& tx)
{
    CTxIndex txindex;
    return ReadDiskTx(hash, tx, txindex);
}

bool CTxDB::ReadDiskTx(COutPoint outpoint, CTransaction& tx, CTxIndex& txindex)
{
    return ReadDiskTx(outpoint.hash, tx, txindex);
}

bool CTxDB::ReadDiskTx(COutPoint outpoint, CTransaction& tx)
{
    CTxIndex txindex;
    return ReadDiskTx(outpoint.hash, tx, txindex);
}

bool CTxDB::WriteBlockIndex(const CDiskBlockIndex& blockindex)
{
    return Write(make_pair(string("blockindex"), blockindex.GetBlockHash()), blockindex);
}

bool CTxDB::ReadHashBestChain(uint256& hashBestChain)
{
    return Read(string("hashBestChain"), hashBestChain);
}

bool CTxDB::WriteHashBestChain(uint256 hashBestChain)
{
    return Write(string("hashBestChain"), hashBestChain);
}

bool CTxDB::ReadBestInvalidTrust(CBigNum& bnBestInvalidTrust)
{
    return Read(string("bnBestInvalidTrust"), bnBestInvalidTrust);
}

bool CTxDB::WriteBestInvalidTrust(CBigNum bnBestInvalidTrust)
{
    return Write(string("bnBestInvalidTrust"), bnBestInvalidTrust);
}

bool CTxDB::ReadGenericData(std::string KeyName, std::string& strValue)
{
    return Read(string(KeyName.c_str()), strValue);
}

bool CTxDB::WriteGenericData(const std::string& strKey,const std::string& strData)
{
    return Write(string(strKey), strData);
}



static CBlockIndex *InsertBlockIndex(const uint256& hash)
{
    if (hash == 0)
        return NULL;

    // Return existing
    BlockMap::iterator mi = mapBlockIndex.find(hash);
    if (mi != mapBlockIndex.end())
        return (*mi).second;

    // Create new
    CBlockIndex* pindexNew = new CBlockIndex();
    if (!pindexNew)
        throw runtime_error("LoadBlockIndex() : new CBlockIndex failed");
    mi = mapBlockIndex.insert(make_pair(hash, pindexNew)).first;
    pindexNew->phashBlock = &((*mi).first);

    return pindexNew;
}

//Halford - todo - 6/19/2015 - Load block index on dedicated thread to decrease startup time by 90% - move checkblocks to separate thread

bool CTxDB::LoadBlockIndex()
{
    int64_t nStart = GetTimeMillis();
    int nHighest = 0;
    uint32_t nBlockCount = 0;

    if (mapBlockIndex.size() > 0) {
        // Already loaded once in this session. It can happen during migration
        // from BDB.
        return true;
    }
    // The block index is an in-memory structure that maps hashes to on-disk
    // locations where the contents of the block can be found. Here, we scan it
    // out of the DB and into mapBlockIndex.
    leveldb::Iterator *iterator = pdb->NewIterator(leveldb::ReadOptions());
    // Seek to start key.
    CDataStream ssStartKey(SER_DISK, CLIENT_VERSION);
    ssStartKey << make_pair(string("blockindex"), uint256(0));
    iterator->Seek(ssStartKey.str());

    int nLoaded = 0;

    // Now read each entry.
    LogPrintf("Loading DiskIndex %d",nHighest);
    while (iterator->Valid())
    {
        // Unpack keys and values.
        CDataStream ssKey(SER_DISK, CLIENT_VERSION);
        ssKey.write(iterator->key().data(), iterator->key().size());
        CDataStream ssValue(SER_DISK, CLIENT_VERSION);
        ssValue.write(iterator->value().data(), iterator->value().size());
        string strType;
        ssKey >> strType;
        // Did we reach the end of the data to read?
        if (fRequestShutdown || strType != "blockindex")
            break;
        CDiskBlockIndex diskindex;
        ssValue >> diskindex;

        uint256 blockHash = diskindex.GetBlockHash();

        // Construct block index object
        CBlockIndex* pindexNew    = InsertBlockIndex(blockHash);
        pindexNew->pprev          = InsertBlockIndex(diskindex.hashPrev);
        pindexNew->pnext          = InsertBlockIndex(diskindex.hashNext);
        pindexNew->nFile          = diskindex.nFile;
        pindexNew->nBlockPos      = diskindex.nBlockPos;
        pindexNew->nHeight        = diskindex.nHeight;
        pindexNew->nMint          = diskindex.nMint;
        pindexNew->nMoneySupply   = diskindex.nMoneySupply;
        pindexNew->nFlags         = diskindex.nFlags;
        pindexNew->nStakeModifier = diskindex.nStakeModifier;
        pindexNew->prevoutStake   = diskindex.prevoutStake;
        pindexNew->nStakeTime     = diskindex.nStakeTime;
        pindexNew->hashProof      = diskindex.hashProof;
        pindexNew->nVersion       = diskindex.nVersion;
        pindexNew->hashMerkleRoot = diskindex.hashMerkleRoot;
        pindexNew->nTime          = diskindex.nTime;
        pindexNew->nBits          = diskindex.nBits;
        pindexNew->nNonce         = diskindex.nNonce;

        //9-26-2016 - Gridcoin - New Accrual Fields
        pindexNew->cpid              = diskindex.cpid;
        pindexNew->nResearchSubsidy  = diskindex.nResearchSubsidy;
        pindexNew->nInterestSubsidy  = diskindex.nInterestSubsidy;
        pindexNew->nMagnitude        = diskindex.nMagnitude;
        pindexNew->nIsContract       = diskindex.nIsContract;
        pindexNew->nIsSuperBlock     = diskindex.nIsSuperBlock;

        nBlockCount++;
        // Watch for genesis block
        if (pindexGenesisBlock == NULL && blockHash == (!fTestNet ? hashGenesisBlock : hashGenesisBlockTestNet))
            pindexGenesisBlock = pindexNew;
        if(fQtActive)
        {
            if ((pindexNew->nHeight % 10000) == 0)
            {
                nLoaded +=10000;
                if (nLoaded > nHighest) nHighest=nLoaded;
                if (nHighest < nGrandfather) nHighest=nGrandfather;
                std::string sBlocksLoaded = ToString(nLoaded) + "/" + ToString(nHighest) + " Blocks Loaded";
                uiInterface.InitMessage(_(sBlocksLoaded.c_str()));
                fprintf(stdout,"%d ",nLoaded); fflush(stdout);
            }
        }

        // NovaCoin: build setStakeSeen
        if (pindexNew->IsProofOfStake())
            setStakeSeen.insert(make_pair(pindexNew->prevoutStake, pindexNew->nStakeTime));

        iterator->Next();
    }
    delete iterator;


    LogPrintf("Time to memorize diskindex containing %i blocks : %15" PRId64 "ms", nBlockCount, GetTimeMillis() - nStart);
    nStart = GetTimeMillis();


    if (fRequestShutdown)
        return true;

    // Calculate nChainTrust
    vector<pair<int, CBlockIndex*> > vSortedByHeight;
    vSortedByHeight.reserve(mapBlockIndex.size());
    for (auto const& item : mapBlockIndex)
    {
        CBlockIndex* pindex = item.second;
        vSortedByHeight.push_back(make_pair(pindex->nHeight, pindex));
    }
    sort(vSortedByHeight.begin(), vSortedByHeight.end());
    for (auto const& item : vSortedByHeight)
    {
        CBlockIndex* pindex = item.second;
        pindex->nChainTrust = (pindex->pprev ? pindex->pprev->nChainTrust : 0) + pindex->GetBlockTrust();
        // NovaCoin: calculate stake modifier checksum
        pindex->nStakeModifierChecksum = GetStakeModifierChecksum(pindex);
        if (!CheckStakeModifierCheckpoints(pindex->nHeight, pindex->nStakeModifierChecksum))
            return error("CTxDB::LoadBlockIndex() : Failed stake modifier checkpoint height=%d, modifier=0x%016" PRIx64, pindex->nHeight, pindex->nStakeModifier);
    }


    LogPrintf("Time to calculate Chain Trust %15" PRId64 "ms", GetTimeMillis() - nStart);
    nStart = GetTimeMillis();


    // Load hashBestChain pointer to end of best chain
    if (!ReadHashBestChain(hashBestChain))
    {
        if (pindexGenesisBlock == NULL)
            return true;
        return error("CTxDB::LoadBlockIndex() : hashBestChain not loaded");
    }
    if (!mapBlockIndex.count(hashBestChain))
        return error("CTxDB::LoadBlockIndex() : hashBestChain not found in the block index");
    pindexBest = mapBlockIndex[hashBestChain];
    nBestHeight = pindexBest->nHeight;
    nBestChainTrust = pindexBest->nChainTrust;

    LogPrintf("LoadBlockIndex(): hashBestChain=%s  height=%d  trust=%s  date=%s",
      hashBestChain.ToString().substr(0,20), nBestHeight, CBigNum(nBestChainTrust).ToString(),
      DateTimeStrFormat("%x %H:%M:%S", pindexBest->GetBlockTime()));

    // Load bnBestInvalidTrust, OK if it doesn't exist
    CBigNum bnBestInvalidTrust;
    ReadBestInvalidTrust(bnBestInvalidTrust);
    nBestInvalidTrust = bnBestInvalidTrust.getuint256();
    nLoaded = 0;
    // Verify blocks in the best chain
    int nCheckLevel = GetArg("-checklevel", 1);
    int nCheckDepth = GetArg( "-checkblocks", 1000);

    LogPrintf("Verifying last %i blocks at level %i", nCheckDepth, nCheckLevel);
    CBlockIndex* pindexFork = NULL;
    map<pair<unsigned int, unsigned int>, CBlockIndex*> mapBlockPos;
    for (CBlockIndex* pindex = pindexBest; pindex && pindex->pprev; pindex = pindex->pprev)
    {
        if (fRequestShutdown || pindex->nHeight < nBestHeight-nCheckDepth)
            break;
        CBlock block;
        if (!block.ReadFromDisk(pindex))
            return error("LoadBlockIndex() : block.ReadFromDisk failed");
        // check level 1: verify block validity
        // check level 7: verify block signature too

        if(fQtActive)
        {
            if ((pindex->nHeight % 1000) == 0)
            {
                nLoaded +=1000;
                if (nLoaded > nHighest) nHighest=nLoaded;
                if (nHighest < nGrandfather) nHighest=nGrandfather;
                std::string sBlocksLoaded = ToString(nLoaded) + "/" + ToString(nHighest) + " Blocks Verified";
                uiInterface.InitMessage(_(sBlocksLoaded.c_str()));
            }
        }

        if (nCheckLevel>0 && !block.CheckBlock("LoadBlockIndex", pindex->nHeight,pindex->nMint, true, true, (nCheckLevel>6), true))
        {
            LogPrintf("LoadBlockIndex() : *** found bad block at %d, hash=%s", pindex->nHeight, pindex->GetBlockHash().ToString());
            pindexFork = pindex->pprev;
        }
        // check level 2: verify transaction index validity
        if (nCheckLevel>1)
        {
            pair<unsigned int, unsigned int> pos = make_pair(pindex->nFile, pindex->nBlockPos);
            mapBlockPos[pos] = pindex;
            for (auto const& tx : block.vtx)
            {
                uint256 hashTx = tx.GetHash();
                CTxIndex txindex;
                if (ReadTxIndex(hashTx, txindex))
                {
                    // check level 3: checker transaction hashes
                    if (nCheckLevel>2 || pindex->nFile != txindex.pos.nFile || pindex->nBlockPos != txindex.pos.nBlockPos)
                    {
                        // either an error or a duplicate transaction
                        CTransaction txFound;
                        if (!txFound.ReadFromDisk(txindex.pos))
                        {
                            LogPrintf("LoadBlockIndex() : *** cannot read mislocated transaction %s", hashTx.ToString());
                            pindexFork = pindex->pprev;
                        }
                        else
                            if (txFound.GetHash() != hashTx) // not a duplicate tx
                            {
                                LogPrintf("LoadBlockIndex(): *** invalid tx position for %s", hashTx.ToString());
                                pindexFork = pindex->pprev;
                            }
                    }
                    // check level 4: check whether spent txouts were spent within the main chain
                    unsigned int nOutput = 0;
                    if (nCheckLevel>3)
                    {
                        for (auto const& txpos : txindex.vSpent)
                        {
                            if (!txpos.IsNull())
                            {
                                pair<unsigned int, unsigned int> posFind = make_pair(txpos.nFile, txpos.nBlockPos);
                                if (!mapBlockPos.count(posFind))
                                {
                                    LogPrintf("LoadBlockIndex(): *** found bad spend at %d, hashBlock=%s, hashTx=%s", pindex->nHeight, pindex->GetBlockHash().ToString(), hashTx.ToString());
                                    pindexFork = pindex->pprev;
                                }
                                // check level 6: check whether spent txouts were spent by a valid transaction that consume them
                                if (nCheckLevel>5)
                                {
                                    CTransaction txSpend;
                                    if (!txSpend.ReadFromDisk(txpos))
                                    {
                                        LogPrintf("LoadBlockIndex(): *** cannot read spending transaction of %s:%i from disk", hashTx.ToString(), nOutput);
                                        pindexFork = pindex->pprev;
                                    }
                                    else if (!txSpend.CheckTransaction())
                                    {
                                        LogPrintf("LoadBlockIndex(): *** spending transaction of %s:%i is invalid", hashTx.ToString(), nOutput);
                                        pindexFork = pindex->pprev;
                                    }
                                    else
                                    {
                                        bool fFound = false;
                                        for (auto const& txin : txSpend.vin)
                                            if (txin.prevout.hash == hashTx && txin.prevout.n == nOutput)
                                                fFound = true;
                                        if (!fFound)
                                        {
                                            LogPrintf("LoadBlockIndex(): *** spending transaction of %s:%i does not spend it", hashTx.ToString(), nOutput);
                                            pindexFork = pindex->pprev;
                                        }
                                    }
                                }
                            }
                            nOutput++;
                        }
                    }
                }
                // check level 5: check whether all prevouts are marked spent
                if (nCheckLevel>4)
                {
                     for (auto const& txin : tx.vin)
                     {
                          CTxIndex txindex;
                          if (ReadTxIndex(txin.prevout.hash, txindex))
                              if (txindex.vSpent.size()-1 < txin.prevout.n || txindex.vSpent[txin.prevout.n].IsNull())
                              {
                                  LogPrintf("LoadBlockIndex(): *** found unspent prevout %s:%i in %s", txin.prevout.hash.ToString(), txin.prevout.n, hashTx.ToString());
                                  pindexFork = pindex->pprev;
                              }
                     }
                }
            }
        }
    }



    LogPrintf("Time to Verify Blocks %15" PRId64 "ms", GetTimeMillis() - nStart);

    if (pindexFork && !fRequestShutdown)
    {
        // Reorg back to the fork
        LogPrintf("LoadBlockIndex() : *** moving best chain pointer back to block %d", pindexFork->nHeight);
        CBlock block;
        if (!block.ReadFromDisk(pindexFork))
            return error("LoadBlockIndex() : block.ReadFromDisk failed");
        CTxDB txdb;
        SetBestChain(txdb, block, pindexFork);
    }

    LogPrintf("Set up RA ");
    nStart = GetTimeMillis();

    // Gridcoin - In order, set up Research Age hashes and lifetime fields.
    // pindex is guaranteed to be valid here, even on an empty chain. Prior
    // calls will set it up to the genesis block.
    CBlockIndex* pindex = BlockFinder().FindByHeight(1);

    LogPrintf("RA scan blocks %i-%i", pindex->nHeight, pindexBest->nHeight);
    nLoaded=pindex->nHeight;
    for ( ; pindex ; pindex= pindex->pnext )
    {
        if(fQtActive && (pindex->nHeight % 10000) == 0)
        {
<<<<<<< HEAD
            if( pindex->IsUserCPID() && pindex->cpid == uint128() )
            {
                /* There were reports of 0000 cpid in index where INVESTOR should have been. Check */
                auto bb = GetBoincBlockByIndex(pindex);
                if( bb.cpid != pindex->GetCPID() )
                {
                    if(fDebug)
                        LogPrintf("WARNING: BlockIndex CPID %s did not match %s in block {%s %d}",
                                  pindex->GetCPID(), bb.cpid,
                                  pindex->GetBlockHash().GetHex(), pindex->nHeight );

                    /* Repair the cpid field */
                    pindex->SetCPID(bb.cpid);

#if 0
                    if(!WriteBlockIndex(CDiskBlockIndex(pindex)))
                        error("LoadBlockIndex: writing CDiskBlockIndex failed");
#endif
                }
            }

            AddRARewardBlock(pindex);
=======
            nLoaded +=10000;
            if (nLoaded > nHighest) nHighest=nLoaded;
            if (nHighest < nGrandfather) nHighest=nGrandfather;
            std::string sBlocksLoaded = ToString(nLoaded) + "/" + ToString(nHighest) + " POR Blocks Verified";
            uiInterface.InitMessage(_(sBlocksLoaded.c_str()));
>>>>>>> 0623a900
        }

        // Block repair and reward collection only needs to be done after
        // research age has been enabled.
        if(!IsResearchAgeEnabled(pindex->nHeight))
            continue;

        if( pindex->IsUserCPID() && pindex->cpid == uint128() )
        {
            /* There were reports of 0000 cpid in index where INVESTOR should have been. Check */
            auto bb = GetBoincBlockByIndex(pindex);
            if( bb.cpid != pindex->GetCPID() )
            {
                if(fDebug)
                    LogPrintf("WARNING: BlockIndex CPID %s did not match %s in block {%s %d}",
                        pindex->GetCPID(), bb.cpid,
                        pindex->GetBlockHash().GetHex(), pindex->nHeight );

                /* Repair the cpid field */
                pindex->SetCPID(bb.cpid);

                #if 0
                if(!WriteBlockIndex(CDiskBlockIndex(pindex)))
                    error("LoadBlockIndex: writing CDiskBlockIndex failed");
                #endif
            }
        }

        AddRARewardBlock(pindex);
    }

    LogPrintf("RA Complete - RA Time %15" PRId64 "ms\n", GetTimeMillis() - nStart);

    return true;
}<|MERGE_RESOLUTION|>--- conflicted
+++ resolved
@@ -571,16 +571,16 @@
                 // check level 5: check whether all prevouts are marked spent
                 if (nCheckLevel>4)
                 {
-                     for (auto const& txin : tx.vin)
-                     {
-                          CTxIndex txindex;
-                          if (ReadTxIndex(txin.prevout.hash, txindex))
-                              if (txindex.vSpent.size()-1 < txin.prevout.n || txindex.vSpent[txin.prevout.n].IsNull())
-                              {
-                                  LogPrintf("LoadBlockIndex(): *** found unspent prevout %s:%i in %s", txin.prevout.hash.ToString(), txin.prevout.n, hashTx.ToString());
-                                  pindexFork = pindex->pprev;
-                              }
-                     }
+                    for (auto const& txin : tx.vin)
+                    {
+                        CTxIndex txindex;
+                        if (ReadTxIndex(txin.prevout.hash, txindex))
+                            if (txindex.vSpent.size()-1 < txin.prevout.n || txindex.vSpent[txin.prevout.n].IsNull())
+                            {
+                                LogPrintf("LoadBlockIndex(): *** found unspent prevout %s:%i in %s", txin.prevout.hash.ToString(), txin.prevout.n, hashTx.ToString());
+                                pindexFork = pindex->pprev;
+                            }
+                    }
                 }
             }
         }
@@ -615,36 +615,11 @@
     {
         if(fQtActive && (pindex->nHeight % 10000) == 0)
         {
-<<<<<<< HEAD
-            if( pindex->IsUserCPID() && pindex->cpid == uint128() )
-            {
-                /* There were reports of 0000 cpid in index where INVESTOR should have been. Check */
-                auto bb = GetBoincBlockByIndex(pindex);
-                if( bb.cpid != pindex->GetCPID() )
-                {
-                    if(fDebug)
-                        LogPrintf("WARNING: BlockIndex CPID %s did not match %s in block {%s %d}",
-                                  pindex->GetCPID(), bb.cpid,
-                                  pindex->GetBlockHash().GetHex(), pindex->nHeight );
-
-                    /* Repair the cpid field */
-                    pindex->SetCPID(bb.cpid);
-
-#if 0
-                    if(!WriteBlockIndex(CDiskBlockIndex(pindex)))
-                        error("LoadBlockIndex: writing CDiskBlockIndex failed");
-#endif
-                }
-            }
-
-            AddRARewardBlock(pindex);
-=======
             nLoaded +=10000;
             if (nLoaded > nHighest) nHighest=nLoaded;
             if (nHighest < nGrandfather) nHighest=nGrandfather;
             std::string sBlocksLoaded = ToString(nLoaded) + "/" + ToString(nHighest) + " POR Blocks Verified";
             uiInterface.InitMessage(_(sBlocksLoaded.c_str()));
->>>>>>> 0623a900
         }
 
         // Block repair and reward collection only needs to be done after
@@ -660,16 +635,16 @@
             {
                 if(fDebug)
                     LogPrintf("WARNING: BlockIndex CPID %s did not match %s in block {%s %d}",
-                        pindex->GetCPID(), bb.cpid,
-                        pindex->GetBlockHash().GetHex(), pindex->nHeight );
+                              pindex->GetCPID(), bb.cpid,
+                              pindex->GetBlockHash().GetHex(), pindex->nHeight );
 
                 /* Repair the cpid field */
                 pindex->SetCPID(bb.cpid);
 
-                #if 0
+#if 0
                 if(!WriteBlockIndex(CDiskBlockIndex(pindex)))
                     error("LoadBlockIndex: writing CDiskBlockIndex failed");
-                #endif
+#endif
             }
         }
 
