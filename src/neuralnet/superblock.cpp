--- conflicted
+++ resolved
@@ -462,7 +462,6 @@
             m_candidate_hashes.erase(part.m_part_hash);
 
             m_resolved_parts.emplace_back(part);
-<<<<<<< HEAD
         }
     };
 
@@ -498,8 +497,6 @@
             const ScraperStats stats = GetScraperStatsByConvergedManifest(m_convergence);
 
             return QuorumHash::Hash(stats);
-=======
->>>>>>> 3883943c
         }
 
     private:
@@ -507,47 +504,6 @@
     };
 
     //!
-<<<<<<< HEAD
-=======
-    //! \brief Generates a superblock hash from the contained convergence of
-    //! manifest parts for comparison to the validated superblock.
-    //!
-    class ConvergenceCandidate
-    {
-    public:
-        //!
-        //! \brief Add the provided manifest part to the convergence.
-        //!
-        //! \param project_name      Identifies the project to add.
-        //! \param project_part_data Serialized project stats of the part.
-        //!
-        void AddPart(std::string project_name, CSerializeData project_part_data)
-        {
-            m_convergence.ConvergedManifestPartsMap.emplace(
-                std::move(project_name),
-                std::move(project_part_data));
-        }
-
-        //!
-        //! \brief Calculate a superblock hash from the supplied manifest data
-        //! that matches the set of resolved project parts.
-        //!
-        //! \return A superblock hash generated from the convergence to compare
-        //! to the superblock under validation.
-        //!
-        QuorumHash ComputeQuorumHash() const
-        {
-            const ScraperStats stats = GetScraperStatsByConvergedManifest(m_convergence);
-
-            return QuorumHash::Hash(stats);
-        }
-
-    private:
-        ConvergedManifest m_convergence; //!< Used to compute a superblock hash
-    };
-
-    //!
->>>>>>> 3883943c
     //! \brief Constructs by-project convergences from the supplied set of the
     //! project parts resolved from the superblock.
     //!
@@ -1106,11 +1062,7 @@
             return false;
         }
 
-<<<<<<< HEAD
         ProjectResolver resolver(std::move(candidates), ScraperCullAndBinCScraperManifests());
-=======
-        ProjectResolver resolver(std::move(candidates), ScraperDeleteCScraperManifests());
->>>>>>> 3883943c
         ProjectCombiner combiner = resolver.ResolveProjectParts();
 
         if (fDebug) {
@@ -1162,13 +1114,8 @@
         LOCK(CSplitBlob::cs_mapParts);
 
         for (const auto& part_pair : CSplitBlob::mapParts) {
-<<<<<<< HEAD
-            uint32_t hint = part_pair.first.Get64() >> m_hint_shift;
-            auto hint_range = hints.equal_range(hint);
-=======
             const uint32_t hint = part_pair.first.GetUint64() >> m_hint_shift;
             const auto hint_range = hints.equal_range(hint);
->>>>>>> 3883943c
 
             for (auto i = hint_range.first; i != hint_range.second; ++i) {
                 candidates[i->second].emplace(
