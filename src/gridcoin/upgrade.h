// Copyright (c) 2014-2021 The Gridcoin developers
// Distributed under the MIT/X11 software license, see the accompanying
// file COPYING or http://www.opensource.org/licenses/mit-license.php.

#pragma once

#include <string>
#include <memory>
#include <sstream>
#include <iomanip>
#include <vector>

#include "gridcoin/scraper/http.h"
#include "ui_interface.h"

namespace GRC {

/** Snapshot Extraction Status **/
class SnapshotExtractStatus
{

public:
    void Reset()
    {
        SnapshotZipInvalid = false;
        SnapshotExtractComplete = false;
        SnapshotExtractFailed = false;
        SnapshotExtractProgress = 0;
    }

    bool GetSnapshotZipInvalid()
    {
        LOCK(cs_lock);

        return SnapshotZipInvalid;
    }

    bool GetSnapshotExtractComplete()
    {
        LOCK(cs_lock);

        return SnapshotExtractComplete;
    }

    bool GetSnapshotExtractFailed()
    {
        LOCK(cs_lock);

        return SnapshotExtractFailed;
    }

    int GetSnapshotExtractProgress()
    {
        LOCK(cs_lock);

        return SnapshotExtractProgress;
    }

    void SetSnapshotZipInvalid(bool SnapshotZipInvalid_in)
    {
        LOCK(cs_lock);

        SnapshotZipInvalid = SnapshotZipInvalid_in;
    }

    void SetSnapshotExtractComplete(bool SnapshotExtractComplete_in)
    {
        LOCK(cs_lock);

        SnapshotExtractComplete = SnapshotExtractComplete_in;
    }

    void SetSnapshotExtractFailed(bool SnapshotExtractFailed_in)
    {
        LOCK(cs_lock);

        SnapshotExtractFailed = SnapshotExtractFailed_in;
    }

    void SetSnapshotExtractProgress(int SnapshotExtractProgress_in)
    {
        LOCK(cs_lock);

        SnapshotExtractProgress = SnapshotExtractProgress_in;
    }

private:
    CCriticalSection cs_lock;

    bool SnapshotZipInvalid = false;
    bool SnapshotExtractComplete = false;
    bool SnapshotExtractFailed = false;
    int SnapshotExtractProgress = 0;
};

extern SnapshotExtractStatus ExtractStatus;
/** Qt Side **/
extern bool fCancelOperation;

class Progress;

/** A Class to support update checks and allow easy application of the latest snapshot **/
//!
//! \brief Upgrade class
//!
//! A easy method to allow update checks to be performed as well as
//! allow easy application of latest snapshot if a wallet user wants to do so.
//!
class Upgrade
{
public:
    //!
    //! \brief Constructor.
    //!
    Upgrade();

    //!
    //! \brief Enum for determining the type of message to be returned for ResetBlockchainData functions
    //!
    enum ResetBlockchainMsg {
        CleanUp,
        UpdateAvailable,
        GithubResponse
    };

    //!
    //! \brief Scheduler call to CheckForLatestUpdate
    //!
    static void ScheduledUpdateCheck();

    //!
    //! \brief Check for latest updates on GitHub.
    //!
    static bool CheckForLatestUpdate(std::string& client_message_out, bool ui_dialog = true, bool snapshotrequest = false);

    //!
    //! \brief Function that will be threaded to download snapshot
    //! and provide realtime updates on the progress.
    //!
    static void DownloadSnapshot();

    //!
    //! \brief Cleans up previous blockchain data if any is found
    //!
    //! \return Bool on the success of cleanup
    //!
    static void CleanupBlockchainData();

    //!
    //! \brief This is the worker thread "main" that actually does the brunt of the snapshot download and extraction work.
    //!
    static void WorkerMain(Progress &progress);

    //!
    //! \brief Extracts the snapshot zip file
    //!
    //! \return Bool on the success of extraction
    //!
    static void ExtractSnapshot();

    //!
    //! \brief Snapshot main function that runs the full snapshot task
    //!
    //! \throws std::runtime_error if any errors occur
    //!
    void SnapshotMain();

    //!
    //! \brief Verify the SHA256SUM of snapshot.zip against snapshot.zip.sha256sum on gridcoin.us
    //!
    //! \return Bool on the success of matching SHA256SUM
    //!
    static void VerifySHA256SUM();

    //!
    //! \brief Small function to delete the snapshot.zip file
    //!
    static void DeleteSnapshot();

    //!
    //! \brief Small function to allow wallet user to clear blockchain data and sync from 0 while keeping a clean look
    //!
    //! \returns Bool on the success of blockchain cleanup
    //!
    static bool ResetBlockchainData();

    //!
    //! \brief Small function to return translated messages.
    //!
    //! \returns String containing message.
    //!
    static std::string ResetBlockchainMessages(ResetBlockchainMsg _msg);
};

//!
//! \brief Progress class
//!
//! A Class to display progress of snapshot process to console users.
//! This is simular to what we do for QT.
//!
class Progress
{
public:
    // The order of this enum must be correlated with the StartStrings below.
    enum Type
    {
        SnapshotDownload,
        SHA256SumVerification,
        CleanupBlockchainData,
        SnapshotExtraction,
    };

private:
    // To enforce thread safety on type enum.
    CCriticalSection cs_lock;

    Type type;

    int CurrentProgress;

    const char *StartBar = "[";
    const char *EndBar = "]";
    const char *Filler = "*";
    /** Keep this even for simplicity **/
    const int LengthBar = 50;
<<<<<<< HEAD
    /** Keep spaced for cleaning look though this may not be perfect when translated **/
=======
    /** Keep spaced for cleaner look though this may not be perfect when translated **/
>>>>>>> ba069f30
    const std::string StartStrings[4] = { _("Stage (1/4): Downloading snapshot.zip:         "),
                                          _("Stage (2/4): Verify SHA256SUM of snapshot.zip: "),
                                          _("Stage (3/4): Cleanup blockchain data:          "),
                                          _("Stage (4/4): Extracting snapshot.zip:          ") };

    int Variant;

protected:
    std::stringstream ProgressString;

public:
    //!
    //! \brief Constructor.
    //!
    Progress()
    {
        Variant = (int)(100 / (double)LengthBar);
        Variant += (Variant & 1);
    }

    //!
    //! \brief Function to set what stage of the snapshot process we are at.
    //! Also resets fully when needed.
    //!
    void SetType(Type type_in)
    {
        LOCK(cs_lock);

        type = type_in;

        Reset(true);
    }

    Type GetType()
    {
        LOCK(cs_lock);

        return type;
    }

    //!
    //! \brief Update the progress for the user.
    //!
    //! \param Current progress amount reported.
    //! \param Current download speed when applicable.
    //!
    //! \return The need if progress bar needs to be updated
    //!
    bool Update(int ProgressAmount, double ProgressBytes = 0, long long ProgressNow = 0, long long ProgressTotal = 0)
    {
        /** In case no change **/
        if (ProgressAmount == CurrentProgress)
            return false;

        if (ProgressAmount > CurrentProgress)
        {
            CurrentProgress = ProgressAmount;

            Reset();

            int FillAmount = CurrentProgress / Variant;

            for (int x = 0; x < FillAmount; x++)
                ProgressString << Filler;

            for (int y = 0; y < LengthBar - FillAmount; y++)
                ProgressString << " ";

            ProgressString << EndBar;

            ProgressString << " (" << CurrentProgress << "%)";

            if (type == 0)
            {
                if (ProgressBytes < 1000000 && ProgressBytes > 0)
                {
                    ProgressString << " "
                                   << std::fixed
                                   << std::setprecision(1)
                                   << (ProgressBytes / (double)1000)
                                   << " "
                                   << _("KB/s");
                }
                else if (ProgressBytes >= 1000000)
                {
                    ProgressString << " "
                                   << std::fixed
                                   << std::setprecision(1)
                                   << (ProgressBytes / (double)1000000)
                                   << " "
                                   << _("MB/s");
                }

                // Unsupported progress
                else
                {
                    ProgressString << " " << _("N/A");
                }

                ProgressString << " ("
                               << std::fixed
                               << std::setprecision(2)
                               << (ProgressNow / (double)(1024 * 1024 * 1024))
                               << _("GB/")
                               << std::fixed
                               << std::setprecision(2)
                               << (ProgressTotal / (double)(1024 * 1024 * 1024))
                               << _("GB)");
            }
        }

        return true;
    }

    //!
    //! \brief Progress bar string
    //!
    //! \return String in std::string format.
    //!
    std::string Status()
    {
        const std::string& Data = ProgressString.str();

        return Data;
    }

private:
    //!
    //! \brief Resets the ProgressString based on needs.
    //!
    //! \param Set whether a complete reset is needed (no \r)
    //!
    void Reset(bool fullreset = false)
    {
        ProgressString.clear();
        ProgressString.str(std::string());

        if (!fullreset)
        {
            ProgressString << "\r";
        }
        else
        {
            CurrentProgress = 0;
        }

        ProgressString << StartStrings[type] << StartBar;
    }
};
} // namespace GRC

/** Unique Pointer for CScheduler for update checks **/
extern std::unique_ptr<GRC::Upgrade> g_UpdateChecker;<|MERGE_RESOLUTION|>--- conflicted
+++ resolved
@@ -223,11 +223,7 @@
     const char *Filler = "*";
     /** Keep this even for simplicity **/
     const int LengthBar = 50;
-<<<<<<< HEAD
-    /** Keep spaced for cleaning look though this may not be perfect when translated **/
-=======
     /** Keep spaced for cleaner look though this may not be perfect when translated **/
->>>>>>> ba069f30
     const std::string StartStrings[4] = { _("Stage (1/4): Downloading snapshot.zip:         "),
                                           _("Stage (2/4): Verify SHA256SUM of snapshot.zip: "),
                                           _("Stage (3/4): Cleanup blockchain data:          "),
