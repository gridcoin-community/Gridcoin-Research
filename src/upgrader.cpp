#include <stdio.h>      // for input output to terminal
#include <signal.h>
#include "upgrader.h"
#include "util.h"
#include <zip.h>
#include <boost/date_time/posix_time/posix_time.hpp>
#include <sstream>
#ifdef WIN32
#include <windows.h>
#include <WinBase.h>
#else
#include <unistd.h>     // for sleep
#endif

extern void StartShutdown();

namespace bfs = boost::filesystem;
namespace bpt = boost::posix_time;
typedef std::vector<bfs::path> pathvec;

bool CANCEL_DOWNLOAD = false;

Upgrader upgrader;

static int cancelDownloader(void *p,
                    curl_off_t dltotal, curl_off_t dlnow,
                    curl_off_t ultotal, curl_off_t ulnow)
{
    if(CANCEL_DOWNLOAD) 
    {
        printf("\ncancelling download\n");
        return 1;
    }
    return 0;
}

std::string geturl()
{
    std::string url = "http://download.gridcoin.us/download/signed/";
    // this will later be OS-dependent
    return url;
}

bfs::path Upgrader::path(int pathfork)
{
    bfs::path path;
    
    switch (pathfork)
    {
        case DATA:
            path = GetDataDir();
            break;

        case PROGRAM:
            path = GetProgramDir();
            break;

        default:
            printf("Path not specified!\n");
    }

    return path;
}

void Imker(void *kippel)
{
<<<<<<< HEAD
    RenameThread("gridcoin-downloader");
=======
    RenameThread("grc-downloader");
>>>>>>> 54aa52de
    Upgrader *argon = (Upgrader*)kippel;
    printf("Starting download\n");
    argon->downloader(argon->getTarget());
    argon->unlockTarget();
}

void download(void *curlhandle)
<<<<<<< HEAD
    {
    RenameThread("gridcoin-curl");
=======
{
    RenameThread("grc-curl");
>>>>>>> 54aa52de
    struct curlargs *curlarg = (struct curlargs *)curlhandle;
    CURLcode success = CURLE_OK;
    success = curl_easy_perform(curlarg->handle);
    if (success == CURLE_OK) { curlarg->success = true; }
    curlarg->downloading = false;
}

#if defined(UPGRADERFLAG)

bool waitForParent(int parent)
{   
    int delay = 0;
    int cutoff = 30;
    #ifdef WIN32
    printf("Parent: %i\n", parent);
    HANDLE process = OpenProcess(SYNCHRONIZE, FALSE, parent);
    while (process != 0 && delay < cutoff)
        {
            printf("Waiting for client to exit...\n");
            Sleep(2000);
            CloseHandle(process);
            process = OpenProcess(SYNCHRONIZE, FALSE, parent);
            delay++;
        }
    
    #else
    while ((0 == kill(parent, 0)) && delay < cutoff)
        {
            printf("Waiting for client to exit...\n");
            usleep(1000*2000);
            delay++;
        }
    #endif
    printf((delay < cutoff)? "Client has exited\n" : "Client timed out\n" );
    return (delay < cutoff);
}

int main(int argc, char *argv[])
{
    if (argc < 2)
    {
        printf("What am I supposed to do with this? \nOptions: \nqt \ndaemon \ndownloadblocks \nextractblocks \n");
        return 0;
    }

    Upgrader upgrader;
    ReadConfigFile(mapArgs, mapMultiArgs);
    
    if (strcmp(argv[1], "qt")==0)
    {
        if(!upgrader.downloader(QT)) {return 0;}
        if (!upgrader.juggler(PROGRAM, false))          {return 0;}
        printf("Upgraded qt successfully\n");
    }
    else if (strcmp(argv[1], "daemon")==0)
    {
        if(!upgrader.downloader(DAEMON)) {return 0;}
        if (!upgrader.juggler(PROGRAM, false))          {return 0;}
    }
    else if (strcmp(argv[1], "downloadblocks")==0)
    {
        if(!upgrader.downloader(BLOCKS))    {return 0;}
        printf("Blocks downloaded successfully\n");
        if(!upgrader.unzipper(BLOCKS))            {return 0;}
        printf("Blocks extracted successfully\n");
        if (!upgrader.juggler(DATA, false))             {return 0;}
        printf("Blocks copied successfully\n");
    }
    else if (strcmp(argv[1], "extractblocks")==0)
    {
        if(!upgrader.unzipper(BLOCKS))             {return 0;}
        printf("Blocks extracted successfully\n");
        if (upgrader.juggler(DATA, false))
        {
            printf("Copied files successfully\n");
        }

    }

    // The following are for internal usage only

    else if (strcmp(argv[1], "gridcoinresearch")==0)
    {
        if (waitForParent(atoi(argv[2])))
        {
            if (upgrader.juggler(PROGRAM, false))
            {
                printf("Copied files successfully\n");
                upgrader.launcher(QT, -1);
            }
        }
    }
    else if (strcmp(argv[1], "gridcoind")==0)
    {
        if (waitForParent(atoi(argv[2])))
        {
            if(!upgrader.unzipper(BLOCKS))             {return 0;}
            printf("Blocks extracted successfully\n");
            if (upgrader.juggler(DATA, false))
            {
                printf("Copied files successfully\n");
                upgrader.launcher(DAEMON, -1);
            }
        }
    }
    else if (strcmp(argv[1], "snapshot.zip")==0)
    {
        if (waitForParent(atoi(argv[2])))
        {
            if(!upgrader.unzipper(BLOCKS))             {return 0;}
            printf("Blocks extracted successfully\n");
            if (upgrader.juggler(DATA, false))
            {
                printf("Copied files successfully\n");
                upgrader.launcher(atoi(argv[3]), -1);               
            }
        }       
    }

    //

    else 
    {
        printf("That's not an option!\n");
        return 0;
    }
    return 1;
}
#endif

bool Upgrader::setTarget(int target)
{
    if (targetmutex.try_lock())
    {
        globaltarget = target;
        curlhandle.downloading = true;
        return true;
    }
    return false;
}

void Upgrader::unlockTarget()
{
    targetmutex.unlock();
}

bool Upgrader::downloader(int targetfile)
{
    curlhandle.downloading = true;
    curlhandle.handle = curl_easy_init();
    curlhandle.success = false;

    std::string urlstring = geturl() + targetswitch(targetfile);
    const char *url = urlstring.c_str();

    bfs::path target = path(DATA) / "upgrade";
    // if user switches between upgrading client and bootstrapping blockchain, we don't want to pass around garbage
    if (bfs::exists(target)) {bfs::remove_all(target);} 
    
    if (!verifyPath(target, true)) {return false;}
    target /= targetswitch(targetfile);

    printf("%s\n",url);
    printf("%s\n",target.c_str());

    cancelDownload(false);

    if (bfs::exists(target))    {bfs::remove(target);}
    file = fopen(target.string().c_str(), "wb");
    fileInitialized=true;


    curl_easy_setopt(curlhandle.handle, CURLOPT_URL, url);
    curl_easy_setopt(curlhandle.handle, CURLOPT_WRITEFUNCTION, fwrite);
    curl_easy_setopt(curlhandle.handle, CURLOPT_WRITEDATA, file);
    curl_easy_setopt(curlhandle.handle, CURLOPT_WRITEDATA, file);
    curl_easy_setopt(curlhandle.handle, CURLOPT_XFERINFOFUNCTION, cancelDownloader);
    curl_easy_setopt(curlhandle.handle, CURLOPT_NOPROGRESS, 0L);


    downloadThread = boost::thread(download, (void *)&curlhandle);

    printf("downloading file...\n");

    filesize = -1;
    filesizeRetrieved = false;

    while (curlhandle.downloading && !CANCEL_DOWNLOAD)
        {
            #ifdef WIN32
            Sleep(1000);
            #else
            usleep(1000*500);
            #endif
            #if defined(UPGRADERFLAG)
            int sz = getFileDone();
            printf("\r%i\tKB \t%i%%", sz/1024, getFilePerc(sz));
            fflush( stdout );
            #endif
        }

    curl_easy_cleanup(curlhandle.handle);
    fclose(file);
    fileInitialized=false;

    if(!curlhandle.success)
    {
        printf((CANCEL_DOWNLOAD)? "\ndownload interrupted\n" : "\ndownload failed\n");
        if (bfs::exists(target))    bfs::remove(target);
        cancelDownload(false);
        return false;
    }
    else
    {
        printf("\nfile downloaded successfully\n");
        return true;
    }
}

unsigned long int Upgrader::getFileDone()
{
    if (fileInitialized)
    {
        fseek(file, 0L, SEEK_END);
        return ftell(file);
    }

    return 0;
}

unsigned long int Upgrader::getFileSize()
{
    if (fileInitialized)
    {
        return filesize;
    }

    return 0;
}

int Upgrader::getFilePerc(long int sz)
{
    if(!filesizeRetrieved)
            {
                curl_easy_getinfo(curlhandle.handle, CURLINFO_CONTENT_LENGTH_DOWNLOAD, &filesize);
                if(filesize > 0) 
                    {
                        filesizeRetrieved=true;
                        return 0;
                    }
            }
    
    return (filesize > 0)? (sz*100/(filesize)) : 0;
}

bool Upgrader::unzipper(int targetfile)
{
    bfs::path target = path(DATA) / "upgrade";
    if (!verifyPath(target.c_str(), true)) {return false;}

    const char *targetzip = (target / targetswitch(targetfile)).string().c_str();

    struct zip *archive;
    struct zip_file *zipfile;
    struct zip_stat filestat;
    char buffer[1024*1024];
    FILE *file;
    int bufferlength, err;
    unsigned long long sum;

    printf("Extracting %s\n", targetzip);

    if ((archive = zip_open(targetzip, 0, &err)) == NULL) {
        printf("Failed to open archive %s\n", targetzip);
        return false;
    }
 
    for (int i = 0; i < zip_get_num_entries(archive, 0); i++) 
    {
        if (zip_stat_index(archive, i, 0, &filestat) == 0)
        {
            verifyPath((target / filestat.name).parent_path(), true);
            if (!is_directory(target / filestat.name))
            {
                zipfile = zip_fopen_index(archive, i, 0);
                if (!zipfile) {
                    printf("Could not open %s in archive\n", filestat.name);
                    continue;
                }

                file = fopen((target / filestat.name).string().c_str(), "w");
 
                sum = 0;
                while (sum != filestat.size) {
                    bufferlength = zip_fread(zipfile, buffer, 1024*1024);
                    fwrite(buffer, sizeof(char), bufferlength, file);
                    sum += bufferlength;
                }
                printf("Finished extracting %s\n", filestat.name);
                fclose(file);
                zip_fclose(zipfile);
            }
        }
    }
    if (zip_close(archive) == -1) 
    {
        printf("Can't close zip archive %s\n", targetzip);
        return false;
    }

    bfs::remove(target / targetswitch(targetfile));
    return true;
}

bool Upgrader::juggler(int pf, bool recovery)           // for upgrade, backs up target and copies over upgraded file
{                                                       // for recovery, copies over backup
    static std::locale loc(std::cout.getloc(), new bpt::time_facet("%Y-%b-%d %H%M%S"));
    std::stringstream datestream;
    datestream.imbue(loc);
    datestream << bpt::second_clock::local_time();
    std::string subdir = (pf == BLOCKS)? "Blockchain " : "Client " + datestream.str();
    bfs::path backupdir(path(DATA) / "backup" / subdir);
    bfs::path sourcedir(path(DATA));
    if (recovery)
        sourcedir = backupdir;
    else sourcedir /= "upgrade";

    if (!verifyPath(sourcedir, true)) {return false;}

    if ((pf == PROGRAM) && (path(pf) == ""))
    {
        return false;
    }

    printf("Copying %s into %s\n", path(pf).c_str(), backupdir.c_str());

    if ((pf == PROGRAM) && (safeProgramDir()))
    {
        pathvec iteraton = this->fvector(sourcedir);

        for (pathvec::const_iterator mongo (iteraton.begin()); mongo != iteraton.end(); ++mongo)
        {

            bfs::path fongo = *mongo;

            if (!bfs::exists(sourcedir / fongo) || bfs::is_directory(sourcedir / fongo))
            {
                continue;
            }

            if (bfs::exists(path(pf) / fongo) && !recovery) // i.e. backup files before upgrading
            {   if (!verifyPath(backupdir, true)) {return false;}
                bfs::copy_file(path(pf) / fongo, backupdir / fongo, bfs::copy_option::overwrite_if_exists);
            }

            if (bfs::exists(path(pf) / fongo)) // avoid overwriting
            {bfs::remove(path(pf) / fongo);}

            bfs::copy_file(sourcedir / fongo, path(pf) / fongo); // the actual upgrade/recovery

        }
    }
    else
    {
        copyDir(path(pf), backupdir, true);

        printf("Copying %s into %s\n", sourcedir.c_str(), path(pf).c_str());

        copyDir(sourcedir, path(pf), true);

    }

    if (!recovery)
    {
        bfs::remove_all(sourcedir); // include removing directory to avoid having users tempted to store files here
    }

    return true;
}

bool Upgrader::safeProgramDir()
{
    #ifndef WIN32
    return true;
    #endif
    return false;
}

bool Upgrader::copyDir(bfs::path source, bfs::path target, bool recursive)
{
    if (!verifyPath(source, false) || !verifyPath(target, true))    {return false;}
    
    pathvec iteraton = this->fvector(source);
    for (pathvec::const_iterator mongo (iteraton.begin()); mongo != iteraton.end(); ++mongo)
    {

    bfs::path fongo = *mongo;

    if (!bfs::exists(source / fongo))
    {
        printf("Error, file/directory does not exist\n");
        return false;
    }

    if (bfs::is_directory(source / fongo))
    {
        if ((fongo == "upgrade") || (fongo == "backup") || (!recursive))
        {
            continue;
        }
        verifyPath(target / fongo, true);
        copyDir(source / fongo, target / fongo, recursive);
    }
        else
        {
            if (bfs::exists(target / fongo))
            {
                bfs::remove(target / fongo);
            } // avoid overwriting      

            bfs::copy_file(source / fongo, target / fongo); // the actual upgrade/recovery

        }   
    }
    return true;
}

pathvec Upgrader::fvector(bfs::path path)
{
    pathvec a;
 
    copy(bfs::directory_iterator(path), bfs::directory_iterator(), back_inserter(a));

    for (unsigned int i = 0; i < a.size(); ++i)
    {
        a[i]=a[i].filename();   // We just want the filenames, not the whole paths as we are addressing three different directories with the content of concern
    }

    return a;
}

void Upgrader::launcher(int launchtarget, int launcharg)
{
    if (bfs::exists(GetProgramDir() / targetswitch(launchtarget)))
    {
        #ifndef WIN32
        std::stringstream pidstream;
        pidstream << getpid();
        std::string pid = pidstream.str();
        printf("Parent: %s\n", pid.c_str());
        if(!fork())
        {
            if(launchtarget!=UPGRADER)
            {
                execl((GetProgramDir() / targetswitch(launchtarget)).c_str(), targetswitch(launchtarget).c_str(), NULL);
            }
            else
            {
                std::stringstream launcher;
                #ifdef QT_GUI
                launcher << QT;
                #else
                launcher << DAEMON;
                #endif
                execl((GetProgramDir() / targetswitch(launchtarget)).c_str(), targetswitch(launchtarget).c_str(), targetswitch(launcharg).c_str() , pid.c_str(), launcher.str().c_str(), NULL);
            }
        }
        #else
        PROCESS_INFORMATION ProcessInfo;
        STARTUPINFO StartupInfo;
        ZeroMemory(&StartupInfo, sizeof(StartupInfo));
        StartupInfo.cb = sizeof StartupInfo;

        std::string argumentstring = targetswitch(launchtarget);
        argumentstring.append(" ");
        argumentstring.append(targetswitch(launcharg));
        argumentstring.append(" ");
        long unsigned int pid = GetCurrentProcessId();
        argumentstring.append(boost::lexical_cast<std::string>(pid));
        argumentstring.append(" ");
        #ifdef QT_GUI
        argumentstring.append(boost::lexical_cast<std::string>(QT));
        #else
        argumentstring.append(boost::lexical_cast<std::string>(DAEMON));
        #endif
        argumentstring.append(" ");

        char * argument = new char[argumentstring.length() + sizeof(char)];
        strcpy(argument, argumentstring.c_str());

        std::string programstring = (GetProgramDir() / targetswitch(launchtarget)).string();
        char * program =  new char[programstring.length()];
        strcpy(program, programstring.c_str());

        CreateProcess(program, argument, NULL, NULL, FALSE, 0, NULL, NULL, &StartupInfo, &ProcessInfo);
        delete argument;
        delete program;
        #endif
    }
    else
    {
        printf("Could not find %s\n", targetswitch(launchtarget).c_str());
    }
        #ifndef UPGRADERFLAG
        StartShutdown();
        #endif
}

bool Upgrader::verifyPath(bfs::path path, bool create)
{
    if (bfs::is_directory(path))
        {
            return true;
        }
    else if (create)
        {
            if (bfs::create_directories(path))
            {
            printf("%s successfully created\n", path.c_str());
            return true;
            }
        }
    else
        {
            printf("%s does not exist and could not be created!\n", path.c_str());
            return false;
        }

}

std::string Upgrader::targetswitch(int target)
{
    switch(target)
    {
        case BLOCKS:
        return "snapshot.zip";

        case QT:
        return "gridcoinresearch";

        case DAEMON:
        return "gridcoind";

        case UPGRADER:
        return "gridcoinupgrader";

        default:
        return "";
    }
}

void Upgrader::cancelDownload(bool cancel)
{
    cancelmutex.lock();
    CANCEL_DOWNLOAD = cancel;
    cancelmutex.unlock();
}

Upgrader::~Upgrader()
{
    cancelDownload(true);
    setTarget(getTarget());
    unlockTarget();
    downloadThread.interrupt();
    downloadThread.join();
}<|MERGE_RESOLUTION|>--- conflicted
+++ resolved
@@ -64,11 +64,7 @@
 
 void Imker(void *kippel)
 {
-<<<<<<< HEAD
-    RenameThread("gridcoin-downloader");
-=======
     RenameThread("grc-downloader");
->>>>>>> 54aa52de
     Upgrader *argon = (Upgrader*)kippel;
     printf("Starting download\n");
     argon->downloader(argon->getTarget());
@@ -76,13 +72,8 @@
 }
 
 void download(void *curlhandle)
-<<<<<<< HEAD
-    {
-    RenameThread("gridcoin-curl");
-=======
 {
     RenameThread("grc-curl");
->>>>>>> 54aa52de
     struct curlargs *curlarg = (struct curlargs *)curlhandle;
     CURLcode success = CURLE_OK;
     success = curl_easy_perform(curlarg->handle);
