--- conflicted
+++ resolved
@@ -130,8 +130,6 @@
 	{
 		#ifndef WIN32
 		int parent = atoi(argv[2]);
-<<<<<<< HEAD
-=======
 		while (0 == kill(parent, 0))
 		{
 			printf("Waiting for client to exit...\n");
@@ -141,7 +139,6 @@
 			usleep(1000);
 			#endif
 		}
->>>>>>> 1219e2e6
 		printf("\nClient has exited\n");
 		if (upgrader.juggler(PROGRAM, false))
 		{
@@ -190,7 +187,6 @@
 		#ifndef WIN32
 		if (waitForParent(atoi(argv[2])))
 		{
-<<<<<<< HEAD
 			printf("\nClient has exited\n");
 			if(!upgrader.unzipper(BLOCKS))             {return 0;}
 			printf("Blocks extracted successfully\n");
@@ -200,23 +196,6 @@
 				return 1;
 			}
 		}		
-=======
-			printf("Waiting for client to exit...\n");
-			#ifdef WIN32
-			Sleep(1000);
-			#else
-			usleep(1000);
-			#endif
-		}
-		printf("\nClient has exited\n");
-		if(!upgrader.unzipper(BLOCKS))             {return 0;}
-		printf("Blocks extracted successfully\n");
-		if (upgrader.juggler(DATA, false))
-		{
-			printf("Copied files successfully\n");
-			return 1;
-		}
->>>>>>> 1219e2e6
 		#endif
 		return 0;
 	}
