--- conflicted
+++ resolved
@@ -3956,13 +3956,8 @@
             return DoS(50, error("CheckBlock[] : block timestamp earlier than transaction timestamp"));
 
         // Verify beacon contract if a transaction contains a beacon contract
-<<<<<<< HEAD
-        if ( nVersion>=9 && !VerifyBeaconContractTx(tx.hashBoinc) && !fLoadingIndex)
-            return DoS(25, error("CheckBlock[] : bad beacon contract found in tx contained within block; rejected"));
-=======
         if (!VerifyBeaconContractTx(tx.hashBoinc) && !fLoadingIndex)
             return DoS(25, error("CheckBlock[] : bad beacon contract found in tx %s contained within block; rejected", tx.GetHash().ToString().c_str()));
->>>>>>> 74ea3423
     }
 
     // Check for duplicate txids. This is caught by ConnectInputs(),
