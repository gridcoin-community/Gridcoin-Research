--- conflicted
+++ resolved
@@ -5857,11 +5857,7 @@
         bNetAveragesLoaded = true;
         return true;
     }
-<<<<<<< HEAD
-    catch (bad_alloc& ba)
-=======
     catch (const std::bad_alloc& ba)
->>>>>>> 0226c9b5
     {
         LogPrintf("Bad Alloc while tallying network averages. [1]");
         bNetAveragesLoaded=true;
