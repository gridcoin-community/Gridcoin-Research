// Copyright (c) 2009-2010 Satoshi Nakamoto
// Copyright (c) 2009-2012 The Bitcoin developers
// Distributed under the MIT/X11 software license, see the accompanying
// file COPYING or http://www.opensource.org/licenses/mit-license.php.

#include "util.h"
#include "net.h"
#include "alert.h"
#include "checkpoints.h"
#include "db.h"
#include "txdb.h"
#include "init.h"
#include "ui_interface.h"
#include "kernel.h"
#include "block.h"
#include "scrypt.h"
#include "global_objects_noui.hpp"
#include "cpid.h"
#include "rpcserver.h"
#include "rpcclient.h"
#include "boinc.h"
#include "beacon.h"
#include "miner.h"
#include "neuralnet.h"
#include "backup.h"
#include "appcache.h"
#include "tally.h"
#include "contract/contract.h"

#include <boost/filesystem.hpp>
#include <boost/filesystem/fstream.hpp>
#include <boost/algorithm/string/replace.hpp>
#include <boost/algorithm/string/case_conv.hpp> // for to_lower()
#include <boost/algorithm/string/predicate.hpp> // for startswith() and endswith()
#include <boost/algorithm/string/join.hpp>
#include <boost/thread.hpp>
#include <boost/asio.hpp>
#include <boost/range/adaptor/reversed.hpp>
#include <openssl/md5.h>
#include <ctime>
#include <math.h>

extern std::string NodeAddress(CNode* pfrom);
extern std::string ConvertBinToHex(std::string a);
extern std::string ConvertHexToBin(std::string a);
extern bool WalletOutOfSync();
extern bool WriteKey(std::string sKey, std::string sValue);
bool AdvertiseBeacon(std::string &sOutPrivKey, std::string &sOutPubKey, std::string &sError, std::string &sMessage);
extern void CleanInboundConnections(bool bClearAll);
bool RequestSupermajorityNeuralData();
extern bool AskForOutstandingBlocks(uint256 hashStart);
extern bool CleanChain();
extern void ResetTimerMain(std::string timer_name);
bool TallyResearchAverages(CBlockIndex* index);
bool TallyResearchAverages_retired(CBlockIndex* index);
bool TallyResearchAverages_v9(CBlockIndex* index);
extern void IncrementCurrentNeuralNetworkSupermajority(std::string NeuralHash, std::string GRCAddress, double distance);
extern MiningCPID GetInitializedMiningCPID(std::string name, std::map<std::string, MiningCPID>& vRef);
extern std::string getHardDriveSerial();
extern double ExtractMagnitudeFromExplainMagnitude();
extern void GridcoinServices();
extern double SnapToGrid(double d);
extern bool StrLessThanReferenceHash(std::string rh);
extern bool IsContract(CBlockIndex* pIndex);
std::string ExtractValue(std::string data, std::string delimiter, int pos);
extern MiningCPID GetBoincBlockByIndex(CBlockIndex* pblockindex);
UniValue MagnitudeReport(std::string cpid);
extern void AddCPIDBlockHash(const std::string& cpid, const uint256& blockhash);
void RemoveCPIDBlockHash(const std::string& cpid, const uint256& blockhash);
extern void ZeroOutResearcherTotals(std::string cpid);
extern StructCPID GetLifetimeCPID(const std::string& cpid, const std::string& sFrom);
extern std::string getCpuHash();
std::string TimestampToHRDate(double dtm);
bool CPIDAcidTest2(std::string bpk, std::string externalcpid);
extern bool BlockNeedsChecked(int64_t BlockTime);
extern void FixInvalidResearchTotals(std::vector<CBlockIndex*> vDisconnect, std::vector<CBlockIndex*> vConnect);
int64_t GetEarliestWalletTransaction();
extern void IncrementVersionCount(const std::string& Version);
double GetSuperblockAvgMag(std::string data,double& out_beacon_count,double& out_participant_count,double& out_avg,bool bIgnoreBeacons, int nHeight);
extern bool LoadAdminMessages(bool bFullTableScan,std::string& out_errors);

extern std::string GetCurrentNeuralNetworkSupermajorityHash(double& out_popularity);

extern double CalculatedMagnitude2(std::string cpid, int64_t locktime,bool bUseLederstrumpf);

double DoubleFromAmount(int64_t amount);

extern bool UpdateNeuralNetworkQuorumData();
bool AsyncNeuralRequest(std::string command_name,std::string cpid,int NodeLimit);
extern bool FullSyncWithDPORNodes();

bool CheckMessageSignature(std::string sMessageAction, std::string sMessageType, std::string sMsg, std::string sSig,std::string opt_pubkey);
extern std::string strReplace(std::string& str, const std::string& oldStr, const std::string& newStr);
extern bool GetEarliestStakeTime(std::string grcaddress, std::string cpid);
extern double GetTotalBalance();
extern std::string PubKeyToAddress(const CScript& scriptPubKey);
extern void IncrementNeuralNetworkSupermajority(const std::string& NeuralHash, const std::string& GRCAddress, double distance, const CBlockIndex* pblockindex);

extern CBlockIndex* GetHistoricalMagnitude(std::string cpid);

extern double GetOutstandingAmountOwed(StructCPID &mag, std::string cpid, int64_t locktime, double& total_owed, double block_magnitude);

extern double GetOwedAmount(std::string cpid);
bool TallyMagnitudesInSuperblock();
extern std::string GetNeuralNetworkReport();
std::string GetCommandNonce(std::string command);
std::string DefaultBlockKey(int key_length);

extern std::string ToOfficialName(std::string proj);

extern double GRCMagnitudeUnit(int64_t locktime);
unsigned int nNodeLifespan;

using namespace std;
using namespace boost;

//
// Global state
//

CCriticalSection cs_setpwalletRegistered;
set<CWallet*> setpwalletRegistered;

CCriticalSection cs_main;

extern std::string NodeAddress(CNode* pfrom);

CTxMemPool mempool;
unsigned int WHITELISTED_PROJECTS = 0;
int64_t nLastPing = 0;
int64_t nLastAskedForBlocks = 0;
int64_t nBootup = 0;
int64_t nLastLoadAdminMessages = 0;
int64_t nLastGRCtallied = 0;
int64_t nLastCleaned = 0;

extern bool IsCPIDValidv3(std::string cpidv2, bool allow_investor);

double MintLimiter(double PORDiff,int64_t RSA_WEIGHT,std::string cpid,int64_t locktime);
double GetLastPaymentTimeByCPID(std::string cpid);
extern double CoinToDouble(double surrogate);
int64_t GetRSAWeightByCPID(std::string cpid);
extern MiningCPID GetMiningCPID();
extern StructCPID GetStructCPID();

int64_t nLastBlockSolved = 0;  //Future timestamp
int64_t nLastBlockSubmitted = 0;
int64_t nLastCheckedForUpdate = 0;

///////////////////////MINOR VERSION////////////////////////////////
std::string msMasterProjectPublicKey  = "049ac003b3318d9fe28b2830f6a95a2624ce2a69fb0c0c7ac0b513efcc1e93a6a6e8eba84481155dd82f2f1104e0ff62c69d662b0094639b7106abc5d84f948c0a";
// The Private Key is revealed by design, for public messages only:
std::string msMasterMessagePrivateKey = "308201130201010420fbd45ffb02ff05a3322c0d77e1e7aea264866c24e81e5ab6a8e150666b4dc6d8a081a53081a2020101302c06072a8648ce3d0101022100fffffffffffffffffffffffffffffffffffffffffffffffffffffffefffffc2f300604010004010704410479be667ef9dcbbac55a06295ce870b07029bfcdb2dce28d959f2815b16f81798483ada7726a3c4655da4fbfc0e1108a8fd17b448a68554199c47d08ffb10d4b8022100fffffffffffffffffffffffffffffffebaaedce6af48a03bbfd25e8cd0364141020101a144034200044b2938fbc38071f24bede21e838a0758a52a0085f2e034e7f971df445436a252467f692ec9c5ba7e5eaa898ab99cbd9949496f7e3cafbf56304b1cc2e5bdf06e";
std::string msMasterMessagePublicKey  = "044b2938fbc38071f24bede21e838a0758a52a0085f2e034e7f971df445436a252467f692ec9c5ba7e5eaa898ab99cbd9949496f7e3cafbf56304b1cc2e5bdf06e";

std::string YesNo(bool bin);

int64_t GetMaximumBoincSubsidy(int64_t nTime);
extern double CalculatedMagnitude(int64_t locktime,bool bUseLederstrumpf);
extern int64_t GetCoinYearReward(int64_t nTime);

BlockMap mapBlockIndex;
set<pair<COutPoint, unsigned int> > setStakeSeen;

CBigNum bnProofOfWorkLimit(~uint256(0) >> 20); // "standard" scrypt target limit for proof of work, results with 0,000244140625 proof-of-work difficulty
CBigNum bnProofOfStakeLimit(~uint256(0) >> 20);
CBigNum bnProofOfStakeLimitV2(~uint256(0) >> 20);
CBigNum bnProofOfWorkLimitTestNet(~uint256(0) >> 16);

//Gridcoin Minimum Stake Age (16 Hours)
unsigned int nStakeMinAge = 16 * 60 * 60; // 16 hours
unsigned int nStakeMaxAge = -1; // unlimited
unsigned int nModifierInterval = 10 * 60; // time to elapse before new modifier is computed
bool bOPReturnEnabled = true;

// Gridcoin:
int nCoinbaseMaturity = 100;
CBlockIndex* pindexGenesisBlock = NULL;
int nBestHeight = -1;

uint256 nBestChainTrust = 0;
uint256 nBestInvalidTrust = 0;
uint256 hashBestChain = 0;
CBlockIndex* pindexBest = NULL;
int64_t nTimeBestReceived = 0;
CMedianFilter<int> cPeerBlockCounts(5, 0); // Amount of blocks that other nodes claim to have




map<uint256, CBlock*> mapOrphanBlocks;
multimap<uint256, CBlock*> mapOrphanBlocksByPrev;
set<pair<COutPoint, unsigned int> > setStakeSeenOrphan;

map<uint256, CTransaction> mapOrphanTransactions;
map<uint256, set<uint256> > mapOrphanTransactionsByPrev;

// Constant stuff for coinbase transactions we create:
CScript COINBASE_FLAGS;
const string strMessageMagic = "Gridcoin Signed Message:\n";

// Settings
int64_t nTransactionFee = MIN_TX_FEE;
int64_t nReserveBalance = 0;
int64_t nMinimumInputValue = 0;

std::map<std::string, double> mvNeuralNetworkHash;
std::map<std::string, double> mvCurrentNeuralNetworkHash;

std::map<std::string, double> mvNeuralVersion;

std::map<std::string, StructCPID> mvDPOR;
std::map<std::string, StructCPID> mvDPORCopy;

std::map<std::string, StructCPID> mvResearchAge;
std::map<std::string, HashSet> mvCPIDBlockHashes;

BlockFinder blockFinder;

// Gridcoin - Rob Halford

extern std::string RetrieveMd5(std::string s1);
extern std::string aes_complex_hash(uint256 scrypt_hash);

bool bNetAveragesLoaded = false;
bool bForceUpdate = false;
bool bGlobalcomInitialized = false;
bool bStakeMinerOutOfSyncWithNetwork = false;
bool fQtActive = false;
bool bGridcoinGUILoaded = false;

extern double LederstrumpfMagnitude2(double Magnitude, int64_t locktime);
extern void GetGlobalStatus();
extern bool ProjectIsValid(std::string project);

double GetNetworkAvgByProject(std::string projectname);
extern bool IsCPIDValid_Retired(std::string cpid, std::string ENCboincpubkey);
extern bool IsCPIDValidv2(MiningCPID& mc, int height);
extern std::string getfilecontents(std::string filename);
extern bool LessVerbose(int iMax1000);
extern MiningCPID GetNextProject(bool bForce);
extern void HarvestCPIDs(bool cleardata);

///////////////////////////////
// Standard Boinc Projects ////
///////////////////////////////

//Global variables to display current mined project in various places:
std::string    msMiningProject;
std::string    msMiningCPID;
std::string    msPrimaryCPID;
double         mdPORNonce = 0;
double         mdLastPorNonce = 0;
double         mdMachineTimerLast = 0;
// Mining status variables
std::string    msHashBoinc;
std::string    msMiningErrors;
std::string    msPoll;
std::string    msMiningErrors5;
std::string    msMiningErrors6;
std::string    msMiningErrors7;
std::string    msMiningErrors8;
std::string    msAttachmentGuid;
std::string    msMiningErrorsIncluded;
std::string    msMiningErrorsExcluded;
std::string    msNeuralResponse;
std::string    msHDDSerial;
//When syncing, we grandfather block rejection rules up to this block, as rules became stricter over time and fields changed

int nGrandfather = 1034700;
int nNewIndex = 271625;
int nNewIndex2 = 364500;

int64_t nGenesisSupply = 340569880;

// Stats for Main Screen:
globalStatusType GlobalStatusStruct;

bool fColdBoot = true;
bool fEnforceCanonical = true;
bool fUseFastIndex = false;

// Gridcoin status    *************
MiningCPID GlobalCPUMiningCPID = GetMiningCPID();
int nBoincUtilization = 0;
std::string sRegVer;

std::map<std::string, StructCPID> mvCPIDs;        //Contains the project stats at the user level
std::map<std::string, StructCPID> mvCreditNode;   //Contains the verified stats at the user level
std::map<std::string, StructCPID> mvNetwork;      //Contains the project stats at the network level
std::map<std::string, StructCPID> mvNetworkCopy;      //Contains the project stats at the network level
std::map<std::string, StructCPID> mvCreditNodeCPID;        // Contains verified CPID Magnitudes;
std::map<std::string, StructCPID> mvMagnitudes; // Contains Magnitudes by CPID & Outstanding Payments Owed per CPID
std::map<std::string, StructCPID> mvMagnitudesCopy; // Contains Magnitudes by CPID & Outstanding Payments Owed per CPID

std::map<std::string, int> mvTimers; // Contains event timers that reset after max ms duration iterator is exceeded

// End of Gridcoin Global vars

//////////////////////////////////////////////////////////////////////////////
//
// dispatching functions
//
void ResetTimerMain(std::string timer_name)
{
    mvTimers[timer_name] = 0;
}


bool TimerMain(std::string timer_name, int max_ms)
{
    mvTimers[timer_name] = mvTimers[timer_name] + 1;
    if (mvTimers[timer_name] > max_ms)
    {
        mvTimers[timer_name]=0;
        return true;
    }
    return false;
}

bool UpdateNeuralNetworkQuorumData()
{
    if (!bGlobalcomInitialized) return false;
    int64_t superblock_time = ReadCache("superblock", "magnitudes").timestamp;
    int64_t superblock_age = GetAdjustedTime() - superblock_time;
    std::string myNeuralHash = "";
    double popularity = 0;
    std::string consensus_hash = GetNeuralNetworkSupermajorityHash(popularity);
    std::string sAge = ToString(superblock_age);
    std::string sBlock = ReadCache("superblock", "block_number").value;
    std::string sTimestamp = TimestampToHRDate(superblock_time);
    std::string data = "<QUORUMDATA><AGE>" + sAge + "</AGE><HASH>" + consensus_hash + "</HASH><BLOCKNUMBER>" + sBlock + "</BLOCKNUMBER><TIMESTAMP>"
                       + sTimestamp + "</TIMESTAMP><PRIMARYCPID>" + msPrimaryCPID + "</PRIMARYCPID></QUORUMDATA>";
    NN::ExecuteDotNetStringFunction("SetQuorumData",data);
    return true;
}

bool FullSyncWithDPORNodes()
{
    if(!NN::IsEnabled())
        return false;
    // 3-30-2016 : First try to get the master database from another neural network node if these conditions occur:
    // The foreign node is fully synced.  The foreign nodes quorum hash matches the supermajority hash.  My hash != supermajority hash.
    double dCurrentPopularity = 0;
    std::string sCurrentNeuralSupermajorityHash = GetCurrentNeuralNetworkSupermajorityHash(dCurrentPopularity);
    std::string sMyNeuralHash = "";
    sMyNeuralHash = NN::GetNeuralHash();
    if (!sMyNeuralHash.empty() && !sCurrentNeuralSupermajorityHash.empty() && sMyNeuralHash != sCurrentNeuralSupermajorityHash)
    {
        bool bNodeOnline = RequestSupermajorityNeuralData();
        if (bNodeOnline) return false;  // Async call to another node will continue after the node responds.
    }
    std::string errors1;
    LoadAdminMessages(false,errors1);

    const int64_t iEndTime= (GetAdjustedTime()-CONSENSUS_LOOKBACK) - ( (GetAdjustedTime()-CONSENSUS_LOOKBACK) % BLOCK_GRANULARITY);
    const int64_t nLookback = 30 * 6 * 86400;
    const int64_t iStartTime = (iEndTime - nLookback) - ( (iEndTime - nLookback) % BLOCK_GRANULARITY);
    std::string cpiddata = GetListOf("beacon", iStartTime, iEndTime);
    std::string sWhitelist = GetListOf("project");
    int64_t superblock_time = ReadCache("superblock", "magnitudes").timestamp;
    int64_t superblock_age = GetAdjustedTime() - superblock_time;
    double popularity = 0;
    std::string consensus_hash = GetNeuralNetworkSupermajorityHash(popularity);
    std::string sAge = ToString(superblock_age);
    std::string sBlock = ReadCache("superblock", "block_number").value;
    std::string sTimestamp = TimestampToHRDate(superblock_time);
    std::string data = "<WHITELIST>" + sWhitelist + "</WHITELIST><CPIDDATA>"
                       + cpiddata + "</CPIDDATA><QUORUMDATA><AGE>" + sAge + "</AGE><HASH>" + consensus_hash + "</HASH><BLOCKNUMBER>" + sBlock + "</BLOCKNUMBER><TIMESTAMP>"
                       + sTimestamp + "</TIMESTAMP><PRIMARYCPID>" + msPrimaryCPID + "</PRIMARYCPID></QUORUMDATA>";
    NN::SynchronizeDPOR(data);
    return true;
}

double GetEstimatedNetworkWeight(unsigned int nPoSInterval)
{
    // The number of stakes to include in the average has been reduced to 40 (default) from 72. 72 stakes represented 1.8 hours at
    // standard spacing. This is too long. 40 blocks is nominally 1 hour.
    double result;

    // The constant below comes from (MaxHash / StandardDifficultyTarget) * 16 sec / 90 sec. If you divide it by 80 to convert to GRC you
    // get the familiar 9544517.40667
    result = 763561392.533 * GetAverageDifficulty(nPoSInterval);
    if (fDebug10) LogPrintf("GetEstimatedNetworkWeight debug: Network Weight = %f", result);
    if (fDebug10) LogPrintf("GetEstimatedNetworkWeight debug: Network Weight in GRC = %f", result / 80.0);

    return result;
}

double GetAverageDifficulty(unsigned int nPoSInterval)
{
    /*
     * Diff is inversely related to Target (without the coinweight multiplier), but proportional to the
     * effective number of coins on the network. This is tricky, if you want to get the average target value
     * used over an interval you should use a harmonic average, since target is inversely related to diff. If
     * on the other hand, you want to average diff in a way to also determine the average coins active in
     * the network, you should simply use an arithmetic average. See the relation between diff and estimated
     * network weight above. We do not need to take into account the actual spacing of the blocks, because this
     * already handled by the retargeting in GetNextTargetRequiredV2, and in fact, given the random distribution
     * of block spacing, it would be harmful to use a spacing correction for small nPoSInterval sizes.
     *
     * Also... The number of stakes to include in the average has been reduced to 40 (default) from 72.
     * 72 stakes represented 1.8 hours at standard spacing. This is too long. 40 blocks is nominally 1 hour.
     */

    double dDiff = 1.0;
    double dDiffSum = 0.0;
    unsigned int nStakesHandled = 0;
    double result;

    CBlockIndex* pindex = pindexBest;

    while (pindex && nStakesHandled < nPoSInterval)
    {
        if (pindex->IsProofOfStake())
        {
            dDiff = GetDifficulty(pindex);
            // dDiff should never be zero, but just in case, skip the block and move to the next one.
            if (dDiff)
            {
                dDiffSum += dDiff;
                nStakesHandled++;
                if (fDebug10) LogPrintf("GetAverageDifficulty debug: dDiff = %f", dDiff);
                if (fDebug10) LogPrintf("GetAverageDifficulty debug: nStakesHandled = %u", nStakesHandled);
            }
        }

        pindex = pindex->pprev;
    }

    result = nStakesHandled ? dDiffSum / nStakesHandled : 0;
    if (fDebug10) LogPrintf("GetAverageDifficulty debug: Average dDiff = %f", result);

    return result;
}

double GetEstimatedTimetoStake(double dDiff, double dConfidence)
{
    /*
     * The algorithm below is an attempt to come up with a more accurate way of estimating Time to Stake (ETTS) based on
     * the actual situation of the miner and UTXO's. A simple equation will not provide good results, because in mainnet,
     * the cooldown period is 16 hours, and depending on how many UTXO's and where they are with respect to getting out of
     * cooldown has a lot to do with the expected time to stake.
     *
     * The way to conceptualize the approach below is to think of the UTXO's as bars on a Gantt Chart. It is a negative Gantt
     * chart, meaning that each UTXO bar is cooldown period long, and while the current time is in that bar, the staking probability
     * for the UTXO is zero, and UnitStakingProbability elsewhere. A timestamp mask of 16x the normal mask is used to reduce
     * the work in the nested loop, so that a 16 hour interval will have a maximum of 225 events, and most likely far less.
     * This is important, because the inner loop will be the number of UTXO's. A future improvement to this algorithm would
     * also be to quantize (group) the UTXO's themselves (the Gantt bars) so that the work would be further reduced.
     * You will see that once the UTXO's are sorted in ascending order based on the time of the end of each of their cooldowns, this
     * becomes a manageable algorithm to piece the probabilities together.
     *
     * You will note that the compound Poisson (geometric) recursive probability relation is used, since you cannot simply add
     * the probabilities due to consideration of high confidence (CDF) values of 80% or more.
     *
     * Thin local data structures are used to hold the UTXO information. This minimizes the amount of time
     * that locks on the wallet need to be held at the expense of a little memory consumption.
     */

    double result = 0.0;

    // dDiff must be >= 0 and dConfidence must lie on the interval [0,1) otherwise this is an error.
    assert(dDiff >= 0 && dConfidence >= 0 && dConfidence < 1);

    // if dConfidence = 0, then the result must be 0.
    if (!dConfidence)
    {
        if (fDebug10) LogPrintf("GetEstimatedTimetoStake debug: Confidence of 0 specified: ETTS = %f", result);
        return result;
    }

    bool staking = MinerStatus.nLastCoinStakeSearchInterval && MinerStatus.WeightSum;
    // Get out early if not staking and set return value of 0.
    if (!staking)
    {
        if (fDebug10) LogPrintf("GetEstimatedTimetoStake debug: Not staking: ETTS = %f", result);
        return result;
    }

    int64_t nValue = 0;
    int64_t nCurrentTime = GetAdjustedTime();
    if (fDebug10) LogPrintf("GetEstimatedTimetoStake debug: nCurrentTime = %i", nCurrentTime);

    CTxDB txdb("r");

    // Here I am defining a time mask 16 times as long as the normal stake time mask. This is to quantize the UTXO's into a maximum of
    // 16 hours * 3600 / 256 = 225 time bins for evaluation. Otherwise for a large number of UTXO's, this algorithm could become
    // really expensive.
    const int ETTS_TIMESTAMP_MASK = (16 * (STAKE_TIMESTAMP_MASK + 1)) - 1;
    if (fDebug10) LogPrintf("GetEstimatedTimetoStake debug: ETTS_TIMESTAMP_MASK = %x", ETTS_TIMESTAMP_MASK);

    int64_t BalanceAvailForStaking = 0;
    vector<COutput> vCoins;

    {
        LOCK2(cs_main, pwalletMain->cs_wallet);

        BalanceAvailForStaking = pwalletMain->GetBalance() - nReserveBalance;

        if (fDebug10) LogPrintf("GetEstimatedTimetoStake debug: BalanceAvailForStaking = %u", BalanceAvailForStaking);

        // Get out early if no balance available and set return value of 0. This should already have happened above, because with no
        // balance left after reserve, staking should be disabled; however, just to be safe...
        if (BalanceAvailForStaking <= 0)
        {
            if (fDebug10) LogPrintf("GetEstimatedTimetoStake debug: No balance available: ETTS = %f", result);
            return result;
        }

        //reminder... void AvailableCoins(std::vector<COutput>& vCoins, bool fOnlyConfirmed=true, const CCoinControl *coinControl=NULL, bool fIncludeStakingCoins=false) const;
        pwalletMain->AvailableCoins(vCoins, true, NULL, true);
    }


    // An efficient local structure to store the UTXO's with the bare minimum info we need.
    typedef vector< std::pair<int64_t, int64_t> > vCoinsExt;
    vCoinsExt vUTXO;
    // A local ordered set to store the unique "bins" corresponding to the UTXO transaction times. We are going to use this
    // for the outer loop.
    std::set<int64_t> UniqueUTXOTimes;
    // We want the first "event" to be the CurrentTime. This does not have to be quantized.
    UniqueUTXOTimes.insert(nCurrentTime);

    // Debug output cooldown...
    if (fDebug10) LogPrintf("GetEstimatedTimetoStake debug: nStakeMinAge = %i", nStakeMinAge);

    // If dDiff = 0 from supplied argument (which is also the default), then derive a smoothed difficulty over the default PoSInterval of 40 blocks by calling
    // GetAverageDifficulty(40), otherwise let supplied argument dDiff stand.
    if (!dDiff) dDiff = GetAverageDifficulty(40);
    if (fDebug10) LogPrintf("GetEstimatedTimetoStake debug: dDiff = %f", dDiff);

    // The stake probability per "throw" of 1 weight unit = target value at diff of 1.0 / (maxhash * diff). This happens effectively every STAKE_TIMESTAMP_MASK+1 sec.
    double dUnitStakeProbability = 1 / (4295032833.0 * dDiff);
    if (fDebug10) LogPrintf("GetEstimatedTimetoStake debug: dUnitStakeProbability = %e", dUnitStakeProbability);


    int64_t nTime = 0;
    for (const auto& out : vCoins)
    {
        CTxIndex txindex;
        CBlock CoinBlock; //Block which contains CoinTx
        if (!txdb.ReadTxIndex(out.tx->GetHash(), txindex))
            continue; //error?

        if (!CoinBlock.ReadFromDisk(txindex.pos.nFile, txindex.pos.nBlockPos, false))
            continue;

        // We are going to store as an event the time that the UTXO matures (is available for staking again.)
        nTime = (CoinBlock.GetBlockTime() & ~ETTS_TIMESTAMP_MASK) + nStakeMinAge;

        nValue = out.tx->vout[out.i].nValue;

        // Only consider UTXO's that are actually stakeable - which means that each one must be less than the available balance
        // subtracting the reserve. Each UTXO also has to be greater than 1/80 GRC to result in a weight greater than zero in the CreateCoinStake loop,
        // so eliminate UTXO's with less than 0.0125 GRC balances right here. The test with Satoshi units for that is
        // nValue >= 1250000.
        if(BalanceAvailForStaking >= nValue && nValue >= 1250000)
        {
        vUTXO.push_back(std::pair<int64_t, int64_t>( nTime, nValue));
        if (fDebug10) LogPrintf("GetEstimatedTimetoStake debug: pair (relative to current time: <%i, %i>", nTime - nCurrentTime, nValue);

        // Only record a time below if it is after nCurrentTime, because UTXO's that have matured already are already stakeable and can be grouped (will be found)
        // by the nCurrentTime record that was already injected above.
        if(nTime > nCurrentTime) UniqueUTXOTimes.insert(nTime);
        }
    }


    int64_t nTimePrev = nCurrentTime;
    int64_t nDeltaTime = 0;
    int64_t nThrows = 0;
    int64_t nCoinWeight = 0;
    double dProbAccumulator = 0;
    double dCumulativeProbability = 0;
    // Note: Even though this is a compound Poisson process leading to a compound geometric distribution, and the individual probabilities are
    // small, we are mounting to high CDFs. This means to be reasonably accurate, we cannot just add the probabilities, because the intersections
    // become significant. The CDF of a compound geometric distribution as you do tosses with different probabilities follows the
    // recursion relation... CDF.i = 1 - (1 - CDF.i-1)(1 - p.i). If all probabilities are the same, this reduces to the familiar
    // CDF.k = 1 - (1 - p)^k where ^ is exponentiation.
    for(const auto& itertime : UniqueUTXOTimes)
    {

        nTime = itertime;
        dProbAccumulator = 0;

        for( auto& iterUTXO : vUTXO)
        {

            if (fDebug10) LogPrintf("GetEstimatedTimetoStake debug: Unique UTXO Time: %u, vector pair <%u, %u>", nTime, iterUTXO.first, iterUTXO.second);

            // If the "negative Gantt chart bar" is ending or has ended for a UTXO, it now accumulates probability. (I.e. the event time being checked
            // is greater than or equal to the cooldown expiration of the UTXO.)
            // accumulation for that UTXO.
            if(nTime >= iterUTXO.first)
            {
                // The below weight calculation is just like the CalculateStakeWeightV8 in kernel.cpp.
                nCoinWeight = iterUTXO.second / 1250000;

                dProbAccumulator = 1 - ((1 - dProbAccumulator) * (1 - (dUnitStakeProbability * nCoinWeight)));
                if (fDebug10) LogPrintf("GetEstimatedTimetoStake debug: dProbAccumulator = %e", dProbAccumulator);
            }

        }
        nDeltaTime = nTime - nTimePrev;
        nThrows = nDeltaTime / (STAKE_TIMESTAMP_MASK + 1);
        if (fDebug10) LogPrintf("GetEstimatedTimetoStake debug: nThrows = %i", nThrows);
        dCumulativeProbability = 1 - ((1 - dCumulativeProbability) * pow((1 - dProbAccumulator), nThrows));
        if (fDebug10) LogPrintf("GetEstimatedTimetoStake debug: dCumulativeProbability = %e", dCumulativeProbability);

        if(dCumulativeProbability >= dConfidence)
            break;

        nTimePrev = nTime;
    }

    // If (dConfidence - dCumulativeProbability) > 0, it means we exited the negative Gantt chart area and the desired confidence level
    // has not been reached. All of the eligible UTXO's are contributing probability, and this is the final dProbAccumulator value.
    // If the loop above is degenerate (i.e. only the current time pass through), then dCumulativeProbability will be zero.
    // If it was not degenerate and the positive reqions in the Gantt chart area contributed some probability, then dCumulativeProbability will
    // be greater than zero. We must compute the amount of time beyond nTime that is required to bridge the gap between
    // dCumulativeProbability and dConfidence. If (dConfidence - dCumulativeProbability) <= 0 then we overshot during the Gantt chart area,
    // and we will back off by nThrows amount, which will now be negative.
    if (fDebug10) LogPrintf("GetEstimatedTimetoStake debug: dProbAccumulator = %e", dProbAccumulator);

    // Shouldn't happen because if we are down here, we are staking, and there have to be eligible UTXO's, but just in case...
    if (dProbAccumulator == 0.0)
    {
        if (fDebug10) LogPrintf("GetEstimatedTimetoStake debug: ERROR in dProbAccumulator calculations");
        return result;
    }

    if (fDebug10) LogPrintf("GetEstimatedTimetoStake debug: dConfidence = %f", dConfidence);
    // If nThrows is negative, this just means we overshot in the Gantt chart loop and have to backtrack by nThrows.
    nThrows = (int64_t)((log(1 - dConfidence) - log(1 - dCumulativeProbability)) / log(1 - dProbAccumulator));
    if (fDebug10) LogPrintf("GetEstimatedTimetoStake debug: nThrows = %i", nThrows);

    nDeltaTime = nThrows * (STAKE_TIMESTAMP_MASK + 1);
    if (fDebug10) LogPrintf("GetEstimatedTimetoStake debug: nDeltaTime = %i", nDeltaTime);

    // Because we are looking at the delta time required past nTime, which is where we exited the Gantt chart loop.
    result = nDeltaTime + nTime - nCurrentTime;
    if (fDebug10) LogPrintf("GetEstimatedTimetoStake debug: ETTS at %d confidence = %i", dConfidence, result);

    // The old calculation for comparative purposes, only done if fDebug10 set. Note that this is the "fixed" old
    // calculation, because the old network weight calculation was wrong too...
    if (fDebug10)
    {
        double oldETTS = 0;

        oldETTS = GetTargetSpacing(nBestHeight) * GetEstimatedNetworkWeight(40) / MinerStatus.WeightSum;
        LogPrintf("GetEstimatedTimetoStake debug: oldETTS = %f", oldETTS);
    }

    return result;
}


void GetGlobalStatus()
{
    //Populate overview

    try
    {
        double boincmagnitude = CalculatedMagnitude(GetAdjustedTime(),false);
        uint64_t nWeight = 0;
        pwalletMain->GetStakeWeight(nWeight);
        nBoincUtilization = boincmagnitude; //Legacy Support for the about screen
        double weight = nWeight/COIN;
        double PORDiff = GetDifficulty(GetLastBlockIndex(pindexBest, true));
        std::string sWeight = RoundToString((double)weight,0);

        //9-6-2015 Add RSA fields to overview
        if ((double)weight > 100000000000000)
        {
            sWeight = sWeight.substr(0,13) + "E" + RoundToString((double)sWeight.length()-13,0);
        }

        // It is necessary to assign a local variable for ETTS to avoid an occasional deadlock between the lock below,
        // the lock on cs_main in GetEstimateTimetoStake(), and the corresponding lock in the stakeminer.
        double dETTS = GetEstimatedTimetoStake()/86400.0;
        LOCK(GlobalStatusStruct.lock);
        { LOCK(MinerStatus.lock);
        GlobalStatusStruct.blocks = ToString(nBestHeight);
        GlobalStatusStruct.difficulty = RoundToString(PORDiff,3);
        GlobalStatusStruct.netWeight = RoundToString(GetEstimatedNetworkWeight() / 80.0,2);
        //todo: use the real weight from miner status (requires scaling)
        GlobalStatusStruct.coinWeight = sWeight;
        GlobalStatusStruct.magnitude = RoundToString(boincmagnitude,2);
        GlobalStatusStruct.ETTS = RoundToString(dETTS,3);
        GlobalStatusStruct.ERRperday = RoundToString(boincmagnitude * GRCMagnitudeUnit(GetAdjustedTime()),2);
        GlobalStatusStruct.project = msMiningProject;
        GlobalStatusStruct.cpid = GlobalCPUMiningCPID.cpid;
        GlobalStatusStruct.poll = msPoll;

        GlobalStatusStruct.status.clear();

        if(MinerStatus.WeightSum)
            GlobalStatusStruct.coinWeight = RoundToString(MinerStatus.WeightSum / 80.0,2);

        GlobalStatusStruct.errors.clear();
        std::string Alerts = GetWarnings("statusbar");
        if(!Alerts.empty())
            GlobalStatusStruct.errors += _("Alert: ") + Alerts + "; ";

        if (PORDiff < 0.1)
            GlobalStatusStruct.errors +=  _("Low difficulty!; ");

        if(!MinerStatus.ReasonNotStaking.empty())
            GlobalStatusStruct.errors +=  _("Miner: ") + MinerStatus.ReasonNotStaking;

        unsigned long stk_dropped = MinerStatus.KernelsFound - MinerStatus.AcceptedCnt;
        if(stk_dropped)
            GlobalStatusStruct.errors += "Rejected " + ToString(stk_dropped) + " stakes;";

        if(!msMiningErrors6.empty())
            GlobalStatusStruct.errors +=msMiningErrors6 + "; ";
        if(!msMiningErrors7.empty())
            GlobalStatusStruct.errors += msMiningErrors7 + "; ";
        if(!msMiningErrors8.empty())
            GlobalStatusStruct.errors += msMiningErrors8 + "; ";

        }
        return;
    }
    catch (std::exception& e)
    {
        msMiningErrors = _("Error obtaining status.");

        LogPrintf("Error obtaining status");
        return;
    }
}

bool Timer_Main(std::string timer_name, int max_ms)
{
    mvTimers[timer_name] = mvTimers[timer_name] + 1;
    if (mvTimers[timer_name] > max_ms)
    {
        mvTimers[timer_name]=0;
        return true;
    }
    return false;
}

void RegisterWallet(CWallet* pwalletIn)
{
    {
        LOCK(cs_setpwalletRegistered);
        setpwalletRegistered.insert(pwalletIn);
    }
}

void UnregisterWallet(CWallet* pwalletIn)
{
    {
        LOCK(cs_setpwalletRegistered);
        setpwalletRegistered.erase(pwalletIn);
    }
}


MiningCPID GetInitializedGlobalCPUMiningCPID(std::string cpid)
{

    MiningCPID mc = GetMiningCPID();
    mc.initialized = true;
    mc.cpid=cpid;
    mc.projectname = cpid;
    mc.cpidv2=cpid;
    mc.cpidhash = "";
    mc.email = cpid;
    mc.boincruntimepublickey = cpid;
    mc.rac=0;
    mc.encboincpublickey = "";
    mc.enccpid = "";
    mc.NetworkRAC = 0;
    mc.Magnitude = 0;
    mc.clientversion = "";
    mc.RSAWeight = GetRSAWeightByCPID(cpid);
    mc.LastPaymentTime = nLastBlockSolved;
    mc.diffbytes = 0;
    mc.lastblockhash = "0";
    // Reuse for debugging
    mc.Organization = GetArg("-org", "");
    return mc;
}


MiningCPID GetNextProject(bool bForce)
{



    if (GlobalCPUMiningCPID.projectname.length() > 3   &&  GlobalCPUMiningCPID.projectname != "INVESTOR"  && GlobalCPUMiningCPID.Magnitude >= 1)
    {
                if (!Timer_Main("globalcpuminingcpid",10))
                {
                    //Prevent Thrashing
                    return GlobalCPUMiningCPID;
                }
    }


    std::string sBoincKey = GetArgument("boinckey","");
    if (!sBoincKey.empty())
    {
        if (fDebug3 && LessVerbose(50)) LogPrintf("Using cached boinckey for project %s",GlobalCPUMiningCPID.projectname);
                    msMiningProject = GlobalCPUMiningCPID.projectname;
                    msMiningCPID = GlobalCPUMiningCPID.cpid;
                    if (LessVerbose(5)) LogPrintf("BoincKey - Mining project %s     RAC(%f)",  GlobalCPUMiningCPID.projectname, GlobalCPUMiningCPID.rac);
                    double ProjectRAC = GetNetworkAvgByProject(GlobalCPUMiningCPID.projectname);
                    GlobalCPUMiningCPID.NetworkRAC = ProjectRAC;
                    GlobalCPUMiningCPID.Magnitude = CalculatedMagnitude(GetAdjustedTime(),false);
                    if (fDebug3) LogPrintf("(boinckey) For CPID %s Verified Magnitude = %f",GlobalCPUMiningCPID.cpid,GlobalCPUMiningCPID.Magnitude);
                    msMiningErrors = (msMiningCPID == "INVESTOR" || msPrimaryCPID=="INVESTOR" || msMiningCPID.empty()) ? _("Staking Interest") : _("Mining");
                    GlobalCPUMiningCPID.RSAWeight = GetRSAWeightByCPID(GlobalCPUMiningCPID.cpid);
                    GlobalCPUMiningCPID.LastPaymentTime = GetLastPaymentTimeByCPID(GlobalCPUMiningCPID.cpid);
                    return GlobalCPUMiningCPID;
    }


    msMiningProject = "";
    msMiningCPID = "";
    GlobalCPUMiningCPID = GetInitializedGlobalCPUMiningCPID("");

    std::string email = GetArgument("email", "NA");
    boost::to_lower(email);



    if (IsInitialBlockDownload() && !bForce)
    {
        if (LessVerbose(100)) LogPrintf("CPUMiner: Gridcoin is downloading blocks Or CPIDs are not yet loaded...");
        MilliSleep(1);
        return GlobalCPUMiningCPID;
    }

    try
    {

        if (mvCPIDs.size() < 1)
        {
            if (fDebug && LessVerbose(10)) LogPrintf("Gridcoin has no CPIDs...");
            //Let control reach the investor area
        }

        int iValidProjects=0;
        //Count valid projects:
        for(map<string,StructCPID>::iterator ii=mvCPIDs.begin(); ii!=mvCPIDs.end(); ++ii)
        {
                StructCPID structcpid = mvCPIDs[(*ii).first];
                if (        msPrimaryCPID == structcpid.cpid &&
                    structcpid.initialized && structcpid.Iscpidvalid)           iValidProjects++;
        }

        // Find next available CPU project:
        int iDistributedProject = 0;
        int iRow = 0;

        if (email=="" || email=="NA") iValidProjects = 0;  //Let control reach investor area


        if (iValidProjects > 0)
        {
        for (int i = 0; i <= 4;i++)
        {
            iRow=0;
            iDistributedProject = (rand() % iValidProjects)+1;

            for(map<string,StructCPID>::iterator ii=mvCPIDs.begin(); ii!=mvCPIDs.end(); ++ii)
            {
                StructCPID structcpid = mvCPIDs[(*ii).first];

                if (structcpid.initialized)
                {
                    if (msPrimaryCPID == structcpid.cpid &&
                        structcpid.Iscpidvalid && structcpid.projectname.length() > 1)
                    {
                            iRow++;
                            if (i==4 || iDistributedProject == iRow)
                            {
                                if (true)
                                {
                                    GlobalCPUMiningCPID.enccpid = structcpid.boincpublickey;
                                    bool checkcpid = IsCPIDValid_Retired(structcpid.cpid,GlobalCPUMiningCPID.enccpid);
                                    if (!checkcpid)
                                    {
                                        LogPrintf("CPID invalid %s  1.  ",structcpid.cpid);
                                        continue;
                                    }

                                    if (checkcpid)
                                    {

                                        GlobalCPUMiningCPID.email = email;

                                        if (LessVerbose(1) || fDebug || fDebug3) LogPrintf("Ready to CPU Mine project %s with CPID %s, RAC(%f) ",
                                            structcpid.projectname.c_str(),structcpid.cpid.c_str(),
                                            structcpid.rac);
                                        //Required for project to be mined in a block:
                                        GlobalCPUMiningCPID.cpid=structcpid.cpid;
                                        GlobalCPUMiningCPID.projectname = structcpid.projectname;
                                        GlobalCPUMiningCPID.rac=structcpid.rac;
                                        GlobalCPUMiningCPID.encboincpublickey = structcpid.boincpublickey;
                                        GlobalCPUMiningCPID.encaes = structcpid.boincpublickey;


                                        GlobalCPUMiningCPID.boincruntimepublickey = structcpid.cpidhash;
                                        if(fDebug) LogPrintf("GNP: Setting bpk to %s",structcpid.cpidhash);

                                        uint256 pbh = 1;
                                        GlobalCPUMiningCPID.cpidv2 = ComputeCPIDv2(GlobalCPUMiningCPID.email,GlobalCPUMiningCPID.boincruntimepublickey, pbh);
                                        GlobalCPUMiningCPID.lastblockhash = "0";
                                        // Sign the block
                                        GlobalCPUMiningCPID.BoincPublicKey = GetBeaconPublicKey(structcpid.cpid, false);
                                        std::string sSignature;
                                        std::string sError;
                                        bool bResult = SignBlockWithCPID(GlobalCPUMiningCPID.cpid, GlobalCPUMiningCPID.lastblockhash, sSignature, sError, true);
#                                       if 0
                                        if (!bResult)
                                        {
                                            LogPrintf("GetNextProject: failed to sign block with cpid -> %s", sError);
                                            continue;
                                        }
                                        GlobalCPUMiningCPID.BoincSignature = sSignature;
                                        if (!IsCPIDValidv2(GlobalCPUMiningCPID,1))
                                        {
                                            LogPrintf("CPID INVALID (GetNextProject) %s, %s  ",GlobalCPUMiningCPID.cpid,GlobalCPUMiningCPID.cpidv2);
                                            continue;
                                        }
#                                       endif


                                        //Only used for global status:
                                        msMiningProject = structcpid.projectname;
                                        msMiningCPID = structcpid.cpid;

                                        double ProjectRAC = GetNetworkAvgByProject(GlobalCPUMiningCPID.projectname);
                                        GlobalCPUMiningCPID.NetworkRAC = ProjectRAC;
                                        GlobalCPUMiningCPID.Magnitude = CalculatedMagnitude(GetAdjustedTime(),false);
                                        if (fDebug && LessVerbose(2)) LogPrintf("For CPID %s Verified Magnitude = %f",GlobalCPUMiningCPID.cpid, GlobalCPUMiningCPID.Magnitude);
                                        //Reserved for GRC Speech Synthesis
                                        msMiningErrors = (msMiningCPID == "INVESTOR" || !IsResearcher(msPrimaryCPID) || msMiningCPID.empty()) ? _("Staking Interest") : _("Boinc Mining");
                                        GlobalCPUMiningCPID.RSAWeight = GetRSAWeightByCPID(GlobalCPUMiningCPID.cpid);
                                        GlobalCPUMiningCPID.LastPaymentTime = GetLastPaymentTimeByCPID(GlobalCPUMiningCPID.cpid);
                                        return GlobalCPUMiningCPID;
                                    }
                                }
                            }

                    }

                }
            }

        }
        }

        msMiningErrors = (IsResearcher(msPrimaryCPID)) ? _("All BOINC projects exhausted.") : "";
        msMiningProject = "INVESTOR";
        msMiningCPID = "INVESTOR";
        GlobalCPUMiningCPID = GetInitializedGlobalCPUMiningCPID("INVESTOR");
        if (fDebug10) LogPrintf("-Investor mode-");

        }
        catch (std::exception& e)
        {
            msMiningErrors = _("Error obtaining next project.  Error 16172014.");

            LogPrintf("Error obtaining next project");
        }
        catch(...)
        {
            msMiningErrors = _("Error obtaining next project.  Error 06172014.");
            LogPrintf("Error obtaining next project 2.");
        }
        return GlobalCPUMiningCPID;

}



// check whether the passed transaction is from us
bool static IsFromMe(CTransaction& tx)
{
    for (auto const& pwallet : setpwalletRegistered)
        if (pwallet->IsFromMe(tx))
            return true;
    return false;
}

// get the wallet transaction with the given hash (if it exists)
bool static GetTransaction(const uint256& hashTx, CWalletTx& wtx)
{
    for (auto const& pwallet : setpwalletRegistered)
        if (pwallet->GetTransaction(hashTx,wtx))
            return true;
    return false;
}

// erases transaction with the given hash from all wallets
void static EraseFromWallets(uint256 hash)
{
    for (auto const& pwallet : setpwalletRegistered)
        pwallet->EraseFromWallet(hash);
}

// make sure all wallets know about the given transaction, in the given block
void SyncWithWallets(const CTransaction& tx, const CBlock* pblock, bool fUpdate, bool fConnect)
{
    if (!fConnect)
    {
        // ppcoin: wallets need to refund inputs when disconnecting coinstake
        if (tx.IsCoinStake())
        {
            for (auto const& pwallet : setpwalletRegistered)
                if (pwallet->IsFromMe(tx))
                    pwallet->DisableTransaction(tx);
        }
        return;
    }

    for (auto const& pwallet : setpwalletRegistered)
        pwallet->AddToWalletIfInvolvingMe(tx, pblock, fUpdate);
}

// notify wallets about a new best chain
void static SetBestChain(const CBlockLocator& loc)
{
    for (auto const& pwallet : setpwalletRegistered)
        pwallet->SetBestChain(loc);
}

// notify wallets about an updated transaction
void static UpdatedTransaction(const uint256& hashTx)
{
    for (auto const& pwallet : setpwalletRegistered)
        pwallet->UpdatedTransaction(hashTx);
}

// dump all wallets
void static PrintWallets(const CBlock& block)
{
    for (auto const& pwallet : setpwalletRegistered)
        pwallet->PrintWallet(block);
}

// notify wallets about an incoming inventory (for request counts)
void static Inventory(const uint256& hash)
{
    for (auto const& pwallet : setpwalletRegistered)
        pwallet->Inventory(hash);
}

// ask wallets to resend their transactions
void ResendWalletTransactions(bool fForce)
{
    for (auto const& pwallet : setpwalletRegistered)
        pwallet->ResendWalletTransactions(fForce);
}


double CoinToDouble(double surrogate)
{
    //Converts satoshis to a human double amount
    double coin = (double)surrogate/(double)COIN;
    return coin;
}

double GetTotalBalance()
{
    double total = 0;
    for (auto const& pwallet : setpwalletRegistered)
    {
        total = total + pwallet->GetBalance();
        total = total + pwallet->GetStake();
    }
    return total/COIN;
}
//////////////////////////////////////////////////////////////////////////////
//
// mapOrphanTransactions
//

bool AddOrphanTx(const CTransaction& tx)
{
    uint256 hash = tx.GetHash();
    if (mapOrphanTransactions.count(hash))
        return false;

    // Ignore big transactions, to avoid a
    // send-big-orphans memory exhaustion attack. If a peer has a legitimate
    // large transaction with a missing parent then we assume
    // it will rebroadcast it later, after the parent transaction(s)
    // have been mined or received.
    // 10,000 orphans, each of which is at most 5,000 bytes big is
    // at most 500 megabytes of orphans:

    size_t nSize = tx.GetSerializeSize(SER_NETWORK, CTransaction::CURRENT_VERSION);

    if (nSize > 5000)
    {
        LogPrint("mempool", "ignoring large orphan tx (size: %" PRIszu ", hash: %s)", nSize, hash.ToString().substr(0,10));
        return false;
    }

    mapOrphanTransactions[hash] = tx;
    for (auto const& txin : tx.vin)
        mapOrphanTransactionsByPrev[txin.prevout.hash].insert(hash);

    LogPrint("mempool", "stored orphan tx %s (mapsz %" PRIszu ")", hash.ToString().substr(0,10), mapOrphanTransactions.size());
    return true;
}

void static EraseOrphanTx(uint256 hash)
{
    if (!mapOrphanTransactions.count(hash))
        return;
    const CTransaction& tx = mapOrphanTransactions[hash];
    for (auto const& txin : tx.vin)
    {
        mapOrphanTransactionsByPrev[txin.prevout.hash].erase(hash);
        if (mapOrphanTransactionsByPrev[txin.prevout.hash].empty())
            mapOrphanTransactionsByPrev.erase(txin.prevout.hash);
    }
    mapOrphanTransactions.erase(hash);
}

unsigned int LimitOrphanTxSize(unsigned int nMaxOrphans)
{
    unsigned int nEvicted = 0;
    while (mapOrphanTransactions.size() > nMaxOrphans)
    {
        // Evict a random orphan:
        uint256 randomhash = GetRandHash();
        map<uint256, CTransaction>::iterator it = mapOrphanTransactions.lower_bound(randomhash);
        if (it == mapOrphanTransactions.end())
            it = mapOrphanTransactions.begin();
        EraseOrphanTx(it->first);
        ++nEvicted;
    }
    return nEvicted;
}



std::string DefaultWalletAddress()
{
    static std::string sDefaultWalletAddress;
    if (!sDefaultWalletAddress.empty())
        return sDefaultWalletAddress;

    try
    {
        //Gridcoin - Find the default public GRC address (since a user may have many receiving addresses):
        for (auto const& item : pwalletMain->mapAddressBook)
        {
            const CBitcoinAddress& address = item.first;
            const std::string& strName = item.second;
            bool fMine = IsMine(*pwalletMain, address.Get());
            if (fMine && strName == "Default")
            {
                sDefaultWalletAddress=CBitcoinAddress(address).ToString();
                return sDefaultWalletAddress;
            }
        }

        //Cant Find
        for (auto const& item : pwalletMain->mapAddressBook)
        {
            const CBitcoinAddress& address = item.first;
            //const std::string& strName = item.second;
            bool fMine = IsMine(*pwalletMain, address.Get());
            if (fMine)
            {
                sDefaultWalletAddress=CBitcoinAddress(address).ToString();
                return sDefaultWalletAddress;
            }
        }
    }
    catch (std::exception& e)
    {
        return "ERROR";
    }
    return "NA";
}






//////////////////////////////////////////////////////////////////////////////
//
// CTransaction and CTxIndex
//

bool CTransaction::ReadFromDisk(CTxDB& txdb, COutPoint prevout, CTxIndex& txindexRet)
{
    SetNull();
    if (!txdb.ReadTxIndex(prevout.hash, txindexRet))
        return false;
    if (!ReadFromDisk(txindexRet.pos))
        return false;
    if (prevout.n >= vout.size())
    {
        SetNull();
        return false;
    }
    return true;
}

bool CTransaction::ReadFromDisk(CTxDB& txdb, COutPoint prevout)
{
    CTxIndex txindex;
    return ReadFromDisk(txdb, prevout, txindex);
}

bool CTransaction::ReadFromDisk(COutPoint prevout)
{
    CTxDB txdb("r");
    CTxIndex txindex;
    return ReadFromDisk(txdb, prevout, txindex);
}





bool IsStandardTx(const CTransaction& tx)
{
    std::string reason = "";
    if (tx.nVersion > CTransaction::CURRENT_VERSION)
        return false;

    // Treat non-final transactions as non-standard to prevent a specific type
    // of double-spend attack, as well as DoS attacks. (if the transaction
    // can't be mined, the attacker isn't expending resources broadcasting it)
    // Basically we don't want to propagate transactions that can't included in
    // the next block.
    //
    // However, IsFinalTx() is confusing... Without arguments, it uses
    // chainActive.Height() to evaluate nLockTime; when a block is accepted, chainActive.Height()
    // is set to the value of nHeight in the block. However, when IsFinalTx()
    // is called within CBlock::AcceptBlock(), the height of the block *being*
    // evaluated is what is used. Thus if we want to know if a transaction can
    // be part of the *next* block, we need to call IsFinalTx() with one more
    // than chainActive.Height().
    //
    // Timestamps on the other hand don't get any special treatment, because we
    // can't know what timestamp the next block will have, and there aren't
    // timestamp applications where it matters.
    if (!IsFinalTx(tx, nBestHeight + 1)) {
        return false;
    }
    // nTime has different purpose from nLockTime but can be used in similar attacks
    if (tx.nTime > FutureDrift(GetAdjustedTime(), nBestHeight + 1)) {
        return false;
    }

    // Extremely large transactions with lots of inputs can cost the network
    // almost as much to process as they cost the sender in fees, because
    // computing signature hashes is O(ninputs*txsize). Limiting transactions
    // to MAX_STANDARD_TX_SIZE mitigates CPU exhaustion attacks.
    unsigned int sz = tx.GetSerializeSize(SER_NETWORK, CTransaction::CURRENT_VERSION);
    if (sz >= MAX_STANDARD_TX_SIZE)
        return false;

    for (auto const& txin : tx.vin)
    {

        // Biggest 'standard' txin is a 15-of-15 P2SH multisig with compressed
        // keys. (remember the 520 byte limit on redeemScript size) That works
        // out to a (15*(33+1))+3=513 byte redeemScript, 513+1+15*(73+1)=1624
        // bytes of scriptSig, which we round off to 1650 bytes for some minor
        // future-proofing. That's also enough to spend a 20-of-20
        // CHECKMULTISIG scriptPubKey, though such a scriptPubKey is not
        // considered standard)

        if (txin.scriptSig.size() > 1650)
            return false;
        if (!txin.scriptSig.IsPushOnly())
            return false;
        if (fEnforceCanonical && !txin.scriptSig.HasCanonicalPushes()) {
            return false;
        }
    }

    unsigned int nDataOut = 0;
    txnouttype whichType;
    for (auto const& txout : tx.vout) {
        if (!::IsStandard(txout.scriptPubKey, whichType))
            return false;
        if (whichType == TX_NULL_DATA)
            nDataOut++;
        if (txout.nValue == 0)
            return false;
        if (fEnforceCanonical && !txout.scriptPubKey.HasCanonicalPushes()) {
            return false;
        }
    }


    // not more than one data txout per non-data txout is permitted
    // only one data txout is permitted too
    if (nDataOut > 1 && nDataOut > tx.vout.size()/2)
    {
        reason = "multi-op-return";
        return false;
    }


    return true;
}

bool IsFinalTx(const CTransaction &tx, int nBlockHeight, int64_t nBlockTime)
{
    AssertLockHeld(cs_main);
    // Time based nLockTime implemented in 0.1.6
    if (tx.nLockTime == 0)
        return true;
    if (nBlockHeight == 0)
        nBlockHeight = nBestHeight;
    if (nBlockTime == 0)
        nBlockTime = GetAdjustedTime();
    if ((int64_t)tx.nLockTime < ((int64_t)tx.nLockTime < LOCKTIME_THRESHOLD ? (int64_t)nBlockHeight : nBlockTime))
        return true;
    for (auto const& txin : tx.vin)
        if (!txin.IsFinal())
            return false;
    return true;
}

//
// Check transaction inputs, and make sure any
// pay-to-script-hash transactions are evaluating IsStandard scripts
//
// Why bother? To avoid denial-of-service attacks; an attacker
// can submit a standard HASH... OP_EQUAL transaction,
// which will get accepted into blocks. The redemption
// script can be anything; an attacker could use a very
// expensive-to-check-upon-redemption script like:
//   DUP CHECKSIG DROP ... repeated 100 times... OP_1
//
bool CTransaction::AreInputsStandard(const MapPrevTx& mapInputs) const
{
    if (IsCoinBase())
        return true; // Coinbases don't use vin normally

    for (unsigned int i = 0; i < vin.size(); i++)
    {
        const CTxOut& prev = GetOutputFor(vin[i], mapInputs);

        vector<vector<unsigned char> > vSolutions;
        txnouttype whichType;
        // get the scriptPubKey corresponding to this input:
        const CScript& prevScript = prev.scriptPubKey;
        if (!Solver(prevScript, whichType, vSolutions))
            return false;
        int nArgsExpected = ScriptSigArgsExpected(whichType, vSolutions);
        if (nArgsExpected < 0)
            return false;

        // Transactions with extra stuff in their scriptSigs are
        // non-standard. Note that this EvalScript() call will
        // be quick, because if there are any operations
        // beside "push data" in the scriptSig the
        // IsStandard() call returns false
        vector<vector<unsigned char> > stack;
        if (!EvalScript(stack, vin[i].scriptSig, *this, i, 0))            return false;

        if (whichType == TX_SCRIPTHASH)
        {
            if (stack.empty())
                return false;
            CScript subscript(stack.back().begin(), stack.back().end());
            vector<vector<unsigned char> > vSolutions2;
            txnouttype whichType2;
            if (!Solver(subscript, whichType2, vSolutions2))
                return false;
            if (whichType2 == TX_SCRIPTHASH)
                return false;

            int tmpExpected;
            tmpExpected = ScriptSigArgsExpected(whichType2, vSolutions2);
            if (tmpExpected < 0)
                return false;
            nArgsExpected += tmpExpected;
        }

        if (stack.size() != (unsigned int)nArgsExpected)
            return false;
    }

    return true;
}

unsigned int CTransaction::GetLegacySigOpCount() const
{
    unsigned int nSigOps = 0;
    for (auto const& txin : vin)
    {
        nSigOps += txin.scriptSig.GetSigOpCount(false);
    }
    for (auto const& txout : vout)
    {
        nSigOps += txout.scriptPubKey.GetSigOpCount(false);
    }
    return nSigOps;
}


int CMerkleTx::SetMerkleBranch(const CBlock* pblock)
{
    AssertLockHeld(cs_main);

    CBlock blockTmp;
    if (pblock == NULL)
    {
        // Load the block this tx is in
        CTxIndex txindex;
        if (!CTxDB("r").ReadTxIndex(GetHash(), txindex))
            return 0;
        if (!blockTmp.ReadFromDisk(txindex.pos.nFile, txindex.pos.nBlockPos))
            return 0;
        pblock = &blockTmp;
    }

    // Update the tx's hashBlock
    hashBlock = pblock->GetHash();

    // Locate the transaction
    for (nIndex = 0; nIndex < (int)pblock->vtx.size(); nIndex++)
        if (pblock->vtx[nIndex] == *(CTransaction*)this)
            break;
    if (nIndex == (int)pblock->vtx.size())
    {
        vMerkleBranch.clear();
        nIndex = -1;
        LogPrintf("ERROR: SetMerkleBranch() : couldn't find tx in block");
        return 0;
    }

    // Fill in merkle branch
    vMerkleBranch = pblock->GetMerkleBranch(nIndex);

    // Is the tx in a block that's in the main chain
    BlockMap::iterator mi = mapBlockIndex.find(hashBlock);
    if (mi == mapBlockIndex.end())
        return 0;
    CBlockIndex* pindex = (*mi).second;
    if (!pindex || !pindex->IsInMainChain())
        return 0;

    return pindexBest->nHeight - pindex->nHeight + 1;
}




bool CTransaction::CheckTransaction() const
{
    // Basic checks that don't depend on any context
    if (vin.empty())
        return DoS(10, error("CTransaction::CheckTransaction() : vin empty"));
    if (vout.empty())
        return DoS(10, error("CTransaction::CheckTransaction() : vout empty"));
    // Size limits
    if (::GetSerializeSize(*this, SER_NETWORK, PROTOCOL_VERSION) > MAX_BLOCK_SIZE)
        return DoS(100, error("CTransaction::CheckTransaction() : size limits failed"));

    // Check for negative or overflow output values
    int64_t nValueOut = 0;
    for (unsigned int i = 0; i < vout.size(); i++)
    {
        const CTxOut& txout = vout[i];
        if (txout.IsEmpty() && !IsCoinBase() && !IsCoinStake())
            return DoS(100, error("CTransaction::CheckTransaction() : txout empty for user transaction"));
        if (txout.nValue < 0)
            return DoS(100, error("CTransaction::CheckTransaction() : txout.nValue negative"));
        if (txout.nValue > MAX_MONEY)
            return DoS(100, error("CTransaction::CheckTransaction() : txout.nValue too high"));
        nValueOut += txout.nValue;
        if (!MoneyRange(nValueOut))
            return DoS(100, error("CTransaction::CheckTransaction() : txout total out of range"));
    }
    // Check for duplicate inputs
    set<COutPoint> vInOutPoints;
    for (auto const& txin : vin)
    {
        if (vInOutPoints.count(txin.prevout))
            return false;
        vInOutPoints.insert(txin.prevout);
    }

    if (IsCoinBase())
    {
        if (vin[0].scriptSig.size() < 2 || vin[0].scriptSig.size() > 100)
            return DoS(100, error("CTransaction::CheckTransaction() : coinbase script size is invalid"));
    }
    else
    {
        for (auto const& txin : vin)
            if (txin.prevout.IsNull())
                return DoS(10, error("CTransaction::CheckTransaction() : prevout is null"));
    }
    return true;
}

int64_t CTransaction::GetMinFee(unsigned int nBlockSize, enum GetMinFee_mode mode, unsigned int nBytes) const
{
    // Base fee is either MIN_TX_FEE or MIN_RELAY_TX_FEE
    int64_t nBaseFee = (mode == GMF_RELAY) ? MIN_RELAY_TX_FEE : MIN_TX_FEE;

    unsigned int nNewBlockSize = nBlockSize + nBytes;
    int64_t nMinFee = (1 + (int64_t)nBytes / 1000) * nBaseFee;

    // To limit dust spam, require MIN_TX_FEE/MIN_RELAY_TX_FEE if any output is less than 0.01
    if (nMinFee < nBaseFee)
    {
        for (auto const& txout : vout)
            if (txout.nValue < CENT)
                nMinFee = nBaseFee;
    }

    // Raise the price as the block approaches full
    if (nBlockSize != 1 && nNewBlockSize >= MAX_BLOCK_SIZE_GEN/2)
    {
        if (nNewBlockSize >= MAX_BLOCK_SIZE_GEN)
            return MAX_MONEY;
        nMinFee *= MAX_BLOCK_SIZE_GEN / (MAX_BLOCK_SIZE_GEN - nNewBlockSize);
    }

    if (!MoneyRange(nMinFee))
        nMinFee = MAX_MONEY;
    return nMinFee;
}


bool AcceptToMemoryPool(CTxMemPool& pool, CTransaction &tx, bool* pfMissingInputs)
{
    AssertLockHeld(cs_main);
    if (pfMissingInputs)
        *pfMissingInputs = false;

    if (!tx.CheckTransaction())
        return error("AcceptToMemoryPool : CheckTransaction failed");

    // Verify beacon contract in tx if found
    if (!VerifyBeaconContractTx(tx))
        return tx.DoS(25, error("AcceptToMemoryPool : bad beacon contract in tx %s; rejected", tx.GetHash().ToString().c_str()));

    // Coinbase is only valid in a block, not as a loose transaction
    if (tx.IsCoinBase())
        return tx.DoS(100, error("AcceptToMemoryPool : coinbase as individual tx"));

    // ppcoin: coinstake is also only valid in a block, not as a loose transaction
    if (tx.IsCoinStake())
        return tx.DoS(100, error("AcceptToMemoryPool : coinstake as individual tx"));

    // Rather not work on nonstandard transactions (unless -testnet)
    if (!fTestNet && !IsStandardTx(tx))
        return error("AcceptToMemoryPool : nonstandard transaction type");

    // is it already in the memory pool?
    uint256 hash = tx.GetHash();
    if (pool.exists(hash))
        return false;

    // Check for conflicts with in-memory transactions
    CTransaction* ptxOld = NULL;
    {
        LOCK(pool.cs); // protect pool.mapNextTx
        for (unsigned int i = 0; i < tx.vin.size(); i++)
        {
            COutPoint outpoint = tx.vin[i].prevout;
            if (pool.mapNextTx.count(outpoint))
            {
                // Disable replacement feature for now
                return false;

                // Allow replacing with a newer version of the same transaction
                if (i != 0)
                    return false;
                ptxOld = pool.mapNextTx[outpoint].ptx;
                if (IsFinalTx(*ptxOld))
                    return false;
                if (!tx.IsNewerThan(*ptxOld))
                    return false;
                for (unsigned int i = 0; i < tx.vin.size(); i++)
                {
                    COutPoint outpoint = tx.vin[i].prevout;
                    if (!pool.mapNextTx.count(outpoint) || pool.mapNextTx[outpoint].ptx != ptxOld)
                        return false;
                }
                break;
            }
        }
    }

    {
        CTxDB txdb("r");

        // do we already have it?
        if (txdb.ContainsTx(hash))
            return false;

        MapPrevTx mapInputs;
        map<uint256, CTxIndex> mapUnused;
        bool fInvalid = false;
        if (!tx.FetchInputs(txdb, mapUnused, false, false, mapInputs, fInvalid))
        {
            if (fInvalid)
                return error("AcceptToMemoryPool : FetchInputs found invalid tx %s", hash.ToString().substr(0,10).c_str());
            if (pfMissingInputs)
                *pfMissingInputs = true;
            return false;
        }

        // Check for non-standard pay-to-script-hash in inputs
        if (!tx.AreInputsStandard(mapInputs) && !fTestNet)
            return error("AcceptToMemoryPool : nonstandard transaction input");

        // Note: if you modify this code to accept non-standard transactions, then
        // you should add code here to check that the transaction does a
        // reasonable number of ECDSA signature verifications.

        int64_t nFees = tx.GetValueIn(mapInputs)-tx.GetValueOut();
        unsigned int nSize = ::GetSerializeSize(tx, SER_NETWORK, PROTOCOL_VERSION);

        // Don't accept it if it can't get into a block
        int64_t txMinFee = tx.GetMinFee(1000, GMF_RELAY, nSize);
        if (nFees < txMinFee)
            return error("AcceptToMemoryPool : not enough fees %s, %" PRId64 " < %" PRId64,
                         hash.ToString().c_str(),
                         nFees, txMinFee);

        // Continuously rate-limit free transactions
        // This mitigates 'penny-flooding' -- sending thousands of free transactions just to
        // be annoying or make others' transactions take longer to confirm.
        if (nFees < MIN_RELAY_TX_FEE)
        {
            static CCriticalSection cs;
            static double dFreeCount;
            static int64_t nLastTime;
            int64_t nNow =  GetAdjustedTime();

            {
                LOCK(pool.cs);
                // Use an exponentially decaying ~10-minute window:
                dFreeCount *= pow(1.0 - 1.0/600.0, (double)(nNow - nLastTime));
                nLastTime = nNow;
                // -limitfreerelay unit is thousand-bytes-per-minute
                // At default rate it would take over a month to fill 1GB
                if (dFreeCount > GetArg("-limitfreerelay", 15)*10*1000 && !IsFromMe(tx))
                    return error("AcceptToMemoryPool : free transaction rejected by rate limiter");
                if (fDebug)
                    LogPrint("mempool", "Rate limit dFreeCount: %g => %g", dFreeCount, dFreeCount+nSize);
                dFreeCount += nSize;
            }
        }

        // Check against previous transactions
        // This is done last to help prevent CPU exhaustion denial-of-service attacks.
        if (!tx.ConnectInputs(txdb, mapInputs, mapUnused, CDiskTxPos(1,1,1), pindexBest, false, false))
        {
            // If this happens repeatedly, purge peers
            if (TimerMain("AcceptToMemoryPool", 20))
            {
                LogPrint("mempool", "AcceptToMemoryPool::CleaningInboundConnections");
                CleanInboundConnections(true);
            }
            if (fDebug || true)
            {
                return error("AcceptToMemoryPool : Unable to Connect Inputs %s", hash.ToString().c_str());
            }
            else
            {
                return false;
            }
        }
    }

    // Store transaction in memory
    {
        LOCK(pool.cs);
        if (ptxOld)
        {
            LogPrint("mempool", "AcceptToMemoryPool : replacing tx %s with new version", ptxOld->GetHash().ToString());
            pool.remove(*ptxOld);
        }
        pool.addUnchecked(hash, tx);
    }

    ///// are we sure this is ok when loading transactions or restoring block txes
    // If updated, erase old tx from wallet
    if (ptxOld)
        EraseFromWallets(ptxOld->GetHash());
    if (fDebug)     LogPrint("mempool", "AcceptToMemoryPool : accepted %s (poolsz %" PRIszu ")",           hash.ToString(), pool.mapTx.size());
    return true;
}

bool CTxMemPool::addUnchecked(const uint256& hash, CTransaction &tx)
{
    // Add to memory pool without checking anything.  Don't call this directly,
    // call AcceptToMemoryPool to properly check the transaction first.
    {
        mapTx[hash] = tx;
        for (unsigned int i = 0; i < tx.vin.size(); i++)
            mapNextTx[tx.vin[i].prevout] = CInPoint(&mapTx[hash], i);
    }
    return true;
}


bool CTxMemPool::remove(const CTransaction &tx, bool fRecursive)
{
    // Remove transaction from memory pool
    {
        LOCK(cs);
        uint256 hash = tx.GetHash();
        if (mapTx.count(hash))
        {
            if (fRecursive) {
                for (unsigned int i = 0; i < tx.vout.size(); i++) {
                    std::map<COutPoint, CInPoint>::iterator it = mapNextTx.find(COutPoint(hash, i));
                    if (it != mapNextTx.end())
                        remove(*it->second.ptx, true);
                }
            }
            for (auto const& txin : tx.vin)
                mapNextTx.erase(txin.prevout);
            mapTx.erase(hash);
        }
    }
    return true;
}

bool CTxMemPool::removeConflicts(const CTransaction &tx)
{
    // Remove transactions which depend on inputs of tx, recursively
    LOCK(cs);
    for (auto const &txin : tx.vin)
    {
        std::map<COutPoint, CInPoint>::iterator it = mapNextTx.find(txin.prevout);
        if (it != mapNextTx.end()) {
            const CTransaction &txConflict = *it->second.ptx;
            if (txConflict != tx)
                remove(txConflict, true);
        }
    }
    return true;
}

void CTxMemPool::clear()
{
    LOCK(cs);
    mapTx.clear();
    mapNextTx.clear();
}

void CTxMemPool::queryHashes(std::vector<uint256>& vtxid)
{
    vtxid.clear();

    LOCK(cs);
    vtxid.reserve(mapTx.size());
    for (map<uint256, CTransaction>::iterator mi = mapTx.begin(); mi != mapTx.end(); ++mi)
        vtxid.push_back((*mi).first);
}




int CMerkleTx::GetDepthInMainChainINTERNAL(CBlockIndex* &pindexRet) const
{
    if (hashBlock == 0 || nIndex == -1)
        return 0;
    AssertLockHeld(cs_main);

    // Find the block it claims to be in
    BlockMap::iterator mi = mapBlockIndex.find(hashBlock);
    if (mi == mapBlockIndex.end())
        return 0;
    CBlockIndex* pindex = (*mi).second;
    if (!pindex || !pindex->IsInMainChain())
        return 0;

    // Make sure the merkle branch connects to this block
    if (!fMerkleVerified)
    {
        if (CBlock::CheckMerkleBranch(GetHash(), vMerkleBranch, nIndex) != pindex->hashMerkleRoot)
            return 0;
        fMerkleVerified = true;
    }

    pindexRet = pindex;
    return pindexBest->nHeight - pindex->nHeight + 1;
}

int CMerkleTx::GetDepthInMainChain(CBlockIndex* &pindexRet) const
{
    AssertLockHeld(cs_main);
    int nResult = GetDepthInMainChainINTERNAL(pindexRet);
    if (nResult == 0 && !mempool.exists(GetHash()))
        return -1; // Not in chain, not in mempool

    return nResult;
}

int CMerkleTx::GetBlocksToMaturity() const
{
    if (!(IsCoinBase() || IsCoinStake()))
        return 0;
    return max(0, (nCoinbaseMaturity+10) - GetDepthInMainChain());
}


bool CMerkleTx::AcceptToMemoryPool()
{
    return ::AcceptToMemoryPool(mempool, *this, NULL);
}



bool CWalletTx::AcceptWalletTransaction(CTxDB& txdb)
{

    {
        // Add previous supporting transactions first
        for (auto tx : vtxPrev)
        {
            if (!(tx.IsCoinBase() || tx.IsCoinStake()))
            {
                uint256 hash = tx.GetHash();
                if (!mempool.exists(hash) && !txdb.ContainsTx(hash))
                    tx.AcceptToMemoryPool();
            }
        }
        return AcceptToMemoryPool();
    }
    return false;
}

bool CWalletTx::AcceptWalletTransaction()
{
    CTxDB txdb("r");
    return AcceptWalletTransaction(txdb);
}

int CTxIndex::GetDepthInMainChain() const
{
    // Read block header
    CBlock block;
    if (!block.ReadFromDisk(pos.nFile, pos.nBlockPos, false))
        return 0;
    // Find the block in the index
    BlockMap::iterator mi = mapBlockIndex.find(block.GetHash());
    if (mi == mapBlockIndex.end())
        return 0;
    CBlockIndex* pindex = (*mi).second;
    if (!pindex || !pindex->IsInMainChain())
        return 0;
    return 1 + nBestHeight - pindex->nHeight;
}

// Return transaction in tx, and if it was found inside a block, its hash is placed in hashBlock
bool GetTransaction(const uint256 &hash, CTransaction &tx, uint256 &hashBlock)
{
    {
        LOCK(cs_main);
        {
            if (mempool.lookup(hash, tx))
            {
                return true;
            }
        }
        CTxDB txdb("r");
        CTxIndex txindex;
        if (tx.ReadFromDisk(txdb, COutPoint(hash, 0), txindex))
        {
            CBlock block;
            if (block.ReadFromDisk(txindex.pos.nFile, txindex.pos.nBlockPos, false))
                hashBlock = block.GetHash();
            return true;
        }
    }
    return false;
}






//////////////////////////////////////////////////////////////////////////////
//
// CBlock and CBlockIndex
//
bool CBlock::ReadFromDisk(const CBlockIndex* pindex, bool fReadTransactions)
{
    if (!fReadTransactions)
    {
        *this = pindex->GetBlockHeader();
        return true;
    }
    if (!ReadFromDisk(pindex->nFile, pindex->nBlockPos, fReadTransactions))
        return false;
    if (GetHash() != pindex->GetBlockHash())
        return error("CBlock::ReadFromDisk() : GetHash() doesn't match index");
    return true;
}

uint256 static GetOrphanRoot(const CBlock* pblock)
{
    // Work back to the first block in the orphan chain
    while (mapOrphanBlocks.count(pblock->hashPrevBlock))
        pblock = mapOrphanBlocks[pblock->hashPrevBlock];
    return pblock->GetHash();
}

// ppcoin: find block wanted by given orphan block
uint256 WantedByOrphan(const CBlock* pblockOrphan)
{
    // Work back to the first block in the orphan chain
    while (mapOrphanBlocks.count(pblockOrphan->hashPrevBlock))
        pblockOrphan = mapOrphanBlocks[pblockOrphan->hashPrevBlock];
    return pblockOrphan->hashPrevBlock;
}


static CBigNum GetProofOfStakeLimit(int nHeight)
{
    if (IsProtocolV2(nHeight))
        return bnProofOfStakeLimitV2;
    else
        return bnProofOfStakeLimit;
}


double CalculatedMagnitude(int64_t locktime,bool bUseLederstrumpf)
{
    // Get neural network magnitude:
    std::string cpid = "";
    if (GlobalCPUMiningCPID.initialized && !GlobalCPUMiningCPID.cpid.empty()) cpid = GlobalCPUMiningCPID.cpid;
    StructCPID stDPOR = GetInitializedStructCPID2(cpid,mvDPOR);
    return bUseLederstrumpf ? LederstrumpfMagnitude2(stDPOR.Magnitude,locktime) : stDPOR.Magnitude;
}

double CalculatedMagnitude2(std::string cpid, int64_t locktime,bool bUseLederstrumpf)
{
    // Get neural network magnitude:
    StructCPID stDPOR = GetInitializedStructCPID2(cpid,mvDPOR);
    return bUseLederstrumpf ? LederstrumpfMagnitude2(stDPOR.Magnitude,locktime) : stDPOR.Magnitude;
}



// miner's coin base reward
int64_t GetProofOfWorkReward(int64_t nFees, int64_t locktime, int64_t height)
{
    //NOTE: THIS REWARD IS ONLY USED IN THE POW PHASE (Block < 8000):
    int64_t nSubsidy = CalculatedMagnitude(locktime,true) * COIN;
    if (fDebug && GetBoolArg("-printcreation"))
        LogPrintf("GetProofOfWorkReward() : create=%s nSubsidy=%" PRId64, FormatMoney(nSubsidy), nSubsidy);
    if (nSubsidy < (30*COIN)) nSubsidy=30*COIN;
    //Gridcoin Foundation Block:
    if (height==10)
    {
        nSubsidy = nGenesisSupply * COIN;
    }
    if (fTestNet) nSubsidy += 1000*COIN;

    return nSubsidy + nFees;
}


int64_t GetProofOfWorkMaxReward(int64_t nFees, int64_t locktime, int64_t height)
{
    int64_t nSubsidy = (GetMaximumBoincSubsidy(locktime)+1) * COIN;
    if (height==10)
    {
        //R.Halford: 10-11-2014: Gridcoin Foundation Block:
        //Note: Gridcoin Classic emitted these coins.  So we had to add them to block 10.  The coins were burned then given back to the owners that mined them in classic (as research coins).
        nSubsidy = nGenesisSupply * COIN;
    }

    if (fTestNet) nSubsidy += 1000*COIN;
    return nSubsidy + nFees;
}

//Survey Results: Start inflation rate: 9%, end=1%, 30 day steps, 9 steps, mag multiplier start: 2, mag end .3, 9 steps
int64_t GetMaximumBoincSubsidy(int64_t nTime)
{
    // Gridcoin Global Daily Maximum Researcher Subsidy Schedule
    int MaxSubsidy = 500;
    if (nTime >= 1410393600 && nTime <= 1417305600) MaxSubsidy =    500; // between inception  and 11-30-2014
    if (nTime >= 1417305600 && nTime <= 1419897600) MaxSubsidy =    400; // between 11-30-2014 and 12-30-2014
    if (nTime >= 1419897600 && nTime <= 1422576000) MaxSubsidy =    400; // between 12-30-2014 and 01-30-2015
    if (nTime >= 1422576000 && nTime <= 1425254400) MaxSubsidy =    300; // between 01-30-2015 and 02-28-2015
    if (nTime >= 1425254400 && nTime <= 1427673600) MaxSubsidy =    250; // between 02-28-2015 and 03-30-2015
    if (nTime >= 1427673600 && nTime <= 1430352000) MaxSubsidy =    200; // between 03-30-2015 and 04-30-2015
    if (nTime >= 1430352000 && nTime <= 1438310876) MaxSubsidy =    150; // between 05-01-2015 and 07-31-2015
    if (nTime >= 1438310876 && nTime <= 1445309276) MaxSubsidy =    100; // between 08-01-2015 and 10-20-2015
    if (nTime >= 1445309276 && nTime <= 1447977700) MaxSubsidy =     75; // between 10-20-2015 and 11-20-2015
    if (nTime > 1447977700)                         MaxSubsidy =     50; // from  11-20-2015 forever
    return MaxSubsidy+.5;  //The .5 allows for fractional amounts after the 4th decimal place (used to store the POR indicator)
}

int64_t GetCoinYearReward(int64_t nTime)
{
    // Gridcoin Global Interest Rate Schedule
    int64_t INTEREST = 9;
    if (nTime >= 1410393600 && nTime <= 1417305600) INTEREST =   9 * CENT; // 09% between inception  and 11-30-2014
    if (nTime >= 1417305600 && nTime <= 1419897600) INTEREST =   8 * CENT; // 08% between 11-30-2014 and 12-30-2014
    if (nTime >= 1419897600 && nTime <= 1422576000) INTEREST =   8 * CENT; // 08% between 12-30-2014 and 01-30-2015
    if (nTime >= 1422576000 && nTime <= 1425254400) INTEREST =   7 * CENT; // 07% between 01-30-2015 and 02-30-2015
    if (nTime >= 1425254400 && nTime <= 1427673600) INTEREST =   6 * CENT; // 06% between 02-30-2015 and 03-30-2015
    if (nTime >= 1427673600 && nTime <= 1430352000) INTEREST =   5 * CENT; // 05% between 03-30-2015 and 04-30-2015
    if (nTime >= 1430352000 && nTime <= 1438310876) INTEREST =   4 * CENT; // 04% between 05-01-2015 and 07-31-2015
    if (nTime >= 1438310876 && nTime <= 1447977700) INTEREST =   3 * CENT; // 03% between 08-01-2015 and 11-20-2015
    if (nTime > 1447977700)                         INTEREST = 1.5 * CENT; //1.5% from 11-21-2015 forever
    return INTEREST;
}

double GetMagnitudeMultiplier(int64_t nTime)
{
    // Gridcoin Global Resarch Subsidy Multiplier Schedule
    double magnitude_multiplier = 2;
    if (nTime >= 1410393600 && nTime <= 1417305600) magnitude_multiplier =    2;  // between inception and 11-30-2014
    if (nTime >= 1417305600 && nTime <= 1419897600) magnitude_multiplier =  1.5;  // between 11-30-2014 and 12-30-2014
    if (nTime >= 1419897600 && nTime <= 1422576000) magnitude_multiplier =  1.5;  // between 12-30-2014 and 01-30-2015
    if (nTime >= 1422576000 && nTime <= 1425254400) magnitude_multiplier =    1;  // between 01-30-2015 and 02-30-2015
    if (nTime >= 1425254400 && nTime <= 1427673600) magnitude_multiplier =   .9;  // between 02-30-2015 and 03-30-2015
    if (nTime >= 1427673600 && nTime <= 1430352000) magnitude_multiplier =   .8;  // between 03-30-2015 and 04-30-2015
    if (nTime >= 1430352000 && nTime <= 1438310876) magnitude_multiplier =   .7;  // between 05-01-2015 and 07-31-2015
    if (nTime >= 1438310876 && nTime <= 1447977700) magnitude_multiplier =  .60;  // between 08-01-2015 and 11-20-2015
    if (nTime > 1447977700)                         magnitude_multiplier =  .50;  // from 11-21-2015  forever
    return magnitude_multiplier;
}


int64_t GetProofOfStakeMaxReward(uint64_t nCoinAge, int64_t nFees, int64_t locktime)
{
    int64_t nInterest = nCoinAge * GetCoinYearReward(locktime) * 33 / (365 * 33 + 8);
    nInterest += 10*COIN;
    int64_t nBoinc    = (GetMaximumBoincSubsidy(locktime)+1) * COIN;
    int64_t nSubsidy  = nInterest + nBoinc;
    return nSubsidy + nFees;
}

double GetProofOfResearchReward(std::string cpid, bool VerifyingBlock)
{

        StructCPID mag = GetInitializedStructCPID2(cpid,mvMagnitudes);

        if (!mag.initialized) return 0;
        double owed = (mag.owed*1.0);
        if (owed < 0) owed = 0;
        // Coarse Payment Rule (helps prevent sync problems):
        if (!VerifyingBlock)
        {
            //If owed less than 4% of max subsidy, assess at 0:
            if (owed < (GetMaximumBoincSubsidy(GetAdjustedTime())/50))
            {
                owed = 0;
            }
            //Coarse payment rule:
            if (mag.totalowed > (GetMaximumBoincSubsidy(GetAdjustedTime())*2))
            {
                //If owed more than 2* Max Block, pay normal amount
                owed = (owed*1);
            }
            else
            {
                owed = owed/2;
            }

            if (owed > (GetMaximumBoincSubsidy(GetAdjustedTime()))) owed = GetMaximumBoincSubsidy(GetAdjustedTime());


        }
        //End of Coarse Payment Rule
        return owed * COIN;
}


// miner's coin stake reward based on coin age spent (coin-days)

int64_t GetProofOfStakeReward(uint64_t nCoinAge, int64_t nFees, std::string cpid,
    bool VerifyingBlock, int VerificationPhase, int64_t nTime, CBlockIndex* pindexLast, std::string operation,
    double& OUT_POR, double& OUT_INTEREST, double& dAccrualAge, double& dMagnitudeUnit, double& AvgMagnitude)
{

    // Non Research Age - RSA Mode - Legacy (before 10-20-2015)
    if (!IsResearchAgeEnabled(pindexLast->nHeight))
    {
            int64_t nInterest = nCoinAge * GetCoinYearReward(nTime) * 33 / (365 * 33 + 8);
            int64_t nBoinc    = GetProofOfResearchReward(cpid,VerifyingBlock);
            int64_t nSubsidy  = nInterest + nBoinc;
            if (fDebug10 || GetBoolArg("-printcreation"))
            {
                LogPrintf("GetProofOfStakeReward(): create=%s nCoinAge=%" PRIu64 " nBoinc=%" PRId64 "   ",
                FormatMoney(nSubsidy), nCoinAge, nBoinc);
            }
            int64_t maxStakeReward1 = GetProofOfStakeMaxReward(nCoinAge, nFees, nTime);
            int64_t maxStakeReward2 = GetProofOfStakeMaxReward(nCoinAge, nFees, GetAdjustedTime());
            int64_t maxStakeReward = std::min(maxStakeReward1, maxStakeReward2);
            if ((nSubsidy+nFees) > maxStakeReward) nSubsidy = maxStakeReward-nFees;
            int64_t nTotalSubsidy = nSubsidy + nFees;
            if (nBoinc > 1)
            {
                std::string sTotalSubsidy = RoundToString(CoinToDouble(nTotalSubsidy)+.00000123,8);
                if (sTotalSubsidy.length() > 7)
                {
                    sTotalSubsidy = sTotalSubsidy.substr(0,sTotalSubsidy.length()-4) + "0124";
                    nTotalSubsidy = RoundFromString(sTotalSubsidy,8)*COIN;
                }
            }

            OUT_POR = CoinToDouble(nBoinc);
            OUT_INTEREST = CoinToDouble(nInterest);
            return nTotalSubsidy;
    }
    else
    {
            // Research Age Subsidy - PROD
            int64_t nBoinc = ComputeResearchAccrual(nTime, cpid, operation, pindexLast, VerifyingBlock, VerificationPhase, dAccrualAge, dMagnitudeUnit, AvgMagnitude);
            int64_t nInterest = 0;

            // TestNet: For any subsidy < 30 day duration, ensure 100% that we have a start magnitude and an end magnitude, otherwise make subsidy 0 : PASS
            // TestNet: For any subsidy > 30 day duration, ensure 100% that we have a midpoint magnitude in Every Period, otherwise, make subsidy 0 : In Test as of 09-06-2015
            // TestNet: Ensure no magnitudes are out of bounds to ensure we do not generate an insane payment : PASS (Lifetime PPD takes care of this)
            // TestNet: Any subsidy with a duration wider than 6 months should not be paid : PASS

<<<<<<< HEAD
            /* Constant Block Reward */
            if (pindexLast->nVersion>=10)
            {
                AppCacheEntry oCBReward= ReadCache("protocol","blockreward1");
                //TODO: refactor the expire checking to subroutine
                //Note: time constant is same as GetBeaconPublicKey
                if( (pindexLast->nTime - oCBReward.timestamp) <= (60 * 24 * 30 * 6 * 60) )
                {
                    nInterest= atoi64(oCBReward.value);
                }
            }
            else
            {
                nInterest = nCoinAge * GetCoinYearReward(nTime) * 33 / (365 * 33 + 8);
            }

=======
>>>>>>> 54f38bd5
            int64_t maxStakeReward = GetMaximumBoincSubsidy(nTime) * COIN * 255;

            if (nBoinc > maxStakeReward) nBoinc = maxStakeReward;
            int64_t nSubsidy = nInterest + nBoinc;

            if (fDebug10 || GetBoolArg("-printcreation"))
            {
                LogPrintf("GetProofOfStakeReward(): create=%s nCoinAge=%" PRIu64 " nBoinc=%" PRId64 "   ",
                FormatMoney(nSubsidy), nCoinAge, nBoinc);
            }

            int64_t nTotalSubsidy = nSubsidy + nFees;
            if (nBoinc > 1)
            {
                std::string sTotalSubsidy = RoundToString(CoinToDouble(nTotalSubsidy)+.00000123,8);
                if (sTotalSubsidy.length() > 7)
                {
                    sTotalSubsidy = sTotalSubsidy.substr(0,sTotalSubsidy.length()-4) + "0124";
                    nTotalSubsidy = RoundFromString(sTotalSubsidy,8)*COIN;
                }
            }

            OUT_POR = CoinToDouble(nBoinc);
            OUT_INTEREST = CoinToDouble(nInterest);
            return nTotalSubsidy;

    }
}



static const int64_t nTargetTimespan = 16 * 60;  // 16 mins

//
// maximum nBits value could possible be required nTime after
//
unsigned int ComputeMaxBits(CBigNum bnTargetLimit, unsigned int nBase, int64_t nTime)
{
    CBigNum bnResult;
    bnResult.SetCompact(nBase);
    bnResult *= 2;
    while (nTime > 0 && bnResult < bnTargetLimit)
    {
        // Maximum 200% adjustment per day...
        bnResult *= 2;
        nTime -= 24 * 60 * 60;
    }
    if (bnResult > bnTargetLimit)
        bnResult = bnTargetLimit;
    return bnResult.GetCompact();
}

//
// minimum amount of work that could possibly be required nTime after
// minimum proof-of-work required was nBase
//
unsigned int ComputeMinWork(unsigned int nBase, int64_t nTime)
{
    return ComputeMaxBits(bnProofOfWorkLimit, nBase, nTime);
}

//
// minimum amount of stake that could possibly be required nTime after
// minimum proof-of-stake required was nBase
//
unsigned int ComputeMinStake(unsigned int nBase, int64_t nTime, unsigned int nBlockTime)
{
    return ComputeMaxBits(bnProofOfStakeLimit, nBase, nTime);
}


// ppcoin: find last block index up to pindex
const CBlockIndex* GetLastBlockIndex(const CBlockIndex* pindex, bool fProofOfStake)
{
    while (pindex && pindex->pprev && (pindex->IsProofOfStake() != fProofOfStake))
        pindex = pindex->pprev;
    return pindex;
}


static unsigned int GetNextTargetRequiredV1(const CBlockIndex* pindexLast, bool fProofOfStake)
{
    CBigNum bnTargetLimit = fProofOfStake ? bnProofOfStakeLimit : bnProofOfWorkLimit;

    if (pindexLast == NULL)
        return bnTargetLimit.GetCompact(); // genesis block

    const CBlockIndex* pindexPrev = GetLastBlockIndex(pindexLast, fProofOfStake);
    if (pindexPrev->pprev == NULL)
        return bnTargetLimit.GetCompact(); // first block
    const CBlockIndex* pindexPrevPrev = GetLastBlockIndex(pindexPrev->pprev, fProofOfStake);
    if (pindexPrevPrev->pprev == NULL)
        return bnTargetLimit.GetCompact(); // second block

    int64_t nTargetSpacing = GetTargetSpacing(pindexLast->nHeight);
    int64_t nActualSpacing = pindexPrev->GetBlockTime() - pindexPrevPrev->GetBlockTime();

    // ppcoin: target change every block
    // ppcoin: retarget with exponential moving toward target spacing
    CBigNum bnNew;
    bnNew.SetCompact(pindexPrev->nBits);
    int64_t nInterval = nTargetTimespan / nTargetSpacing;
    bnNew *= ((nInterval - 1) * nTargetSpacing + nActualSpacing + nActualSpacing);
    bnNew /= ((nInterval + 1) * nTargetSpacing);

    if (bnNew > bnTargetLimit)
        bnNew = bnTargetLimit;

    return bnNew.GetCompact();
}

static unsigned int GetNextTargetRequiredV2(const CBlockIndex* pindexLast, bool fProofOfStake)
{
    CBigNum bnTargetLimit = fProofOfStake ? GetProofOfStakeLimit(pindexLast->nHeight) : bnProofOfWorkLimit;

    if (pindexLast == NULL)
        return bnTargetLimit.GetCompact(); // genesis block

    const CBlockIndex* pindexPrev = GetLastBlockIndex(pindexLast, fProofOfStake);
    if (pindexPrev->pprev == NULL)
        return bnTargetLimit.GetCompact(); // first block
    const CBlockIndex* pindexPrevPrev = GetLastBlockIndex(pindexPrev->pprev, fProofOfStake);
    if (pindexPrevPrev->pprev == NULL)
        return bnTargetLimit.GetCompact(); // second block

    int64_t nTargetSpacing = GetTargetSpacing(pindexLast->nHeight);
    int64_t nActualSpacing = pindexPrev->GetBlockTime() - pindexPrevPrev->GetBlockTime();
    if (nActualSpacing < 0)
        nActualSpacing = nTargetSpacing;

    // ppcoin: target change every block
    // ppcoin: retarget with exponential moving toward target spacing
    CBigNum bnNew;
    bnNew.SetCompact(pindexPrev->nBits);

    //Gridcoin - Reset Diff to 1 on 12-19-2014 (R Halford) - Diff sticking at 2065 due to many incompatible features
    if (pindexLast->nHeight >= 91387 && pindexLast->nHeight <= 91500)
    {
            return bnTargetLimit.GetCompact();
    }

    //1-14-2015 R Halford - Make diff reset to zero after periods of exploding diff:
    double PORDiff = GetDifficulty(GetLastBlockIndex(pindexBest, true));
    if (PORDiff > 900000)
    {
            return bnTargetLimit.GetCompact();
    }


    //Since our nTargetTimespan is (16 * 60) or 16 mins and our TargetSpacing = 64, the nInterval = 15 min

    int64_t nInterval = nTargetTimespan / nTargetSpacing;
    bnNew *= ((nInterval - 1) * nTargetSpacing + nActualSpacing + nActualSpacing);
    bnNew /= ((nInterval + 1) * nTargetSpacing);

    if (bnNew <= 0 || bnNew > bnTargetLimit)
    {
        bnNew = bnTargetLimit;
    }

    return bnNew.GetCompact();
}

unsigned int GetNextTargetRequired(const CBlockIndex* pindexLast, bool fProofOfStake)
{
    //After block 89600, new diff algorithm is used
    if (pindexLast->nHeight < 89600)
        return GetNextTargetRequiredV1(pindexLast, fProofOfStake);
    else
        return GetNextTargetRequiredV2(pindexLast, fProofOfStake);
}

bool CheckProofOfWork(uint256 hash, unsigned int nBits)
{
    CBigNum bnTarget;
    bnTarget.SetCompact(nBits);

    // Check range
    if (bnTarget <= 0 || bnTarget > bnProofOfWorkLimit)
        return error("CheckProofOfWork() : nBits below minimum work");

    // Check proof of work matches claimed amount
    if (hash > bnTarget.getuint256())
        return error("CheckProofOfWork() : hash doesn't match nBits");

    return true;
}

bool CheckProofOfResearch(
        const CBlockIndex* pindexPrev, //previous block in chain index
        const CBlock &block)     //block to check
{
    if(block.vtx.size() == 0 ||
       !block.IsProofOfStake() ||
       pindexPrev->nHeight <= nGrandfather ||
       !IsResearchAgeEnabled(pindexPrev->nHeight))
        return true;

    MiningCPID bb = DeserializeBoincBlock(block.vtx[0].hashBoinc, block.nVersion);
    if(!IsResearcher(bb.cpid))
        return true;

    //For higher security, plus lets catch these bad blocks before adding them to the chain to prevent reorgs:
    double OUT_POR = 0;
    double OUT_INTEREST = 0;
    double dAccrualAge = 0;
    double dMagnitudeUnit = 0;
    double dAvgMagnitude = 0;
    int64_t nCoinAge = 0;
    int64_t nFees = 0;

    bool fNeedsChecked = BlockNeedsChecked(block.nTime) || block.nVersion>=9;

    if(!fNeedsChecked)
        return true;

    // 6-4-2017 - Verify researchers stored block magnitude
    double dNeuralNetworkMagnitude = CalculatedMagnitude2(bb.cpid, block.nTime, false);
    if( bb.Magnitude > 0
        && (fTestNet || (!fTestNet && pindexPrev->nHeight > 947000))
        && bb.Magnitude > (dNeuralNetworkMagnitude*1.25) )
    {
        return error("CheckProofOfResearch: Researchers block magnitude > neural network magnitude: Block Magnitude %f, Neural Network Magnitude %f, CPID %s ",
                     bb.Magnitude, dNeuralNetworkMagnitude, bb.cpid.c_str());
    }

    int64_t nCalculatedResearch = GetProofOfStakeReward(nCoinAge, nFees, bb.cpid, true, 1, block.nTime,
                                                        pindexBest, "checkblock_researcher", OUT_POR, OUT_INTEREST, dAccrualAge, dMagnitudeUnit, dAvgMagnitude);

    if(!IsV9Enabled_Tally(pindexPrev->nHeight))
    {
        if (bb.ResearchSubsidy > ((OUT_POR*1.25)+1))
        {
            if (fDebug) LogPrintf("CheckProofOfResearch: Researchers Reward Pays too much : Retallying : "
                                "claimedand %f vs calculated StakeReward %f for CPID %s",
                                bb.ResearchSubsidy, OUT_POR, bb.cpid);

            TallyResearchAverages(pindexBest);
            GetLifetimeCPID(bb.cpid,"CheckProofOfResearch()");
            nCalculatedResearch = GetProofOfStakeReward(nCoinAge, nFees, bb.cpid, true, 2, block.nTime,
                                                        pindexBest, "checkblock_researcher_doublecheck", OUT_POR, OUT_INTEREST, dAccrualAge, dMagnitudeUnit, dAvgMagnitude);
        }
    }
    (void)nCalculatedResearch;

    if (bb.ResearchSubsidy > ((OUT_POR*1.25)+1))
    {
        if(fDebug) LogPrintf("CheckProofOfResearch: pHistorical was %s", GetHistoricalMagnitude(bb.cpid)->GetBlockHash().GetHex());
        return block.DoS(10,error("CheckProofOfResearch: Researchers Reward Pays too much : "
                            "claimed %f vs calculated %f for CPID %s",
                            bb.ResearchSubsidy, OUT_POR, bb.cpid.c_str() ));
    }

    return true;
}

// Return maximum amount of blocks that other nodes claim to have
int GetNumBlocksOfPeers()
{
    LOCK(cs_main);
    return std::max(cPeerBlockCounts.median(), Checkpoints::GetTotalBlocksEstimate());
}

bool IsInitialBlockDownload()
{
    LOCK(cs_main);
    if ((pindexBest == NULL || nBestHeight < GetNumBlocksOfPeers()) && nBestHeight<1185000)
        return true;
    static int64_t nLastUpdate;
    static CBlockIndex* pindexLastBest;
    if (pindexBest != pindexLastBest)
    {
        pindexLastBest = pindexBest;
        nLastUpdate =  GetAdjustedTime();
    }
    return ( GetAdjustedTime() - nLastUpdate < 15 &&
            pindexBest->GetBlockTime() <  GetAdjustedTime() - 8 * 60 * 60);
}

void static InvalidChainFound(CBlockIndex* pindexNew)
{
    if (pindexNew->nChainTrust > nBestInvalidTrust)
    {
        nBestInvalidTrust = pindexNew->nChainTrust;
        CTxDB().WriteBestInvalidTrust(CBigNum(nBestInvalidTrust));
        uiInterface.NotifyBlocksChanged();
    }

    uint256 nBestInvalidBlockTrust = pindexNew->nChainTrust - pindexNew->pprev->nChainTrust;
    uint256 nBestBlockTrust = pindexBest->nHeight != 0 ? (pindexBest->nChainTrust - pindexBest->pprev->nChainTrust) : pindexBest->nChainTrust;

    LogPrintf("InvalidChainFound: invalid block=%s  height=%d  trust=%s  blocktrust=%" PRId64 "  date=%s",
      pindexNew->GetBlockHash().ToString().substr(0,20), pindexNew->nHeight,
      CBigNum(pindexNew->nChainTrust).ToString(), nBestInvalidBlockTrust.Get64(),
      DateTimeStrFormat("%x %H:%M:%S", pindexNew->GetBlockTime()));
    LogPrintf("InvalidChainFound:  current best=%s  height=%d  trust=%s  blocktrust=%" PRId64 "  date=%s",
      hashBestChain.ToString().substr(0,20), nBestHeight,
      CBigNum(pindexBest->nChainTrust).ToString(),
      nBestBlockTrust.Get64(),
      DateTimeStrFormat("%x %H:%M:%S", pindexBest->GetBlockTime()));
}


void CBlock::UpdateTime(const CBlockIndex* pindexPrev)
{
    nTime = max(GetBlockTime(), GetAdjustedTime());
}



bool CTransaction::DisconnectInputs(CTxDB& txdb)
{
    // Relinquish previous transactions' spent pointers
    if (!IsCoinBase())
    {
        for (auto const& txin : vin)
        {
            COutPoint prevout = txin.prevout;
            // Get prev txindex from disk
            CTxIndex txindex;
            if (!txdb.ReadTxIndex(prevout.hash, txindex))
                return error("DisconnectInputs() : ReadTxIndex failed");

            if (prevout.n >= txindex.vSpent.size())
                return error("DisconnectInputs() : prevout.n out of range");

            // Mark outpoint as not spent
            txindex.vSpent[prevout.n].SetNull();

            // Write back
            if (!txdb.UpdateTxIndex(prevout.hash, txindex))
                return error("DisconnectInputs() : UpdateTxIndex failed");
        }
    }

    // Remove transaction from index
    // This can fail if a duplicate of this transaction was in a chain that got
    // reorganized away. This is only possible if this transaction was completely
    // spent, so erasing it would be a no-op anyway.
    txdb.EraseTxIndex(*this);

    return true;
}


bool CTransaction::FetchInputs(CTxDB& txdb, const map<uint256, CTxIndex>& mapTestPool,
                               bool fBlock, bool fMiner, MapPrevTx& inputsRet, bool& fInvalid)
{
    // FetchInputs can return false either because we just haven't seen some inputs
    // (in which case the transaction should be stored as an orphan)
    // or because the transaction is malformed (in which case the transaction should
    // be dropped).  If tx is definitely invalid, fInvalid will be set to true.
    fInvalid = false;

    if (IsCoinBase())
        return true; // Coinbase transactions have no inputs to fetch.

    for (unsigned int i = 0; i < vin.size(); i++)
    {
        COutPoint prevout = vin[i].prevout;
        if (inputsRet.count(prevout.hash))
            continue; // Got it already

        // Read txindex
        CTxIndex& txindex = inputsRet[prevout.hash].first;
        bool fFound = true;
        if ((fBlock || fMiner) && mapTestPool.count(prevout.hash))
        {
            // Get txindex from current proposed changes
            txindex = mapTestPool.find(prevout.hash)->second;
        }
        else
        {
            // Read txindex from txdb
            fFound = txdb.ReadTxIndex(prevout.hash, txindex);
        }
        if (!fFound && (fBlock || fMiner))
            return fMiner ? false : error("FetchInputs() : %s prev tx %s index entry not found", GetHash().ToString().substr(0,10).c_str(),  prevout.hash.ToString().substr(0,10).c_str());

        // Read txPrev
        CTransaction& txPrev = inputsRet[prevout.hash].second;
        if (!fFound || txindex.pos == CDiskTxPos(1,1,1))
        {
            // Get prev tx from single transactions in memory
            if (!mempool.lookup(prevout.hash, txPrev))
            {
                if (fDebug) LogPrintf("FetchInputs() : %s mempool Tx prev not found %s", GetHash().ToString().substr(0,10),  prevout.hash.ToString().substr(0,10));
                return false;
            }
            if (!fFound)
                txindex.vSpent.resize(txPrev.vout.size());
        }
        else
        {
            // Get prev tx from disk
            if (!txPrev.ReadFromDisk(txindex.pos))
                return error("FetchInputs() : %s ReadFromDisk prev tx %s failed", GetHash().ToString().substr(0,10).c_str(),  prevout.hash.ToString().substr(0,10).c_str());
        }
    }

    // Make sure all prevout.n indexes are valid:
    for (unsigned int i = 0; i < vin.size(); i++)
    {
        const COutPoint prevout = vin[i].prevout;
        assert(inputsRet.count(prevout.hash) != 0);
        const CTxIndex& txindex = inputsRet[prevout.hash].first;
        const CTransaction& txPrev = inputsRet[prevout.hash].second;
        if (prevout.n >= txPrev.vout.size() || prevout.n >= txindex.vSpent.size())
        {
            // Revisit this if/when transaction replacement is implemented and allows
            // adding inputs:
            fInvalid = true;
            return DoS(100, error("FetchInputs() : %s prevout.n out of range %d %" PRIszu " %" PRIszu " prev tx %s\n%s", GetHash().ToString().substr(0,10).c_str(), prevout.n, txPrev.vout.size(), txindex.vSpent.size(), prevout.hash.ToString().substr(0,10).c_str(), txPrev.ToString().c_str()));
        }
    }

    return true;
}

const CTxOut& CTransaction::GetOutputFor(const CTxIn& input, const MapPrevTx& inputs) const
{
    MapPrevTx::const_iterator mi = inputs.find(input.prevout.hash);
    if (mi == inputs.end())
        throw std::runtime_error("CTransaction::GetOutputFor() : prevout.hash not found");

    const CTransaction& txPrev = (mi->second).second;
    if (input.prevout.n >= txPrev.vout.size())
        throw std::runtime_error("CTransaction::GetOutputFor() : prevout.n out of range");

    return txPrev.vout[input.prevout.n];
}

int64_t CTransaction::GetValueIn(const MapPrevTx& inputs) const
{
    if (IsCoinBase())
        return 0;

    int64_t nResult = 0;
    for (unsigned int i = 0; i < vin.size(); i++)
    {
        nResult += GetOutputFor(vin[i], inputs).nValue;
    }
    return nResult;

}


int64_t PreviousBlockAge()
{
    LOCK(cs_main);

    int64_t blockTime = pindexBest && pindexBest->pprev
            ? pindexBest->pprev->GetBlockTime()
            : 0;

    return GetAdjustedTime() - blockTime;
}


bool OutOfSyncByAge()
{
    // Assume we are out of sync if the current block age is 10
    // times older than the target spacing. This is the same
    // rules at Bitcoin uses.
    const int64_t maxAge = GetTargetSpacing(nBestHeight) * 10;
    return PreviousBlockAge() >= maxAge;
}


bool LessVerbose(int iMax1000)
{
     //Returns True when RND() level is lower than the number presented
     int iVerbosityLevel = rand() % 1000;
     if (iVerbosityLevel < iMax1000) return true;
     return false;
}


bool KeyEnabled(std::string key)
{
    if (mapArgs.count("-" + key))
    {
            std::string sBool = GetArg("-" + key, "false");
            if (sBool == "true") return true;
    }
    return false;
}

unsigned int CTransaction::GetP2SHSigOpCount(const MapPrevTx& inputs) const
{
    if (IsCoinBase())
        return 0;

    unsigned int nSigOps = 0;
    for (unsigned int i = 0; i < vin.size(); i++)
    {
        const CTxOut& prevout = GetOutputFor(vin[i], inputs);
        if (prevout.scriptPubKey.IsPayToScriptHash())
            nSigOps += prevout.scriptPubKey.GetSigOpCount(vin[i].scriptSig);
    }
    return nSigOps;
}

bool CTransaction::ConnectInputs(CTxDB& txdb, MapPrevTx inputs, map<uint256, CTxIndex>& mapTestPool, const CDiskTxPos& posThisTx,
    const CBlockIndex* pindexBlock, bool fBlock, bool fMiner)
{
    // Take over previous transactions' spent pointers
    // fBlock is true when this is called from AcceptBlock when a new best-block is added to the blockchain
    // fMiner is true when called from the internal bitcoin miner
    // ... both are false when called from CTransaction::AcceptToMemoryPool
    if (!IsCoinBase())
    {
        int64_t nValueIn = 0;
        int64_t nFees = 0;
        for (unsigned int i = 0; i < vin.size(); i++)
        {
            COutPoint prevout = vin[i].prevout;
            assert(inputs.count(prevout.hash) > 0);
            CTxIndex& txindex = inputs[prevout.hash].first;
            CTransaction& txPrev = inputs[prevout.hash].second;

            if (prevout.n >= txPrev.vout.size() || prevout.n >= txindex.vSpent.size())
                return DoS(100, error("ConnectInputs() : %s prevout.n out of range %d %" PRIszu " %" PRIszu " prev tx %s\n%s", GetHash().ToString().substr(0,10).c_str(), prevout.n, txPrev.vout.size(), txindex.vSpent.size(), prevout.hash.ToString().substr(0,10).c_str(), txPrev.ToString().c_str()));

            // If prev is coinbase or coinstake, check that it's matured
            if (txPrev.IsCoinBase() || txPrev.IsCoinStake())
                for (const CBlockIndex* pindex = pindexBlock; pindex && pindexBlock->nHeight - pindex->nHeight < nCoinbaseMaturity; pindex = pindex->pprev)
                    if (pindex->nBlockPos == txindex.pos.nBlockPos && pindex->nFile == txindex.pos.nFile)
                        return error("ConnectInputs() : tried to spend %s at depth %d", txPrev.IsCoinBase() ? "coinbase" : "coinstake", pindexBlock->nHeight - pindex->nHeight);

            // ppcoin: check transaction timestamp
            if (txPrev.nTime > nTime)
                return DoS(100, error("ConnectInputs() : transaction timestamp earlier than input transaction"));

            // Check for negative or overflow input values
            nValueIn += txPrev.vout[prevout.n].nValue;
            if (!MoneyRange(txPrev.vout[prevout.n].nValue) || !MoneyRange(nValueIn))
                return DoS(100, error("ConnectInputs() : txin values out of range"));

        }
        // The first loop above does all the inexpensive checks.
        // Only if ALL inputs pass do we perform expensive ECDSA signature checks.
        // Helps prevent CPU exhaustion attacks.
        for (unsigned int i = 0; i < vin.size(); i++)
        {
            COutPoint prevout = vin[i].prevout;
            assert(inputs.count(prevout.hash) > 0);
            CTxIndex& txindex = inputs[prevout.hash].first;
            CTransaction& txPrev = inputs[prevout.hash].second;

            // Check for conflicts (double-spend)
            // This doesn't trigger the DoS code on purpose; if it did, it would make it easier
            // for an attacker to attempt to split the network.
            if (!txindex.vSpent[prevout.n].IsNull())
            {
                if (fMiner)
                {
                    msMiningErrorsExcluded += " ConnectInputs() : " + GetHash().GetHex() + " used at "
                        + txindex.vSpent[prevout.n].ToString() + ";   ";
                    return false;
                }
                if (!txindex.vSpent[prevout.n].IsNull())
                {
                    if (fTestNet && pindexBlock->nHeight < nGrandfather)
                    {
                        return fMiner ? false : true;
                    }
                    if (!fTestNet && pindexBlock->nHeight < nGrandfather)
                    {
                        return fMiner ? false : true;
                    }
                    if (TimerMain("ConnectInputs", 20))
                    {
                        CleanInboundConnections(false);
                    }

                    if (fMiner) return false;
                    return fDebug ? error("ConnectInputs() : %s prev tx already used at %s", GetHash().ToString().c_str(), txindex.vSpent[prevout.n].ToString().c_str()) : false;
                }

            }

            // Skip ECDSA signature verification when connecting blocks (fBlock=true)
            // before the last blockchain checkpoint. This is safe because block merkle hashes are
            // still computed and checked, and any change will be caught at the next checkpoint.

            if (!(fBlock && (nBestHeight < Checkpoints::GetTotalBlocksEstimate())))
            {
                // Verify signature
                if (!VerifySignature(txPrev, *this, i, 0))
                {
                    return DoS(100,error("ConnectInputs() : %s VerifySignature failed", GetHash().ToString().substr(0,10).c_str()));
                }
            }

            // Mark outpoints as spent
            txindex.vSpent[prevout.n] = posThisTx;

            // Write back
            if (fBlock || fMiner)
            {
                mapTestPool[prevout.hash] = txindex;
            }
        }

        if (!IsCoinStake())
        {
            if (nValueIn < GetValueOut())
            {
                LogPrintf("ConnectInputs(): VALUE IN < VALUEOUT ");
                return DoS(100, error("ConnectInputs() : %s value in < value out", GetHash().ToString().substr(0,10).c_str()));
            }

            // Tally transaction fees
            int64_t nTxFee = nValueIn - GetValueOut();
            if (nTxFee < 0)
                return DoS(100, error("ConnectInputs() : %s nTxFee < 0", GetHash().ToString().substr(0,10).c_str()));

            // enforce transaction fees for every block
            if (nTxFee < GetMinFee())
                return fBlock? DoS(100, error("ConnectInputs() : %s not paying required fee=%s, paid=%s", GetHash().ToString().substr(0,10).c_str(), FormatMoney(GetMinFee()).c_str(), FormatMoney(nTxFee).c_str())) : false;

            nFees += nTxFee;
            if (!MoneyRange(nFees))
                return DoS(100, error("ConnectInputs() : nFees out of range"));
        }
    }

    return true;
}

bool CBlock::DisconnectBlock(CTxDB& txdb, CBlockIndex* pindex)
{

    // Disconnect in reverse order
    bool bDiscTxFailed = false;
    for (int i = vtx.size()-1; i >= 0; i--)
    {
        if (!vtx[i].DisconnectInputs(txdb))
        {
            bDiscTxFailed = true;
        }

        /* Delete the contract.
         * Previous version will be reloaded in reoranize. */
        {
            std::string sMType = ExtractXML(vtx[i].hashBoinc, "<MT>", "</MT>");
            if(!sMType.empty())
            {
                std::string sMKey = ExtractXML(vtx[i].hashBoinc, "<MK>", "</MK>");
                DeleteCache(sMType, sMKey);
                if(fDebug)
                    LogPrintf("DisconnectBlock: Delete contract %s %s", sMType, sMKey);

                if("beacon"==sMType)
                {
                    sMKey=sMKey+"A";
                    DeleteCache("beaconalt", sMKey+"."+ToString(vtx[i].nTime));
                }
            }
        }

    }

    // Update block index on disk without changing it in memory.
    // The memory index structure will be changed after the db commits.
    // Brod: I do not like this...
    if (pindex->pprev)
    {
        CDiskBlockIndex blockindexPrev(pindex->pprev);
        blockindexPrev.hashNext = 0;
        if (!txdb.WriteBlockIndex(blockindexPrev))
            return error("DisconnectBlock() : WriteBlockIndex failed");
    }

    // ppcoin: clean up wallet after disconnecting coinstake
    for (auto const& tx : vtx)
        SyncWithWallets(tx, this, false, false);

    if (bDiscTxFailed) return error("DisconnectBlock(): Failed");
    return true;
}



double BlockVersion(std::string v)
{
    if (v.length() < 10) return 0;
    std::string vIn = v.substr(1,7);
    boost::replace_all(vIn, ".", "");
    double ver1 = RoundFromString(vIn,0);
    return ver1;
}


std::string PubKeyToAddress(const CScript& scriptPubKey)
{
    //Converts a script Public Key to a Gridcoin wallet address
    txnouttype type;
    vector<CTxDestination> addresses;
    int nRequired;
    if (!ExtractDestinations(scriptPubKey, type, addresses, nRequired))
    {
        return "";
    }
    std::string address = "";
    for (auto const& addr : addresses)
    {
        address = CBitcoinAddress(addr).ToString();
    }
    return address;
}

bool LoadSuperblock(std::string data, int64_t nTime, int height)
{
        WriteCache("superblock","magnitudes",ExtractXML(data,"<MAGNITUDES>","</MAGNITUDES>"),nTime);
        WriteCache("superblock","averages",ExtractXML(data,"<AVERAGES>","</AVERAGES>"),nTime);
        WriteCache("superblock","quotes",ExtractXML(data,"<QUOTES>","</QUOTES>"),nTime);
        WriteCache("superblock","all",data,nTime);
        WriteCache("superblock","block_number",ToString(height),nTime);
        return true;
}

std::string CharToString(char c)
{
    std::stringstream ss;
    std::string sOut = "";
    ss << c;
    ss >> sOut;
    return sOut;
}


template< typename T >
std::string int_to_hex( T i )
{
  std::stringstream stream;
  stream << "0x"
         << std::setfill ('0') << std::setw(sizeof(T)*2)
         << std::hex << i;
  return stream.str();
}

std::string DoubleToHexStr(double d, int iPlaces)
{
    int nMagnitude = atoi(RoundToString(d,0).c_str());
    std::string hex_string = int_to_hex(nMagnitude);
    std::string sOut = "00000000" + hex_string;
    std::string sHex = sOut.substr(sOut.length()-iPlaces,iPlaces);
    return sHex;
}

int HexToInt(std::string sHex)
{
    int x;
    std::stringstream ss;
    ss << std::hex << sHex;
    ss >> x;
    return x;
}
std::string ConvertHexToBin(std::string a)
{
    if (a.empty()) return "";
    std::string sOut = "";
    for (unsigned int x = 1; x <= a.length(); x += 2)
    {
       std::string sChunk = a.substr(x-1,2);
       int i = HexToInt(sChunk);
       char c = (char)i;
       sOut.push_back(c);
    }
    return sOut;
}


double ConvertHexToDouble(std::string hex)
{
    int d = HexToInt(hex);
    double dOut = (double)d;
    return dOut;
}


std::string ConvertBinToHex(std::string a)
{
      if (a.empty()) return "0";
      std::string sOut = "";
      for (unsigned int x = 1; x <= a.length(); x++)
      {
           char c = a[x-1];
           int i = (int)c;
           std::string sHex = DoubleToHexStr((double)i,2);
           sOut += sHex;
      }
      return sOut;
}

std::string UnpackBinarySuperblock(std::string sBlock)
{
    // 12-21-2015: R HALFORD: If the block is not binary, return the legacy format for backward compatibility
    std::string sBinary = ExtractXML(sBlock,"<BINARY>","</BINARY>");
    if (sBinary.empty()) return sBlock;
    std::string sZero = ExtractXML(sBlock,"<ZERO>","</ZERO>");
    double dZero = RoundFromString(sZero,0);
    // Binary data support structure:
    // Each CPID consumes 16 bytes and 2 bytes for magnitude: (Except CPIDs with zero magnitude - the count of those is stored in XML node <ZERO> to save space)
    // 1234567890123456MM
    // MM = Magnitude stored as 2 bytes
    // No delimiter between CPIDs, Step Rate = 18
    std::string sReconstructedMagnitudes = "";
    for (unsigned int x = 0; x < sBinary.length(); x += 18)
    {
        if (sBinary.length() >= x+18)
        {
            std::string bCPID = sBinary.substr(x,16);
            std::string bMagnitude = sBinary.substr(x+16,2);
            std::string sCPID = ConvertBinToHex(bCPID);
            std::string sHexMagnitude = ConvertBinToHex(bMagnitude);
            double dMagnitude = ConvertHexToDouble("0x" + sHexMagnitude);
            std::string sRow = sCPID + "," + RoundToString(dMagnitude,0) + ";";
            sReconstructedMagnitudes += sRow;
        }
    }
    // Append zero magnitude researchers so the beacon count matches
    for (double d0 = 1; d0 <= dZero; d0++)
    {
            std::string sZeroCPID = "0";
            std::string sRow1 = sZeroCPID + ",15;";
            sReconstructedMagnitudes += sRow1;
    }
    std::string sAverages   = ExtractXML(sBlock,"<AVERAGES>","</AVERAGES>");
    std::string sQuotes     = ExtractXML(sBlock,"<QUOTES>","</QUOTES>");
    std::string sReconstructedBlock = "<AVERAGES>" + sAverages + "</AVERAGES><QUOTES>" + sQuotes + "</QUOTES><MAGNITUDES>" + sReconstructedMagnitudes + "</MAGNITUDES>";
    return sReconstructedBlock;
}

std::string PackBinarySuperblock(std::string sBlock)
{
    std::string sMagnitudes = ExtractXML(sBlock,"<MAGNITUDES>","</MAGNITUDES>");
    std::string sAverages   = ExtractXML(sBlock,"<AVERAGES>","</AVERAGES>");
    std::string sQuotes     = ExtractXML(sBlock,"<QUOTES>","</QUOTES>");
    // For each CPID in the superblock, convert data to binary
    std::vector<std::string> vSuperblock = split(sMagnitudes.c_str(),";");
    std::string sBinary = "";
    double dZeroMagCPIDCount = 0;
    for (unsigned int i = 0; i < vSuperblock.size(); i++)
    {
            if (vSuperblock[i].length() > 1)
            {
                std::string sPrefix = "00000000000000000000000000000000000" + ExtractValue(vSuperblock[i],",",0);
                std::string sCPID = sPrefix.substr(sPrefix.length()-32,32);
                double magnitude = RoundFromString(ExtractValue("0"+vSuperblock[i],",",1),0);
                if (magnitude < 0)     magnitude=0;
                if (magnitude > 32767) magnitude = 32767;  // Ensure we do not blow out the binary space (technically we can handle 0-65535)
                std::string sBinaryCPID   = ConvertHexToBin(sCPID);
                std::string sHexMagnitude = DoubleToHexStr(magnitude,4);
                std::string sBinaryMagnitude = ConvertHexToBin(sHexMagnitude);
                std::string sBinaryEntry  = sBinaryCPID+sBinaryMagnitude;
                if (sCPID=="00000000000000000000000000000000")
                {
                    dZeroMagCPIDCount += 1;
                }
                else
                {
                    sBinary += sBinaryEntry;
                }

            }
    }
    std::string sReconstructedBinarySuperblock = "<ZERO>" + RoundToString(dZeroMagCPIDCount,0) + "</ZERO><BINARY>" + sBinary + "</BINARY><AVERAGES>" + sAverages + "</AVERAGES><QUOTES>" + sQuotes + "</QUOTES>";
    return sReconstructedBinarySuperblock;
}




double ClientVersionNew()
{
    double cv = BlockVersion(FormatFullVersion());
    return cv;
}


int64_t ReturnCurrentMoneySupply(CBlockIndex* pindexcurrent)
{
    if (pindexcurrent->pprev)
    {
        // If previous exists, and previous money supply > Genesis, OK to use it:
        if (pindexcurrent->pprev->nHeight > 11 && pindexcurrent->pprev->nMoneySupply > nGenesisSupply)
        {
            return pindexcurrent->pprev->nMoneySupply;
        }
    }
    // Special case where block height < 12, use standard old logic:
    if (pindexcurrent->nHeight < 12)
    {
        return (pindexcurrent->pprev? pindexcurrent->pprev->nMoneySupply : 0);
    }
    // At this point, either the last block pointer was NULL, or the client erased the money supply previously, fix it:
    CBlockIndex* pblockIndex = pindexcurrent;
    CBlockIndex* pblockMemory = pindexcurrent;
    int nMinDepth = (pindexcurrent->nHeight)-140000;
    if (nMinDepth < 12) nMinDepth=12;
    while (pblockIndex->nHeight > nMinDepth)
    {
            pblockIndex = pblockIndex->pprev;
            LogPrintf("Money Supply height %d", pblockIndex->nHeight);

            if (pblockIndex == NULL || !pblockIndex->IsInMainChain()) continue;
            if (pblockIndex == pindexGenesisBlock)
            {
                return nGenesisSupply;
            }
            if (pblockIndex->nMoneySupply > nGenesisSupply)
            {
                //Set index back to original pointer
                pindexcurrent = pblockMemory;
                //Return last valid money supply
                return pblockIndex->nMoneySupply;
            }
    }
    // At this point, we fall back to the old logic with a minimum of the genesis supply (should never happen - if it did, blockchain will need rebuilt anyway due to other fields being invalid):
    pindexcurrent = pblockMemory;
    return (pindexcurrent->pprev? pindexcurrent->pprev->nMoneySupply : nGenesisSupply);
}

bool CBlock::ConnectBlock(CTxDB& txdb, CBlockIndex* pindex, bool fJustCheck, bool fReorganizing)
{
    // Check it again in case a previous version let a bad block in, but skip BlockSig checking
    if (!CheckBlock("ConnectBlock",pindex->pprev->nHeight, 395*COIN, !fJustCheck, !fJustCheck, false,false))
    {
        LogPrintf("ConnectBlock::Failed - ");
        return false;
    }
    //// issue here: it doesn't know the version
    unsigned int nTxPos;
    if (fJustCheck)
        // FetchInputs treats CDiskTxPos(1,1,1) as a special "refer to memorypool" indicator
        // Since we're just checking the block and not actually connecting it, it might not (and probably shouldn't) be on the disk to get the transaction from
        nTxPos = 1;
    else
        nTxPos = pindex->nBlockPos + ::GetSerializeSize(CBlock(), SER_DISK, CLIENT_VERSION) - (2 * GetSizeOfCompactSize(0)) + GetSizeOfCompactSize(vtx.size());

    map<uint256, CTxIndex> mapQueuedChanges;
    int64_t nFees = 0;
    int64_t nValueIn = 0;
    int64_t nValueOut = 0;
    int64_t nStakeReward = 0;
    unsigned int nSigOps = 0;
    double DPOR_Paid = 0;

    bool bIsDPOR = false;

    if(nVersion>=8)
    {
        uint256 tmp_hashProof;
        if(!CheckProofOfStakeV8(pindex->pprev, *this, /*generated_by_me*/ false, tmp_hashProof))
            return error("ConnectBlock(): check proof-of-stake failed");
    }

    for (auto &tx : vtx)
    {
        uint256 hashTx = tx.GetHash();

        // Do not allow blocks that contain transactions which 'overwrite' older transactions,
        // unless those are already completely spent.
        // If such overwrites are allowed, coinbases and transactions depending upon those
        // can be duplicated to remove the ability to spend the first instance -- even after
        // being sent to another address.
        // See BIP30 and http://r6.ca/blog/20120206T005236Z.html for more information.
        // This logic is not necessary for memory pool transactions, as AcceptToMemoryPool
        // already refuses previously-known transaction ids entirely.
        // This rule was originally applied all blocks whose timestamp was after March 15, 2012, 0:00 UTC.
        // Now that the whole chain is irreversibly beyond that time it is applied to all blocks except the
        // two in the chain that violate it. This prevents exploiting the issue against nodes in their
        // initial block download.
        CTxIndex txindexOld;
        if (txdb.ReadTxIndex(hashTx, txindexOld)) {
            for (auto const& pos : txindexOld.vSpent)
                if (pos.IsNull())
                    return false;
        }

        nSigOps += tx.GetLegacySigOpCount();
        if (nSigOps > MAX_BLOCK_SIGOPS)
            return DoS(100, error("ConnectBlock[] : too many sigops"));

        CDiskTxPos posThisTx(pindex->nFile, pindex->nBlockPos, nTxPos);
        if (!fJustCheck)
            nTxPos += ::GetSerializeSize(tx, SER_DISK, CLIENT_VERSION);

        MapPrevTx mapInputs;
        if (tx.IsCoinBase())
        {
            nValueOut += tx.GetValueOut();
        }
        else
        {
            bool fInvalid;
            if (!tx.FetchInputs(txdb, mapQueuedChanges, true, false, mapInputs, fInvalid))
                return false;

            // Add in sigops done by pay-to-script-hash inputs;
            // this is to prevent a "rogue miner" from creating
            // an incredibly-expensive-to-validate block.
            nSigOps += tx.GetP2SHSigOpCount(mapInputs);
            if (nSigOps > MAX_BLOCK_SIGOPS)
                return DoS(100, error("ConnectBlock[] : too many sigops"));

            int64_t nTxValueIn = tx.GetValueIn(mapInputs);
            int64_t nTxValueOut = tx.GetValueOut();
            nValueIn += nTxValueIn;
            nValueOut += nTxValueOut;
            if (!tx.IsCoinStake())
                nFees += nTxValueIn - nTxValueOut;
            if (tx.IsCoinStake())
            {
                nStakeReward = nTxValueOut - nTxValueIn;
                if (tx.vout.size() > 3 && pindex->nHeight > nGrandfather) bIsDPOR = true;
                // ResearchAge: Verify vouts cannot contain any other payments except coinstake: PASS (GetValueOut returns the sum of all spent coins in the coinstake)
                if (IsResearchAgeEnabled(pindex->nHeight) && fDebug10)
                {
                    int64_t nTotalCoinstake = 0;
                    for (unsigned int i = 0; i < tx.vout.size(); i++)
                    {
                        nTotalCoinstake += tx.vout[i].nValue;
                    }
                    if (fDebug10)   LogPrintf(" nHeight %d; nTCS %f; nTxValueOut %f",
                        pindex->nHeight,CoinToDouble(nTotalCoinstake),CoinToDouble(nTxValueOut));
                }

                // Verify no recipients exist after coinstake (Recipients start at output position 3 (0=Coinstake flag, 1=coinstake amount, 2=splitstake amount)
                if (bIsDPOR && pindex->nHeight > nGrandfather)
                {
                    for (unsigned int i = 3; i < tx.vout.size(); i++)
                    {
                        std::string Recipient = PubKeyToAddress(tx.vout[i].scriptPubKey);
                        double      Amount    = CoinToDouble(tx.vout[i].nValue);
                        if (fDebug10) LogPrintf("Iterating Recipient #%d  %s with Amount %f", i, Recipient, Amount);
                        if (Amount > 0)
                        {
                            if (fDebug3) LogPrintf("Iterating Recipient #%d  %s with Amount %f", i, Recipient, Amount);
                            LogPrintf("POR Payment results in an overpayment; Recipient %s, Amount %f ",Recipient, Amount);
                            return DoS(50,error("POR Payment results in an overpayment; Recipient %s, Amount %f ",
                                                Recipient.c_str(), Amount));
                        }
                    }
                }
            }

            if (!tx.ConnectInputs(txdb, mapInputs, mapQueuedChanges, posThisTx, pindex, true, false))
                return false;
        }

        mapQueuedChanges[hashTx] = CTxIndex(posThisTx, tx.vout.size());
    }

    if (IsProofOfWork() && pindex->nHeight > nGrandfather)
    {
        int64_t nReward = GetProofOfWorkMaxReward(nFees,nTime,pindex->nHeight);
        // Check coinbase reward
        if (vtx[0].GetValueOut() > nReward)
            return DoS(50, error("ConnectBlock[] : coinbase reward exceeded (actual=%" PRId64 " vs calculated=%" PRId64 ")",
                   vtx[0].GetValueOut(),
                   nReward));
    }

    MiningCPID bb = DeserializeBoincBlock(vtx[0].hashBoinc,nVersion);
    uint64_t nCoinAge = 0;

    double dStakeReward = CoinToDouble(nStakeReward+nFees) - DPOR_Paid; //DPOR Recipients checked above already
    double dStakeRewardWithoutFees = CoinToDouble(nStakeReward) - DPOR_Paid;

    if (fDebug) LogPrintf("Stake Reward of %f B %f I %f F %.f %s %s  ",
        dStakeReward,bb.ResearchSubsidy,bb.InterestSubsidy,(double)nFees,bb.cpid, bb.Organization);

    if (IsProofOfStake() && pindex->nHeight > nGrandfather)
    {
            // ppcoin: coin stake tx earns reward instead of paying fee
        if (!vtx[1].GetCoinAge(txdb, nCoinAge))
            return error("ConnectBlock[] : %s unable to get coin age for coinstake", vtx[1].GetHash().ToString().substr(0,10).c_str());

        double dCalcStakeReward = CoinToDouble(GetProofOfStakeMaxReward(nCoinAge, nFees, nTime));

        if (dStakeReward > dCalcStakeReward+1 && !IsResearchAgeEnabled(pindex->nHeight))
            return DoS(1, error("ConnectBlock[] : coinstake pays above maximum (actual= %f, vs calculated=%f )", dStakeReward, dCalcStakeReward));

        //9-3-2015
        double dMaxResearchAgeReward = CoinToDouble(GetMaximumBoincSubsidy(nTime) * COIN * 255);

        if (bb.ResearchSubsidy > dMaxResearchAgeReward && IsResearchAgeEnabled(pindex->nHeight))
            return DoS(1, error("ConnectBlock[ResearchAge] : Coinstake pays above maximum (actual= %f, vs calculated=%f )", dStakeRewardWithoutFees, dMaxResearchAgeReward));

        if (!IsResearcher(bb.cpid) && dStakeReward > 1)
        {
            double OUT_POR = 0;
            double OUT_INTEREST_OWED = 0;

            double dAccrualAge = 0;
            double dAccrualMagnitudeUnit = 0;
            double dAccrualMagnitude = 0;

            double dCalculatedResearchReward = CoinToDouble(GetProofOfStakeReward(nCoinAge, nFees, bb.cpid, true, 1, nTime,
                    pindex, "connectblock_investor",
                    OUT_POR, OUT_INTEREST_OWED, dAccrualAge, dAccrualMagnitudeUnit, dAccrualMagnitude));
            if (dStakeReward > (OUT_INTEREST_OWED+1+nFees) )
            {
                    return DoS(10, error("ConnectBlock[] : Investor Reward pays too much : cpid %s (actual %f vs calculated %f), dCalcResearchReward %f, Fees %f",
                    bb.cpid.c_str(), dStakeReward, OUT_INTEREST_OWED, dCalculatedResearchReward, (double)nFees));
            }
        }

    }


    AddCPIDBlockHash(bb.cpid, pindex->GetBlockHash());

    // Track money supply and mint amount info
    pindex->nMint = nValueOut - nValueIn + nFees;
    if (fDebug10) LogPrintf (".TMS.");

    pindex->nMoneySupply = ReturnCurrentMoneySupply(pindex) + nValueOut - nValueIn;

    // Gridcoin: Store verified magnitude and CPID in block index (7-11-2015)
    if (pindex->nHeight > nNewIndex2)
    {
        pindex->SetCPID(bb.cpid);
        pindex->nMagnitude = bb.Magnitude;
        pindex->nResearchSubsidy = bb.ResearchSubsidy;
        pindex->nInterestSubsidy = bb.InterestSubsidy;
        pindex->nIsSuperBlock =  (bb.superblock.length() > 20) ? 1 : 0;
        // Must scan transactions after CoinStake to know if this is a contract.
        int iPos = 0;
        pindex->nIsContract = 0;
        for (auto const& tx : vtx)
        {
            if (tx.hashBoinc.length() > 3 && iPos > 0)
            {
                pindex->nIsContract = 1;
                break;
            }
            iPos++;
        }
    }

    double mint = CoinToDouble(pindex->nMint);
    double PORDiff = GetBlockDifficulty(nBits);

    if (pindex->nHeight > nGrandfather && !fReorganizing)
    {
        // Block Spamming
        if (mint < MintLimiter(PORDiff,bb.RSAWeight,bb.cpid,GetBlockTime()))
        {
            return error("CheckProofOfStake[] : Mint too Small, %f",(double)mint);
        }

        if (mint == 0) return error("CheckProofOfStake[] : Mint is ZERO! %f",(double)mint);

        double OUT_POR = 0;
        double OUT_INTEREST = 0;
        double dAccrualAge = 0;
        double dMagnitudeUnit = 0;
        double dAvgMagnitude = 0;

        // ResearchAge 1:
        GetProofOfStakeReward(nCoinAge, nFees, bb.cpid, true, 1, nTime,
            pindex, "connectblock_researcher", OUT_POR, OUT_INTEREST, dAccrualAge, dMagnitudeUnit, dAvgMagnitude);
        if (IsResearcher(bb.cpid))
        {

                //ResearchAge: Since the best block may increment before the RA is connected but After the RA is computed, the ResearchSubsidy can sometimes be slightly smaller than we calculate here due to the RA timespan increasing.  So we will allow for time shift before rejecting the block.
                double dDrift = IsResearchAgeEnabled(pindex->nHeight) ? bb.ResearchSubsidy*.15 : 1;
                if (IsResearchAgeEnabled(pindex->nHeight) && dDrift < 10) dDrift = 10;

                if ((bb.ResearchSubsidy + bb.InterestSubsidy + dDrift) < dStakeRewardWithoutFees)
                {
                        return DoS(20, error("ConnectBlock[] : Researchers Interest %f + Research %f + TimeDrift %f and total Mint %f, [StakeReward] <> %f, with Out_Interest %f, OUT_POR %f, Fees %f, DPOR %f  for CPID %s does not match calculated research subsidy",
                            (double)bb.InterestSubsidy,(double)bb.ResearchSubsidy,dDrift,CoinToDouble(mint),dStakeRewardWithoutFees,
                            (double)OUT_INTEREST,(double)OUT_POR,CoinToDouble(nFees),(double)DPOR_Paid,bb.cpid.c_str()));

                }

                if (bb.lastblockhash != pindex->pprev->GetBlockHash().GetHex())
                {
                            std::string sNarr = "ConnectBlock[ResearchAge] : Historical DPOR Replay attack : lastblockhash != actual last block hash.";
                            LogPrintf("******  %s ***** ",sNarr);
                }

                if (IsResearchAgeEnabled(pindex->nHeight)
                    && (BlockNeedsChecked(nTime) || nVersion>=9))
                {

                        // 6-4-2017 - Verify researchers stored block magnitude
                        // 2018 02 04 - Moved here for better effect.
                        double dNeuralNetworkMagnitude = CalculatedMagnitude2(bb.cpid, nTime, false);
                        if( bb.Magnitude > 0
                            && (fTestNet || (!fTestNet && (pindex->nHeight-1) > 947000))
                            && bb.Magnitude > (dNeuralNetworkMagnitude*1.25) )
                        {
                            return DoS(20, error(
                                "ConnectBlock[ResearchAge]: Researchers block magnitude > neural network magnitude: Block Magnitude %f, Neural Network Magnitude %f, CPID %s ",
                                bb.Magnitude, dNeuralNetworkMagnitude, bb.cpid.c_str()));
                        }

                        // 2018 02 04 - Brod - Move cpid check here for better effect
                        /* Only signature check is sufficient here, but kiss and
                            call the function. The height is of previous block. */
                        if( !IsCPIDValidv2(bb,pindex->nHeight-1) )
                        {
                            /* ignore on bad blocks already in chain */
                            const std::set<uint256> vSkipHashBoincSignCheck =
                            {    uint256("58b2d6d0ff7e3ebcaca1058be7574a87efadd4b7f5c661f9e14255f851a6185e") //P1144550 S
                                ,uint256("471292b59e5f3ad94c39b3784a9a3f7a8324b9b56ff0ad00bd48c31658537c30") //P1146939 S
                                ,uint256("5b63d4edbdec06ddc2182703ce45a3ced70db0d813e329070e83bf37347a6c2c") //P1152917 S
                                ,uint256("e9035d821668a0563b632e9c84bc5af73f53eafcca1e053ac6da53907c7f6940") //P1154121 S
                                ,uint256("1d30c6d4dce377d69c037f1a725aabbc6bafa72a95456dbe2b2538bc1da115bd") //P1168122 S
                                ,uint256("934c6291209d90bb5d3987885b413c18e39f0e28430e8d302f20888d2a35e725") //P1168193 S
                                ,uint256("58282559939ced7ebed7d390559c7ac821932958f8f2399ad40d1188eb0a57f9") //P1170167 S
                                ,uint256("946996f693a33fa1334c1f068574238a463d438b1a3d2cd6d1dd51404a99c73d") //P1176436 S
                            };
                            if( vSkipHashBoincSignCheck.count(pindex->GetBlockHash())==0 )
                                return DoS(20, error(
                                    "ConnectBlock[ResearchAge]: Bad CPID or Block Signature : CPID %s, cpidv2 %s, LBH %s, Bad Hashboinc [%s]",
                                     bb.cpid.c_str(), bb.cpidv2.c_str(),
                                     bb.lastblockhash.c_str(), vtx[0].hashBoinc.c_str()));
                            else LogPrintf("WARNING: ignoring invalid hashBoinc signature on block %s", pindex->GetBlockHash().ToString());
                        }

                        // Mitigate DPOR Relay attack
                        // bb.LastBlockhash should be equal to previous index lastblockhash, in order to check block signature correctly and prevent re-use of lastblockhash
                        if (bb.lastblockhash != pindex->pprev->GetBlockHash().GetHex())
                        {
                            std::string sNarr = "ConnectBlock[ResearchAge] : DPOR Replay attack : lastblockhash != actual last block hash.";
                            LogPrintf("******  %s ***** ", sNarr);
                            if (fTestNet || (pindex->nHeight > 975000)) return DoS(20, error(" %s ",sNarr.c_str()));
                        }

                        if (dStakeReward > ((OUT_POR*1.25)+OUT_INTEREST+1+CoinToDouble(nFees)))
                        {
                            StructCPID st1 = GetLifetimeCPID(pindex->GetCPID(),"ConnectBlock()");
                            GetProofOfStakeReward(nCoinAge, nFees, bb.cpid, true, 2, nTime,
                                        pindex, "connectblock_researcher_doublecheck", OUT_POR, OUT_INTEREST, dAccrualAge, dMagnitudeUnit, dAvgMagnitude);
                            if (dStakeReward > ((OUT_POR*1.25)+OUT_INTEREST+1+CoinToDouble(nFees)))
                            {

                                if (fDebug3) LogPrintf("ConnectBlockError[ResearchAge] : Researchers Reward Pays too much : Interest %f and Research %f and StakeReward %f, OUT_POR %f, with Out_Interest %f for CPID %s ",
                                    (double)bb.InterestSubsidy,(double)bb.ResearchSubsidy,dStakeReward,(double)OUT_POR,(double)OUT_INTEREST,bb.cpid);

                                return DoS(10,error("ConnectBlock[ResearchAge] : Researchers Reward Pays too much : Interest %f and Research %f and StakeReward %f, OUT_POR %f, with Out_Interest %f for CPID %s ",
                                    (double)bb.InterestSubsidy,(double)bb.ResearchSubsidy,dStakeReward,(double)OUT_POR,(double)OUT_INTEREST,bb.cpid.c_str()));
                            }
                        }
                }
        }

        //Approve first coinstake in DPOR block
        if (IsResearcher(bb.cpid) && IsLockTimeWithinMinutes(GetBlockTime(), GetAdjustedTime(), 15) && !IsResearchAgeEnabled(pindex->nHeight))
        {
            if (bb.ResearchSubsidy > (GetOwedAmount(bb.cpid)+1))
            {
                if (bb.ResearchSubsidy > (GetOwedAmount(bb.cpid)+1))
                {
                    StructCPID strUntrustedHost = GetInitializedStructCPID2(bb.cpid,mvMagnitudes);
                    if (bb.ResearchSubsidy > strUntrustedHost.totalowed)
                    {
                        double deficit = strUntrustedHost.totalowed - bb.ResearchSubsidy;
                        if ( (deficit < -500 && strUntrustedHost.Accuracy > 10) || (deficit < -150 && strUntrustedHost.Accuracy > 5) || deficit < -50)
                        {
                            LogPrintf("ConnectBlock[] : Researchers Reward results in deficit of %f for CPID %s with trust level of %f - (Submitted Research Subsidy %f vs calculated=%f) Hash: %s",
                                   deficit, bb.cpid, (double)strUntrustedHost.Accuracy, bb.ResearchSubsidy,
                                   OUT_POR, vtx[0].hashBoinc.c_str());
                        }
                        else
                        {
                            return error("ConnectBlock[] : Researchers Reward for CPID %s pays too much - (Submitted Research Subsidy %f vs calculated=%f) Hash: %s",
                                         bb.cpid.c_str(), bb.ResearchSubsidy,
                                         OUT_POR, vtx[0].hashBoinc.c_str());
                        }
                    }
                }
            }
        }
    }

    //Gridcoin: Maintain network consensus for Payments and Neural popularity:  (As of 7-5-2015 this is now done exactly every 30 blocks)

    //DPOR - 6/12/2015 - Reject superblocks not hashing to the supermajority:

    if (bb.superblock.length() > 20)
    {
        if(nVersion >= 9)
        {
            // break away from block timing
            if (fDebug) LogPrintf("ConnectBlock: Updating Neural Supermajority (v9 CB) height %d",pindex->nHeight);
            ComputeNeuralNetworkSupermajorityHashes();
            // Prevent duplicate superblocks
            if(nVersion >= 9 && !NeedASuperblock())
                return error(("ConnectBlock: SuperBlock rcvd, but not Needed (too early)"));
        }

        if ((pindex->nHeight > nGrandfather && !fReorganizing) || nVersion >= 9 )
        {
            // 12-20-2015 : Add support for Binary Superblocks
            std::string superblock = UnpackBinarySuperblock(bb.superblock);
            std::string neural_hash = GetQuorumHash(superblock);
            std::string legacy_neural_hash = RetrieveMd5(superblock);
            double popularity = 0;
            std::string consensus_hash = GetNeuralNetworkSupermajorityHash(popularity);
            // Only reject superblock when it is new And when QuorumHash of Block != the Popular Quorum Hash:
            if ((IsLockTimeWithinMinutes(GetBlockTime(), GetAdjustedTime(), 15) || nVersion>=9) && !fColdBoot)
            {
                // Let this take effect together with stakev8
                if (nVersion>=8)
                {
                    try
                    {
                        CBitcoinAddress address;
                        bool validaddressinblock = address.SetString(bb.GRCAddress);
                        validaddressinblock &= address.IsValid();
                        if (!validaddressinblock)
                        {
                            return error("ConnectBlock[] : Superblock staked with invalid GRC address in block");
                        }
                        if (!IsNeuralNodeParticipant(bb.GRCAddress, nTime))
                        {
                            return error("ConnectBlock[] : Superblock staked by ineligible neural node participant");
                        }
                    }
                    catch (...)
                    {
                        return error("ConnectBlock[] : Superblock stake check caused unknown exception with GRC address %s", bb.GRCAddress.c_str());
                    }
                }
                if (!VerifySuperblock(superblock, pindex))
                {
                    return error("ConnectBlock[] : Superblock avg mag below 10; SuperblockHash: %s, Consensus Hash: %s",
                                        neural_hash.c_str(), consensus_hash.c_str());
                }
                if (!IsResearchAgeEnabled(pindex->nHeight))
                {
                    if (consensus_hash != neural_hash && consensus_hash != legacy_neural_hash)
                    {
                        return error("ConnectBlock[] : Superblock hash does not match consensus hash; SuperblockHash: %s, Consensus Hash: %s",
                                        neural_hash.c_str(), consensus_hash.c_str());
                    }
                }
                else
                {
                    if (consensus_hash != neural_hash)
                    {
                        return error("ConnectBlock[] : Superblock hash does not match consensus hash; SuperblockHash: %s, Consensus Hash: %s",
                                        neural_hash.c_str(), consensus_hash.c_str());
                    }
                }

            }
        }

        if(nVersion<9)
        {
            //If we are out of sync, and research age is enabled, and the superblock is valid, load it now, so we can continue checking blocks accurately
            // I would suggest to NOT bother with superblock at all here. It will be loaded in tally.
            if ((OutOfSyncByAge() || fColdBoot || fReorganizing) && IsResearchAgeEnabled(pindex->nHeight) && pindex->nHeight > nGrandfather)
            {
                if (bb.superblock.length() > 20)
                {
                    std::string superblock = UnpackBinarySuperblock(bb.superblock);
                    if (VerifySuperblock(superblock, pindex))
                    {
                        LoadSuperblock(superblock,pindex->nTime,pindex->nHeight);
                        if (fDebug)
                            LogPrintf("ConnectBlock(): Superblock Loaded %d", pindex->nHeight);

                        TallyResearchAverages(pindexBest);
                    }
                    else
                    {
                        if (fDebug3) LogPrintf("ConnectBlock(): Superblock Not Loaded %d", pindex->nHeight);
                    }
                }
            }
            /*
                -- Normal Superblocks are loaded during Tally
            */
        }
    }

    //  End of Network Consensus

    // Gridcoin: Track payments to CPID, and last block paid
    if (pindex->nResearchSubsidy > 0 && IsResearcher(bb.cpid))
    {
        StructCPID stCPID = GetInitializedStructCPID2(bb.cpid,mvResearchAge);

        stCPID.InterestSubsidy += bb.InterestSubsidy;
        stCPID.ResearchSubsidy += bb.ResearchSubsidy;
        if (pindex->nHeight > stCPID.LastBlock)
        {
                stCPID.LastBlock = pindex->nHeight;
                stCPID.BlockHash = pindex->GetBlockHash().GetHex();
        }

        if (pindex->nMagnitude > 0)
        {
                stCPID.Accuracy++;
                stCPID.TotalMagnitude += pindex->nMagnitude;
                stCPID.ResearchAverageMagnitude = stCPID.TotalMagnitude/(stCPID.Accuracy+.01);
        }

        if (pindex->nTime < stCPID.LowLockTime)  stCPID.LowLockTime = pindex->nTime;
        if (pindex->nTime > stCPID.HighLockTime) stCPID.HighLockTime = pindex->nTime;

        mvResearchAge[bb.cpid]=stCPID;
    }

    if (!txdb.WriteBlockIndex(CDiskBlockIndex(pindex)))
        return error("Connect() : WriteBlockIndex for pindex failed");

    if (pindex->nHeight % 5 == 0 && pindex->nHeight > 100)
    {
        std::string errors1 = "";
        LoadAdminMessages(false,errors1);
    }

    // Slow down Retallying when in RA mode so we minimize disruption of the network
    // TODO: Remove this if we can sync to v9 without it.
    if ( (pindex->nHeight % 60 == 0) && IsResearchAgeEnabled(pindex->nHeight) && BlockNeedsChecked(pindex->nTime))
    {
        if(!IsV9Enabled_Tally(pindexBest->nHeight))
            TallyResearchAverages(pindexBest);
    }

    if (IsResearchAgeEnabled(pindex->nHeight) && !OutOfSyncByAge())
    {
        fColdBoot = false;
    }

    if (fJustCheck)
        return true;

    // Write queued txindex changes
    for (map<uint256, CTxIndex>::iterator mi = mapQueuedChanges.begin(); mi != mapQueuedChanges.end(); ++mi)
    {
        if (!txdb.UpdateTxIndex((*mi).first, (*mi).second))
            return error("ConnectBlock[] : UpdateTxIndex failed");
    }

    // Update block index on disk without changing it in memory.
    // The memory index structure will be changed after the db commits.
    if (pindex->pprev)
    {
        CDiskBlockIndex blockindexPrev(pindex->pprev);
        blockindexPrev.hashNext = pindex->GetBlockHash();
        if (!txdb.WriteBlockIndex(blockindexPrev))
            return error("ConnectBlock[] : WriteBlockIndex failed");
    }

    // Watch for transactions paying to me
    for (auto const& tx : vtx)
        SyncWithWallets(tx, this, true);

    return true;
}


bool ReorganizeChain(CTxDB& txdb, unsigned &cnt_dis, unsigned &cnt_con, CBlock &blockNew, CBlockIndex* pindexNew);
bool ForceReorganizeToHash(uint256 NewHash)
{
    LOCK(cs_main);
    CTxDB txdb;

    auto mapItem = mapBlockIndex.find(NewHash);
    if(mapItem == mapBlockIndex.end())
        return error("ForceReorganizeToHash: failed to find requested block in block index");

    CBlockIndex* pindexCur = pindexBest;
    CBlockIndex* pindexNew = mapItem->second;
    LogPrintf("** Force Reorganize **");
    LogPrintf(" Current best height %i hash %s", pindexCur->nHeight,pindexCur->GetBlockHash().GetHex());
    LogPrintf(" Target height %i hash %s", pindexNew->nHeight,pindexNew->GetBlockHash().GetHex());

    CBlock blockNew;
    if (!blockNew.ReadFromDisk(pindexNew))
    {
        LogPrintf("ForceReorganizeToHash: Fatal Error while reading new best block.");
        return false;
    }

    unsigned cnt_dis=0;
    unsigned cnt_con=0;
    bool success = false;

    success = ReorganizeChain(txdb, cnt_dis, cnt_con, blockNew, pindexNew);

    if(pindexBest->nChainTrust < pindexCur->nChainTrust)
        LogPrintf("WARNING ForceReorganizeToHash: Chain trust is now less then before!");

    if (!success)
    {
        return error("ForceReorganizeToHash: Fatal Error while setting best chain.");
    }

    AskForOutstandingBlocks(uint256(0));
    LogPrintf("ForceReorganizeToHash: success! height %d hash %s", pindexBest->nHeight,pindexBest->GetBlockHash().GetHex());
    return true;
}

bool DisconnectBlocksBatch(CTxDB& txdb, list<CTransaction>& vResurrect, unsigned& cnt_dis, CBlockIndex* pcommon)
{
    set<string> vRereadCPIDs;
    while(pindexBest != pcommon)
    {
        if(!pindexBest->pprev)
            return error("DisconnectBlocksBatch: attempt to reorganize beyond genesis"); /*fatal*/

        if (fDebug) LogPrintf("DisconnectBlocksBatch: %s",pindexBest->GetBlockHash().GetHex());

        CBlock block;
        if (!block.ReadFromDisk(pindexBest))
            return error("DisconnectBlocksBatch: ReadFromDisk for disconnect failed"); /*fatal*/
        if (!block.DisconnectBlock(txdb, pindexBest))
            return error("DisconnectBlocksBatch: DisconnectBlock %s failed", pindexBest->GetBlockHash().ToString().c_str()); /*fatal*/

        // disconnect from memory
        assert(!pindexBest->pnext);
        if (pindexBest->pprev)
            pindexBest->pprev->pnext = NULL;

        // Queue memory transactions to resurrect.
        // We only do this for blocks after the last checkpoint (reorganisation before that
        // point should only happen with -reindex/-loadblock, or a misbehaving peer.
        for (auto const& tx : boost::adaptors::reverse(block.vtx))
            if (!(tx.IsCoinBase() || tx.IsCoinStake()) && pindexBest->nHeight > Checkpoints::GetTotalBlocksEstimate())
                vResurrect.push_front(tx);

        if(pindexBest->IsUserCPID())
        {
            // remeber the cpid to re-read later
            vRereadCPIDs.insert(pindexBest->GetCPID());
            // The user has no longer staked this block.
            RemoveCPIDBlockHash(pindexBest->GetCPID(), pindexBest->GetBlockHash());
        }

        // New best block
        cnt_dis++;
        pindexBest = pindexBest->pprev;
        hashBestChain = pindexBest->GetBlockHash();
        blockFinder.Reset();
        nBestHeight = pindexBest->nHeight;
        nBestChainTrust = pindexBest->nChainTrust;

        if (!txdb.WriteHashBestChain(pindexBest->GetBlockHash()))
            return error("DisconnectBlocksBatch: WriteHashBestChain failed"); /*fatal*/

    }

    /* fix up after disconnecting, prepare for new blocks */
    if(cnt_dis>0)
    {

        //Block was disconnected - User is Re-eligibile for staking
        StructCPID sMag = GetInitializedStructCPID2(GlobalCPUMiningCPID.cpid,mvMagnitudes);
        nLastBlockSolved = 0;
        if (sMag.initialized)
        {
            sMag.LastPaymentTime = 0;
            mvMagnitudes[GlobalCPUMiningCPID.cpid]=sMag;
        }

        // Resurrect memory transactions that were in the disconnected branch
        for( CTransaction& tx : vResurrect)
            AcceptToMemoryPool(mempool, tx, NULL);

        if (!txdb.TxnCommit())
            return error("DisconnectBlocksBatch: TxnCommit failed"); /*fatal*/

        // Need to reload all contracts
        if (fDebug10) LogPrintf("DisconnectBlocksBatch: LoadAdminMessages");
        std::string admin_messages;
        LoadAdminMessages(true, admin_messages);

        // Tally research averages.
        if(IsV9Enabled_Tally(nBestHeight))
        {
            assert(IsTallyTrigger(pindexBest));
            if (fDebug) LogPrintf("DisconnectBlocksBatch: TallyResearchAverages (v9P %%%d) height %d", TALLY_GRANULARITY, nBestHeight);
            TallyResearchAverages(pindexBest);
        }
        else
        {
            // todo: do something with retired tally? maybe?
        }

        // Re-read researchers history after all blocks disconnected
        if (fDebug10) LogPrintf("DisconnectBlocksBatch: GetLifetimeCPID");
        for( const string& sRereadCPID : vRereadCPIDs )
            GetLifetimeCPID(sRereadCPID,"DisconnectBlocksBatch");

    }
    return true;
}

bool ReorganizeChain(CTxDB& txdb, unsigned &cnt_dis, unsigned &cnt_con, CBlock &blockNew, CBlockIndex* pindexNew)
{
    assert(pindexNew);
    //assert(!pindexNew->pnext);
    //assert(pindexBest || hashBestChain == pindexBest->GetBlockHash());
    //assert(nBestHeight = pindexBest->nHeight && nBestChainTrust == pindexBest->nChainTrust);
    //assert(!pindexBest->pnext);
    assert(pindexNew->GetBlockHash()==blockNew.GetHash());
    /* note: it was already determined that this chain is better than current best */
    /* assert(pindexNew->nChainTrust > nBestChainTrust); but may be overriden by command */
    assert( !pindexGenesisBlock == !pindexBest );

    list<CTransaction> vResurrect;
    list<CBlockIndex*> vConnect;
    set<string> vRereadCPIDs;

    /* find fork point */
    CBlockIndex *pcommon = NULL;
    if(pindexGenesisBlock)
    {
        pcommon = pindexNew;
        while( pcommon->pnext==NULL && pcommon!=pindexBest )
        {
            pcommon = pcommon->pprev;

            if(!pcommon)
                return error("ReorganizeChain: unable to find fork root");
        }

        if(pcommon != pindexBest)
        {
            pcommon = FindTallyTrigger(pcommon);
            if(!pcommon)
                return error("ReorganizeChain: unable to find fork root with tally point");
        }

        if (pcommon!=pindexBest || pindexNew->pprev!=pcommon)
        {
            LogPrintf("ReorganizeChain: from {%s %d}\n"
                     "ReorganizeChain: comm {%s %d}\n"
                     "ReorganizeChain: to   {%s %d}\n"
                     "REORGANIZE: disconnect %d, connect %d blocks"
                ,pindexBest->GetBlockHash().GetHex().c_str(), pindexBest->nHeight
                ,pcommon->GetBlockHash().GetHex().c_str(), pcommon->nHeight
                ,pindexNew->GetBlockHash().GetHex().c_str(), pindexNew->nHeight
                ,pindexBest->nHeight - pcommon->nHeight
                ,pindexNew->nHeight - pcommon->nHeight);
        }
    }

    /* disconnect blocks */
    if(pcommon!=pindexBest)
    {
        if (!txdb.TxnBegin())
            return error("ReorganizeChain: TxnBegin failed");
        if(!DisconnectBlocksBatch(txdb, vResurrect, cnt_dis, pcommon))
        {
            error("ReorganizeChain: DisconnectBlocksBatch() failed");
            LogPrintf("This is fatal error. Chain index may be corrupt. Aborting.\n"
                      "Please Reindex the chain and Restart.");
            exit(1); //todo
        }

        int nMismatchSpent;
        int64_t nBalanceInQuestion;
        pwalletMain->FixSpentCoins(nMismatchSpent, nBalanceInQuestion);
    }

    if (fDebug && cnt_dis>0) LogPrintf("ReorganizeChain: disconnected %d blocks",cnt_dis);

    for(CBlockIndex *p = pindexNew; p != pcommon; p=p->pprev)
        vConnect.push_front(p);

    /* Connect blocks */
    for(auto const pindex : vConnect)
    {
        CBlock block_load;
        CBlock &block = (pindex==pindexNew)? blockNew : block_load;

        if(pindex!=pindexNew)
        {
            if (!block.ReadFromDisk(pindex))
                return error("ReorganizeChain: ReadFromDisk for connect failed");
            assert(pindex->GetBlockHash()==block.GetHash());
        }
        else
        {
            assert(pindex==pindexNew);
            assert(pindexNew->GetBlockHash()==block.GetHash());
            assert(pindexNew->GetBlockHash()==blockNew.GetHash());
        }

        uint256 hash = block.GetHash();
        uint256 nBestBlockTrust;

        if (fDebug) LogPrintf("ReorganizeChain: connect %s",hash.ToString());

        if (!txdb.TxnBegin())
            return error("ReorganizeChain: TxnBegin failed");

        if (pindexGenesisBlock == NULL)
        {
            if(hash != (!fTestNet ? hashGenesisBlock : hashGenesisBlockTestNet))
            {
                txdb.TxnAbort();
                return error("ReorganizeChain: genesis block hash does not match");
            }
            pindexGenesisBlock = pindex;
        }
        else
        {
            assert(pindex->GetBlockHash()==block.GetHash());
            assert(pindex->pprev == pindexBest);
            if (!block.ConnectBlock(txdb, pindex, false, false))
            {
                txdb.TxnAbort();
                error("ReorganizeChain: ConnectBlock %s failed", hash.ToString().c_str());
                LogPrintf("Previous block %s",pindex->pprev->GetBlockHash().ToString());
                InvalidChainFound(pindex);
                return false;
            }
        }

        // Delete redundant memory transactions
        for (auto const& tx : block.vtx)
        {
            mempool.remove(tx);
            mempool.removeConflicts(tx);
        }

        if (!txdb.WriteHashBestChain(pindex->GetBlockHash()))
        {
            txdb.TxnAbort();
            return error("ReorganizeChain: WriteHashBestChain failed");
        }

        // Make sure it's successfully written to disk before changing memory structure
        if (!txdb.TxnCommit())
            return error("ReorganizeChain: TxnCommit failed");

        // Add to current best branch
        if(pindex->pprev)
        {
            assert( !pindex->pprev->pnext );
            pindex->pprev->pnext = pindex;
            nBestBlockTrust = pindex->nChainTrust - pindex->pprev->nChainTrust;
        }
        else
            nBestBlockTrust = pindex->nChainTrust;

        // update best block
        hashBestChain = hash;
        pindexBest = pindex;
        blockFinder.Reset();
        nBestHeight = pindexBest->nHeight;
        nBestChainTrust = pindexBest->nChainTrust;
        nTimeBestReceived =  GetAdjustedTime();
        cnt_con++;

        // Load recent contracts
        std::string admin_messages;
        LoadAdminMessages(false, admin_messages);

        if(IsV9Enabled_Tally(nBestHeight))
        {
            // quorum not needed
            // Tally research averages.
            if(IsTallyTrigger(pindexBest))
            {
                if (fDebug) LogPrintf("ReorganizeChain: TallyNetworkAverages (v9N %%%d) height %d",TALLY_GRANULARITY,nBestHeight);
                TallyResearchAverages(pindexBest);
            }
        }
        else
        {
            //TODO: do something with retired tally?
        }

        if(pindex->IsUserCPID()) // is this needed?
            GetLifetimeCPID(pindex->cpid.GetHex(), "ReorganizeChain");
    }

    if (fDebug && (cnt_dis>0 || cnt_con>1))
        LogPrintf("ReorganizeChain: Disconnected %d and Connected %d blocks.",cnt_dis,cnt_con);

    return true;
}

bool SetBestChain(CTxDB& txdb, CBlock &blockNew, CBlockIndex* pindexNew)
{
    unsigned cnt_dis=0;
    unsigned cnt_con=0;
    bool success = false;
    const auto origBestIndex = pindexBest;

    success = ReorganizeChain(txdb, cnt_dis, cnt_con, blockNew, pindexNew);

    if(origBestIndex && origBestIndex->nChainTrust > nBestChainTrust)
    {
        LogPrintf("SetBestChain: Reorganize caused lower chain trust than before. Reorganizing back.");
        CBlock origBlock;
        if (!origBlock.ReadFromDisk(origBestIndex))
            return error("SetBestChain: Fatal Error while reading original best block");
        success = ReorganizeChain(txdb, cnt_dis, cnt_con, origBlock, origBestIndex);
    }

    if(!success)
        return false;

    /* Fix up after block connecting */


    //std::set<uint128> connected_cpids;


    // Update best block in wallet (so we can detect restored wallets)
    bool fIsInitialDownload = IsInitialBlockDownload();
    if (!fIsInitialDownload)
    {
        const CBlockLocator locator(pindexNew);
        ::SetBestChain(locator);
    }

    if(IsV9Enabled_Tally(nBestHeight))
    {
        // Update quorum data.
        if ((nBestHeight % 3) == 0)
        {
            if (fDebug) LogPrintf("SetBestChain: Updating Neural Supermajority (v9 %%3) height %d",nBestHeight);
            ComputeNeuralNetworkSupermajorityHashes();
        }
        // Update quorum data.
        if ((nBestHeight % 10) == 0 && !OutOfSyncByAge() && NeedASuperblock())
        {
            if (fDebug) LogPrintf("SetBestChain: Updating Neural Quorum (v9 M) height %d",nBestHeight);
            UpdateNeuralNetworkQuorumData();
        }
    }
    else if (!fIsInitialDownload)
        // Retally after reorganize to sync up amounts owed.
        TallyResearchAverages(pindexNew);

    if (fDebug)
    {
        LogPrintf("{SBC} {%s %d}  trust=%s  date=%s",
               hashBestChain.ToString(), nBestHeight,
               CBigNum(nBestChainTrust).ToString(),
               DateTimeStrFormat("%x %H:%M:%S", pindexBest->GetBlockTime()));
    }
    else
        LogPrintf("{SBC} new best {%s %d} ; ",hashBestChain.ToString(), nBestHeight);

    std::string strCmd = GetArg("-blocknotify", "");
    if (!fIsInitialDownload && !strCmd.empty())
    {
        boost::replace_all(strCmd, "%s", hashBestChain.GetHex());
        boost::thread t(runCommand, strCmd); // thread runs free
    }

    // Perform Gridcoin services now that w have a new head.
    // Remove V9 checks after the V9 switch.
    // TODO: ???
    if(IsV9Enabled(nBestHeight))
        GridcoinServices();

    return true;
}

// ppcoin: total coin age spent in transaction, in the unit of coin-days.
// Only those coins meeting minimum age requirement counts. As those
// transactions not in main chain are not currently indexed so we
// might not find out about their coin age. Older transactions are
// guaranteed to be in main chain by sync-checkpoint. This rule is
// introduced to help nodes establish a consistent view of the coin
// age (trust score) of competing branches.
bool CTransaction::GetCoinAge(CTxDB& txdb, uint64_t& nCoinAge) const
{
    CBigNum bnCentSecond = 0;  // coin age in the unit of cent-seconds
    nCoinAge = 0;

    if (IsCoinBase())
        return true;

    for (auto const& txin : vin)
    {
        // First try finding the previous transaction in database
        CTransaction txPrev;
        CTxIndex txindex;
        if (!txPrev.ReadFromDisk(txdb, txin.prevout, txindex))
            continue;  // previous transaction not in main chain
        if (nTime < txPrev.nTime)
            return false;  // Transaction timestamp violation

        // Read block header
        CBlock block;
        if (!block.ReadFromDisk(txindex.pos.nFile, txindex.pos.nBlockPos, false))
            return false; // unable to read block of previous transaction
        if (block.GetBlockTime() + nStakeMinAge > nTime)
            continue; // only count coins meeting min age requirement

        int64_t nValueIn = txPrev.vout[txin.prevout.n].nValue;
        bnCentSecond += CBigNum(nValueIn) * (nTime-txPrev.nTime) / CENT;

        if (fDebug && GetBoolArg("-printcoinage"))
            LogPrintf("coin age nValueIn=%" PRId64 " nTimeDiff=%d bnCentSecond=%s", nValueIn, nTime - txPrev.nTime, bnCentSecond.ToString());
    }

    CBigNum bnCoinDay = bnCentSecond * CENT / COIN / (24 * 60 * 60);
    if (fDebug && GetBoolArg("-printcoinage"))
        LogPrintf("coin age bnCoinDay=%s", bnCoinDay.ToString());
    nCoinAge = bnCoinDay.getuint64();
    return true;
}

// ppcoin: total coin age spent in block, in the unit of coin-days.
bool CBlock::GetCoinAge(uint64_t& nCoinAge) const
{
    nCoinAge = 0;

    CTxDB txdb("r");
    for (auto const& tx : vtx)
    {
        uint64_t nTxCoinAge;
        if (tx.GetCoinAge(txdb, nTxCoinAge))
            nCoinAge += nTxCoinAge;
        else
            return false;
    }

    if (nCoinAge == 0) // block coin age minimum 1 coin-day
        nCoinAge = 1;
    if (fDebug && GetBoolArg("-printcoinage"))
        LogPrintf("block coin age total nCoinDays=%" PRIu64, nCoinAge);
    return true;
}

bool CBlock::AddToBlockIndex(unsigned int nFile, unsigned int nBlockPos, const uint256& hashProof)
{
    // Check for duplicate
    uint256 hash = GetHash();
    if (mapBlockIndex.count(hash))
        return error("AddToBlockIndex() : %s already exists", hash.ToString().substr(0,20).c_str());

    // Construct new block index object
    CBlockIndex* pindexNew = new CBlockIndex(nFile, nBlockPos, *this);
    if (!pindexNew)
        return error("AddToBlockIndex() : new CBlockIndex failed");
    pindexNew->phashBlock = &hash;
    BlockMap::iterator miPrev = mapBlockIndex.find(hashPrevBlock);
    if (miPrev != mapBlockIndex.end())
    {
        pindexNew->pprev = (*miPrev).second;
        pindexNew->nHeight = pindexNew->pprev->nHeight + 1;
    }

    // ppcoin: compute chain trust score
    pindexNew->nChainTrust = (pindexNew->pprev ? pindexNew->pprev->nChainTrust : 0) + pindexNew->GetBlockTrust();

    // ppcoin: compute stake entropy bit for stake modifier
    if (!pindexNew->SetStakeEntropyBit(GetStakeEntropyBit()))
        return error("AddToBlockIndex() : SetStakeEntropyBit() failed");

    // Record proof hash value
    pindexNew->hashProof = hashProof;

    // ppcoin: compute stake modifier
    uint64_t nStakeModifier = 0;
    bool fGeneratedStakeModifier = false;
    if (!ComputeNextStakeModifier(pindexNew->pprev, nStakeModifier, fGeneratedStakeModifier))
    {
        LogPrintf("AddToBlockIndex() : ComputeNextStakeModifier() failed");
    }
    pindexNew->SetStakeModifier(nStakeModifier, fGeneratedStakeModifier);
    pindexNew->nStakeModifierChecksum = GetStakeModifierChecksum(pindexNew);

    // Add to mapBlockIndex
    BlockMap::iterator mi = mapBlockIndex.insert(make_pair(hash, pindexNew)).first;
    if (pindexNew->IsProofOfStake())
        setStakeSeen.insert(make_pair(pindexNew->prevoutStake, pindexNew->nStakeTime));
    pindexNew->phashBlock = &((*mi).first);

    // Write to disk block index
    CTxDB txdb;
    if (!txdb.TxnBegin())
        return false;
    txdb.WriteBlockIndex(CDiskBlockIndex(pindexNew));
    if (!txdb.TxnCommit())
        return false;

    LOCK(cs_main);

    // New best
    if (pindexNew->nChainTrust > nBestChainTrust)
        if (!SetBestChain(txdb, *this, pindexNew))
            return false;

    if (pindexNew == pindexBest)
    {
        // Notify UI to display prev block's coinbase if it was ours
        static uint256 hashPrevBestCoinBase;
        UpdatedTransaction(hashPrevBestCoinBase);
        hashPrevBestCoinBase = vtx[0].GetHash();
    }

    uiInterface.NotifyBlocksChanged();
    return true;
}

bool CBlock::CheckBlock(std::string sCaller, int height1, int64_t Mint, bool fCheckPOW, bool fCheckMerkleRoot, bool fCheckSig, bool fLoadingIndex) const
{

    if (GetHash()==hashGenesisBlock || GetHash()==hashGenesisBlockTestNet) return true;
    // These are checks that are independent of context
    // that can be verified before saving an orphan block.

    // Size limits
    if (vtx.empty() || vtx.size() > MAX_BLOCK_SIZE || ::GetSerializeSize(*this, SER_NETWORK, PROTOCOL_VERSION) > MAX_BLOCK_SIZE)
        return DoS(100, error("CheckBlock[] : size limits failed"));

    // Check proof of work matches claimed amount
    if (fCheckPOW && IsProofOfWork() && !CheckProofOfWork(GetPoWHash(), nBits))
        return DoS(50, error("CheckBlock[] : proof of work failed"));

    //Reject blocks with diff that has grown to an extrordinary level (should never happen)
    double blockdiff = GetBlockDifficulty(nBits);
    if (height1 > nGrandfather && blockdiff > 10000000000000000)
    {
       return DoS(1, error("CheckBlock[] : Block Bits larger than 10000000000000000."));
    }

    // First transaction must be coinbase, the rest must not be
    if (vtx.empty() || !vtx[0].IsCoinBase())
        return DoS(100, error("CheckBlock[] : first tx is not coinbase"));
    for (unsigned int i = 1; i < vtx.size(); i++)
        if (vtx[i].IsCoinBase())
            return DoS(100, error("CheckBlock[] : more than one coinbase"));
    //Research Age
    MiningCPID bb = DeserializeBoincBlock(vtx[0].hashBoinc,nVersion);
    if(nVersion<9)
    {
        //For higher security, plus lets catch these bad blocks before adding them to the chain to prevent reorgs:
        if (IsResearcher(bb.cpid) && IsProofOfStake() && height1 > nGrandfather && IsResearchAgeEnabled(height1) && BlockNeedsChecked(nTime) && !fLoadingIndex)
        {
            double blockVersion = BlockVersion(bb.clientversion);
            double cvn = ClientVersionNew();
            if (fDebug10) LogPrintf("BV %f, CV %f   ",blockVersion,cvn);
            // Enforce Beacon Age
            if (blockVersion < 3588 && height1 > 860500 && !fTestNet)
                return error("CheckBlock[]:  Old client spamming new blocks after mandatory upgrade ");
        }

        //Orphan Flood Attack
        if (height1 > nGrandfather)
        {
            double bv = BlockVersion(bb.clientversion);
            double cvn = ClientVersionNew();
            if (fDebug10) LogPrintf("BV %f, CV %f   ",bv,cvn);
            // Enforce Beacon Age
            if (bv < 3588 && height1 > 860500 && !fTestNet)
                return error("CheckBlock[]:  Old client spamming new blocks after mandatory upgrade ");
        }
    }

    if (IsResearcher(bb.cpid) && height1 > nGrandfather && BlockNeedsChecked(nTime))
    {
        if (bb.projectname.empty() && !IsResearchAgeEnabled(height1))
            return DoS(1,error("CheckBlock::PoR Project Name invalid"));

        if (!fLoadingIndex)
        {
            bool cpidresult = false;
            int cpidV2CutOverHeight = fTestNet ? 0 : 97000;
            int cpidV3CutOverHeight = fTestNet ? 196300 : 725000;
            if (height1 < cpidV2CutOverHeight)
            {
                cpidresult = IsCPIDValid_Retired(bb.cpid,bb.enccpid);
            }
            else if (height1 <= cpidV3CutOverHeight)
            {
                cpidresult = CPID_IsCPIDValid(bb.cpid, bb.cpidv2, (uint256)bb.lastblockhash);
            }
            else
            {

                cpidresult = (bb.lastblockhash.size()==64)
                    && (bb.BoincSignature.size()>=16)
                    && (bb.BoincSignature.find(' ')==std::string::npos);

                /* This is not used anywhere, so let it be.
                cpidresult = cpidresult
                    && (bb.BoincPublicKey.size()==130)
                    && (bb.BoincPublicKey.find(' ')==std::string::npos);
                */

                /* full "v3" signature check is performed in ConnectBlock */
            }

            if(!cpidresult)
                return DoS(20, error(
                            "Bad CPID or Block Signature : height %i, CPID %s, cpidv2 %s, LBH %s, Bad Hashboinc [%s]",
                             height1, bb.cpid.c_str(), bb.cpidv2.c_str(),
                             bb.lastblockhash.c_str(), vtx[0].hashBoinc.c_str()));
        }
    }

    // Gridcoin: check proof-of-stake block signature
    if (IsProofOfStake() && height1 > nGrandfather)
    {
        //Mint limiter checks 1-20-2015
        double PORDiff = GetBlockDifficulty(nBits);
        double mint1 = CoinToDouble(Mint);
        double total_subsidy = bb.ResearchSubsidy + bb.InterestSubsidy;
        double limiter = MintLimiter(PORDiff,bb.RSAWeight,bb.cpid,GetBlockTime());
        if (fDebug10) LogPrintf("CheckBlock[]: TotalSubsidy %f, Height %i, %s, %f, Res %f, Interest %f, hb: %s ",
                             total_subsidy, height1, bb.cpid,
                             mint1,bb.ResearchSubsidy,bb.InterestSubsidy,vtx[0].hashBoinc);
        if (total_subsidy < limiter)
        {
            if (fDebug3) LogPrintf("****CheckBlock[]: Total Mint too Small %s, mint %f, Res %f, Interest %f, hash %s ",bb.cpid,
                                mint1,bb.ResearchSubsidy,bb.InterestSubsidy,vtx[0].hashBoinc);
            //1-21-2015 - Prevent Hackers from spamming the network with small blocks
            return error("****CheckBlock[]: Total Mint too Small %f < %f Research %f Interest %f BOINC %s",
                         total_subsidy,limiter,bb.ResearchSubsidy,bb.InterestSubsidy,vtx[0].hashBoinc);
        }

        if (fCheckSig && !CheckBlockSignature())
            return DoS(100, error("CheckBlock[] : bad proof-of-stake block signature"));
    }

    // End of Proof Of Research
    if (IsProofOfStake())
    {
        // Coinbase output should be empty if proof-of-stake block
        if (vtx[0].vout.size() != 1 || !vtx[0].vout[0].IsEmpty())
            return DoS(100, error("CheckBlock[] : coinbase output not empty for proof-of-stake block"));

        // Second transaction must be coinstake, the rest must not be
        if (vtx.empty() || !vtx[1].IsCoinStake())
            return DoS(100, error("CheckBlock[] : second tx is not coinstake"));

        for (unsigned int i = 2; i < vtx.size(); i++)
        {
            if (vtx[i].IsCoinStake())
            {
                LogPrintf("Found more than one coinstake in coinbase at location %d", i);
                return DoS(100, error("CheckBlock[] : more than one coinstake"));
            }
        }
    }

    // Check transactions
    for (auto const& tx : vtx)
    {
        if (!tx.CheckTransaction())
            return DoS(tx.nDoS, error("CheckBlock[] : CheckTransaction failed"));

        // ppcoin: check transaction timestamp
        if (GetBlockTime() < (int64_t)tx.nTime)
            return DoS(50, error("CheckBlock[] : block timestamp earlier than transaction timestamp"));
    }

    // Check for duplicate txids. This is caught by ConnectInputs(),
    // but catching it earlier avoids a potential DoS attack:
    set<uint256> uniqueTx;
    for (auto const& tx : vtx)
    {
        uniqueTx.insert(tx.GetHash());
    }
    if (uniqueTx.size() != vtx.size())
        return DoS(100, error("CheckBlock[] : duplicate transaction"));

    unsigned int nSigOps = 0;
    for (auto const& tx : vtx)
    {
        nSigOps += tx.GetLegacySigOpCount();
    }
    if (nSigOps > MAX_BLOCK_SIGOPS)
        return DoS(100, error("CheckBlock[] : out-of-bounds SigOpCount"));

    // Check merkle root
    if (fCheckMerkleRoot && hashMerkleRoot != BuildMerkleTree())
        return DoS(100, error("CheckBlock[] : hashMerkleRoot mismatch"));

    //if (fDebug3) LogPrintf(".EOCB.");
    return true;
}

bool CBlock::AcceptBlock(bool generated_by_me)
{
    AssertLockHeld(cs_main);

    if (nVersion > CURRENT_VERSION)
        return DoS(100, error("AcceptBlock() : reject unknown block version %d", nVersion));

    // Check for duplicate
    uint256 hash = GetHash();
    if (mapBlockIndex.count(hash))
        return error("AcceptBlock() : block already in mapBlockIndex");

    // Get prev block index
    BlockMap::iterator mi = mapBlockIndex.find(hashPrevBlock);
    if (mi == mapBlockIndex.end())
        return DoS(10, error("AcceptBlock() : prev block not found"));
    CBlockIndex* pindexPrev = (*mi).second;
    int nHeight = pindexPrev->nHeight+1;

    // The block height at which point we start rejecting v7 blocks and
    // start accepting v8 blocks.
    if(       (IsProtocolV2(nHeight) && nVersion < 7)
              || (IsV8Enabled(nHeight) && nVersion < 8)
              || (IsV9Enabled(nHeight) && nVersion < 9)
              || (nVersion < pindexPrev->nVersion)
              )
        return DoS(20, error("AcceptBlock() : reject too old nVersion = %d", nVersion));
    else if( (!IsProtocolV2(nHeight) && nVersion >= 7)
             ||(!IsV8Enabled(nHeight) && nVersion >= 8)
             ||(!IsV9Enabled(nHeight) && nVersion >= 9)
             )
        return DoS(100, error("AcceptBlock() : reject too new nVersion = %d", nVersion));

    if (IsProofOfWork() && nHeight > LAST_POW_BLOCK)
        return DoS(100, error("AcceptBlock() : reject proof-of-work at height %d", nHeight));

    if (nHeight > nGrandfather || nHeight >= 999000)
    {
            // Check coinbase timestamp
            if (GetBlockTime() > FutureDrift((int64_t)vtx[0].nTime, nHeight))
            {
                return DoS(80, error("AcceptBlock() : coinbase timestamp is too early"));
            }
            // Check timestamp against prev
            if (GetBlockTime() <= pindexPrev->GetPastTimeLimit() || FutureDrift(GetBlockTime(), nHeight) < pindexPrev->GetBlockTime())
                return DoS(60, error("AcceptBlock() : block's timestamp is too early"));
            // Check proof-of-work or proof-of-stake
            if (nBits != GetNextTargetRequired(pindexPrev, IsProofOfStake()))
                return DoS(100, error("AcceptBlock() : incorrect %s", IsProofOfWork() ? "proof-of-work" : "proof-of-stake"));
    }

    for (auto const& tx : vtx)
    {
        // Check that all transactions are finalized
        if (!IsFinalTx(tx, nHeight, GetBlockTime()))
            return DoS(10, error("AcceptBlock() : contains a non-final transaction"));

        // Verify beacon contract if a transaction contains a beacon contract
        // Current bad contracts in chain would cause a fork on sync, skip them
        if (nVersion>=9 && !VerifyBeaconContractTx(tx))
            return DoS(25, error("CheckBlock[] : bad beacon contract found in tx %s contained within block; rejected", tx.GetHash().ToString().c_str()));
    }

    // Check that the block chain matches the known block chain up to a checkpoint
    if (!Checkpoints::CheckHardened(nHeight, hash))
        return DoS(100, error("AcceptBlock() : rejected by hardened checkpoint lock-in at %d", nHeight));

    uint256 hashProof;

    // Verify hash target and signature of coinstake tx
    if ((nHeight > nGrandfather || nHeight >= 999000) && nVersion <= 7)
    {
                if (IsProofOfStake())
                {
                    uint256 targetProofOfStake;
                    if (!CheckProofOfStake(pindexPrev, vtx[1], nBits, hashProof, targetProofOfStake, vtx[0].hashBoinc, generated_by_me, nNonce) && (IsLockTimeWithinMinutes(GetBlockTime(), GetAdjustedTime(), 600) || nHeight >= 999000))
                    {
                        return error("WARNING: AcceptBlock(): check proof-of-stake failed for block %s, nonce %f    ", hash.ToString().c_str(),(double)nNonce);
                    }

                }
    }
    if (nVersion >= 8)
    {
        //must be proof of stake
        //no grandfather exceptions
        //if (IsProofOfStake())
        if(!CheckProofOfStakeV8(pindexPrev, *this, generated_by_me, hashProof))
        {
            error("WARNING: AcceptBlock(): check proof-of-stake failed for block %s, nonce %f    ", hash.ToString().c_str(),(double)nNonce);
            LogPrintf(" prev %s",pindexPrev->GetBlockHash().ToString());
            return false;
        }
    }

    if(nVersion<9)
    {
        // Verify proof of research.
        if(!CheckProofOfResearch(pindexPrev, *this))
        {
            return error("WARNING: AcceptBlock(): check proof-of-research failed for block %s, nonce %i", hash.ToString().c_str(), nNonce);
        }
    }
    /*else Do not check v9 rewards here as context here is insufficient and it is
      checked again in ConnectBlock */

    // PoW is checked in CheckBlock[]
    if (IsProofOfWork())
    {
        hashProof = GetPoWHash();
    }

    //Grandfather
    if (nHeight > nGrandfather)
    {
        // Check that the block chain matches the known block chain up to a checkpoint
        if (!Checkpoints::CheckHardened(nHeight, hash))
            return DoS(100, error("AcceptBlock() : rejected by hardened checkpoint lock-in at %d", nHeight));

        // Enforce rule that the coinbase starts with serialized block height
        CScript expect = CScript() << nHeight;
        if (vtx[0].vin[0].scriptSig.size() < expect.size() ||
                !std::equal(expect.begin(), expect.end(), vtx[0].vin[0].scriptSig.begin()))
            return DoS(100, error("AcceptBlock() : block height mismatch in coinbase"));
    }

    // Write block to history file
    if (!CheckDiskSpace(::GetSerializeSize(*this, SER_DISK, CLIENT_VERSION)))
        return error("AcceptBlock() : out of disk space");
    unsigned int nFile = -1;
    unsigned int nBlockPos = 0;
    if (!WriteToDisk(nFile, nBlockPos))
        return error("AcceptBlock() : WriteToDisk failed");
    if (!AddToBlockIndex(nFile, nBlockPos, hashProof))
        return error("AcceptBlock() : AddToBlockIndex failed");

    // Relay inventory, but don't relay old inventory during initial block download
    int nBlockEstimate = Checkpoints::GetTotalBlocksEstimate();
    if (hashBestChain == hash)
    {
        LOCK(cs_vNodes);
        for (auto const& pnode : vNodes)
            if (nBestHeight > (pnode->nStartingHeight != -1 ? pnode->nStartingHeight - 2000 : nBlockEstimate))
                pnode->PushInventory(CInv(MSG_BLOCK, hash));
    }

    if (fDebug) LogPrintf("{ACC}");
    nLastAskedForBlocks=GetAdjustedTime();
    ResetTimerMain("OrphanBarrage");
    return true;
}


uint256 CBlockIndex::GetBlockTrust() const
{
    CBigNum bnTarget;
    bnTarget.SetCompact(nBits);
    if (bnTarget <= 0) return 0;
    int64_t block_mag = 0;
    uint256 chaintrust = (((CBigNum(1)<<256) / (bnTarget+1)) - (block_mag)).getuint256();
    return chaintrust;
}

bool CBlockIndex::IsSuperMajority(int minVersion, const CBlockIndex* pstart, unsigned int nRequired, unsigned int nToCheck)
{
    unsigned int nFound = 0;
    for (unsigned int i = 0; i < nToCheck && nFound < nRequired && pstart != NULL; i++)
    {
        if (pstart->nVersion >= minVersion)
            ++nFound;
        pstart = pstart->pprev;
    }
    return (nFound >= nRequired);
}

bool ServicesIncludesNN(CNode* pNode)
{
    return (Contains(pNode->strSubVer,"1999")) ? true : false;
}

bool VerifySuperblock(const std::string& superblock, const CBlockIndex* parent)
{
    // Pre-condition checks.
    if(!parent)
    {
        LogPrintf("Invalid block passed to VerifySuperblock");
        return false;
    }

    if(superblock.length() <= 20)
    {
        LogPrintf("Invalid superblock passed to VerifySuperblock");
        return false;
    }

    // Validate superblock contents.
    bool bPassed = true;

    if(parent->nVersion < 8)
    {
        double out_avg = 0;
        double out_beacon_count=0;
        double out_participant_count=0;
        double avg_mag = GetSuperblockAvgMag(superblock,out_beacon_count,out_participant_count,out_avg,false, parent->nHeight);

        // New rules added here:
        // Before block version- and stake engine 8 there used to be a requirement
        // that the average magnitude across all researchers must be at least 10.
        // This is not necessary but cannot be changed until a mandatory is released.

        if (out_avg < 10 && fTestNet)  bPassed = false;
        if (out_avg < 70 && !fTestNet) bPassed = false;

        if (avg_mag < 10 && !fTestNet) bPassed = false;
    }
    else
    {
        // Block version above 8
        // none, as they are easy to work arount and complicate sb production

        // previously:
        // * low/high limit of average of researcher magnitudes
        // * low limit of project avg rac
        // * count of researchers within 10% of their beacon count
        // * count of projects at least half of previous sb project count
    }

    if (!bPassed)
    {
        if (fDebug) LogPrintf(" Verification of Superblock Failed ");
    }

    return bPassed;
}

bool NeedASuperblock()
{
    bool bDireNeedOfSuperblock = false;
    std::string superblock = ReadCache("superblock","all").value;
    if (superblock.length() > 20 && !OutOfSyncByAge())
    {
        if (!VerifySuperblock(superblock, pindexBest))
            bDireNeedOfSuperblock = true;
        /*
         // Check project count in last superblock
         double out_project_count = 0;
         double out_whitelist_count = 0;
         GetSuperblockProjectCount(superblock, out_project_count, out_whitelist_count);
         */
    }

    int64_t superblock_age = GetAdjustedTime() - ReadCache("superblock", "magnitudes").timestamp;
    if (superblock_age > GetSuperblockAgeSpacing(nBestHeight))
        bDireNeedOfSuperblock = true;

    if(bDireNeedOfSuperblock && pindexBest && pindexBest->nVersion>=9)
    {
        // If all the checks indicate true and is v9, look 15 blocks back to
        // prevent duplicate superblocks
        for(CBlockIndex *pindex = pindexBest;
            pindex && pindex->nHeight + 15 > nBestHeight;
            pindex = pindex->pprev)
        {
            if(pindex->nIsSuperBlock)
                return false;
        }
    }

    return bDireNeedOfSuperblock;
}




void GridcoinServices()
{

    //Dont do this on headless - SeP
    if(fQtActive)
    {
       if ((nBestHeight % 125) == 0)
       {
            GetGlobalStatus();
            bForceUpdate=true;
            uiInterface.NotifyBlocksChanged();
       }
    }

    // Services thread activity

    if(IsV9Enabled_Tally(nBestHeight))
    {
        // in SetBestChain
    }
    else
    {
        int64_t superblock_age = GetAdjustedTime() - ReadCache("superblock", "magnitudes").timestamp;
        bool bNeedSuperblock = (superblock_age > (GetSuperblockAgeSpacing(nBestHeight)));
        if ( nBestHeight % 3 == 0 && NeedASuperblock() ) bNeedSuperblock=true;

        if (fDebug10) LogPrintf(" MRSA %" PRId64 ", BH %d", superblock_age, nBestHeight);

        if (bNeedSuperblock)
        {
            if ((nBestHeight % 3) == 0)
            {
                if (fDebug) LogPrintf("SVC: Updating Neural Supermajority (v3 A) height %d",nBestHeight);
                ComputeNeuralNetworkSupermajorityHashes();
            }
            if ((nBestHeight % 3) == 0 && !OutOfSyncByAge())
            {
                if (fDebug) LogPrintf("SVC: Updating Neural Quorum (v3 A) height %d",nBestHeight);
                if (fDebug10) LogPrintf("#CNNSH# ");
                UpdateNeuralNetworkQuorumData();
            }

            // Perform retired tallies between the V9 block switch (1144000) and the
            // V9 tally switch (1144120) or else blocks will be rejected in between.
            if (IsV9Enabled(nBestHeight) && (nBestHeight % 20) == 0)
            {
                if (fDebug) LogPrintf("SVC: set off Tally (v3 B) height %d",nBestHeight);
                if (fDebug10) LogPrintf("#TIB# ");
                TallyResearchAverages(pindexBest);
            }
        }
        else
        {
            // When superblock is not old, Tally every N blocks:
            int nTallyGranularity = fTestNet ? 60 : 20;
            if (IsV9Enabled(nBestHeight) && (nBestHeight % nTallyGranularity) == 0)
            {
                if (fDebug) LogPrintf("SVC: set off Tally (v3 C) height %d",nBestHeight);
                if (fDebug3) LogPrintf("TIB1 ");
                TallyResearchAverages(pindexBest);
            }

            if ((nBestHeight % 5)==0)
            {
                if (fDebug) LogPrintf("SVC: Updating Neural Supermajority (v3 D) height %d",nBestHeight);
                ComputeNeuralNetworkSupermajorityHashes();
            }
            if ((nBestHeight % 5)==0 && !OutOfSyncByAge())
            {
                if (fDebug) LogPrintf("SVC: Updating Neural Quorum (v3 E) height %d",nBestHeight);
                if (fDebug3) LogPrintf("CNNSH2 ");
                UpdateNeuralNetworkQuorumData();
            }
        }
    }

    if (TimerMain("clearcache",1000))
    {
        ClearCache("neural_data");
    }


    //Dont perform the following functions if out of sync
    if (pindexBest->nHeight < nGrandfather || OutOfSyncByAge())
        return;

    if (fDebug) LogPrintf(" {SVC} ");

    //Backup the wallet once per 900 blocks or as specified in config:
    int nWBI = GetArg("-walletbackupinterval", 900);
    if (nWBI && TimerMain("backupwallet", nWBI))
    {
        bool bWalletBackupResults = BackupWallet(*pwalletMain, GetBackupFilename("wallet.dat"));
        bool bConfigBackupResults = BackupConfigFile(GetBackupFilename("gridcoinresearch.conf"));
        LogPrintf("Daily backup results: Wallet -> %s Config -> %s", (bWalletBackupResults ? "true" : "false"), (bConfigBackupResults ? "true" : "false"));
    }

    if (TimerMain("MyNeuralMagnitudeReport",30))
    {
        try
        {
            if (msNeuralResponse.length() < 25 && IsResearcher(msPrimaryCPID))
            {
                AsyncNeuralRequest("explainmag",msPrimaryCPID,5);
                if (fDebug3) LogPrintf("Async explainmag sent for %s.",msPrimaryCPID);
            }
            if (fDebug3) LogPrintf("MR Complete");
        }
        catch (std::exception &e)
        {
            LogPrintf("Error in MyNeuralMagnitudeReport1.");
        }
        catch(...)
        {
            LogPrintf("Error in MyNeuralMagnitudeReport.");
        }
    }

    // Every N blocks as a Synchronized TEAM:
    if ((nBestHeight % 30) == 0)
    {
        //Sync RAC with neural network IF superblock is over 24 hours Old, Or if we have No superblock (in case of the latter, age will be 45 years old)
        // Note that nodes will NOT accept superblocks without a supermajority hash, so the last block will not be in memory unless it is a good superblock.
        // Let's start syncing the neural network as soon as the LAST superblock is over 12 hours old.
        // Also, lets do this as a TEAM exactly every 30 blocks (~30 minutes) to try to reach an EXACT consensus every half hour:
        // For effeciency, the network sleeps for 20 hours after a good superblock is accepted
        if (NeedASuperblock() && IsNeuralNodeParticipant(DefaultWalletAddress(), GetAdjustedTime()))
        {
            if (fDebug3) LogPrintf("FSWDPOR ");
            FullSyncWithDPORNodes();
        }
    }

    if (( (nBestHeight-10) % 30 ) == 0)
    {
            // 10 Blocks after the network started syncing the neural network as a team, ask the neural network to come to a quorum
            if (NeedASuperblock() && IsNeuralNodeParticipant(DefaultWalletAddress(), GetAdjustedTime()))
            {
                // First verify my node has a synced contract
                std::string contract;
                contract = NN::GetNeuralContract();
                if (VerifySuperblock(contract, pindexBest))
                {
                        AsyncNeuralRequest("quorum","gridcoin",25);
                }
            }
    }


    if (TimerMain("send_beacon",180))
    {
        std::string tBeaconPublicKey = GetBeaconPublicKey(GlobalCPUMiningCPID.cpid,true);
        if (tBeaconPublicKey.empty() && IsResearcher(GlobalCPUMiningCPID.cpid))
        {
            std::string sOutPubKey = "";
            std::string sOutPrivKey = "";
            std::string sError = "";
            std::string sMessage = "";
            bool fResult = AdvertiseBeacon(sOutPrivKey,sOutPubKey,sError,sMessage);
            if (!fResult)
            {
                LogPrintf("BEACON ERROR!  Unable to send beacon %s, %s",sError, sMessage);
                LOCK(MinerStatus.lock);
                msMiningErrors6 = _("Unable To Send Beacon! Unlock Wallet!");
            }
        }
    }

    if (TimerMain("gather_cpids",480))
        msNeuralResponse.clear();

    if (fDebug10) LogPrintf(" {/SVC} ");
}

bool AskForOutstandingBlocks(uint256 hashStart)
{
    if (IsLockTimeWithinMinutes(nLastAskedForBlocks, GetAdjustedTime(), 2)) return true;
    nLastAskedForBlocks = GetAdjustedTime();

    int iAsked = 0;
    LOCK(cs_vNodes);
    for (auto const& pNode : vNodes)
    {
                pNode->ClearBanned();
                if (!pNode->fClient && !pNode->fOneShot && (pNode->nStartingHeight > (nBestHeight - 144)) && (pNode->nVersion < NOBLKS_VERSION_START || pNode->nVersion >= NOBLKS_VERSION_END) )
                {
                        if (hashStart==uint256(0))
                        {
                            pNode->PushGetBlocks(pindexBest, uint256(0), true);
                        }
                        else
                        {
                            CBlockIndex* pblockindex = mapBlockIndex[hashStart];
                            if (pblockindex)
                            {
                                pNode->PushGetBlocks(pblockindex, uint256(0), true);
                            }
                            else
                            {
                                return error("Unable to find block index %s",hashStart.ToString().c_str());
                            }
                        }
                        LogPrintf(".B.");
                        iAsked++;
                        if (iAsked > 10) break;
                }
    }
    return true;
}


void ClearOrphanBlocks()
{
    LOCK(cs_main);
    for(auto it = mapOrphanBlocks.begin(); it != mapOrphanBlocks.end(); it++)
    {
        delete it->second;
    }

    mapOrphanBlocks.clear();
    mapOrphanBlocksByPrev.clear();
}

void CleanInboundConnections(bool bClearAll)
{
        if (IsLockTimeWithinMinutes(nLastCleaned, GetAdjustedTime(), 10)) return;
        nLastCleaned = GetAdjustedTime();
        LOCK(cs_vNodes);
        for(CNode* pNode : vNodes)
        {
                pNode->ClearBanned();
                if (pNode->nStartingHeight < (nBestHeight-1000) || bClearAll)
                {
                        pNode->fDisconnect=true;
                }
        }
        LogPrintf("Cleaning inbound connections");
}

bool WalletOutOfSync()
{
    LOCK(cs_main);

    // Only trigger an out of sync condition if the node has synced near the best block prior to going out of sync.
    bool bSyncedCloseToTop = nBestHeight > GetNumBlocksOfPeers() - 1000;
    return OutOfSyncByAge() && bSyncedCloseToTop;
}

bool ProcessBlock(CNode* pfrom, CBlock* pblock, bool generated_by_me)
{
    AssertLockHeld(cs_main);

    // Check for duplicate
    uint256 hash = pblock->GetHash();
    if (mapBlockIndex.count(hash))
        return error("ProcessBlock() : already have block %d %s", mapBlockIndex[hash]->nHeight, hash.ToString().c_str());
    if (mapOrphanBlocks.count(hash))
        return error("ProcessBlock() : already have block (orphan) %s", hash.ToString().c_str());

    // ppcoin: check proof-of-stake
    // Limited duplicity on stake: prevents block flood attack
    // Duplicate stake allowed only when there is orphan child block
    if (pblock->IsProofOfStake() && setStakeSeen.count(pblock->GetProofOfStake()) && !mapOrphanBlocksByPrev.count(hash))
        return error("ProcessBlock() : duplicate proof-of-stake (%s, %d) for block %s", pblock->GetProofOfStake().first.ToString().c_str(),
        pblock->GetProofOfStake().second,
        hash.ToString().c_str());

    if (pblock->hashPrevBlock != hashBestChain)
    {
        // Extra checks to prevent "fill up memory by spamming with bogus blocks"
        const CBlockIndex* pcheckpoint = Checkpoints::GetLastCheckpoint(mapBlockIndex);
        if(pcheckpoint != NULL)
        {
            int64_t deltaTime = pblock->GetBlockTime() - pcheckpoint->nTime;
            if (deltaTime < 0)
            {
                if (pfrom)
                    pfrom->Misbehaving(1);
                return error("ProcessBlock() : block with timestamp before last checkpoint");
            }
        }
    }

    // Preliminary checks
    if (!pblock->CheckBlock("ProcessBlock", pindexBest->nHeight, 100*COIN))
        return error("ProcessBlock() : CheckBlock FAILED");

    // If don't already have its previous block, shunt it off to holding area until we get it
    if (!mapBlockIndex.count(pblock->hashPrevBlock))
    {
        // *****      This area covers Gridcoin Orphan Handling      *****
        if (WalletOutOfSync())
        {
            if (TimerMain("OrphanBarrage",100))
            {
                // If we stay out of sync for more than 25 orphans and never recover without accepting a block - attempt to recover the node- if we recover, reset the counters.
                // We reset these counters every time a block is accepted successfully in AcceptBlock().
                // Note: This code will never actually be exercised unless the wallet stays out of sync for a very long time - approx. 24 hours - the wallet normally recovers on its own without this code.
                // I'm leaving this in for people who may be on vacation for a long time - it may keep an external node running when everything else fails.
                if (TimerMain("CheckForFutileSync", 25))
                {
                    ClearOrphanBlocks();
                    setStakeSeen.clear();
                    setStakeSeenOrphan.clear();
                }

                LogPrintf("Clearing mapAlreadyAskedFor.");
                mapAlreadyAskedFor.clear();
                AskForOutstandingBlocks(uint256(0));
            }
        }
        else
        {
            // If we successfully synced we can reset the futile state.
            ResetTimerMain("CheckForFutileSync");
        }

        LogPrintf("ProcessBlock: ORPHAN BLOCK, prev=%s", pblock->hashPrevBlock.ToString());
        // ppcoin: check proof-of-stake
        if (pblock->IsProofOfStake())
        {
            // Limited duplicity on stake: prevents block flood attack
            // Duplicate stake allowed only when there is orphan child block
            if (setStakeSeenOrphan.count(pblock->GetProofOfStake()) &&
                !mapOrphanBlocksByPrev.count(hash))
                return error("ProcessBlock() : duplicate proof-of-stake (%s, %d) for orphan block %s",
                             pblock->GetProofOfStake().first.ToString().c_str(),
                             pblock->GetProofOfStake().second,
                             hash.ToString().c_str());
            else
                setStakeSeenOrphan.insert(pblock->GetProofOfStake());
        }

        CBlock* pblock2 = new CBlock(*pblock);
        mapOrphanBlocks.insert(make_pair(hash, pblock2));
        mapOrphanBlocksByPrev.insert(make_pair(pblock->hashPrevBlock, pblock2));

        // Ask this guy to fill in what we're missing
        if (pfrom)
        {
            pfrom->PushGetBlocks(pindexBest, GetOrphanRoot(pblock2), true);
            // ppcoin: getblocks may not obtain the ancestor block rejected
            // earlier by duplicate-stake check so we ask for it again directly
            if (!IsInitialBlockDownload())
                pfrom->AskFor(CInv(MSG_BLOCK, WantedByOrphan(pblock2)));
            // Ask a few other nodes for the missing block

        }
        return true;
    }

    // Store to disk
    if (!pblock->AcceptBlock(generated_by_me))
        return error("ProcessBlock() : AcceptBlock FAILED");

    // Recursively process any orphan blocks that depended on this one
    vector<uint256> vWorkQueue;
    vWorkQueue.push_back(hash);
    for (unsigned int i = 0; i < vWorkQueue.size(); i++)
    {
        uint256 hashPrev = vWorkQueue[i];
        for (multimap<uint256, CBlock*>::iterator mi = mapOrphanBlocksByPrev.lower_bound(hashPrev);
             mi != mapOrphanBlocksByPrev.upper_bound(hashPrev);
             ++mi)
        {
            CBlock* pblockOrphan = mi->second;
            if (pblockOrphan->AcceptBlock(generated_by_me))
                vWorkQueue.push_back(pblockOrphan->GetHash());
            mapOrphanBlocks.erase(pblockOrphan->GetHash());
            setStakeSeenOrphan.erase(pblockOrphan->GetProofOfStake());
            delete pblockOrphan;
        }
        mapOrphanBlocksByPrev.erase(hashPrev);

    }

    LogPrintf("{PB}: ACC; ");

    // Compatiblity while V8 is in use. Can be removed after the V9 switch.
    if(IsV9Enabled(pindexBest->nHeight) == false)
        GridcoinServices();

    return true;
}


bool CBlock::CheckBlockSignature() const
{
    if (IsProofOfWork())
        return vchBlockSig.empty();

    vector<valtype> vSolutions;
    txnouttype whichType;

    const CTxOut& txout = vtx[1].vout[1];

    if (!Solver(txout.scriptPubKey, whichType, vSolutions))
        return false;

    if (whichType == TX_PUBKEY)
    {
        valtype& vchPubKey = vSolutions[0];
        CKey key;
        if (!key.SetPubKey(vchPubKey))
            return false;
        if (vchBlockSig.empty())
            return false;
        return key.Verify(GetHash(), vchBlockSig);
    }

    return false;
}

bool CheckDiskSpace(uint64_t nAdditionalBytes)
{
    uint64_t nFreeBytesAvailable = filesystem::space(GetDataDir()).available;

    // Check for nMinDiskSpace bytes (currently 50MB)
    if (nFreeBytesAvailable < nMinDiskSpace + nAdditionalBytes)
    {
        fShutdown = true;
        string strMessage = _("Warning: Disk space is low!");
        strMiscWarning = strMessage;
        LogPrintf("*** %s", strMessage);
        uiInterface.ThreadSafeMessageBox(strMessage, "Gridcoin", CClientUIInterface::OK | CClientUIInterface::ICON_EXCLAMATION | CClientUIInterface::MODAL);
        StartShutdown();
        return false;
    }
    return true;
}

static filesystem::path BlockFilePath(unsigned int nFile)
{
    string strBlockFn = strprintf("blk%04u.dat", nFile);
    return GetDataDir() / strBlockFn;
}

FILE* OpenBlockFile(unsigned int nFile, unsigned int nBlockPos, const char* pszMode)
{
    if ((nFile < 1) || (nFile == (unsigned int) -1))
        return NULL;
    FILE* file = fopen(BlockFilePath(nFile).string().c_str(), pszMode);
    if (!file)
        return NULL;
    if (nBlockPos != 0 && !strchr(pszMode, 'a') && !strchr(pszMode, 'w'))
    {
        if (fseek(file, nBlockPos, SEEK_SET) != 0)
        {
            fclose(file);
            return NULL;
        }
    }
    return file;
}

static unsigned int nCurrentBlockFile = 1;

FILE* AppendBlockFile(unsigned int& nFileRet)
{
    nFileRet = 0;
    while (true)
    {
        FILE* file = OpenBlockFile(nCurrentBlockFile, 0, "ab");
        if (!file)
            return NULL;
        if (fseek(file, 0, SEEK_END) != 0)
            return NULL;
        // FAT32 file size max 4GB, fseek and ftell max 2GB, so we must stay under 2GB
        if (ftell(file) < (long)(0x7F000000 - MAX_SIZE))
        {
            nFileRet = nCurrentBlockFile;
            return file;
        }
        fclose(file);
        nCurrentBlockFile++;
    }
}

bool LoadBlockIndex(bool fAllowNew)
{
    LOCK(cs_main);

    CBigNum bnTrustedModulus;

    if (fTestNet)
    {
        // GLOBAL TESTNET SETTINGS - R HALFORD
        pchMessageStart[0] = 0xcd;
        pchMessageStart[1] = 0xf2;
        pchMessageStart[2] = 0xc0;
        pchMessageStart[3] = 0xef;
        bnProofOfWorkLimit = bnProofOfWorkLimitTestNet; // 16 bits PoW target limit for testnet
        nStakeMinAge = 1 * 60 * 60; // test net min age is 1 hour
        nCoinbaseMaturity = 10; // test maturity is 10 blocks
        nGrandfather = 196550;
        nNewIndex = 10;
        nNewIndex2 = 36500;
        bOPReturnEnabled = false;
        //1-24-2016
        MAX_OUTBOUND_CONNECTIONS = (int)GetArg("-maxoutboundconnections", 8);
    }


    std::string mode = fTestNet ? "TestNet" : "Prod";
    LogPrintf("Mode=%s",mode);


    //
    // Load block index
    //
    CTxDB txdb("cr+");
    if (!txdb.LoadBlockIndex())
        return false;

    //
    // Init with genesis block
    //
    if (mapBlockIndex.empty())
    {
        if (!fAllowNew)
            return false;

        // Genesis block - Genesis2
        // MainNet - Official New Genesis Block:
        ////////////////////////////////////////
        /*
     21:58:24 block.nTime = 1413149999
    10/12/14 21:58:24 block.nNonce = 1572771
    10/12/14 21:58:24 block.GetHash = 00000f762f698b5962aa81e38926c3a3f1f03e0b384850caed34cd9164b7f990
    10/12/14 21:58:24 CBlock(hash=00000f762f698b5962aa81e38926c3a3f1f03e0b384850caed34cd9164b7f990, ver=1,
    hashPrevBlock=0000000000000000000000000000000000000000000000000000000000000000,
    hashMerkleRoot=0bd65ac9501e8079a38b5c6f558a99aea0c1bcff478b8b3023d09451948fe841, nTime=1413149999, nBits=1e0fffff, nNonce=1572771, vtx=1, vchBlockSig=)
    10/12/14 21:58:24   Coinbase(hash=0bd65ac950, nTime=1413149999, ver=1, vin.size=1, vout.size=1, nLockTime=0)
    CTxIn(COutPoint(0000000000, 4294967295), coinbase 00012a4531302f31312f313420416e6472656120526f73736920496e647573747269616c20486561742076696e646963617465642077697468204c454e522076616c69646174696f6e)
    CTxOut(empty)
    vMerkleTree: 0bd65ac950

        */

        const char* pszTimestamp = "10/11/14 Andrea Rossi Industrial Heat vindicated with LENR validation";

        CTransaction txNew;
        //GENESIS TIME
        txNew.nTime = 1413033777;
        txNew.vin.resize(1);
        txNew.vout.resize(1);
        txNew.vin[0].scriptSig = CScript() << 0 << CBigNum(42) << vector<unsigned char>((const unsigned char*)pszTimestamp, (const unsigned char*)pszTimestamp + strlen(pszTimestamp));
        txNew.vout[0].SetEmpty();
        CBlock block;
        block.vtx.push_back(txNew);
        block.hashPrevBlock = 0;
        block.hashMerkleRoot = block.BuildMerkleTree();
        block.nVersion = 1;
        //R&D - Testers Wanted Thread:
        block.nTime    = !fTestNet ? 1413033777 : 1406674534;
        //Official Launch time:
        block.nBits    = bnProofOfWorkLimit.GetCompact();
        block.nNonce = !fTestNet ? 130208 : 22436;
        LogPrintf("starting Genesis Check...");
        // If genesis block hash does not match, then generate new genesis hash.
        if (block.GetHash() != (!fTestNet ? hashGenesisBlock : hashGenesisBlockTestNet))
        {
            LogPrintf("Searching for genesis block...");
            // This will figure out a valid hash and Nonce if you're
            // creating a different genesis block: 00000000000000000000000000000000000000000000000000000000000000000000000000000000000000xFFF
            uint256 hashTarget = CBigNum().SetCompact(block.nBits).getuint256();
            uint256 thash;
            while (true)
            {
                thash = block.GetHash();
                if (thash <= hashTarget)
                    break;
                if ((block.nNonce & 0xFFF) == 0)
                {
                    LogPrintf("nonce %08X: hash = %s (target = %s)", block.nNonce, thash.ToString(), hashTarget.ToString());
                }
                ++block.nNonce;
                if (block.nNonce == 0)
                {
                    LogPrintf("NONCE WRAPPED, incrementing time");
                    ++block.nTime;
                }
            }
            LogPrintf("block.nTime = %u ", block.nTime);
            LogPrintf("block.nNonce = %u ", block.nNonce);
            LogPrintf("block.GetHash = %s", block.GetHash().ToString());
        }


        block.print();

        //// debug print

        //GENESIS3: Official Merkle Root
        uint256 merkle_root = uint256("0x5109d5782a26e6a5a5eb76c7867f3e8ddae2bff026632c36afec5dc32ed8ce9f");
        assert(block.hashMerkleRoot == merkle_root);
        assert(block.GetHash() == (!fTestNet ? hashGenesisBlock : hashGenesisBlockTestNet));
        assert(block.CheckBlock("LoadBlockIndex",1,10*COIN));

        // Start new block file
        unsigned int nFile;
        unsigned int nBlockPos;
        if (!block.WriteToDisk(nFile, nBlockPos))
            return error("LoadBlockIndex() : writing genesis block to disk failed");
        if (!block.AddToBlockIndex(nFile, nBlockPos, hashGenesisBlock))
            return error("LoadBlockIndex() : genesis block not accepted");
    }

    return true;
}

std::string ExtractXML(std::string XMLdata, std::string key, std::string key_end)
{

    std::string extraction = "";
    string::size_type loc = XMLdata.find( key, 0 );
    if( loc != string::npos )
    {
        string::size_type loc_end = XMLdata.find( key_end, loc+3);
        if (loc_end != string::npos )
        {
            extraction = XMLdata.substr(loc+(key.length()),loc_end-loc-(key.length()));

        }
    }
    return extraction;
}

std::string RetrieveMd5(std::string s1)
{
    try
    {
        const char* chIn = s1.c_str();
        unsigned char digest2[16];
        MD5((unsigned char*)chIn, strlen(chIn), (unsigned char*)&digest2);
        char mdString2[33];
        for(int i = 0; i < 16; i++) sprintf(&mdString2[i*2], "%02x", (unsigned int)digest2[i]);
        std::string xmd5(mdString2);
        return xmd5;
    }
    catch (std::exception &e)
    {
        LogPrintf("MD5 INVALID!");
        return "";
    }
}

int GetFilesize(FILE* file)
{
    int nSavePos = ftell(file);
    int nFilesize = -1;
    if (fseek(file, 0, SEEK_END) == 0)
        nFilesize = ftell(file);
    fseek(file, nSavePos, SEEK_SET);
    return nFilesize;
}

bool WriteKey(std::string sKey, std::string sValue)
{
    // Allows Gridcoin to store the key value in the config file.
    boost::filesystem::path pathConfigFile(GetArg("-conf", "gridcoinresearch.conf"));
    if (!pathConfigFile.is_complete()) pathConfigFile = GetDataDir(false) / pathConfigFile;
    if (!filesystem::exists(pathConfigFile))  return false;
    boost::to_lower(sKey);
    std::string sLine = "";
    ifstream streamConfigFile;
    streamConfigFile.open(pathConfigFile.string().c_str());
    std::string sConfig = "";
    bool fWritten = false;
    if(streamConfigFile)
    {
       while(getline(streamConfigFile, sLine))
       {
            std::vector<std::string> vEntry = split(sLine,"=");
            if (vEntry.size() == 2)
            {
                std::string sSourceKey = vEntry[0];
                std::string sSourceValue = vEntry[1];
                boost::to_lower(sSourceKey);

                if (sSourceKey==sKey)
                {
                    sSourceValue = sValue;
                    sLine = sSourceKey + "=" + sSourceValue;
                    fWritten=true;
                }
            }
            sLine = strReplace(sLine, "\r", "");
            sLine = strReplace(sLine, "\n", "");
            sLine += "\n";
            sConfig += sLine;
       }
    }
    if (!fWritten)
    {
        sLine = sKey + "=" + sValue + "\n";
        sConfig += sLine;
    }

    streamConfigFile.close();

    FILE *outFile = fopen(pathConfigFile.string().c_str(),"w");
    fputs(sConfig.c_str(), outFile);
    fclose(outFile);

    ReadConfigFile(mapArgs, mapMultiArgs);
    return true;
}




std::string getfilecontents(std::string filename)
{
    std::string buffer;
    std::string line;
    ifstream myfile;
    if (fDebug10) LogPrintf("loading file to string %s",filename);

    filesystem::path path = filename;

    if (!filesystem::exists(path)) {
        LogPrintf("the file does not exist %s",path.string());
        return "-1";
    }

     FILE *file = fopen(filename.c_str(), "rb");
     CAutoFile filein = CAutoFile(file, SER_DISK, CLIENT_VERSION);
     int fileSize = GetFilesize(filein);
     filein.fclose();

     myfile.open(filename.c_str());

    buffer.reserve(fileSize);
    if (fDebug10) LogPrintf("opening file %s",filename);

    if(myfile)
    {
      while(getline(myfile, line))
      {
            buffer = buffer + line + "\n";
      }
    }
    myfile.close();
    return buffer;
}


bool IsCPIDValidv3(std::string cpidv2, bool allow_investor)
{
    // Used for checking the local cpid
    bool result=false;
    if (allow_investor) if (cpidv2 == "INVESTOR" || cpidv2=="investor") return true;
    if (cpidv2.length() < 34) return false;
    result = CPID_IsCPIDValid(cpidv2.substr(0,32),cpidv2,0);
    return result;
}

std::set<std::string> GetAlternativeBeaconKeys(const std::string& cpid)
{
    int64_t iMaxSeconds = 60 * 24 * 30 * 6 * 60;
    std::set<std::string> result;

    for(const auto& item : ReadCacheSection("beaconalt"))
    {
        const std::string& key = item.first;
        const std::string& value = item.second.value;
        if(!std::equal(cpid.begin(), cpid.end(), key.begin()))
            continue;

        const int64_t iAge = pindexBest != NULL
            ? pindexBest->nTime - item.second.timestamp
            : 0;
        if (iAge > iMaxSeconds)
            continue;

        result.emplace(value);
    }
    return result;
}

bool IsCPIDValidv2(MiningCPID& mc, int height)
{
    //09-25-2016: Transition to CPID Keypairs.
    if (height < nGrandfather) return true;
    bool result = false;
    int cpidV2CutOverHeight = fTestNet ? 0 : 97000;
    int cpidV3CutOverHeight = fTestNet ? 196300 : 725000;
    if (height < cpidV2CutOverHeight)
    {
        result = IsCPIDValid_Retired(mc.cpid,mc.enccpid);
    }
    else if (height >= cpidV2CutOverHeight && height <= cpidV3CutOverHeight)
    {
        if (!IsResearcher(mc.cpid)) return true;
        result = CPID_IsCPIDValid(mc.cpid, mc.cpidv2, (uint256)mc.lastblockhash);
    }
    else if (height >= cpidV3CutOverHeight)
    {
        if (mc.cpid.empty()) return error("IsCPIDValidv2(): cpid empty");
        if (!IsResearcher(mc.cpid)) return true; /* is investor? */

        const std::string sBPK_n = GetBeaconPublicKey(mc.cpid, false);
        bool kmval = sBPK_n == mc.BoincPublicKey;
        const bool scval_n = CheckMessageSignature("R","cpid", mc.cpid + mc.lastblockhash, mc.BoincSignature, sBPK_n);

        result= scval_n;
        if(!scval_n)
        {
            for(const std::string& key_alt : GetAlternativeBeaconKeys(mc.cpid))
            {
                const bool scval_alt = CheckMessageSignature("R","cpid", mc.cpid + mc.lastblockhash, mc.BoincSignature, key_alt);
                kmval = key_alt == mc.BoincPublicKey;
                if(scval_alt)
                {
                    LogPrintf("WARNING: IsCPIDValidv2: good signature with alternative key");
                    result= true;
                }
            }
        }

        if( !kmval )
            LogPrintf("WARNING: IsCPIDValidv2: block key mismatch");

    }

    return result;
}


bool IsLocalCPIDValid(StructCPID& structcpid)
{

    bool new_result = IsCPIDValidv3(structcpid.cpidv2,true);
    return new_result;

}



bool IsCPIDValid_Retired(std::string cpid, std::string ENCboincpubkey)
{

    try
    {
            if(cpid=="" || cpid.length() < 5)
            {
                LogPrintf("CPID length empty.");
                return false;
            }
            if (!IsResearcher(cpid)) return true;
            if (ENCboincpubkey == "" || ENCboincpubkey.length() < 5)
            {
                    if (fDebug10) LogPrintf("ENCBpk length empty.");
                    return false;
            }
            std::string bpk = AdvancedDecrypt(ENCboincpubkey);
            std::string bpmd5 = RetrieveMd5(bpk);
            if (bpmd5==cpid) return true;
            if (fDebug10) LogPrintf("Md5<>cpid, md5 %s cpid %s  root bpk %s",bpmd5, cpid, bpk);

            return false;
    }
    catch (std::exception &e)
    {
                LogPrintf("Error while resolving CPID");
                return false;
    }
    catch(...)
    {
                LogPrintf("Error while Resolving CPID[2].");
                return false;
    }
    return false;

}


double GetTotalOwedAmount(std::string cpid)
{
    StructCPID o = GetInitializedStructCPID2(cpid,mvMagnitudes);
    return o.totalowed;
}

double GetOwedAmount(std::string cpid)
{
    if (mvMagnitudes.size() > 1)
    {
        StructCPID m = GetInitializedStructCPID2(cpid,mvMagnitudes);
        if (m.initialized) return m.owed;
        return 0;
    }
    return 0;
}


double GetOutstandingAmountOwed(StructCPID &mag, std::string cpid, int64_t locktime,
    double& total_owed, double block_magnitude)
{
    // Gridcoin Payment Magnitude Unit in RSA Owed calculation ensures rewards are capped at MaxBlockSubsidy*BLOCKS_PER_DAY
    // Payment date range is stored in HighLockTime-LowLockTime
    // If newbie has not participated for 14 days, use earliest payment in chain to assess payment window
    // (Important to prevent e-mail change attacks) - Calculate payment timespan window in days
    try
    {
        double payment_timespan = (GetAdjustedTime() - mag.EarliestPaymentTime)/38400;
        if (payment_timespan < 2) payment_timespan =  2;
        if (payment_timespan > 10) payment_timespan = 14;
        mag.PaymentTimespan = Round(payment_timespan,0);
        double research_magnitude = 0;
        // Get neural network magnitude:
        StructCPID stDPOR = GetInitializedStructCPID2(cpid,mvDPOR);
        research_magnitude = LederstrumpfMagnitude2(stDPOR.Magnitude,locktime);
        double owed_standard = payment_timespan * std::min(research_magnitude*GetMagnitudeMultiplier(locktime),
            GetMaximumBoincSubsidy(locktime)*5.0);
        double owed_network_cap = payment_timespan * GRCMagnitudeUnit(locktime) * research_magnitude;
        double owed = std::min(owed_standard, owed_network_cap);
        double paid = mag.payments;
        double outstanding = std::min(owed-paid, GetMaximumBoincSubsidy(locktime) * 5.0);
        total_owed = owed;
        //if (outstanding < 0) outstanding=0;
        return outstanding;
    }
    catch (std::exception &e)
    {
            LogPrintf("Error while Getting outstanding amount owed.");
            return 0;
    }
    catch(...)
    {
            LogPrintf("Error while Getting outstanding amount owed.");
            return 0;
    }
}

bool BlockNeedsChecked(int64_t BlockTime)
{
    if (IsLockTimeWithin14days(BlockTime, GetAdjustedTime()))
    {
        if (fColdBoot) return false;
        bool fOut = OutOfSyncByAge();
        return !fOut;
    }
    else
    {
        return false;
    }
}

void AddResearchMagnitude(CBlockIndex* pIndex)
{
    // TODO: There are 3 different loops which do the same thing:
    //  - this function
    //  - LoadBlockIndex in txdb-leveldb.cpp
    //  - CBlock::ConnectBlock in main.cpp.
    //
    // This function should be the only one and the other two uses should
    // call it to update the data. At the same time, remove mvMagnitudesCopy
    // (and the other struct copies) as they are no longer used in a multi
    // threaded environment when the the tally thread is gone.


    if (pIndex->IsUserCPID() == false || pIndex->nResearchSubsidy <= 0)
        return;

    try
    {
        StructCPID stMag = GetInitializedStructCPID2(pIndex->GetCPID(),mvMagnitudesCopy);
        stMag.InterestSubsidy += pIndex->nInterestSubsidy;
        stMag.ResearchSubsidy += pIndex->nResearchSubsidy;
        if (pIndex->nHeight > stMag.LastBlock)
        {
            stMag.LastBlock = pIndex->nHeight;
            stMag.BlockHash = pIndex->GetBlockHash().GetHex();
        }

        if(pIndex->nMagnitude > 0)
        {
            stMag.Accuracy++;
            stMag.TotalMagnitude += pIndex->nMagnitude;
            stMag.ResearchAverageMagnitude = stMag.TotalMagnitude/(stMag.Accuracy+.01);
        }

        if (pIndex->nTime > stMag.LastPaymentTime)
            stMag.LastPaymentTime = pIndex->nTime;
        if (pIndex->nTime < stMag.EarliestPaymentTime)
            stMag.EarliestPaymentTime = pIndex->nTime;
        if (pIndex->nTime < stMag.LowLockTime)
            stMag.LowLockTime = pIndex->nTime;
        if (pIndex->nTime > stMag.HighLockTime)
            stMag.HighLockTime = pIndex->nTime;

        stMag.entries++;
        stMag.payments += pIndex->nResearchSubsidy;
        stMag.interestPayments += pIndex->nInterestSubsidy;
        stMag.AverageRAC = stMag.rac / (stMag.entries+.01);
        double total_owed = 0;
        stMag.owed = GetOutstandingAmountOwed(stMag,
                                              pIndex->GetCPID(), pIndex->nTime, total_owed, pIndex->nMagnitude);

        stMag.totalowed = total_owed;
        mvMagnitudesCopy[pIndex->GetCPID()] = stMag;
    }
    catch (const std::bad_alloc& ba)
    {
        LogPrintf("Bad Allocation in AddResearchMagnitude()");
    }
}


bool GetEarliestStakeTime(std::string grcaddress, std::string cpid)
{
    if (nBestHeight < 15)
    {
        // Write entries in the cache to get a timestamp.
        WriteCache("global", "nGRCTime", "", GetAdjustedTime());
        WriteCache("global", "nCPIDTime", "", GetAdjustedTime());
        return true;
    }

    int64_t nGRCTime = ReadCache("global", "nGRCTime").timestamp;
    int64_t nCPIDTime = ReadCache("global", "nCPIDTime").timestamp;
    if (IsLockTimeWithinMinutes(nLastGRCtallied, GetAdjustedTime(), 100) &&
        (nGRCTime > 0 || nCPIDTime > 0))
        return true;

    nLastGRCtallied = GetAdjustedTime();
    CBlock block;
    int64_t nStart = GetTimeMillis();
    LOCK(cs_main);
    {
            int nMaxDepth = nBestHeight;
            int nLookback = BLOCKS_PER_DAY*6*30;  //6 months back for performance
            int nMinDepth = nMaxDepth - nLookback;
            if (nMinDepth < 2) nMinDepth = 2;
            // Start at the earliest block index:
            CBlockIndex* pblockindex = blockFinder.FindByHeight(nMinDepth);
            while (pblockindex->nHeight < nMaxDepth-1)
            {
                        pblockindex = pblockindex->pnext;
                        if (pblockindex == pindexBest) break;
                        if (pblockindex == NULL || !pblockindex->IsInMainChain()) continue;
                        std::string myCPID = "";
                        if (pblockindex->nHeight < nNewIndex)
                        {
                            //Between block 1 and nNewIndex, unfortunately, we have to read from disk.
                            block.ReadFromDisk(pblockindex);
                            std::string hashboinc = "";
                            if (block.vtx.size() > 0) hashboinc = block.vtx[0].hashBoinc;
                            MiningCPID bb = DeserializeBoincBlock(hashboinc,block.nVersion);
                            myCPID = bb.cpid;
                        }
                        else
                        {
                            myCPID = pblockindex->GetCPID();
                        }
                        if (cpid == myCPID && nCPIDTime==0 && IsResearcher(myCPID))
                        {
                            nCPIDTime = pblockindex->nTime;
                            nGRCTime = pblockindex->nTime;
                            break;
                        }
            }
    }
    int64_t EarliestStakedWalletTx = GetEarliestWalletTransaction();
    if (EarliestStakedWalletTx > 0 && EarliestStakedWalletTx < nGRCTime) nGRCTime = EarliestStakedWalletTx;
    if (!IsResearcher(cpid) && EarliestStakedWalletTx > 0) nGRCTime = EarliestStakedWalletTx;
    if (fTestNet) nGRCTime -= (86400*30);
    if (nGRCTime <= 0)  nGRCTime = GetAdjustedTime();
    if (nCPIDTime <= 0) nCPIDTime = GetAdjustedTime();

    LogPrintf("Loaded staketime from index in %" PRId64, GetTimeMillis() - nStart);
    LogPrintf("CPIDTime %" PRId64 ", GRCTime %" PRId64 ", WalletTime %" PRId64, nCPIDTime, nGRCTime, EarliestStakedWalletTx);

    // Update caches with new timestamps.
    WriteCache("global", "nGRCTime", "", nGRCTime);
    WriteCache("global", "nCPIDTime", "", nCPIDTime);
    return true;
}

HashSet GetCPIDBlockHashes(const std::string& cpid)
{
    auto hashes = mvCPIDBlockHashes.find(cpid);
    return hashes != mvCPIDBlockHashes.end()
        ? hashes->second
        : HashSet();
}

void AddCPIDBlockHash(const std::string& cpid, const uint256& blockhash)
{
    // Add block hash to CPID hash set.
    mvCPIDBlockHashes[cpid].emplace(blockhash);
}

void RemoveCPIDBlockHash(const std::string& cpid, const uint256& blockhash)
{
   mvCPIDBlockHashes[cpid].erase(blockhash);
}

StructCPID GetLifetimeCPID(const std::string& cpid, const std::string& sCalledFrom)
{
    //Eliminates issues with reorgs, disconnects, double counting, etc..
    if (!IsResearcher(cpid))
        return GetInitializedStructCPID2("INVESTOR",mvResearchAge);

    if (fDebug10) LogPrintf("GetLifetimeCPID.BEGIN: %s %s", sCalledFrom, cpid);

    const HashSet& hashes = GetCPIDBlockHashes(cpid);
    ZeroOutResearcherTotals(cpid);


    StructCPID stCPID = GetInitializedStructCPID2(cpid, mvResearchAge);
    for (HashSet::iterator it = hashes.begin(); it != hashes.end(); ++it)
    {
        const uint256& uHash = *it;
        if (fDebug10) LogPrintf("GetLifetimeCPID: trying %s",uHash.GetHex());

        // Ensure that we have this block.
        auto mapItem = mapBlockIndex.find(uHash);
        if (mapItem == mapBlockIndex.end())
           continue;

        // Ensure that the block is valid
        CBlockIndex* pblockindex = mapItem->second;
        if(pblockindex == NULL ||
           pblockindex->IsInMainChain() == false ||
           pblockindex->GetCPID() != cpid)
            continue;

        // Block located and verified.
        if (fDebug10)
            LogPrintf("GetLifetimeCPID: verified %s height= %d LastBlock= %d nResearchSubsidy= %.3f",
            uHash.GetHex().c_str(),pblockindex->nHeight,(int)stCPID.LastBlock,pblockindex->nResearchSubsidy);
        if(!pblockindex->pnext && pblockindex!=pindexBest)
            LogPrintf("WARNING GetLifetimeCPID: index {%s %d} for cpid %s, "
                "is not in the main chain",pblockindex->GetBlockHash().GetHex(),
                pblockindex->nHeight,cpid);

        if(pblockindex->nResearchSubsidy> 0)
        {
            stCPID.InterestSubsidy += pblockindex->nInterestSubsidy;
            stCPID.ResearchSubsidy += pblockindex->nResearchSubsidy;
            if(pblockindex->nHeight > stCPID.LastBlock)
            {
                stCPID.LastBlock = pblockindex->nHeight;
                stCPID.BlockHash = pblockindex->GetBlockHash().GetHex();
            }

            if (pblockindex->nMagnitude > 0)
            {
                stCPID.Accuracy++;
                stCPID.TotalMagnitude += pblockindex->nMagnitude;
                stCPID.ResearchAverageMagnitude = stCPID.TotalMagnitude/(stCPID.Accuracy+.01);
            }

            if (pblockindex->nTime < stCPID.LowLockTime)  stCPID.LowLockTime  = pblockindex->nTime;
            if (pblockindex->nTime > stCPID.HighLockTime) stCPID.HighLockTime = pblockindex->nTime;
        }
    }

    // Save updated CPID data holder.
    if (fDebug10) LogPrintf("GetLifetimeCPID.END: %s set {%s %d}",cpid, stCPID.BlockHash, (int)stCPID.LastBlock);
    mvResearchAge[cpid] = stCPID;
    return stCPID;
}

MiningCPID GetInitializedMiningCPID(std::string name,std::map<std::string, MiningCPID>& vRef)
{
   MiningCPID& cpid = vRef[name];
    if (!cpid.initialized)
    {
                cpid = GetMiningCPID();
                cpid.initialized=true;
                cpid.LastPaymentTime = 0;
    }

   return cpid;
}


StructCPID GetInitializedStructCPID2(const std::string& name, std::map<std::string, StructCPID>& vRef)
{
    try
    {
        StructCPID& cpid = vRef[name];
        if (!cpid.initialized)
        {
            cpid = GetStructCPID();
            cpid.cpid = name;
            cpid.initialized=true;
            cpid.LowLockTime = std::numeric_limits<unsigned int>::max();
            cpid.HighLockTime = 0;
            cpid.LastPaymentTime = 0;
            cpid.EarliestPaymentTime = 99999999999;
            cpid.Accuracy = 0;
        }

        return cpid;
    }
    catch (const std::bad_alloc& ba)
    {
        LogPrintf("Bad alloc caught in GetInitializedStructCpid2 for %s", name);
    }
    catch(...)
    {
        LogPrintf("Exception caught in GetInitializedStructCpid2 for %s", name);
    }

    // Error during map's heap allocation. Return an empty object.
    return GetStructCPID();
}


bool ComputeNeuralNetworkSupermajorityHashes()
{
    if (nBestHeight < 15)  return true;
    //Clear the neural network hash buffer
    if (mvNeuralNetworkHash.size() > 0)  mvNeuralNetworkHash.clear();
    if (mvNeuralVersion.size() > 0)  mvNeuralVersion.clear();
    if (mvCurrentNeuralNetworkHash.size() > 0) mvCurrentNeuralNetworkHash.clear();

    //Clear the votes
    /* ClearCache was no-op in previous version due to bug. Now it was fixed,
        but we have to emulate the old behaviour to prevent early forks. */
    if(pindexBest && pindexBest->nVersion>=9)
    {
        ClearCache("neuralsecurity");
    }
    WriteCache("neuralsecurity","pending","0",GetAdjustedTime());
    try
    {
        int nMaxDepth = nBestHeight;
        int nLookback = 100;
        int nMinDepth = (nMaxDepth - nLookback);
        if (nMinDepth < 2)   nMinDepth = 2;
        CBlock block;
        CBlockIndex* pblockindex = pindexBest;
        while (pblockindex->nHeight > nMinDepth)
        {
            if (!pblockindex || !pblockindex->pprev) return false;
            pblockindex = pblockindex->pprev;
            if (pblockindex == pindexGenesisBlock) return false;
            if (!pblockindex->IsInMainChain()) continue;
            block.ReadFromDisk(pblockindex);
            std::string hashboinc = "";
            if (block.vtx.size() > 0) hashboinc = block.vtx[0].hashBoinc;
            if (!hashboinc.empty())
            {
                MiningCPID bb = DeserializeBoincBlock(hashboinc,block.nVersion);
                //If block is pending: 7-25-2015
                if (bb.superblock.length() > 20)
                {
                    std::string superblock = UnpackBinarySuperblock(bb.superblock);
                    if (VerifySuperblock(superblock, pblockindex))
                    {
                        WriteCache("neuralsecurity","pending",ToString(pblockindex->nHeight),GetAdjustedTime());
                    }
                }

                IncrementVersionCount(bb.clientversion);
                //Increment Neural Network Hashes Supermajority (over the last N blocks)
                IncrementNeuralNetworkSupermajority(bb.NeuralHash,bb.GRCAddress,(nMaxDepth-pblockindex->nHeight)+10,pblockindex);
                IncrementCurrentNeuralNetworkSupermajority(bb.CurrentNeuralHash,bb.GRCAddress,(nMaxDepth-pblockindex->nHeight)+10);

            }
        }

        if (fDebug3) LogPrintf(".11.");
    }
    catch (std::exception &e)
    {
            LogPrintf("Neural Error while memorizing hashes.");
    }
    catch(...)
    {
        LogPrintf("Neural error While Memorizing Hashes! [1]");
    }
    return true;

}

bool TallyResearchAverages(CBlockIndex* index)
{
    if(IsV9Enabled_Tally(index->nHeight))
        return TallyResearchAverages_v9(index);
    else if(IsResearchAgeEnabled(index->nHeight) && !IsV9Enabled_Tally(index->nHeight))
        return TallyResearchAverages_retired(index);
    else
        return false;
}

bool TallyResearchAverages_retired(CBlockIndex* index)
{
    LogPrintf("Tally (retired)");

    if (!index)
    {
        bNetAveragesLoaded = true;
        return true;
    }

    if(IsV9Enabled_Tally(index->nHeight))
        return error("TallyResearchAverages_retired: called while V9 tally enabled");

    //Iterate throught last 14 days, tally network averages
    if (index->nHeight < 15)
    {
        bNetAveragesLoaded = true;
        return true;
    }

    //8-27-2016
    int64_t nStart = GetTimeMillis();

    bNetAveragesLoaded = false;
    bool superblockloaded = false;
    double NetworkPayments = 0;
    double NetworkInterest = 0;

    //Consensus Start/End block:
    int nMaxDepth = (index->nHeight - CONSENSUS_LOOKBACK) - ( (index->nHeight - CONSENSUS_LOOKBACK) % BLOCK_GRANULARITY);
    int nLookback = BLOCKS_PER_DAY * 14; //Daily block count * Lookback in days
    int nMinDepth = (nMaxDepth - nLookback) - ( (nMaxDepth-nLookback) % TALLY_GRANULARITY);
    if (fDebug3) LogPrintf("START BLOCK %d, END BLOCK %d", nMaxDepth, nMinDepth);
    if (nMinDepth < 2)              nMinDepth = 2;
    if(fDebug) LogPrintf("TallyResearchAverages_retired: beginning start %d end %d",nMaxDepth,nMinDepth);
    mvMagnitudesCopy.clear();
    int iRow = 0;

    CBlockIndex* pblockindex = index;
    while (pblockindex->nHeight > nMaxDepth)
    {
        if (!pblockindex || !pblockindex->pprev || pblockindex == pindexGenesisBlock) return false;
        pblockindex = pblockindex->pprev;
    }

    if (fDebug3) LogPrintf("Max block %d, seektime %" PRId64, pblockindex->nHeight, GetTimeMillis()-nStart);
    nStart=GetTimeMillis();


    // Headless critical section ()
    try
    {
        while (pblockindex->nHeight > nMinDepth)
        {
            if (!pblockindex || !pblockindex->pprev) return false;
            pblockindex = pblockindex->pprev;
            if (pblockindex == pindexGenesisBlock) return false;
            if (!pblockindex->IsInMainChain()) continue;
            NetworkPayments += pblockindex->nResearchSubsidy;
            NetworkInterest += pblockindex->nInterestSubsidy;
            AddResearchMagnitude(pblockindex);

            iRow++;
            if (IsSuperBlock(pblockindex) && !superblockloaded)
            {
                MiningCPID bb = GetBoincBlockByIndex(pblockindex);
                if (bb.superblock.length() > 20)
                {
                    std::string superblock = UnpackBinarySuperblock(bb.superblock);
                    if (VerifySuperblock(superblock, pblockindex))
                    {
                        LoadSuperblock(superblock,pblockindex->nTime,pblockindex->nHeight);
                        superblockloaded=true;
                        if (fDebug)
                            LogPrintf("TallyResearchAverages_retired: Superblock Loaded {%s %i}", pblockindex->GetBlockHash().GetHex(), pblockindex->nHeight);
                    }
                }
            }
        }
        // End of critical section

        if (fDebug3) LogPrintf("TNA loaded in %" PRId64, GetTimeMillis()-nStart);
        nStart=GetTimeMillis();

        if (pblockindex)
        {
            if (fDebug3)
                LogPrintf("Min block %i, Rows %i", pblockindex->nHeight, iRow);

            StructCPID network = GetInitializedStructCPID2("NETWORK",mvNetworkCopy);
            network.projectname="NETWORK";
            network.payments = NetworkPayments;
            network.InterestSubsidy = NetworkInterest;
            mvNetworkCopy["NETWORK"] = network;
            if(fDebug3) LogPrintf(" TMIS1 ");
            TallyMagnitudesInSuperblock();
        }
        // 11-19-2015 Copy dictionaries to live RAM
        mvDPOR = mvDPORCopy;
        mvMagnitudes = mvMagnitudesCopy;
        mvNetwork = mvNetworkCopy;
        bNetAveragesLoaded = true;
        return true;
    }
    catch (bad_alloc ba)
    {
        LogPrintf("Bad Alloc while tallying network averages. [1]");
        bNetAveragesLoaded=true;
    }

    if (fDebug3) LogPrintf("NA loaded in %" PRId64, GetTimeMillis() - nStart);

    bNetAveragesLoaded=true;
    return false;
}

bool TallyResearchAverages_v9(CBlockIndex* index)
{
    if(!IsV9Enabled_Tally(index->nHeight))
        return error("TallyResearchAverages_v9: called while V9 tally disabled");

    LogPrintf("Tally (v9)");

    //Iterate throught last 14 days, tally network averages
    if (index->nHeight < 15)
    {
        bNetAveragesLoaded = true;
        return true;
    }

    //8-27-2016
    int64_t nStart = GetTimeMillis();

    if (fDebug) LogPrintf("Tallying Research Averages (begin) ");
    bNetAveragesLoaded = false;
    double NetworkPayments = 0;
    double NetworkInterest = 0;

    //Consensus Start/End block:
    int nMaxConensusDepth = index->nHeight - CONSENSUS_LOOKBACK;
    int nMaxDepth = nMaxConensusDepth - (nMaxConensusDepth % TALLY_GRANULARITY);
    int nLookback = BLOCKS_PER_DAY * 14; //Daily block count * Lookback in days
    int nMinDepth = nMaxDepth - nLookback;
    if (nMinDepth < 2)
        nMinDepth = 2;

    if(fDebug) LogPrintf("TallyResearchAverages: start %d end %d",nMaxDepth,nMinDepth);

    mvMagnitudesCopy.clear();
    CBlockIndex* pblockindex = index;
    if (!pblockindex)
    {
        bNetAveragesLoaded = true;
        return true;
    }

    // Seek to head of tally window.
    while (pblockindex->nHeight > nMaxDepth)
    {
        if (!pblockindex || !pblockindex->pprev || pblockindex == pindexGenesisBlock) return false;
        pblockindex = pblockindex->pprev;
    }

    if (fDebug3) LogPrintf("Max block %i, seektime %" PRId64, pblockindex->nHeight, GetTimeMillis()-nStart);
    nStart=GetTimeMillis();

    // Load newest superblock in tally window
    for(CBlockIndex* sbIndex = pblockindex;
        sbIndex != NULL;
        sbIndex = sbIndex->pprev)
    {
        if(!IsSuperBlock(sbIndex))
            continue;

        MiningCPID bb = GetBoincBlockByIndex(sbIndex);
        if(bb.superblock.length() <= 20)
            continue;

        const std::string& superblock = UnpackBinarySuperblock(bb.superblock);
        if(!VerifySuperblock(superblock, sbIndex))
            continue;

        LoadSuperblock(superblock, sbIndex->nTime, sbIndex->nHeight);
        if (fDebug)
            LogPrintf("TallyResearchAverages_v9: Superblock Loaded {%s %i}", sbIndex->GetBlockHash().GetHex(), sbIndex->nHeight);
        break;
    }

    // Headless critical section ()
    try
    {
        while (pblockindex->nHeight > nMinDepth)
        {
            if (!pblockindex || !pblockindex->pprev) return false;
            pblockindex = pblockindex->pprev;
            if (pblockindex == pindexGenesisBlock) return false;
            if (!pblockindex->IsInMainChain()) continue;
            NetworkPayments += pblockindex->nResearchSubsidy;
            NetworkInterest += pblockindex->nInterestSubsidy;
            AddResearchMagnitude(pblockindex);
        }
        // End of critical section
        if (fDebug3) LogPrintf("TNA loaded in %" PRId64, GetTimeMillis()-nStart);
        nStart=GetTimeMillis();


        if (pblockindex)
        {
            StructCPID network = GetInitializedStructCPID2("NETWORK",mvNetworkCopy);
            network.projectname="NETWORK";
            network.payments = NetworkPayments;
            network.InterestSubsidy = NetworkInterest;
            mvNetworkCopy["NETWORK"] = network;
            if(fDebug3) LogPrintf(" TMIS1 ");
            TallyMagnitudesInSuperblock();
        }
        // 11-19-2015 Copy dictionaries to live RAM
        mvDPOR = mvDPORCopy;
        mvMagnitudes = mvMagnitudesCopy;
        mvNetwork = mvNetworkCopy;
        bNetAveragesLoaded = true;
        return true;
    }
    catch (const std::bad_alloc& ba)
    {
        LogPrintf("Bad Alloc while tallying network averages. [1]");
        bNetAveragesLoaded=true;
    }

    if (fDebug3) LogPrintf("NA loaded in %" PRId64, GetTimeMillis() - nStart);

    bNetAveragesLoaded=true;
    return false;
}

void PrintBlockTree()
{
    AssertLockHeld(cs_main);
    // pre-compute tree structure
    map<CBlockIndex*, vector<CBlockIndex*> > mapNext;
    for (BlockMap::iterator mi = mapBlockIndex.begin(); mi != mapBlockIndex.end(); ++mi)
    {
        CBlockIndex* pindex = (*mi).second;
        mapNext[pindex->pprev].push_back(pindex);
    }

    vector<pair<int, CBlockIndex*> > vStack;
    vStack.push_back(make_pair(0, pindexGenesisBlock));

    int nPrevCol = 0;
    while (!vStack.empty())
    {
        int nCol = vStack.back().first;
        CBlockIndex* pindex = vStack.back().second;
        vStack.pop_back();

        // print split or gap
        if (nCol > nPrevCol)
        {
            for (int i = 0; i < nCol-1; i++)
                LogPrintf("| ");
            LogPrintf("|\\");
        }
        else if (nCol < nPrevCol)
        {
            for (int i = 0; i < nCol; i++)
                LogPrintf("| ");
            LogPrintf("|");
       }
        nPrevCol = nCol;

        // print columns
        for (int i = 0; i < nCol; i++)
            LogPrintf("| ");

        // print item
        CBlock block;
        block.ReadFromDisk(pindex);
        LogPrintf("%d (%u,%u) %s  %08x  %s  mint %7s  tx %" PRIszu "",
            pindex->nHeight,
            pindex->nFile,
            pindex->nBlockPos,
            block.GetHash().ToString().c_str(),
            block.nBits,
            DateTimeStrFormat("%x %H:%M:%S", block.GetBlockTime()).c_str(),
            FormatMoney(pindex->nMint).c_str(),
            block.vtx.size());

        PrintWallets(block);

        // put the main time-chain first
        vector<CBlockIndex*>& vNext = mapNext[pindex];
        for (unsigned int i = 0; i < vNext.size(); i++)
        {
            if (vNext[i]->pnext)
            {
                swap(vNext[0], vNext[i]);
                break;
            }
        }

        // iterate children
        for (unsigned int i = 0; i < vNext.size(); i++)
            vStack.push_back(make_pair(nCol+i, vNext[i]));
    }
}

bool LoadExternalBlockFile(FILE* fileIn)
{
    int64_t nStart = GetTimeMillis();

    int nLoaded = 0;
    {
        LOCK(cs_main);
        try {
            CAutoFile blkdat(fileIn, SER_DISK, CLIENT_VERSION);
            unsigned int nPos = 0;
            while (nPos != (unsigned int)-1 && blkdat.good() && !fRequestShutdown)
            {
                unsigned char pchData[65536];
                do {
                    fseek(blkdat, nPos, SEEK_SET);
                    int nRead = fread(pchData, 1, sizeof(pchData), blkdat);
                    if (nRead <= 8)
                    {
                        nPos = (unsigned int)-1;
                        break;
                    }
                    void* nFind = memchr(pchData, pchMessageStart[0], nRead+1-sizeof(pchMessageStart));
                    if (nFind)
                    {
                        if (memcmp(nFind, pchMessageStart, sizeof(pchMessageStart))==0)
                        {
                            nPos += ((unsigned char*)nFind - pchData) + sizeof(pchMessageStart);
                            break;
                        }
                        nPos += ((unsigned char*)nFind - pchData) + 1;
                    }
                    else
                        nPos += sizeof(pchData) - sizeof(pchMessageStart) + 1;
                } while(!fRequestShutdown);
                if (nPos == (unsigned int)-1)
                    break;
                fseek(blkdat, nPos, SEEK_SET);
                unsigned int nSize;
                blkdat >> nSize;
                if (nSize > 0 && nSize <= MAX_BLOCK_SIZE)
                {
                    CBlock block;
                    blkdat >> block;
                    if (ProcessBlock(NULL,&block,false))
                    {
                        nLoaded++;
                        nPos += 4 + nSize;
                    }
                }
            }
        }
        catch (std::exception &e) {
            LogPrintf("%s() : Deserialize or I/O error caught during load",
                   __PRETTY_FUNCTION__);
        }
    }
    LogPrintf("Loaded %i blocks from external file in %" PRId64 "ms", nLoaded, GetTimeMillis() - nStart);
    return nLoaded > 0;
}

//////////////////////////////////////////////////////////////////////////////
//
// CAlert
//

extern map<uint256, CAlert> mapAlerts;
extern CCriticalSection cs_mapAlerts;

string GetWarnings(string strFor)
{
    int nPriority = 0;
    string strStatusBar;
    string strRPC;

    if (GetBoolArg("-testsafemode"))
        strRPC = "test";

    // Misc warnings like out of disk space and clock is wrong
    if (strMiscWarning != "")
    {
        nPriority = 1000;
        strStatusBar = strMiscWarning;
    }

    // Alerts
    {
        LOCK(cs_mapAlerts);
        for (auto const& item : mapAlerts)
        {
            const CAlert& alert = item.second;
            if (alert.AppliesToMe() && alert.nPriority > nPriority)
            {
                nPriority = alert.nPriority;
                strStatusBar = alert.strStatusBar;
                if (nPriority > 1000)
                    strRPC = strStatusBar;
            }
        }
    }

    if (strFor == "statusbar")
        return strStatusBar;
    else if (strFor == "rpc")
        return strRPC;
    assert(!"GetWarnings() : invalid parameter");
    return "error";
}








//////////////////////////////////////////////////////////////////////////////
//
// Messages
//


bool static AlreadyHave(CTxDB& txdb, const CInv& inv)
{
    switch (inv.type)
    {
    case MSG_TX:
        {
        bool txInMap = false;
        txInMap = mempool.exists(inv.hash);
        return txInMap ||
               mapOrphanTransactions.count(inv.hash) ||
               txdb.ContainsTx(inv.hash);
        }

    case MSG_BLOCK:
        return mapBlockIndex.count(inv.hash) ||
               mapOrphanBlocks.count(inv.hash);
    }
    // Don't know what it is, just say we already got one
    return true;
}




// The message start string is designed to be unlikely to occur in normal data.
// The characters are rarely used upper ASCII, not valid as UTF-8, and produce
// a large 4-byte int at any alignment.
unsigned char pchMessageStart[4] = { 0x70, 0x35, 0x22, 0x05 };


std::string NodeAddress(CNode* pfrom)
{
    std::string ip = pfrom->addr.ToString();
    return ip;
}

double ExtractMagnitudeFromExplainMagnitude()
{
        if (msNeuralResponse.empty()) return 0;
        try
        {
            std::vector<std::string> vMag = split(msNeuralResponse.c_str(),"<ROW>");
            for (unsigned int i = 0; i < vMag.size(); i++)
            {
                if (Contains(vMag[i],"Total Mag:"))
                {
                    std::vector<std::string> vMyMag = split(vMag[i].c_str(),":");
                    if (vMyMag.size() > 0)
                    {
                        std::string sSubMag = vMyMag[1];
                        sSubMag = strReplace(sSubMag," ","");
                        double dMag = RoundFromString("0"+sSubMag,0);
                        return dMag;
                    }
                }
            }
            return 0;
        }
        catch(...)
        {
            return 0;
        }
        return 0;
}

bool VerifyExplainMagnitudeResponse()
{
    if (msNeuralResponse.empty())
        return false;

            double dMag = ExtractMagnitudeFromExplainMagnitude();
            if (dMag==0)
        msNeuralResponse.clear();

    return dMag != 0;
            }

bool SecurityTest(CNode* pfrom, bool acid_test)
{
    if (pfrom->nStartingHeight > (nBestHeight*.5) && acid_test) return true;
    return false;
}

bool static ProcessMessage(CNode* pfrom, string strCommand, CDataStream& vRecv, int64_t nTimeReceived)
{
    RandAddSeedPerfmon();
    if (fDebug10)
        LogPrintf("received: %s from %s (%" PRIszu " bytes)", strCommand, pfrom->addrName, vRecv.size());
    if (mapArgs.count("-dropmessagestest") && GetRand(atoi(mapArgs["-dropmessagestest"])) == 0)
    {
        LogPrintf("dropmessagestest DROPPING RECV MESSAGE");
        return true;
    }

    // Stay in Sync - 8-9-2016
    if (!IsLockTimeWithinMinutes(nBootup, GetAdjustedTime(), 15))
    {
        if ((!IsLockTimeWithinMinutes(nLastAskedForBlocks, GetAdjustedTime(), 5) && WalletOutOfSync()) || (WalletOutOfSync() && fTestNet))
        {
            if(fDebug) LogPrintf("Bootup");
            AskForOutstandingBlocks(uint256(0));
        }
    }

    // Message Attacks ////////////////////////////////////////////////////////
    ///////////////////////////////////////////////////////////////////////////

    if (strCommand == "aries")
    {
        // Each connection can only send one version message
        if (pfrom->nVersion != 0)
        {
            pfrom->Misbehaving(10);
            return false;
        }

        int64_t nTime;
        CAddress addrMe;
        CAddress addrFrom;
        uint64_t nNonce = 1;
        std::string acid = "";
        vRecv >> pfrom->nVersion >> pfrom->boinchashnonce >> pfrom->boinchashpw >> pfrom->cpid >> pfrom->enccpid >> acid >> pfrom->nServices >> nTime >> addrMe;

        if (fDebug10)
            LogPrintf("received aries version %i boinchashnonce %s boinchashpw %s cpid %s enccpid %s acid %s ..."
                      ,pfrom->nVersion, pfrom->boinchashnonce, pfrom->boinchashpw
                      ,pfrom->cpid.c_str(), pfrom->enccpid, acid);

        int64_t timedrift = std::abs(GetAdjustedTime() - nTime);

            if (timedrift > (8*60))
            {
            if (fDebug10) LogPrintf("Disconnecting unauthorized peer with Network Time so far off by %" PRId64 " seconds!", timedrift);
            pfrom->Misbehaving(100);
            pfrom->fDisconnect = true;
            return false;
        }


        // Ensure testnet users are running latest version as of 12-3-2015 (works in conjunction with block spamming)
        if (pfrom->nVersion < 180321 && fTestNet)
        {
            // disconnect from peers older than this proto version
            if (fDebug10) LogPrintf("Testnet partner %s using obsolete version %i; disconnecting", pfrom->addr.ToString(), pfrom->nVersion);
            pfrom->fDisconnect = true;
            return false;
        }

        if (pfrom->nVersion < MIN_PEER_PROTO_VERSION)
        {
            // disconnect from peers older than this proto version
            if (fDebug10) LogPrintf("partner %s using obsolete version %i; disconnecting", pfrom->addr.ToString(), pfrom->nVersion);
            pfrom->fDisconnect = true;
            return false;
        }

        if (pfrom->nVersion < 180323 && !fTestNet && pindexBest->nHeight > 860500)
        {
            // disconnect from peers older than this proto version - Enforce Beacon Age - 3-26-2017
            if (fDebug10) LogPrintf("partner %s using obsolete version %i (before enforcing beacon age); disconnecting", pfrom->addr.ToString(), pfrom->nVersion);
            pfrom->fDisconnect = true;
            return false;
        }

        if (!fTestNet && pfrom->nVersion < 180314 && IsResearchAgeEnabled(pindexBest->nHeight))
        {
            // disconnect from peers older than this proto version
            if (fDebug10) LogPrintf("ResearchAge: partner %s using obsolete version %i; disconnecting", pfrom->addr.ToString(), pfrom->nVersion);
            pfrom->fDisconnect = true;
            return false;
       }

        if (pfrom->nVersion == 10300)
            pfrom->nVersion = 300;
        if (!vRecv.empty())
            vRecv >> addrFrom >> nNonce;
        if (!vRecv.empty())
            vRecv >> pfrom->strSubVer;

        if (!vRecv.empty())
            vRecv >> pfrom->nStartingHeight;
        // 12-5-2015 - Append Trust fields
        pfrom->nTrust = 0;

        if (!vRecv.empty())         vRecv >> pfrom->sGRCAddress;


        // Allow newbies to connect easily with 0 blocks
        if (GetArgument("autoban","true") == "true")
        {

                // Note: Hacking attempts start in this area

                if (pfrom->nStartingHeight < 1 && pfrom->nServices == 0 )
                {
                    pfrom->Misbehaving(100);
                    if (fDebug3) LogPrintf("Disconnecting possible hacker node with no services.  Banned for 24 hours.");
                    pfrom->fDisconnect=true;
                    return false;
                }
        }



        if (pfrom->fInbound && addrMe.IsRoutable())
        {
            pfrom->addrLocal = addrMe;
            SeenLocal(addrMe);
        }

        // Disconnect if we connected to ourself
        if (nNonce == nLocalHostNonce && nNonce > 1)
        {
            if (fDebug3) LogPrintf("connected to self at %s, disconnecting", pfrom->addr.ToString());
            pfrom->fDisconnect = true;
            return true;
        }

        // record my external IP reported by peer
        if (addrFrom.IsRoutable() && addrMe.IsRoutable())
            addrSeenByPeer = addrMe;

        // Be shy and don't send version until we hear
        if (pfrom->fInbound)
            pfrom->PushVersion();

        pfrom->fClient = !(pfrom->nServices & NODE_NETWORK);

        // Moved the below from AddTimeData to here to follow bitcoin's approach.
        int64_t nOffsetSample = nTime - GetTime();
        if (GetBoolArg("-synctime", true))
            AddTimeData(pfrom->addr, nOffsetSample);

        // Change version
        pfrom->PushMessage("verack");
        pfrom->ssSend.SetVersion(min(pfrom->nVersion, PROTOCOL_VERSION));


        if (!pfrom->fInbound)
        {
            // Advertise our address
            if (!fNoListen && !IsInitialBlockDownload())
            {
                CAddress addr = GetLocalAddress(&pfrom->addr);
                if (addr.IsRoutable())
                    pfrom->PushAddress(addr);
            }

            // Get recent addresses
            if (pfrom->fOneShot || pfrom->nVersion >= CADDR_TIME_VERSION || addrman.size() < 1000)
            {
                pfrom->PushMessage("getaddr");
                pfrom->fGetAddr = true;
            }
            addrman.Good(pfrom->addr);
        }
        else
        {
            if (((CNetAddr)pfrom->addr) == (CNetAddr)addrFrom)
            {
                if (SecurityTest(pfrom,true))
                {
                    //Dont store the peer unless it passes the test
                    addrman.Add(addrFrom, addrFrom);
                    addrman.Good(addrFrom);
                }
            }
        }


        // Ask the first connected node for block updates
        static int nAskedForBlocks = 0;
        if (!pfrom->fClient && !pfrom->fOneShot &&
            (pfrom->nStartingHeight > (nBestHeight - 144)) &&
            (pfrom->nVersion < NOBLKS_VERSION_START ||
             pfrom->nVersion >= NOBLKS_VERSION_END) &&
             (nAskedForBlocks < 1 || (vNodes.size() <= 1 && nAskedForBlocks < 1)))
        {
            nAskedForBlocks++;
            pfrom->PushGetBlocks(pindexBest, uint256(0), true);
            if (fDebug3) LogPrintf("Asked For blocks.");
        }

        // Relay alerts
        {
            LOCK(cs_mapAlerts);
            for (auto const& item : mapAlerts)
                item.second.RelayTo(pfrom);
        }

        pfrom->fSuccessfullyConnected = true;

        if (fDebug10) LogPrintf("receive version message: version %d, blocks=%d, us=%s, them=%s, peer=%s", pfrom->nVersion,
            pfrom->nStartingHeight, addrMe.ToString(), addrFrom.ToString(), pfrom->addr.ToString());

        cPeerBlockCounts.input(pfrom->nStartingHeight);
    }
    else if (pfrom->nVersion == 0)
    {
        // Must have a version message before anything else 1-10-2015 Halford
        LogPrintf("Hack attempt from %s - %s (banned) ",pfrom->addrName, NodeAddress(pfrom));
        pfrom->Misbehaving(100);
        pfrom->fDisconnect=true;
        return false;
    }
    else if (strCommand == "verack")
    {
        pfrom->SetRecvVersion(min(pfrom->nVersion, PROTOCOL_VERSION));
    }
    else if (strCommand == "gridaddr")
    {
        //addr->gridaddr
        vector<CAddress> vAddr;
        vRecv >> vAddr;

        // Don't want addr from older versions unless seeding
        if (pfrom->nVersion < CADDR_TIME_VERSION && addrman.size() > 1000)
            return true;
        if (vAddr.size() > 1000)
        {
            pfrom->Misbehaving(10);
            return error("message addr size() = %" PRIszu "", vAddr.size());
        }

        // Don't store the node address unless they have block height > 50%
        if (pfrom->nStartingHeight < (nBestHeight*.5) && LessVerbose(975)) return true;

        // Store the new addresses
        vector<CAddress> vAddrOk;
        int64_t nNow = GetAdjustedTime();
        int64_t nSince = nNow - 10 * 60;
        for (auto &addr : vAddr)
        {
            if (fShutdown)
                return true;
            if (addr.nTime <= 100000000 || addr.nTime > nNow + 10 * 60)
                addr.nTime = nNow - 5 * 24 * 60 * 60;
            pfrom->AddAddressKnown(addr);
            bool fReachable = IsReachable(addr);

            bool bad_node = (pfrom->nStartingHeight < 1 && LessVerbose(700));


            if (addr.nTime > nSince && !pfrom->fGetAddr && vAddr.size() <= 10 && addr.IsRoutable() && !bad_node)
            {
                // Relay to a limited number of other nodes
                {
                    LOCK(cs_vNodes);
                    // Use deterministic randomness to send to the same nodes for 24 hours
                    // at a time so the setAddrKnowns of the chosen nodes prevent repeats
                    static uint256 hashSalt;
                    if (hashSalt == 0)
                        hashSalt = GetRandHash();
                    uint64_t hashAddr = addr.GetHash();
                    uint256 hashRand = hashSalt ^ (hashAddr<<32) ^ (( GetAdjustedTime() +hashAddr)/(24*60*60));
                    hashRand = Hash(BEGIN(hashRand), END(hashRand));
                    multimap<uint256, CNode*> mapMix;
                    for (auto const& pnode : vNodes)
                    {
                        if (pnode->nVersion < CADDR_TIME_VERSION)
                            continue;
                        unsigned int nPointer;
                        memcpy(&nPointer, &pnode, sizeof(nPointer));
                        uint256 hashKey = hashRand ^ nPointer;
                        hashKey = Hash(BEGIN(hashKey), END(hashKey));
                        mapMix.insert(make_pair(hashKey, pnode));
                    }
                    int nRelayNodes = fReachable ? 2 : 1; // limited relaying of addresses outside our network(s)
                    for (multimap<uint256, CNode*>::iterator mi = mapMix.begin(); mi != mapMix.end() && nRelayNodes-- > 0; ++mi)
                        ((*mi).second)->PushAddress(addr);
                }
            }
            // Do not store addresses outside our network
            if (fReachable)
                vAddrOk.push_back(addr);
        }
        addrman.Add(vAddrOk, pfrom->addr, 2 * 60 * 60);
        if (vAddr.size() < 1000)
            pfrom->fGetAddr = false;
        if (pfrom->fOneShot)
            pfrom->fDisconnect = true;
    }

    else if (strCommand == "inv")
    {
        vector<CInv> vInv;
        vRecv >> vInv;
        if (vInv.size() > MAX_INV_SZ)
        {
            pfrom->Misbehaving(50);
            return error("message inv size() = %" PRIszu "", vInv.size());
        }

        // find last block in inv vector
        unsigned int nLastBlock = (unsigned int)(-1);
        for (unsigned int nInv = 0; nInv < vInv.size(); nInv++) {
            if (vInv[vInv.size() - 1 - nInv].type == MSG_BLOCK) {
                nLastBlock = vInv.size() - 1 - nInv;
                break;
            }
        }

        LOCK(cs_main);
        CTxDB txdb("r");
        for (unsigned int nInv = 0; nInv < vInv.size(); nInv++)
        {
            const CInv &inv = vInv[nInv];

            if (fShutdown)
                return true;
            pfrom->AddInventoryKnown(inv);

            bool fAlreadyHave = AlreadyHave(txdb, inv);
            if (fDebug10)
                LogPrintf("  got inventory: %s  %s", inv.ToString(), fAlreadyHave ? "have" : "new");

            if (!fAlreadyHave)
                pfrom->AskFor(inv);
            else if (inv.type == MSG_BLOCK && mapOrphanBlocks.count(inv.hash)) {
                pfrom->PushGetBlocks(pindexBest, GetOrphanRoot(mapOrphanBlocks[inv.hash]), true);
            } else if (nInv == nLastBlock) {
                // In case we are on a very long side-chain, it is possible that we already have
                // the last block in an inv bundle sent in response to getblocks. Try to detect
                // this situation and push another getblocks to continue.
                pfrom->PushGetBlocks(mapBlockIndex[inv.hash], uint256(0), true);
                if (fDebug10)
                    LogPrintf("force getblock request: %s", inv.ToString());
            }

            // Track requests for our stuff
            Inventory(inv.hash);
        }
    }


    else if (strCommand == "getdata")
    {
        vector<CInv> vInv;
        vRecv >> vInv;
        if (vInv.size() > MAX_INV_SZ)
        {
            pfrom->Misbehaving(10);
            return error("message getdata size() = %" PRIszu "", vInv.size());
        }

        if (fDebugNet || (vInv.size() != 1))
        {
            if (fDebug10)  LogPrintf("received getdata (%" PRIszu " invsz)", vInv.size());
        }

        LOCK(cs_main);
        for (auto const& inv : vInv)
        {
            if (fShutdown)
                return true;
            if (fDebugNet || (vInv.size() == 1))
            {
              if (fDebug10)   LogPrintf("received getdata for: %s", inv.ToString());
            }

            if (inv.type == MSG_BLOCK)
            {
                // Send block from disk
                BlockMap::iterator mi = mapBlockIndex.find(inv.hash);
                if (mi != mapBlockIndex.end())
                {
                    CBlock block;
                    block.ReadFromDisk((*mi).second);
                    //HALFORD 12-26-2014
                    std::string acid = GetCommandNonce("encrypt");
                    pfrom->PushMessage("encrypt", block, acid);

                    // Trigger them to send a getblocks request for the next batch of inventory
                    if (inv.hash == pfrom->hashContinue)
                    {
                        // Bypass PushInventory, this must send even if redundant,
                        // and we want it right after the last block so they don't
                        // wait for other stuff first.
                        vector<CInv> vInv;
                        vInv.push_back(CInv(MSG_BLOCK, hashBestChain));
                        pfrom->PushMessage("inv", vInv);
                        pfrom->hashContinue = 0;
                    }
                }
            }
             else if (inv.IsKnownType())
            {
                // Send stream from relay memory
                bool pushed = false;
                {
                    LOCK(cs_mapRelay);
                    map<CInv, CDataStream>::iterator mi = mapRelay.find(inv);
                    if (mi != mapRelay.end()) {
                        pfrom->PushMessage(inv.GetCommand(), (*mi).second);
                        pushed = true;
                    }
                }
                if (!pushed && inv.type == MSG_TX) {
                    CTransaction tx;
                    if (mempool.lookup(inv.hash, tx)) {
                        CDataStream ss(SER_NETWORK, PROTOCOL_VERSION);
                        ss.reserve(1000);
                        ss << tx;
                        pfrom->PushMessage("tx", ss);
                    }
                }
            }

            // Track requests for our stuff
            Inventory(inv.hash);
        }
    }

    else if (strCommand == "getblocks")
    {
        CBlockLocator locator;
        uint256 hashStop;
        vRecv >> locator >> hashStop;

        LOCK(cs_main);

        // Find the last block the caller has in the main chain
        CBlockIndex* pindex = locator.GetBlockIndex();

        // Send the rest of the chain
        if (pindex)
            pindex = pindex->pnext;
        int nLimit = 500;

        if (fDebug3) LogPrintf("getblocks %d to %s limit %d", (pindex ? pindex->nHeight : -1), hashStop.ToString().substr(0,20), nLimit);
        for (; pindex; pindex = pindex->pnext)
        {
            if (pindex->GetBlockHash() == hashStop)
            {
                if (fDebug3) LogPrintf("getblocks stopping at %d %s", pindex->nHeight, pindex->GetBlockHash().ToString().substr(0,20));
                // ppcoin: tell downloading node about the latest block if it's
                // without risk being rejected due to stake connection check
                if (hashStop != hashBestChain && pindex->GetBlockTime() + nStakeMinAge > pindexBest->GetBlockTime())
                    pfrom->PushInventory(CInv(MSG_BLOCK, hashBestChain));
                break;
            }
            pfrom->PushInventory(CInv(MSG_BLOCK, pindex->GetBlockHash()));
            if (--nLimit <= 0)
            {
                // When this block is requested, we'll send an inv that'll make them
                // getblocks the next batch of inventory.
                if (fDebug3) LogPrintf("getblocks stopping at limit %d %s", pindex->nHeight, pindex->GetBlockHash().ToString().substr(0,20));
                pfrom->hashContinue = pindex->GetBlockHash();
                break;
            }
        }
    }
    else if (strCommand == "getheaders")
    {
        CBlockLocator locator;
        uint256 hashStop;
        vRecv >> locator >> hashStop;

        LOCK(cs_main);

        CBlockIndex* pindex = NULL;
        if (locator.IsNull())
        {
            // If locator is null, return the hashStop block
            BlockMap::iterator mi = mapBlockIndex.find(hashStop);
            if (mi == mapBlockIndex.end())
                return true;
            pindex = (*mi).second;
        }
        else
        {
            // Find the last block the caller has in the main chain
            pindex = locator.GetBlockIndex();
            if (pindex)
                pindex = pindex->pnext;
        }

        vector<CBlock> vHeaders;
        int nLimit = 1000;
        LogPrintf("getheaders %d to %s", (pindex ? pindex->nHeight : -1), hashStop.ToString().substr(0,20));
        for (; pindex; pindex = pindex->pnext)
        {
            vHeaders.push_back(pindex->GetBlockHeader());
            if (--nLimit <= 0 || pindex->GetBlockHash() == hashStop)
                break;
        }
        pfrom->PushMessage("headers", vHeaders);
    }
    else if (strCommand == "tx")
    {
        vector<uint256> vWorkQueue;
        vector<uint256> vEraseQueue;
        CTransaction tx;
        vRecv >> tx;

        CInv inv(MSG_TX, tx.GetHash());
        pfrom->AddInventoryKnown(inv);

        LOCK(cs_main);

        bool fMissingInputs = false;
        if (AcceptToMemoryPool(mempool, tx, &fMissingInputs))
        {
            RelayTransaction(tx, inv.hash);
            mapAlreadyAskedFor.erase(inv);
            vWorkQueue.push_back(inv.hash);
            vEraseQueue.push_back(inv.hash);

            // Recursively process any orphan transactions that depended on this one
            for (unsigned int i = 0; i < vWorkQueue.size(); i++)
            {
                uint256 hashPrev = vWorkQueue[i];
                for (set<uint256>::iterator mi = mapOrphanTransactionsByPrev[hashPrev].begin();
                     mi != mapOrphanTransactionsByPrev[hashPrev].end();
                     ++mi)
                {
                    const uint256& orphanTxHash = *mi;
                    CTransaction& orphanTx = mapOrphanTransactions[orphanTxHash];
                    bool fMissingInputs2 = false;

                    if (AcceptToMemoryPool(mempool, orphanTx, &fMissingInputs2))
                    {
                        LogPrintf("   accepted orphan tx %s", orphanTxHash.ToString().substr(0,10));
                        RelayTransaction(orphanTx, orphanTxHash);
                        mapAlreadyAskedFor.erase(CInv(MSG_TX, orphanTxHash));
                        vWorkQueue.push_back(orphanTxHash);
                        vEraseQueue.push_back(orphanTxHash);
                        pfrom->nTrust++;
                    }
                    else if (!fMissingInputs2)
                    {
                        // invalid orphan
                        vEraseQueue.push_back(orphanTxHash);
                        LogPrintf("   removed invalid orphan tx %s", orphanTxHash.ToString().substr(0,10));
                    }
                }
            }

            for (auto const& hash : vEraseQueue)
                EraseOrphanTx(hash);
        }
        else if (fMissingInputs)
        {
            AddOrphanTx(tx);

            // DoS prevention: do not allow mapOrphanTransactions to grow unbounded
            unsigned int nEvicted = LimitOrphanTxSize(MAX_ORPHAN_TRANSACTIONS);
            if (nEvicted > 0)
                LogPrintf("mapOrphan overflow, removed %u tx", nEvicted);
        }
        if (tx.nDoS) pfrom->Misbehaving(tx.nDoS);
    }


    else if (strCommand == "encrypt")
    {
        //Response from getblocks, message = block

        CBlock block;
        std::string acid = "";
        vRecv >> block >> acid;
        uint256 hashBlock = block.GetHash();

        LogPrintf(" Received block %s; ", hashBlock.ToString());
        if (fDebug10) block.print();

        CInv inv(MSG_BLOCK, hashBlock);
        pfrom->AddInventoryKnown(inv);

        LOCK(cs_main);

        if (ProcessBlock(pfrom, &block, false))
        {
            mapAlreadyAskedFor.erase(inv);
            pfrom->nTrust++;
        }
        if (block.nDoS)
        {
                pfrom->Misbehaving(block.nDoS);
                pfrom->nTrust--;
        }

    }


    else if (strCommand == "getaddr")
    {
        // Don't return addresses older than nCutOff timestamp
        int64_t nCutOff =  GetAdjustedTime() - (nNodeLifespan * 24 * 60 * 60);
        pfrom->vAddrToSend.clear();
        vector<CAddress> vAddr = addrman.GetAddr();
        for (auto const&addr : vAddr)
            if(addr.nTime > nCutOff)
                pfrom->PushAddress(addr);
    }


    else if (strCommand == "mempool")
    {
        LOCK(cs_main);

        std::vector<uint256> vtxid;
        mempool.queryHashes(vtxid);
        vector<CInv> vInv;
        for (unsigned int i = 0; i < vtxid.size(); i++) {
            CInv inv(MSG_TX, vtxid[i]);
            vInv.push_back(inv);
            if (i == (MAX_INV_SZ - 1))
                    break;
        }
        if (vInv.size() > 0)
            pfrom->PushMessage("inv", vInv);
    }

    else if (strCommand == "reply")
    {
        uint256 hashReply;
        vRecv >> hashReply;

        CRequestTracker tracker;
        {
            LOCK(pfrom->cs_mapRequests);
            map<uint256, CRequestTracker>::iterator mi = pfrom->mapRequests.find(hashReply);
            if (mi != pfrom->mapRequests.end())
            {
                tracker = (*mi).second;
                pfrom->mapRequests.erase(mi);
            }
        }
        if (!tracker.IsNull())
            tracker.fn(tracker.param1, vRecv);
    }
    else if (strCommand == "neural")
    {
            std::string neural_request = "";
            std::string neural_request_id = "";
            vRecv >> neural_request >> neural_request_id;  // foreign node issued neural request with request ID:
            std::string neural_response = "generic_response";

            if (neural_request=="neural_data")
            {
                pfrom->PushMessage("ndata_nresp", NN::GetNeuralContract());
            }
            else if (neural_request=="neural_hash")
            {
            pfrom->PushMessage("hash_nresp", NN::GetNeuralHash());
            }
            else if (neural_request=="explainmag")
            {
            neural_response = NN::ExecuteDotNetStringFunction("ExplainMag",neural_request_id);
                pfrom->PushMessage("expmag_nresp", neural_response);
                }
            else if (neural_request=="quorum")
            {
            // 7-12-2015 Resolve discrepencies in w nodes to speak to each other
            pfrom->PushMessage("quorum_nresp", NN::GetNeuralContract());
            }
    }
    else if (strCommand == "ping")
    {
        std::string acid = "";
        if (pfrom->nVersion > BIP0031_VERSION)
        {
            uint64_t nonce = 0;
            vRecv >> nonce >> acid;

            // Echo the message back with the nonce. This allows for two useful features:
            //
            // 1) A remote node can quickly check if the connection is operational
            // 2) Remote nodes can measure the latency of the network thread. If this node
            //    is overloaded it won't respond to pings quickly and the remote node can
            //    avoid sending us more work, like chain download requests.
            //
            // The nonce stops the remote getting confused between different pings: without
            // it, if the remote node sends a ping once per second and this node takes 5
            // seconds to respond to each, the 5th ping the remote sends would appear to
            // return very quickly.
            pfrom->PushMessage("pong", nonce);
        }
    }
    else if (strCommand == "pong")
    {
        int64_t pingUsecEnd = GetTimeMicros();
        uint64_t nonce = 0;
        size_t nAvail = vRecv.in_avail();
        bool bPingFinished = false;
        std::string sProblem;

        if (nAvail >= sizeof(nonce)) {
            vRecv >> nonce;

            // Only process pong message if there is an outstanding ping (old ping without nonce should never pong)
            if (pfrom->nPingNonceSent != 0)
            {
                if (nonce == pfrom->nPingNonceSent)
                {
                    // Matching pong received, this ping is no longer outstanding
                    bPingFinished = true;
                    int64_t pingUsecTime = pingUsecEnd - pfrom->nPingUsecStart;
                    if (pingUsecTime > 0) {
                        // Successful ping time measurement, replace previous
                        pfrom->nPingUsecTime = pingUsecTime;
                    } else {
                        // This should never happen
                        sProblem = "Timing mishap";
                    }
                } else {
                    // Nonce mismatches are normal when pings are overlapping
                    sProblem = "Nonce mismatch";
                    if (nonce == 0) {
                        // This is most likely a bug in another implementation somewhere, cancel this ping
                        bPingFinished = true;
                        sProblem = "Nonce zero";
                    }
                }
            } else {
                sProblem = "Unsolicited pong without ping";
            }
        } else {
            // This is most likely a bug in another implementation somewhere, cancel this ping
            bPingFinished = true;
            sProblem = "Short payload";
        }

        if (!(sProblem.empty())) {
            LogPrintf("pong %s %s: %s, %" PRIx64 " expected, %" PRIx64 " received, %" PRIu64 " bytes"
                , pfrom->addr.ToString()
                , pfrom->strSubVer
                , sProblem, pfrom->nPingNonceSent, nonce, nAvail);
        }
        if (bPingFinished) {
            pfrom->nPingNonceSent = 0;
        }
    }
    else if (strCommand == "hash_nresp")
    {
            std::string neural_response = "";
            vRecv >> neural_response;
            // if (pfrom->nNeuralRequestSent != 0)
            // nNeuralNonce must match request ID
            pfrom->NeuralHash = neural_response;
            if (fDebug10) LogPrintf("hash_Neural Response %s ",neural_response);
    }
    else if (strCommand == "expmag_nresp")
    {
            std::string neural_response = "";
            vRecv >> neural_response;
            if (neural_response.length() > 10)
            {
                msNeuralResponse=neural_response;
                //If invalid, try again 10-20-2015
                VerifyExplainMagnitudeResponse();
            }
            if (fDebug10) LogPrintf("expmag_Neural Response %s ",neural_response);
    }
    else if (strCommand == "quorum_nresp")
    {
            std::string neural_contract = "";
            vRecv >> neural_contract;
            if (fDebug && neural_contract.length() > 100) LogPrintf("Quorum contract received %s",neural_contract.substr(0,80));
            if (neural_contract.length() > 10)
            {
                 std::string results = "";
                 //Resolve discrepancies
                results = NN::ExecuteDotNetStringFunction("ResolveDiscrepancies",neural_contract);
                 if (fDebug && !results.empty()) LogPrintf("Quorum Resolution: %s ",results);
            }
    }
    else if (strCommand == "ndata_nresp")
    {
            std::string neural_contract = "";
            vRecv >> neural_contract;
            if (fDebug3 && neural_contract.length() > 100) LogPrintf("Quorum contract received %s",neural_contract.substr(0,80));
            if (neural_contract.length() > 10)
            {
                 std::string results = "";
                 //Resolve discrepancies
                LogPrintf("Sync neural network data from supermajority");
                results = NN::ExecuteDotNetStringFunction("ResolveCurrentDiscrepancies",neural_contract);
                if (fDebug && !results.empty()) LogPrintf("Quorum Resolution: %s ",results);
                 // Resume the full DPOR sync at this point now that we have the supermajority data
                 if (results=="SUCCESS")  FullSyncWithDPORNodes();
            }
    }
    else if (strCommand == "alert")
    {
        CAlert alert;
        vRecv >> alert;

        uint256 alertHash = alert.GetHash();
        if (pfrom->setKnown.count(alertHash) == 0)
        {
            if (alert.ProcessAlert())
            {
                // Relay
                pfrom->setKnown.insert(alertHash);
                {
                    LOCK(cs_vNodes);
                    for (auto const& pnode : vNodes)
                        alert.RelayTo(pnode);
                }
            }
            else {
                // Small DoS penalty so peers that send us lots of
                // duplicate/expired/invalid-signature/whatever alerts
                // eventually get banned.
                // This isn't a Misbehaving(100) (immediate ban) because the
                // peer might be an older or different implementation with
                // a different signature key, etc.
                pfrom->Misbehaving(10);
            }
        }
    }


    else
    {
        // Ignore unknown commands for extensibility
        // Let the peer know that we didn't find what it asked for, so it doesn't
        // have to wait around forever. Currently only SPV clients actually care
        // about this message: it's needed when they are recursively walking the
        // dependencies of relevant unconfirmed transactions. SPV clients want to
        // do that because they want to know about (and store and rebroadcast and
        // risk analyze) the dependencies of transactions relevant to them, without
        // having to download the entire memory pool.


    }

    // Update the last seen time for this node's address
    if (pfrom->fNetworkNode)
        if (strCommand == "aries" || strCommand == "gridaddr" || strCommand == "inv" || strCommand == "getdata" || strCommand == "ping")
            AddressCurrentlyConnected(pfrom->addr);

    return true;
}

// requires LOCK(cs_vRecvMsg)
bool ProcessMessages(CNode* pfrom)
{
    //
    // Message format
    //  (4) message start
    //  (12) command
    //  (4) size
    //  (4) checksum
    //  (x) data
    //
    bool fOk = true;

    std::deque<CNetMessage>::iterator it = pfrom->vRecvMsg.begin();
    while (!pfrom->fDisconnect && it != pfrom->vRecvMsg.end()) {
        // Don't bother if send buffer is too full to respond anyway
        if (pfrom->nSendSize >= SendBufferSize())
            break;

        // get next message
        CNetMessage& msg = *it;

        //if (fDebug10)
        //    LogPrintf("ProcessMessages(message %u msgsz, %zu bytes, complete:%s)",
        //            msg.hdr.nMessageSize, msg.vRecv.size(),
        //            msg.complete() ? "Y" : "N");

        // end, if an incomplete message is found
        if (!msg.complete())
            break;

        // at this point, any failure means we can delete the current message
        it++;

        // Scan for message start
        if (memcmp(msg.hdr.pchMessageStart, pchMessageStart, sizeof(pchMessageStart)) != 0) {
            if (fDebug10) LogPrintf("PROCESSMESSAGE: INVALID MESSAGESTART");
            fOk = false;
            break;
        }

        // Read header
        CMessageHeader& hdr = msg.hdr;
        if (!hdr.IsValid())
        {
            LogPrintf("PROCESSMESSAGE: ERRORS IN HEADER %s", hdr.GetCommand());
            continue;
        }
        string strCommand = hdr.GetCommand();


        // Message size
        unsigned int nMessageSize = hdr.nMessageSize;

        // Checksum
        CDataStream& vRecv = msg.vRecv;
        uint256 hash = Hash(vRecv.begin(), vRecv.begin() + nMessageSize);
        unsigned int nChecksum = 0;
        memcpy(&nChecksum, &hash, sizeof(nChecksum));
        if (nChecksum != hdr.nChecksum)
        {
            LogPrintf("ProcessMessages(%s, %u bytes) : CHECKSUM ERROR nChecksum=%08x hdr.nChecksum=%08x",
               strCommand, nMessageSize, nChecksum, hdr.nChecksum);
            continue;
        }

        // Process message
        bool fRet = false;
        try
        {
            fRet = ProcessMessage(pfrom, strCommand, vRecv, msg.nTime);
            if (fShutdown)
                break;
        }
        catch (std::ios_base::failure& e)
        {
            if (strstr(e.what(), "end of data"))
            {
                // Allow exceptions from under-length message on vRecv
                LogPrintf("ProcessMessages(%s, %u bytes) : Exception '%s' caught, normally caused by a message being shorter than its stated length", strCommand, nMessageSize, e.what());
            }
            else if (strstr(e.what(), "size too large"))
            {
                // Allow exceptions from over-long size
                LogPrintf("ProcessMessages(%s, %u bytes) : Exception '%s' caught", strCommand, nMessageSize, e.what());
            }
            else
            {
                PrintExceptionContinue(&e, "ProcessMessages()");
            }
        }
        catch (std::exception& e) {
            PrintExceptionContinue(&e, "ProcessMessages()");
        } catch (...) {
            PrintExceptionContinue(NULL, "ProcessMessages()");
        }

        if (!fRet)
        {
           if (fDebug10) LogPrintf("ProcessMessage(%s, %u bytes) FAILED", strCommand, nMessageSize);
        }
    }

    // In case the connection got shut down, its receive buffer was wiped
    if (!pfrom->fDisconnect)
        pfrom->vRecvMsg.erase(pfrom->vRecvMsg.begin(), it);

    return fOk;
}

double LederstrumpfMagnitude2(double Magnitude, int64_t locktime)
{
    //2-1-2015 - Halford - The MagCap is 2000
    double MagCap = 2000;
    double out_mag = Magnitude;
    if (Magnitude >= MagCap*.90 && Magnitude <= MagCap*1.0) out_mag = MagCap*.90;
    if (Magnitude >= MagCap*1.0 && Magnitude <= MagCap*1.1) out_mag = MagCap*.91;
    if (Magnitude >= MagCap*1.1 && Magnitude <= MagCap*1.2) out_mag = MagCap*.92;
    if (Magnitude >= MagCap*1.2 && Magnitude <= MagCap*1.3) out_mag = MagCap*.93;
    if (Magnitude >= MagCap*1.3 && Magnitude <= MagCap*1.4) out_mag = MagCap*.94;
    if (Magnitude >= MagCap*1.4 && Magnitude <= MagCap*1.5) out_mag = MagCap*.95;
    if (Magnitude >= MagCap*1.5 && Magnitude <= MagCap*1.6) out_mag = MagCap*.96;
    if (Magnitude >= MagCap*1.6 && Magnitude <= MagCap*1.7) out_mag = MagCap*.97;
    if (Magnitude >= MagCap*1.7 && Magnitude <= MagCap*1.8) out_mag = MagCap*.98;
    if (Magnitude >= MagCap*1.8 && Magnitude <= MagCap*1.9) out_mag = MagCap*.99;
    if (Magnitude >= MagCap*1.9)                            out_mag = MagCap*1.0;
    return out_mag;
}

std::string GetLastPORBlockHash(std::string cpid)
{
    StructCPID stCPID = GetInitializedStructCPID2(cpid,mvResearchAge);
    return stCPID.BlockHash;
}

std::string SerializeBoincBlock(MiningCPID mcpid, int BlockVersion)
{
    std::string delim = "<|>";
    std::string version = FormatFullVersion();
    int subsidy_places= BlockVersion<8 ? 2 : 8;
    if (!IsResearchAgeEnabled(pindexBest->nHeight))
    {
        mcpid.Organization = GetArg("-org", "windows");
        mcpid.OrganizationKey = "12345678"; //Only reveal 8 characters
    }
    else
    {
        mcpid.projectname = "";
        mcpid.rac = 0;
        mcpid.NetworkRAC = 0;
    }


    mcpid.LastPORBlockHash = GetLastPORBlockHash(mcpid.cpid);

    if (mcpid.lastblockhash.empty()) mcpid.lastblockhash = "0";
    if (mcpid.LastPORBlockHash.empty()) mcpid.LastPORBlockHash="0";

    if (IsResearcher(mcpid.cpid) && mcpid.lastblockhash != "0")
    {
        mcpid.BoincPublicKey = GetBeaconPublicKey(mcpid.cpid, false);
    }

    std::string bb = mcpid.cpid + delim + mcpid.projectname + delim + mcpid.aesskein + delim + RoundToString(mcpid.rac,0)
                    + delim + RoundToString(mcpid.pobdifficulty,5) + delim + RoundToString((double)mcpid.diffbytes,0)
                    + delim + mcpid.enccpid
                    + delim + mcpid.encaes + delim + RoundToString(mcpid.nonce,0) + delim + RoundToString(mcpid.NetworkRAC,0)
                    + delim + version
                    + delim + RoundToString(mcpid.ResearchSubsidy,subsidy_places)
                    + delim + RoundToString(mcpid.LastPaymentTime,0)
                    + delim + RoundToString(mcpid.RSAWeight,0)
                    + delim + mcpid.cpidv2
                    + delim + RoundToString(mcpid.Magnitude,0)
                    + delim + mcpid.GRCAddress + delim + mcpid.lastblockhash
                    + delim + RoundToString(mcpid.InterestSubsidy,subsidy_places) + delim + mcpid.Organization
                    + delim + mcpid.OrganizationKey + delim + mcpid.NeuralHash + delim + mcpid.superblock
                    + delim + RoundToString(mcpid.ResearchSubsidy2,2) + delim + RoundToString(mcpid.ResearchAge,6)
                    + delim + RoundToString(mcpid.ResearchMagnitudeUnit,6) + delim + RoundToString(mcpid.ResearchAverageMagnitude,2)
                    + delim + mcpid.LastPORBlockHash + delim + mcpid.CurrentNeuralHash + delim + mcpid.BoincPublicKey + delim + mcpid.BoincSignature;
    return bb;
}



MiningCPID DeserializeBoincBlock(std::string block, int BlockVersion)
{
    MiningCPID surrogate = GetMiningCPID();
    int subsidy_places= BlockVersion<8 ? 2 : 8;
    try
    {

    std::vector<std::string> s = split(block,"<|>");
    if (s.size() > 7)
    {
        surrogate.cpid = s[0];
        surrogate.projectname = s[1];
        boost::to_lower(surrogate.projectname);
        surrogate.aesskein = s[2];
        surrogate.rac = RoundFromString(s[3],0);
        surrogate.pobdifficulty = RoundFromString(s[4],6);
        surrogate.diffbytes = (unsigned int)RoundFromString(s[5],0);
        surrogate.enccpid = s[6];
        surrogate.encboincpublickey = s[6];
        surrogate.encaes = s[7];
        surrogate.nonce = RoundFromString(s[8],0);
        if (s.size() > 9)
        {
            surrogate.NetworkRAC = RoundFromString(s[9],0);
        }
        if (s.size() > 10)
        {
            surrogate.clientversion = s[10];
        }
        if (s.size() > 11)
        {
            surrogate.ResearchSubsidy = RoundFromString(s[11],2);
        }
        if (s.size() > 12)
        {
            surrogate.LastPaymentTime = RoundFromString(s[12],0);
        }
        if (s.size() > 13)
        {
            surrogate.RSAWeight = RoundFromString(s[13],0);
        }
        if (s.size() > 14)
        {
            surrogate.cpidv2 = s[14];
        }
        if (s.size() > 15)
        {
            surrogate.Magnitude = RoundFromString(s[15],0);
        }
        if (s.size() > 16)
        {
            surrogate.GRCAddress = s[16];
        }
        if (s.size() > 17)
        {
            surrogate.lastblockhash = s[17];
        }
        if (s.size() > 18)
        {
            surrogate.InterestSubsidy = RoundFromString(s[18],subsidy_places);
        }
        if (s.size() > 19)
        {
            surrogate.Organization = s[19];
        }
        if (s.size() > 20)
        {
            surrogate.OrganizationKey = s[20];
        }
        if (s.size() > 21)
        {
            surrogate.NeuralHash = s[21];
        }
        if (s.size() > 22)
        {
            surrogate.superblock = s[22];
        }
        if (s.size() > 23)
        {
            surrogate.ResearchSubsidy2 = RoundFromString(s[23],subsidy_places);
        }
        if (s.size() > 24)
        {
            surrogate.ResearchAge = RoundFromString(s[24],6);
        }
        if (s.size() > 25)
        {
            surrogate.ResearchMagnitudeUnit = RoundFromString(s[25],6);
        }
        if (s.size() > 26)
        {
            surrogate.ResearchAverageMagnitude = RoundFromString(s[26],2);
        }
        if (s.size() > 27)
        {
            surrogate.LastPORBlockHash = s[27];
        }
        if (s.size() > 28)
        {
            surrogate.CurrentNeuralHash = s[28];
        }
        if (s.size() > 29)
        {
            surrogate.BoincPublicKey = s[29];
        }
        if (s.size() > 30)
        {
            surrogate.BoincSignature = s[30];
        }

    }
    }
    catch (...)
    {
            LogPrintf("Deserialize ended with an error (06182014) ");
    }
    return surrogate;
}


void InitializeProjectStruct(StructCPID& project)
{
    std::string email = GetArgument("email", "NA");
    boost::to_lower(email);

    project.email = email;
    std::string cpid_non = project.cpidhash+email;
    project.boincruntimepublickey = project.cpidhash;
    project.cpid = CPID(cpid_non).hexdigest();
    std::string ENCbpk = AdvancedCrypt(cpid_non);
    project.boincpublickey = ENCbpk;
    project.cpidv2 = ComputeCPIDv2(email, project.cpidhash, 0);
    // (Old netsoft link) project.link = "http://boinc.netsoft-online.com/get_user.php?cpid=" + project.cpid;
    project.link = "http://boinc.netsoft-online.com/e107_plugins/boinc/get_user.php?cpid=" + project.cpid;
    //Local CPID with struct
    //Must contain cpidv2, cpid, boincpublickey
    project.Iscpidvalid = IsLocalCPIDValid(project);
    if (fDebug10) LogPrintf("Memorizing local project %s, CPID Valid: %s;    ",project.projectname, YesNo(project.Iscpidvalid));
}

bool ProjectIsValid(std::string sProject)
{
    if (sProject.empty())
        return false;

    boost::to_lower(sProject);

    for (const auto& item : ReadCacheSection("project"))
    {
        const AppCacheEntry& entry = item.second;
        std::string sProjectName = ToOfficialName(entry.value);

        if (sProjectName == sProject)
            return true;
    }

    return false;
}

std::string strReplace(std::string& str, const std::string& oldStr, const std::string& newStr)
{
    assert(oldStr.empty() == false && "Cannot replace an empty string");

    size_t pos = 0;
    while((pos = str.find(oldStr, pos)) != std::string::npos)
    {
        str.replace(pos, oldStr.length(), newStr);
        pos += newStr.length();
    }
    return str;
}

std::string LowerUnderscore(std::string data)
{
    boost::to_lower(data);
    data = strReplace(data,"_"," ");
    return data;
}

std::string ToOfficialName(std::string proj)
{
        proj = LowerUnderscore(proj);
        //Convert local XML project name [On the Left] to official [Netsoft] projectname:
    for(const auto& item : ReadCacheSection("projectmapping"))
        {
        const std::string& key = item.first;
        const AppCacheEntry& entry = item.second;

        std::string project_boinc   = key;
        std::string project_netsoft = entry.value;
                                proj=LowerUnderscore(proj);
                                project_boinc=LowerUnderscore(project_boinc);
                                project_netsoft=LowerUnderscore(project_netsoft);
                                if (proj==project_boinc) proj=project_netsoft;
                            }

        return proj;
}

void HarvestCPIDs(bool cleardata)
{

    if (fDebug10) LogPrintf("loading BOINC cpids ...");

    //Remote Boinc Feature - R Halford
    std::string sBoincKey = GetArgument("boinckey","");

    if (!sBoincKey.empty())
    {
        //Deserialize key into Global CPU Mining CPID 2-6-2015
        LogPrintf("Using key %s ",sBoincKey);

        std::string sDec=DecodeBase64(sBoincKey);
        LogPrintf("Using key %s ",sDec);

        if (sDec.empty()) LogPrintf("Error while deserializing boinc key!  Please use execute genboinckey to generate a boinc key from the host with boinc installed.");
        //Version not needed for keys for now
        GlobalCPUMiningCPID = DeserializeBoincBlock(sDec,7);

        GlobalCPUMiningCPID.initialized = true;

        if (GlobalCPUMiningCPID.cpid.empty())
        {
                 LogPrintf("Error while deserializing boinc key!  Please use execute genboinckey to generate a boinc key from the host with boinc installed.");
        }
        else
        {
            LogPrintf("CPUMiningCPID Initialized.");
        }

            GlobalCPUMiningCPID.email = GlobalCPUMiningCPID.aesskein;
            LogPrintf("Using Serialized Boinc CPID %s with orig email of %s and bpk of %s with cpidhash of %s ",GlobalCPUMiningCPID.cpid, GlobalCPUMiningCPID.email, GlobalCPUMiningCPID.boincruntimepublickey, GlobalCPUMiningCPID.cpidhash);
            GlobalCPUMiningCPID.cpidhash = GlobalCPUMiningCPID.boincruntimepublickey;
            LogPrintf("Using Serialized Boinc CPID %s with orig email of %s and bpk of %s with cpidhash of %s ",GlobalCPUMiningCPID.cpid, GlobalCPUMiningCPID.email, GlobalCPUMiningCPID.boincruntimepublickey, GlobalCPUMiningCPID.cpidhash);
            StructCPID structcpid = GetStructCPID();
            structcpid.initialized = true;
            structcpid.cpidhash = GlobalCPUMiningCPID.cpidhash;
            structcpid.projectname = GlobalCPUMiningCPID.projectname;
            structcpid.team = "gridcoin"; //Will be verified later during Netsoft Call
            structcpid.verifiedteam = "gridcoin";
            structcpid.rac = GlobalCPUMiningCPID.rac;
            structcpid.cpid = GlobalCPUMiningCPID.cpid;
            structcpid.boincpublickey = GlobalCPUMiningCPID.encboincpublickey;
            structcpid.boincruntimepublickey = structcpid.cpidhash;
            structcpid.NetworkRAC = GlobalCPUMiningCPID.NetworkRAC;
            structcpid.email = GlobalCPUMiningCPID.email;
            // 2-6-2015 R Halford - Ensure CPIDv2 Is populated After deserializing GenBoincKey
            LogPrintf("GenBoincKey using email %s and cpidhash %s key %s ", structcpid.email, structcpid.cpidhash, sDec);
            structcpid.cpidv2 = ComputeCPIDv2(structcpid.email, structcpid.cpidhash, 0);
            // Old link: structcpid.link = "http://boinc.netsoft-online.com/get_user.php?cpid=" + structcpid.cpid;
            structcpid.link = "http://boinc.netsoft-online.com/e107_plugins/boinc/get_user.php?cpid=" + structcpid.cpid;
            structcpid.Iscpidvalid = true;
            mvCPIDs.insert(map<string,StructCPID>::value_type(structcpid.projectname,structcpid));
            // CreditCheck(structcpid.cpid,false);
            GetNextProject(false);
            if (fDebug10) LogPrintf("GCMCPI %s",GlobalCPUMiningCPID.cpid);
            if (fDebug10)           LogPrintf("Finished getting first remote boinc project");
        return;
  }

 try
 {
    std::string sourcefile = GetBoincDataDir() + "client_state.xml";
    std::string sout = "";
    sout = getfilecontents(sourcefile);
    if (sout == "-1")
    {
        LogPrintf("Unable to obtain Boinc CPIDs ");

        if (mapArgs.count("-boincdatadir") && mapArgs["-boincdatadir"].length() > 0)
        {
            LogPrintf("Boinc data directory set in gridcoinresearch.conf has been incorrectly specified ");
        }

        else LogPrintf("Boinc data directory is not in the operating system's default location \nPlease move it there or specify its current location in gridcoinresearch.conf");

        return;
    }

    if (cleardata)
    {
        mvCPIDs.clear();
    }
    std::string email = GetArgument("email","");
    boost::to_lower(email);

    int iRow = 0;
    std::vector<std::string> vCPID = split(sout.c_str(),"<project>");
    std::string investor = GetArgument("investor","false");

    if (investor=="true")
    {
            msPrimaryCPID="INVESTOR";
    }
    else
    {

            if (vCPID.size() > 0)
            {
                for (unsigned int i = 0; i < vCPID.size(); i++)
                {
                    std::string email_hash = ExtractXML(vCPID[i],"<email_hash>","</email_hash>");
                    std::string cpidhash = ExtractXML(vCPID[i],"<cross_project_id>","</cross_project_id>");
                    std::string externalcpid = ExtractXML(vCPID[i],"<external_cpid>","</external_cpid>");
                    std::string utc=ExtractXML(vCPID[i],"<user_total_credit>","</user_total_credit>");
                    std::string rac=ExtractXML(vCPID[i],"<user_expavg_credit>","</user_expavg_credit>");
                    std::string proj=ExtractXML(vCPID[i],"<project_name>","</project_name>");
                    std::string team=ExtractXML(vCPID[i],"<team_name>","</team_name>");
                    std::string rectime = ExtractXML(vCPID[i],"<rec_time>","</rec_time>");

                    boost::to_lower(proj);
                    proj = ToOfficialName(proj);
                    ProjectIsValid(proj);
                    int64_t nStart = GetTimeMillis();
                    if (cpidhash.length() > 5 && proj.length() > 3)
                    {
                        std::string cpid_non = cpidhash+email;
                        to_lower(cpid_non);
                        StructCPID structcpid = GetInitializedStructCPID2(proj,mvCPIDs);
                        iRow++;
                        structcpid.cpidhash = cpidhash;
                        structcpid.projectname = proj;
                        boost::to_lower(team);
                        structcpid.team = team;
                        InitializeProjectStruct(structcpid);
                        int64_t elapsed = GetTimeMillis()-nStart;
                        if (fDebug3)
                            LogPrintf("Enumerating boinc local project %s cpid %s valid %s, elapsed %" PRId64, structcpid.projectname, structcpid.cpid, YesNo(structcpid.Iscpidvalid), elapsed);
                        
                        structcpid.rac = RoundFromString(rac,0);
                        structcpid.verifiedrac = RoundFromString(rac,0);
                        std::string sLocalClientEmailHash = RetrieveMd5(email);

                        if (email_hash != sLocalClientEmailHash)
                        {
                            structcpid.errors = "Gridcoin Email setting does not match project Email.  Check Gridcoin e-mail address setting or boinc project e-mail setting.";
                            structcpid.Iscpidvalid=false;
                        }


                        if (!structcpid.Iscpidvalid)
                        {
                            structcpid.errors = "CPID calculation invalid.  Check e-mail address and try resetting the boinc project.";
                        }

                        structcpid.utc = RoundFromString(utc,0);
                        structcpid.rectime = RoundFromString(rectime,0);
                        double currenttime =  GetAdjustedTime();
                        double nActualTimespan = currenttime - structcpid.rectime;
                        structcpid.age = nActualTimespan;
                        std::string sKey = structcpid.cpid + ":" + proj;
                        mvCPIDs[proj] = structcpid;

                        if (!structcpid.Iscpidvalid)
                        {
                            structcpid.errors = "CPID invalid.  Check E-mail address.";
                        }

                        if (structcpid.team != "gridcoin")
                        {
                            structcpid.Iscpidvalid = false;
                            structcpid.errors = "Team invalid";
                        }
                        bool bTestExternal = true;
                        bool bTestInternal = true;

                        if (!externalcpid.empty())
                        {
                            LogPrintf("External CPID not empty %s", externalcpid);

                            bTestExternal = CPIDAcidTest2(cpidhash,externalcpid);
                            bTestInternal = CPIDAcidTest2(cpidhash,structcpid.cpid);
                            if (bTestExternal)
                            {
                                structcpid.cpid = externalcpid;
                                LogPrintf(" Setting CPID to %s ",structcpid.cpid);
                            }
                            else
                            {
                                LogPrintf("External test failed.");
                            }


                            if (!bTestExternal && !bTestInternal)
                            {
                                structcpid.Iscpidvalid = false;
                                structcpid.errors = "CPID corrupted Internal: %s, External: %s" + structcpid.cpid + "," + externalcpid.c_str();
                                LogPrintf("CPID corrupted Internal: %s, External: %s", structcpid.cpid, externalcpid);
                            }
                            mvCPIDs[proj] = structcpid;
                        }

                        if (structcpid.Iscpidvalid)
                        {
                                // Verify the CPID is a valid researcher:
                                if (IsResearcher(structcpid.cpid))
                                {
                                    GlobalCPUMiningCPID.cpidhash = cpidhash;
                                    GlobalCPUMiningCPID.email = email;
                                    GlobalCPUMiningCPID.boincruntimepublickey = cpidhash;
                                    LogPrintf("Setting bpk to %s", cpidhash);

                                    if (structcpid.team=="gridcoin")
                                    {
                                        msPrimaryCPID = structcpid.cpid;
                                            //Let the Neural Network know what your CPID is so it can be charted:
                                            std::string sXML = "<KEY>PrimaryCPID</KEY><VALUE>" + msPrimaryCPID + "</VALUE>";
                                        std::string sData = NN::ExecuteDotNetStringFunction("WriteKey",sXML);
                                        //Try to get a neural RAC report
                                        AsyncNeuralRequest("explainmag",msPrimaryCPID,5);
                                    }
                                }
                        }

                        mvCPIDs[proj] = structcpid;
                        if (fDebug10) LogPrintf("Adding Local Project %s ", structcpid.cpid);

                    }

                }

            }
            // If no valid boinc projects were found:
            if (msPrimaryCPID.empty()) msPrimaryCPID="INVESTOR";

        }
    }
    catch (std::exception &e)
    {
             LogPrintf("Error while harvesting CPIDs.");
    }
    catch(...)
    {
             LogPrintf("Error while harvesting CPIDs 2.");
    }
}

void LoadCPIDs()
{
    LogPrintf("Load CPID; ");
    HarvestCPIDs(true);
    LogPrintf(" Getting first project;");
    GetNextProject(false);
    LogPrintf(" Finished getting first project");
}

StructCPID GetStructCPID()
{
    StructCPID c;
    c.initialized=false;
    c.rac = 0;
    c.utc=0;
    c.rectime=0;
    c.age = 0;
    c.verifiedutc=0;
    c.verifiedrectime=0;
    c.verifiedage=0;
    c.entries=0;
    c.AverageRAC=0;
    c.NetworkProjects=0;
    c.Iscpidvalid=false;
    c.NetworkRAC=0;
    c.TotalRAC=0;
    c.Magnitude=0;
    c.PaymentMagnitude=0;
    c.owed=0;
    c.payments=0;
    c.verifiedTotalRAC=0;
    c.verifiedMagnitude=0;
    c.TotalMagnitude=0;
    c.LowLockTime=0;
    c.HighLockTime=0;
    c.Accuracy=0;
    c.totalowed=0;
    c.LastPaymentTime=0;
    c.EarliestPaymentTime=0;
    c.PaymentTimespan=0;
    c.ResearchSubsidy = 0;
    c.InterestSubsidy = 0;
    c.ResearchAverageMagnitude = 0;
    c.interestPayments = 0;
    c.payments = 0;
    c.LastBlock = 0;
    c.NetworkMagnitude=0;
    c.NetworkAvgMagnitude=0;

    return c;

}

MiningCPID GetMiningCPID()
{
    MiningCPID mc;
    mc.rac = 0;
    mc.pobdifficulty = 0;
    mc.diffbytes = 0;
    mc.initialized = false;
    mc.nonce = 0;
    mc.NetworkRAC=0;
    mc.lastblockhash = "0";
    mc.Magnitude = 0;
    mc.RSAWeight = 0;
    mc.LastPaymentTime=0;
    mc.ResearchSubsidy = 0;
    mc.InterestSubsidy = 0;
    mc.ResearchSubsidy2 = 0;
    mc.ResearchAge = 0;
    mc.ResearchMagnitudeUnit = 0;
    mc.ResearchAverageMagnitude = 0;
    return mc;
}

bool SendMessages(CNode* pto, bool fSendTrickle)
{
    // Treat lock failures as send successes in case the caller disconnects
    // the node based on the return value.
    TRY_LOCK(cs_main, lockMain);
    if(!lockMain)
        return true;

    // Don't send anything until we get their version message
    if (pto->nVersion == 0)
        return true;

    //
    // Message: ping
    //
    bool pingSend = false;
    if (pto->fPingQueued)
    {
        // RPC ping request by user
        pingSend = true;
    }
    if (pto->nPingNonceSent == 0 && pto->nPingUsecStart + PING_INTERVAL * 1000000 < GetTimeMicros())
    {
        // Ping automatically sent as a latency probe & keepalive.
        pingSend = true;
    }
    if (pingSend)
    {
        uint64_t nonce = 0;
        while (nonce == 0) {
            RAND_bytes((unsigned char*)&nonce, sizeof(nonce));
        }
        pto->fPingQueued = false;
        pto->nPingUsecStart = GetTimeMicros();
        if (pto->nVersion > BIP0031_VERSION)
        {
            pto->nPingNonceSent = nonce;
            std::string acid = GetCommandNonce("ping");
            pto->PushMessage("ping", nonce, acid);
        } else
        {
            // Peer is too old to support ping command with nonce, pong will never arrive.
            pto->nPingNonceSent = 0;
            pto->PushMessage("ping");
        }
    }

    // Resend wallet transactions that haven't gotten in a block yet
    ResendWalletTransactions();

    // Address refresh broadcast
    static int64_t nLastRebroadcast;
    if (!IsInitialBlockDownload() && ( GetAdjustedTime() - nLastRebroadcast > 24 * 60 * 60))
    {
        {
            LOCK(cs_vNodes);
            for (auto const& pnode : vNodes)
            {
                // Periodically clear setAddrKnown to allow refresh broadcasts
                if (nLastRebroadcast)
                    pnode->setAddrKnown.clear();

                // Rebroadcast our address
                if (!fNoListen)
                {
                    CAddress addr = GetLocalAddress(&pnode->addr);
                    if (addr.IsRoutable())
                        pnode->PushAddress(addr);
                }
            }
        }
        nLastRebroadcast =  GetAdjustedTime();
    }

    //
    // Message: addr
    //
    if (fSendTrickle)
    {
        vector<CAddress> vAddr;
        vAddr.reserve(pto->vAddrToSend.size());
        for (auto const& addr : pto->vAddrToSend)
        {
            // returns true if wasn't already contained in the set
            if (pto->setAddrKnown.insert(addr).second)
            {
                vAddr.push_back(addr);
                // receiver rejects addr messages larger than 1000
                if (vAddr.size() >= 1000)
                {
                    pto->PushMessage("gridaddr", vAddr);
                    vAddr.clear();
                }
            }
        }
        pto->vAddrToSend.clear();
        if (!vAddr.empty())
            pto->PushMessage("gridaddr", vAddr);
    }


    //
    // Message: inventory
    //
    vector<CInv> vInv;
    vector<CInv> vInvWait;
    {
        LOCK(pto->cs_inventory);
        vInv.reserve(pto->vInventoryToSend.size());
        vInvWait.reserve(pto->vInventoryToSend.size());
        for (auto const& inv : pto->vInventoryToSend)
        {
            if (pto->setInventoryKnown.count(inv))
                continue;

            // trickle out tx inv to protect privacy
            if (inv.type == MSG_TX && !fSendTrickle)
            {
                // 1/4 of tx invs blast to all immediately
                static uint256 hashSalt;
                if (hashSalt == 0)
                    hashSalt = GetRandHash();
                uint256 hashRand = inv.hash ^ hashSalt;
                hashRand = Hash(BEGIN(hashRand), END(hashRand));
                bool fTrickleWait = ((hashRand & 3) != 0);

                // always trickle our own transactions
                if (!fTrickleWait)
                {
                    CWalletTx wtx;
                    if (GetTransaction(inv.hash, wtx))
                        if (wtx.fFromMe)
                            fTrickleWait = true;
                }

                if (fTrickleWait)
                {
                    vInvWait.push_back(inv);
                    continue;
                }
            }

            // returns true if wasn't already contained in the set
            if (pto->setInventoryKnown.insert(inv).second)
            {
                vInv.push_back(inv);
                if (vInv.size() >= 1000)
                {
                    pto->PushMessage("inv", vInv);
                    vInv.clear();
                }
            }
        }
        pto->vInventoryToSend = vInvWait;
    }
    if (!vInv.empty())
        pto->PushMessage("inv", vInv);


    //
    // Message: getdata
    //
    vector<CInv> vGetData;
    int64_t nNow =  GetAdjustedTime() * 1000000;
    CTxDB txdb("r");
    while (!pto->mapAskFor.empty() && (*pto->mapAskFor.begin()).first <= nNow)
    {
        const CInv& inv = (*pto->mapAskFor.begin()).second;
        if (!AlreadyHave(txdb, inv))
        {
            if (fDebugNet)        LogPrintf("sending getdata: %s", inv.ToString());
            vGetData.push_back(inv);
            if (vGetData.size() >= 1000)
            {
                pto->PushMessage("getdata", vGetData);
                vGetData.clear();
            }
            mapAlreadyAskedFor[inv] = nNow;
        }
        pto->mapAskFor.erase(pto->mapAskFor.begin());
    }
    if (!vGetData.empty())
        pto->PushMessage("getdata", vGetData);

    return true;
}

void IncrementCurrentNeuralNetworkSupermajority(std::string NeuralHash, std::string GRCAddress, double distance)
{
    if (NeuralHash.length() < 5) return;
    double temp_hashcount = 0;
    if (mvCurrentNeuralNetworkHash.size() > 0)
    {
            temp_hashcount = mvCurrentNeuralNetworkHash[NeuralHash];
    }
    // 6-13-2015 ONLY Count Each Neural Hash Once per GRC address / CPID (1 VOTE PER RESEARCHER)
    std::string Security = ReadCache("currentneuralsecurity",GRCAddress).value;
    if (Security == NeuralHash)
    {
        //This node has already voted, throw away the vote
        return;
    }
    WriteCache("currentneuralsecurity",GRCAddress,NeuralHash,GetAdjustedTime());
    if (temp_hashcount == 0)
    {
        mvCurrentNeuralNetworkHash.insert(map<std::string,double>::value_type(NeuralHash,0));
    }
    double multiplier = 200;
    if (distance < 40) multiplier = 400;
    double votes = (1/distance)*multiplier;
    temp_hashcount += votes;
    mvCurrentNeuralNetworkHash[NeuralHash] = temp_hashcount;
}



void IncrementNeuralNetworkSupermajority(const std::string& NeuralHash, const std::string& GRCAddress, double distance, const CBlockIndex* pblockindex)
{
    if (NeuralHash.length() < 5) return;
    if (pblockindex->nVersion >= 8)
    {
        try
        {
            CBitcoinAddress address(GRCAddress);
            bool validaddresstovote = address.IsValid();
            if (!validaddresstovote)
            {
                LogPrintf("INNS : Vote found in block with invalid GRC address. HASH: %s GRC: %s", NeuralHash, GRCAddress);
                return;
            }
            if (!IsNeuralNodeParticipant(GRCAddress, pblockindex->nTime))
            {
                LogPrintf("INNS : Vote found in block from ineligible neural node participant. HASH: %s GRC: %s", NeuralHash, GRCAddress);
                return;
            }
        }
        catch (const bignum_error& innse)
        {
            LogPrintf("INNS : Exception: %s", innse.what());
            return;
        }
    }
    double temp_hashcount = 0;
    if (mvNeuralNetworkHash.size() > 0)
    {
            temp_hashcount = mvNeuralNetworkHash[NeuralHash];
    }
    // 6-13-2015 ONLY Count Each Neural Hash Once per GRC address / CPID (1 VOTE PER RESEARCHER)
    std::string Security = ReadCache("neuralsecurity",GRCAddress).value;
    if (Security == NeuralHash)
    {
        //This node has already voted, throw away the vote
        return;
    }
    WriteCache("neuralsecurity",GRCAddress,NeuralHash,GetAdjustedTime());
    if (temp_hashcount == 0)
    {
        mvNeuralNetworkHash.insert(map<std::string,double>::value_type(NeuralHash,0));
    }
    double multiplier = 200;
    if (distance < 40) multiplier = 400;
    double votes = (1/distance)*multiplier;
    temp_hashcount += votes;
    mvNeuralNetworkHash[NeuralHash] = temp_hashcount;
}


void IncrementVersionCount(const std::string& Version)
{
    if(!Version.empty())
        mvNeuralVersion[Version]++;
}



std::string GetNeuralNetworkSupermajorityHash(double& out_popularity)
{
    double highest_popularity = -1;
    std::string neural_hash;

    for(const auto& network_hash : mvNeuralNetworkHash)
    {
        const std::string& hash = network_hash.first;
        double popularity       = network_hash.second;

        // d41d8 is the hash of an empty magnitude contract - don't count it
        if (popularity > 0 &&
            popularity > highest_popularity &&
            hash != "d41d8cd98f00b204e9800998ecf8427e" &&
            hash != "TOTAL_VOTES")
        {
            highest_popularity = popularity;
            neural_hash = hash;
        }
    }

    out_popularity = highest_popularity;
    return neural_hash;
}


std::string GetCurrentNeuralNetworkSupermajorityHash(double& out_popularity)
{
    double highest_popularity = -1;
    std::string neural_hash = "";
    for(map<std::string,double>::iterator ii=mvCurrentNeuralNetworkHash.begin(); ii!=mvCurrentNeuralNetworkHash.end(); ++ii)
    {
                double popularity = mvCurrentNeuralNetworkHash[(*ii).first];
                // d41d8 is the hash of an empty magnitude contract - don't count it
                if ( ((*ii).first != "d41d8cd98f00b204e9800998ecf8427e") && popularity > 0 && popularity > highest_popularity && (*ii).first != "TOTAL_VOTES")
                {
                    highest_popularity = popularity;
                    neural_hash = (*ii).first;
                }
    }
    out_popularity = highest_popularity;
    return neural_hash;
}






std::string GetNeuralNetworkReport()
{
    //Returns a report of the networks neural hashes in order of popularity
    std::string neural_hash = "";
    std::string report = "Neural_hash, Popularity\n";
    std::string row = "";
    for(map<std::string,double>::iterator ii=mvNeuralNetworkHash.begin(); ii!=mvNeuralNetworkHash.end(); ++ii)
    {
                double popularity = mvNeuralNetworkHash[(*ii).first];
                neural_hash = (*ii).first;
                row = neural_hash+ "," + RoundToString(popularity,0);
                report += row + "\n";
    }

    return report;
}

std::string GetOrgSymbolFromFeedKey(std::string feedkey)
{
    std::string Symbol = ExtractValue(feedkey,"-",0);
    return Symbol;

}



bool MemorizeMessage(const CTransaction &tx, double dAmount, std::string sRecipient)
{
    const std::string &msg = tx.hashBoinc;
    const int64_t &nTime = tx.nTime;
          if (msg.empty()) return false;
          bool fMessageLoaded = false;

          if (Contains(msg,"<MT>"))
          {
              std::string sMessageType      = ExtractXML(msg,"<MT>","</MT>");
              std::string sMessageKey       = ExtractXML(msg,"<MK>","</MK>");
              std::string sMessageValue     = ExtractXML(msg,"<MV>","</MV>");
              std::string sMessageAction    = ExtractXML(msg,"<MA>","</MA>");
              std::string sSignature        = ExtractXML(msg,"<MS>","</MS>");
              std::string sMessagePublicKey = ExtractXML(msg,"<MPK>","</MPK>");
              if (sMessageType=="beacon" && Contains(sMessageValue,"INVESTOR"))
              {
                    sMessageValue="";
              }

              if (sMessageType=="superblock")
              {
                  // Deny access to superblock processing runtime data
                  sMessageValue="";
              }

              if (!sMessageType.empty() && !sMessageKey.empty() && !sMessageValue.empty() && !sMessageAction.empty() && !sSignature.empty())
              {
                  //Verify sig first
                  bool Verified = CheckMessageSignature(sMessageAction,sMessageType,sMessageType+sMessageKey+sMessageValue,
                      sSignature,sMessagePublicKey);

                  if (Verified)
                  {
                        if (sMessageAction=="A")
                        {
                                /* With this we allow verifying blocks with stupid beacon */
                                if("beacon"==sMessageType)
                                {
                                    std::string out_cpid = "";
                                    std::string out_address = "";
                                    std::string out_publickey = "";
                                    GetBeaconElements(sMessageValue, out_cpid, out_address, out_publickey);
                                    WriteCache("beaconalt",sMessageKey+"."+ToString(nTime),out_publickey,nTime);
                                }

                                WriteCache(sMessageType,sMessageKey,sMessageValue,nTime);
                                if(fDebug10 && sMessageType=="beacon" ){
                                    LogPrintf("BEACON add %s %s %s", sMessageKey, DecodeBase64(sMessageValue), TimestampToHRDate(nTime));
                                }
                                fMessageLoaded = true;
                                if (sMessageType=="poll")
                                {
                                        if (Contains(sMessageKey,"[Foundation"))
                                        {
                                                msPoll = "Foundation Poll: " + sMessageKey.substr(0,80);
                                        }
                                        else
                                        {
                                                msPoll = "Poll: " + sMessageKey.substr(0,80);
                                        }
                                }
                        }
                        else if(sMessageAction=="D")
                        {
                                if (fDebug10) LogPrintf("Deleting key type %s Key %s Value %s", sMessageType, sMessageKey, sMessageValue);
                                if(fDebug10 && sMessageType=="beacon" ){
                                    LogPrintf("BEACON DEL %s - %s", sMessageKey, TimestampToHRDate(nTime));
                                }
                                DeleteCache(sMessageType,sMessageKey);
                                fMessageLoaded = true;
                        }
                        // If this is a boinc project, load the projects into the coin:
                        if (sMessageType=="project" || sMessageType=="projectmapping")
                        {
                            //Reserved
                            fMessageLoaded = true;
                        }

                        if(fDebug)
                            WriteCache("TrxID;"+sMessageType,sMessageKey,tx.GetHash().GetHex(),nTime);
            }
                  }
                }

   return fMessageLoaded;
}

double GRCMagnitudeUnit(int64_t locktime)
{
    //7-12-2015 - Calculate GRCMagnitudeUnit (Amount paid per magnitude per day)
    StructCPID network = GetInitializedStructCPID2("NETWORK",mvNetwork);
    double TotalNetworkMagnitude = network.NetworkMagnitude;
    if (TotalNetworkMagnitude < 1000) TotalNetworkMagnitude=1000;
    double MaximumEmission = BLOCKS_PER_DAY*GetMaximumBoincSubsidy(locktime);
    double Kitty = MaximumEmission - (network.payments/14);
    if (Kitty < 1) Kitty = 1;
    double MagnitudeUnit = 0;
    if (AreBinarySuperblocksEnabled(nBestHeight))
    {
        MagnitudeUnit = (Kitty/TotalNetworkMagnitude)*1.25;
    }
    else
    {
        MagnitudeUnit = Kitty/TotalNetworkMagnitude;
    }
    if (MagnitudeUnit > 5) MagnitudeUnit = 5; //Just in case we lose a superblock or something strange happens.
    MagnitudeUnit = SnapToGrid(MagnitudeUnit); //Snaps the value into .025 increments
    return MagnitudeUnit;
}


int64_t ComputeResearchAccrual(int64_t nTime, std::string cpid, std::string operation, CBlockIndex* pindexLast, bool bVerifyingBlock, int iVerificationPhase, double& dAccrualAge, double& dMagnitudeUnit, double& AvgMagnitude)
{
    double dCurrentMagnitude = CalculatedMagnitude2(cpid, nTime, false);
    if(pindexLast->nVersion>=9)
    {
        // Bugfix for newbie rewards always being around 1 GRC
        dMagnitudeUnit = GRCMagnitudeUnit(nTime);
    }
    CBlockIndex* pHistorical = GetHistoricalMagnitude(cpid);
    bool bIsNewbie = (pHistorical->nHeight <= nNewIndex || pHistorical->nTime==0);
    if(pindexLast->nVersion<9)
    {
        // Bugfix for zero mag stakes being mistaken for newbie stake
        bIsNewbie |= pHistorical->nMagnitude==0;
    }
    if (bIsNewbie)
    {
        //No prior block exists... Newbies get .01 age to bootstrap the CPID (otherwise they will not have any prior block to refer to, thus cannot get started):
        if(fDebug && !bVerifyingBlock) LogPrintf("CRE: No prior block exists...");
        if (!AreBinarySuperblocksEnabled(pindexLast->nHeight))
        {
                if(fDebug) LogPrintf("ComputeResearchAccrual: %s Newbie stake, Binary SB not enabled, dCurrentMagnitude= %.1f",
                    cpid, dCurrentMagnitude);
            return dCurrentMagnitude > 0 ? ((dCurrentMagnitude/100)*COIN) : 0;
        }
        else
        {
            // New rules - 12-4-2015 - Pay newbie from the moment beacon was sent as long as it is within 6 months old and NN mag > 0 and newbie is in the superblock and their lifetime paid is zero
            // Note: If Magnitude is zero, or researcher is not in superblock, or lifetimepaid > 0, this function returns zero
            int64_t iBeaconTimestamp = BeaconTimeStamp(cpid, true);
            if (IsLockTimeWithinMinutes(iBeaconTimestamp, pindexBest->GetBlockTime(), 60*24*30*6))
            {
                double dNewbieAccrualAge = ((double)nTime - (double)iBeaconTimestamp) / 86400;
                int64_t iAccrual = (int64_t)((dNewbieAccrualAge*dCurrentMagnitude*dMagnitudeUnit*COIN) + (1*COIN));
                if ((dNewbieAccrualAge*dCurrentMagnitude*dMagnitudeUnit) > 500)
                {
                    LogPrintf("ComputeResearchAccrual: %s Newbie special stake too high, reward=500GRC", cpid);
                    return (500*COIN);
                }
                if(fDebug) LogPrintf("ComputeResearchAccrual: %s Newbie stake, unit=%f, age=%f, magnitude= %.1f -> %f",
                    cpid, dMagnitudeUnit, dNewbieAccrualAge, dCurrentMagnitude, iAccrual/(double)COIN);
                return iAccrual;
            }
            else
            {
                LogPrintf("ComputeResearchAccrual: %s Invalid Beacon, Using 0.01 age bootstrap", cpid);
                return dCurrentMagnitude > 0 ? (((dCurrentMagnitude/100)*COIN) + (1*COIN)): 0;
            }
        }
    }
    // To prevent reorgs and checkblock errors, ensure the research age is > 10 blocks wide:
    int iRABlockSpan = pindexLast->nHeight - pHistorical->nHeight;
    StructCPID stCPID = GetInitializedStructCPID2(cpid,mvResearchAge);
    double dAvgMag = stCPID.ResearchAverageMagnitude;
    // ResearchAge: If the accrual age is > 20 days, add in the midpoint lifetime average magnitude to ensure the overall avg magnitude accurate:
    if (iRABlockSpan > (int)(BLOCKS_PER_DAY*20))
    {
            AvgMagnitude = (pHistorical->nMagnitude + dAvgMag + dCurrentMagnitude) / 3;
    }
    else
    {
            AvgMagnitude = (pHistorical->nMagnitude + dCurrentMagnitude) / 2;
    }
    if (AvgMagnitude > 20000) AvgMagnitude = 20000;

    dAccrualAge = ((double)nTime - (double)pHistorical->nTime) / 86400;
    if (dAccrualAge < 0) dAccrualAge=0;
    dMagnitudeUnit = GRCMagnitudeUnit(nTime);

    int64_t Accrual = (int64_t)(dAccrualAge*AvgMagnitude*dMagnitudeUnit*COIN);
    // Double check researcher lifetime paid
    double days = (nTime - stCPID.LowLockTime) / 86400.0;
    double PPD = stCPID.ResearchSubsidy/(days+.01);
    double ReferencePPD = dMagnitudeUnit*dAvgMag;

    if ((PPD > ReferencePPD*5))
    {
        if(fDebug) LogPrintf("ComputeResearchAccrual: %s RA-PPD, PPD=%f, unit=%f, RAAvgMag=%f, RASubsidy=%f, RALowLockTime=%d -> Accrual 0 (would be %f)",
                cpid, PPD, dMagnitudeUnit, stCPID.ResearchAverageMagnitude,stCPID.ResearchSubsidy,stCPID.LowLockTime, Accrual/(double)COIN);

        return 0; //Since this condition can occur when a user ramps up computing power, lets return 0 so as to not shortchange the researcher, but instead, owed will continue to accrue and will be paid later when PPD falls below 5
    }
    else if (iRABlockSpan < 10 && iVerificationPhase != 2)
    {
        if(fDebug) LogPrintf("ComputeResearchAccrual: %s Block Span less than 10 (%d) -> Accrual 0 (would be %f)", cpid, iRABlockSpan, Accrual/(double)COIN);
        if(fDebug2) LogPrintf(" pHistorical w %s", pHistorical->GetBlockHash().GetHex());

        // Note that if the RA Block Span < 10, we want to return 0 for the Accrual Amount so the CPID can still receive an accurate accrual in the future
        return 0;
    }
    else
    {
        if(fDebug) LogPrintf("ComputeResearchAccrual: %s Normal, unit=%f, Age=%f, AvgMagnitude=%f, Span=%d, CurMag=%.1f, OldMag=%.1f, RAAvgMag=%f, RASubsidy=%f, RALowLockTime=%d -> %d",
            cpid, dMagnitudeUnit,dAccrualAge,AvgMagnitude,iRABlockSpan,dCurrentMagnitude,pHistorical->nMagnitude,
            stCPID.ResearchAverageMagnitude,stCPID.ResearchSubsidy,stCPID.LowLockTime, Accrual/(double)COIN);
        return Accrual;
    }
}



CBlockIndex* GetHistoricalMagnitude(std::string cpid)
{
    if (!IsResearcher(cpid)) return pindexGenesisBlock;

    // Starting at the block prior to StartHeight, find the last instance of the CPID in the chain:
    // Limit lookback to 6 months
    int nMinIndex = pindexBest->nHeight-(6*30*BLOCKS_PER_DAY);
    if (nMinIndex < 2) nMinIndex=2;
    // Last block Hash paid to researcher
    StructCPID stCPID = GetInitializedStructCPID2(cpid,mvResearchAge);
    if (!stCPID.BlockHash.empty())
    {
        uint256 hash(stCPID.BlockHash);

        auto mapItem = mapBlockIndex.find(hash);
        if (mapItem == mapBlockIndex.end())
            return pindexGenesisBlock;

        CBlockIndex* pblockindex = mapItem->second;
        if(!pblockindex->pnext && pblockindex!=pindexBest)
            LogPrintf("WARNING GetHistoricalMagnitude: index {%s %d} for cpid %s, "
            "is not in the main chain",pblockindex->GetBlockHash().GetHex().c_str(),
            pblockindex->nHeight,cpid.c_str());
        if (pblockindex->nHeight < nMinIndex)
        {
            // In this case, the last staked block was Found, but it is over 6 months old....
            LogPrintf("GetHistoricalMagnitude: Last staked block found at height %d, but cannot verify magnitude older than 6 months (min %d)!",pblockindex->nHeight,nMinIndex);
            return pindexGenesisBlock;
        }

        return pblockindex;
    }
    else
    {
        return pindexGenesisBlock;
    }
}

void ZeroOutResearcherTotals(std::string cpid)
{
    if (!cpid.empty())
    {
                StructCPID stCPID = GetInitializedStructCPID2(cpid,mvResearchAge);
                stCPID.LastBlock = 0;
                stCPID.BlockHash = "";
                stCPID.InterestSubsidy = 0;
                stCPID.ResearchSubsidy = 0;
                stCPID.Accuracy = 0;
                stCPID.LowLockTime = std::numeric_limits<unsigned int>::max();
                stCPID.HighLockTime = 0;
                stCPID.TotalMagnitude = 0;
                stCPID.ResearchAverageMagnitude = 0;

                mvResearchAge[cpid]=stCPID;
    }
}


bool LoadAdminMessages(bool bFullTableScan, std::string& out_errors)
{
    int nMaxDepth = nBestHeight;
    int nMinDepth = fTestNet ? 1 : 164618;
    nMinDepth = pindexBest->nHeight - (BLOCKS_PER_DAY*30*12);
    if (nMinDepth < 2) nMinDepth=2;
    if (!bFullTableScan) nMinDepth = nMaxDepth-6;
    if (nMaxDepth < nMinDepth) return false;
    CBlockIndex* pindex = blockFinder.FindByHeight(nMinDepth);
    // These are memorized consecutively in order from oldest to newest

    while (pindex->nHeight < nMaxDepth)
    {
        if (!pindex || !pindex->pnext) return false;
        pindex = pindex->pnext;
        if (pindex==NULL) continue;
        if (!pindex || !pindex->IsInMainChain()) continue;
        if (IsContract(pindex))
        {
            CBlock block;
            if (!block.ReadFromDisk(pindex)) continue;
            int iPos = 0;
            for (auto const &tx : block.vtx)
            {
                  if (iPos > 0)
                  {
                      // Retrieve the Burn Amount for Contracts
                      double dAmount = 0;
                      std::string sRecipient = "";
                      for (unsigned int i = 1; i < tx.vout.size(); i++)
                      {
                            sRecipient = PubKeyToAddress(tx.vout[i].scriptPubKey);
                            dAmount += CoinToDouble(tx.vout[i].nValue);
                      }
                      MemorizeMessage(tx,dAmount,sRecipient);
                  }
                  iPos++;
            }
        }
    }

    return true;
}




MiningCPID GetBoincBlockByIndex(CBlockIndex* pblockindex)
{
    CBlock block;
    MiningCPID bb;
    bb.initialized=false;
    if (!pblockindex || !pblockindex->IsInMainChain()) return bb;
    if (block.ReadFromDisk(pblockindex))
    {
        std::string hashboinc = "";
        if (block.vtx.size() > 0) hashboinc = block.vtx[0].hashBoinc;
        bb = DeserializeBoincBlock(hashboinc,block.nVersion);
        bb.initialized=true;
        return bb;
    }
    return bb;
}

std::string CPIDHash(double dMagIn, std::string sCPID)
{
    std::string sMag = RoundToString(dMagIn,0);
    double dMagLength = (double)sMag.length();
    double dExponent = pow(dMagLength,5);
    std::string sMagComponent1 = RoundToString(dMagIn/(dExponent+.01),0);
    std::string sSuffix = RoundToString(dMagLength * dExponent, 0);
    std::string sHash = sCPID + sMagComponent1 + sSuffix;
    return sHash;
}

std::string GetQuorumHash(const std::string& data)
{
    //Data includes the Magnitudes, and the Projects:
    std::string sMags = ExtractXML(data,"<MAGNITUDES>","</MAGNITUDES>");
    std::vector<std::string> vMags = split(sMags.c_str(),";");
    std::string sHashIn = "";
    for (unsigned int x = 0; x < vMags.size(); x++)
    {
        std::vector<std::string> vRow = split(vMags[x].c_str(),",");

        // Each row should consist of two fields, CPID and magnitude.
        if(vRow.size() < 2)
            continue;

        // First row (CPID) must be exactly 32 bytes.
        const std::string& sCPID = vRow[0];
        if(sCPID.size() != 32)
            continue;

        double dMag = RoundFromString(vRow[1],0);
        sHashIn += CPIDHash(dMag, sCPID) + "<COL>";
    }

    return RetrieveMd5(sHashIn);
}


std::string getHardwareID()
{
    std::string ele1 = "?";
    /*#ifdef QT_GUI
        ele1 = getMacAddress();
    #endif*/
    ele1 += ":" + getCpuHash();
    ele1 += ":" + getHardDriveSerial();

    std::string hwid = RetrieveMd5(ele1);
    return hwid;
}

#ifdef WIN32
static void getCpuid( unsigned int* p, unsigned int ax )
 {
    __asm __volatile
    (   "movl %%ebx, %%esi\n\t"
        "cpuid\n\t"
        "xchgl %%ebx, %%esi"
        : "=a" (p[0]), "=S" (p[1]),
          "=c" (p[2]), "=d" (p[3])
        : "0" (ax)
    );
 }
#endif

 std::string getCpuHash()
 {
    std::string n = boost::asio::ip::host_name();
    #ifdef WIN32
        unsigned int cpuinfo[4] = { 0, 0, 0, 0 };
        getCpuid( cpuinfo, 0 );
        unsigned short hash = 0;
        unsigned int* ptr = (&cpuinfo[0]);
        for ( unsigned int i = 0; i < 4; i++ )
            hash += (ptr[i] & 0xFFFF) + ( ptr[i] >> 16 );
        double dHash = (double)hash;
        return n + ";" + RoundToString(dHash,0);
    #else
        return n;
    #endif
 }



std::string SystemCommand(const char* cmd)
{
    FILE* pipe = popen(cmd, "r");
    if (!pipe) return "ERROR";
    char buffer[128];
    std::string result = "";
    while(!feof(pipe))
    {
        if(fgets(buffer, 128, pipe) != NULL)
            result += buffer;
    }
    pclose(pipe);
    return result;
}


std::string getHardDriveSerial()
{
    if (!msHDDSerial.empty()) return msHDDSerial;
    std::string cmd1 = "";
    #ifdef WIN32
        cmd1 = "wmic path win32_physicalmedia get SerialNumber";
    #else
        cmd1 = "ls /dev/disk/by-uuid";
    #endif
    std::string result = SystemCommand(cmd1.c_str());
    msHDDSerial = result;
    return result;
}

bool IsContract(CBlockIndex* pIndex)
{
    return pIndex->nIsContract==1 ? true : false;
}

bool IsSuperBlock(CBlockIndex* pIndex)
{
    return pIndex->nIsSuperBlock==1 ? true : false;
}


double SnapToGrid(double d)
{
    double dDither = .04;
    double dOut = RoundFromString(RoundToString(d*dDither,3),3) / dDither;
    return dOut;
}

bool IsNeuralNodeParticipant(const std::string& addr, int64_t locktime)
{
    //Calculate the neural network nodes abililty to particiapte by GRC_Address_Day
    int address_day = GetDayOfYear(locktime);
    std::string address_tohash = addr + "_" + ToString(address_day);
    std::string address_day_hash = RetrieveMd5(address_tohash);

    // For now, let's call for a 25% participation rate (approx. 125 nodes):
    // When RA is enabled, 25% of the neural network nodes will work on a quorum at any given time to alleviate stress on the project sites:
    uint256 uRef;
    if (IsResearchAgeEnabled(pindexBest->nHeight))
    {
        uRef = fTestNet
               ? uint256("0x00000000000000000000000000000000ed182f81388f317df738fd9994e7020b")
               : uint256("0x000000000000000000000000000000004d182f81388f317df738fd9994e7020b"); //This hash is approx 25% of the md5 range (90% for testnet)
    }
    else
    {
        uRef = fTestNet
               ? uint256("0x00000000000000000000000000000000ed182f81388f317df738fd9994e7020b")
               : uint256("0x00000000000000000000000000000000fd182f81388f317df738fd9994e7020b"); //This hash is approx 25% of the md5 range (90% for testnet)
    }

    uint256 uADH = uint256("0x" + address_day_hash);
    return (uADH < uRef);
}


bool StrLessThanReferenceHash(std::string rh)
{
    int address_day = GetDayOfYear(GetAdjustedTime());
    std::string address_tohash = rh + "_" + ToString(address_day);
    std::string address_day_hash = RetrieveMd5(address_tohash);
    uint256 uRef = fTestNet ? uint256("0x000000000000000000000000000000004d182f81388f317df738fd9994e7020b") : uint256("0x000000000000000000000000000000004d182f81388f317df738fd9994e7020b"); //This hash is approx 25% of the md5 range (90% for testnet)
    uint256 uADH = uint256("0x" + address_day_hash);
    return (uADH < uRef);
}

bool IsResearcher(const std::string& cpid)
{
    return cpid.length() == 32;
}
<|MERGE_RESOLUTION|>--- conflicted
+++ resolved
@@ -2134,7 +2134,6 @@
             // TestNet: Ensure no magnitudes are out of bounds to ensure we do not generate an insane payment : PASS (Lifetime PPD takes care of this)
             // TestNet: Any subsidy with a duration wider than 6 months should not be paid : PASS
 
-<<<<<<< HEAD
             /* Constant Block Reward */
             if (pindexLast->nVersion>=10)
             {
@@ -2151,8 +2150,6 @@
                 nInterest = nCoinAge * GetCoinYearReward(nTime) * 33 / (365 * 33 + 8);
             }
 
-=======
->>>>>>> 54f38bd5
             int64_t maxStakeReward = GetMaximumBoincSubsidy(nTime) * COIN * 255;
 
             if (nBoinc > maxStakeReward) nBoinc = maxStakeReward;
