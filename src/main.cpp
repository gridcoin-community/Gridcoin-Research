--- conflicted
+++ resolved
@@ -149,11 +149,6 @@
 double MintLimiter(double PORDiff,int64_t RSA_WEIGHT,std::string cpid,int64_t locktime);
 double GetLastPaymentTimeByCPID(std::string cpid);
 extern double CoinToDouble(double surrogate);
-<<<<<<< HEAD
-extern int64_t PreviousBlockAge();
-=======
-void CheckForUpgrade();
->>>>>>> 65132b53
 int64_t GetRSAWeightByCPID(std::string cpid);
 extern MiningCPID GetMiningCPID();
 extern StructCPID GetStructCPID();
@@ -364,7 +359,6 @@
 
 bool PushGridcoinDiagnostics()
 {
-<<<<<<< HEAD
     if (!bGlobalcomInitialized) return false;
     std::string errors1 = "";
     LoadAdminMessages(false,errors1);
@@ -378,40 +372,13 @@
     std::string sBlock = ReadCache("superblock", "block_number").value;
     std::string sTimestamp = TimestampToHRDate(superblock_time);
     printf("Pushing diagnostic data...");
-    double lastblockage = PreviousBlockAge();
     double PORDiff = GetDifficulty(GetLastBlockIndex(pindexBest, true));
     std::string data = "<WHITELIST>" + sWhitelist + "</WHITELIST><CPIDDATA>"
                        + cpiddata + "</CPIDDATA><QUORUMDATA><AGE>" + sAge + "</AGE><HASH>" + consensus_hash + "</HASH><BLOCKNUMBER>" + sBlock + "</BLOCKNUMBER><TIMESTAMP>"
-                       + sTimestamp + "</TIMESTAMP><PRIMARYCPID>" + msPrimaryCPID + "</PRIMARYCPID><LASTBLOCKAGE>" + ToString(lastblockage) + "</LASTBLOCKAGE><DIFFICULTY>" + RoundToString(PORDiff,2) + "</DIFFICULTY></QUORUMDATA>";
+                       + sTimestamp + "</TIMESTAMP><PRIMARYCPID>" + msPrimaryCPID + "</PRIMARYCPID><LASTBLOCKAGE>" + ToString(PreviousBlockAge()) + "</LASTBLOCKAGE><DIFFICULTY>" + RoundToString(PORDiff,2) + "</DIFFICULTY></QUORUMDATA>";
     NN::SetTestnetFlag(fTestNet);
     Restarter::PushGridcoinDiagnosticData(data);
     return true;
-=======
-        #if defined(WIN32) && defined(QT_GUI)
-                if (!bGlobalcomInitialized) return false;
-                std::string errors1 = "";
-                LoadAdminMessages(false,errors1);
-                std::string cpiddata = GetListOf("beacon");
-                std::string sWhitelist = GetListOf("project");
-                int64_t superblock_age = GetAdjustedTime() - mvApplicationCacheTimestamp["superblock;magnitudes"];
-                double popularity = 0;
-                std::string consensus_hash = GetNeuralNetworkSupermajorityHash(popularity);
-                std::string sAge = ToString(superblock_age);
-                std::string sBlock = mvApplicationCache["superblock;block_number"];
-                std::string sTimestamp = TimestampToHRDate(mvApplicationCacheTimestamp["superblock;magnitudes"]);
-                printf("Pushing diagnostic data...");
-                std::string sLastBlockAge = ToString(PreviousBlockAge());
-                double PORDiff = GetDifficulty(GetLastBlockIndex(pindexBest, true));
-                std::string data = "<WHITELIST>" + sWhitelist + "</WHITELIST><CPIDDATA>"
-                    + cpiddata + "</CPIDDATA><QUORUMDATA><AGE>" + sAge + "</AGE><HASH>" + consensus_hash + "</HASH><BLOCKNUMBER>" + sBlock + "</BLOCKNUMBER><TIMESTAMP>"
-                    + sTimestamp + "</TIMESTAMP><PRIMARYCPID>" + msPrimaryCPID + "</PRIMARYCPID><LASTBLOCKAGE>" + sLastBlockAge + "</LASTBLOCKAGE><DIFFICULTY>" + RoundToString(PORDiff,2) + "</DIFFICULTY></QUORUMDATA>";
-                std::string testnet_flag = fTestNet ? "TESTNET" : "MAINNET";
-                qtExecuteGenericFunction("SetTestNetFlag",testnet_flag);
-                double dResponse = qtPushGridcoinDiagnosticData(data);
-                return true;
-        #endif
-        return false;
->>>>>>> 65132b53
 }
 
 bool FullSyncWithDPORNodes()
