--- conflicted
+++ resolved
@@ -8297,16 +8297,11 @@
                                 /* With this we allow verifying blocks with stupid beacon */
                                 if("beacon"==sMessageType)
                                 {
-<<<<<<< HEAD
-                                    WriteCache(sMessageType,sMessageKey+";Recipient",sRecipient,nTime);
-                                    WriteCache(sMessageType,sMessageKey+";BurnAmount",ToString(dAmount),nTime);
-=======
                                     std::string out_cpid = "";
                                     std::string out_address = "";
                                     std::string out_publickey = "";
                                     GetBeaconElements(sMessageValue, out_cpid, out_address, out_publickey);
                                     WriteCache("beaconalt",sMessageKey+"."+ToString(nTime),out_publickey,nTime);
->>>>>>> 4354452b
                                 }
 
                                 WriteCache(sMessageType,sMessageKey,sMessageValue,nTime);
