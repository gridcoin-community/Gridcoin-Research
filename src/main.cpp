// Copyright (c) 2009-2010 Satoshi Nakamoto
// Copyright (c) 2009-2012 The Bitcoin developers
// Distributed under the MIT/X11 software license, see the accompanying
// file COPYING or http://www.opensource.org/licenses/mit-license.php.

#include "util.h"
#include "net.h"
#include "alert.h"
#include "checkpoints.h"
#include "db.h"
#include "txdb.h"
#include "init.h"
#include "ui_interface.h"
#include "kernel.h"
#include "block.h"
#include "scrypt.h"
#include "global_objects_noui.hpp"
#include "cpid.h"
#include "rpcserver.h"
#include "rpcclient.h"
#include "boinc.h"
#include "beacon.h"
#include "miner.h"
#include "neuralnet.h"
#include "backup.h"
#include "appcache.h"
#include "tally.h"
#include "contract/contract.h"
#include "contract/superblock.h"

#include <boost/filesystem.hpp>
#include <boost/filesystem/fstream.hpp>
#include <boost/algorithm/string/replace.hpp>
#include <boost/algorithm/string/case_conv.hpp> // for to_lower()
#include <boost/algorithm/string/predicate.hpp> // for startswith() and endswith()
#include <boost/algorithm/string/join.hpp>
#include <boost/thread.hpp>
#include <boost/asio.hpp>
#include <boost/range/adaptor/reversed.hpp>
#include <openssl/md5.h>
#include <ctime>
#include <math.h>

extern std::string NodeAddress(CNode* pfrom);
extern bool WalletOutOfSync();
bool AdvertiseBeacon(std::string &sOutPrivKey, std::string &sOutPubKey, std::string &sError, std::string &sMessage);
bool ImportBeaconKeysFromConfig();
extern void CleanInboundConnections(bool bClearAll);
bool RequestSupermajorityNeuralData();
extern bool AskForOutstandingBlocks(uint256 hashStart);
extern bool CleanChain();
extern void ResetTimerMain(std::string timer_name);
bool TallyResearchAverages(CBlockIndex* index);
bool TallyResearchAverages_retired(CBlockIndex* index);
bool TallyResearchAverages_v9(CBlockIndex* index);
extern void IncrementCurrentNeuralNetworkSupermajority(std::string NeuralHash, std::string GRCAddress, double distance);
extern MiningCPID GetInitializedMiningCPID(std::string name, std::map<std::string, MiningCPID>& vRef);
extern std::string getHardDriveSerial();
extern double ExtractMagnitudeFromExplainMagnitude();
extern void GridcoinServices();
extern double SnapToGrid(double d);
extern bool StrLessThanReferenceHash(std::string rh);
extern bool IsContract(CBlockIndex* pIndex);
std::string ExtractValue(std::string data, std::string delimiter, int pos);
UniValue MagnitudeReport(std::string cpid);
void RemoveCPIDBlockHash(const std::string& cpid, const CBlockIndex* pindex);
void ZeroOutResearcherTotals(StructCPID& stCpid);
extern std::string getCpuHash();
std::string TimestampToHRDate(double dtm);
bool CPIDAcidTest2(std::string bpk, std::string externalcpid);
extern bool BlockNeedsChecked(int64_t BlockTime);
extern void FixInvalidResearchTotals(std::vector<CBlockIndex*> vDisconnect, std::vector<CBlockIndex*> vConnect);
int64_t GetEarliestWalletTransaction();
extern void IncrementVersionCount(const std::string& Version);
double GetSuperblockAvgMag(std::string data,double& out_beacon_count,double& out_participant_count,double& out_avg,bool bIgnoreBeacons, int nHeight);
extern bool LoadAdminMessages(bool bFullTableScan,std::string& out_errors);

extern std::string GetCurrentNeuralNetworkSupermajorityHash(double& out_popularity);

extern double CalculatedMagnitude2(std::string cpid, int64_t locktime,bool bUseLederstrumpf);

double DoubleFromAmount(int64_t amount);

extern bool UpdateNeuralNetworkQuorumData();
bool AsyncNeuralRequest(std::string command_name,std::string cpid,int NodeLimit);
extern bool FullSyncWithDPORNodes();

bool CheckMessageSignature(std::string sMessageAction, std::string sMessageType, std::string sMsg, std::string sSig,std::string opt_pubkey);
extern std::string strReplace(std::string& str, const std::string& oldStr, const std::string& newStr);
extern bool GetEarliestStakeTime(std::string grcaddress, std::string cpid);
extern double GetTotalBalance();
extern std::string PubKeyToAddress(const CScript& scriptPubKey);
extern void IncrementNeuralNetworkSupermajority(const std::string& NeuralHash, const std::string& GRCAddress, double distance, const CBlockIndex* pblockindex);

extern CBlockIndex* GetHistoricalMagnitude(std::string cpid);

extern double GetOutstandingAmountOwed(StructCPID &mag, std::string cpid, int64_t locktime, double& total_owed, double block_magnitude);

extern double GetOwedAmount(std::string cpid);
bool TallyMagnitudesInSuperblock();
extern std::string GetNeuralNetworkReport();
std::string GetCommandNonce(std::string command);
std::string DefaultBlockKey(int key_length);

extern double GRCMagnitudeUnit(int64_t locktime);
unsigned int nNodeLifespan;

using namespace std;
using namespace boost;

//
// Global state
//

CCriticalSection cs_setpwalletRegistered;
set<CWallet*> setpwalletRegistered;

CCriticalSection cs_main;

extern std::string NodeAddress(CNode* pfrom);

CTxMemPool mempool;
unsigned int WHITELISTED_PROJECTS = 0;
int64_t nLastPing = 0;
int64_t nLastAskedForBlocks = 0;
int64_t nBootup = 0;
int64_t nLastLoadAdminMessages = 0;
int64_t nLastGRCtallied = 0;
int64_t nLastCleaned = 0;

extern bool IsCPIDValidv3(std::string cpidv2, bool allow_investor);

double GetLastPaymentTimeByCPID(std::string cpid);
extern double CoinToDouble(double surrogate);
int64_t GetRSAWeightByCPID(std::string cpid);
extern MiningCPID GetMiningCPID();
extern StructCPID GetStructCPID();

int64_t nLastBlockSolved = 0;  //Future timestamp
int64_t nLastBlockSubmitted = 0;
int64_t nLastCheckedForUpdate = 0;

///////////////////////MINOR VERSION////////////////////////////////
std::string msMasterProjectPublicKey  = "049ac003b3318d9fe28b2830f6a95a2624ce2a69fb0c0c7ac0b513efcc1e93a6a6e8eba84481155dd82f2f1104e0ff62c69d662b0094639b7106abc5d84f948c0a";
// The Private Key is revealed by design, for public messages only:
std::string msMasterMessagePrivateKey = "308201130201010420fbd45ffb02ff05a3322c0d77e1e7aea264866c24e81e5ab6a8e150666b4dc6d8a081a53081a2020101302c06072a8648ce3d0101022100fffffffffffffffffffffffffffffffffffffffffffffffffffffffefffffc2f300604010004010704410479be667ef9dcbbac55a06295ce870b07029bfcdb2dce28d959f2815b16f81798483ada7726a3c4655da4fbfc0e1108a8fd17b448a68554199c47d08ffb10d4b8022100fffffffffffffffffffffffffffffffebaaedce6af48a03bbfd25e8cd0364141020101a144034200044b2938fbc38071f24bede21e838a0758a52a0085f2e034e7f971df445436a252467f692ec9c5ba7e5eaa898ab99cbd9949496f7e3cafbf56304b1cc2e5bdf06e";
std::string msMasterMessagePublicKey  = "044b2938fbc38071f24bede21e838a0758a52a0085f2e034e7f971df445436a252467f692ec9c5ba7e5eaa898ab99cbd9949496f7e3cafbf56304b1cc2e5bdf06e";

std::string YesNo(bool bin);

int64_t GetMaximumBoincSubsidy(int64_t nTime);
extern double CalculatedMagnitude(int64_t locktime,bool bUseLederstrumpf);
extern int64_t GetCoinYearReward(int64_t nTime);

BlockMap mapBlockIndex;
set<pair<COutPoint, unsigned int> > setStakeSeen;

CBigNum bnProofOfWorkLimit(~uint256(0) >> 20); // "standard" scrypt target limit for proof of work, results with 0,000244140625 proof-of-work difficulty
CBigNum bnProofOfStakeLimit(~uint256(0) >> 20);
CBigNum bnProofOfStakeLimitV2(~uint256(0) >> 20);
CBigNum bnProofOfWorkLimitTestNet(~uint256(0) >> 16);

//Gridcoin Minimum Stake Age (16 Hours)
unsigned int nStakeMinAge = 16 * 60 * 60; // 16 hours
unsigned int nStakeMaxAge = -1; // unlimited
unsigned int nModifierInterval = 10 * 60; // time to elapse before new modifier is computed

// Gridcoin:
int nCoinbaseMaturity = 100;
CBlockIndex* pindexGenesisBlock = NULL;
int nBestHeight = -1;

uint256 nBestChainTrust = 0;
uint256 nBestInvalidTrust = 0;
uint256 hashBestChain = 0;
CBlockIndex* pindexBest = NULL;
int64_t nTimeBestReceived = 0;
CMedianFilter<int> cPeerBlockCounts(5, 0); // Amount of blocks that other nodes claim to have




map<uint256, CBlock*> mapOrphanBlocks;
multimap<uint256, CBlock*> mapOrphanBlocksByPrev;
set<pair<COutPoint, unsigned int> > setStakeSeenOrphan;

map<uint256, CTransaction> mapOrphanTransactions;
map<uint256, set<uint256> > mapOrphanTransactionsByPrev;

// Constant stuff for coinbase transactions we create:
CScript COINBASE_FLAGS;
const string strMessageMagic = "Gridcoin Signed Message:\n";

// Settings
int64_t nTransactionFee = MIN_TX_FEE;
int64_t nReserveBalance = 0;
int64_t nMinimumInputValue = 0;

std::unordered_map<std::string, double> mvNeuralNetworkHash;
std::unordered_map<std::string, double> mvCurrentNeuralNetworkHash;
std::unordered_map<std::string, double> mvNeuralVersion;

std::map<std::string, StructCPID> mvDPOR;
std::map<std::string, StructCPID> mvDPORCopy;

std::map<std::string, StructCPID> mvResearchAge;

BlockFinder blockFinder;

// Gridcoin - Rob Halford

extern std::string RetrieveMd5(std::string s1);
extern std::string aes_complex_hash(uint256 scrypt_hash);

bool bNetAveragesLoaded = false;
bool bForceUpdate = false;
bool bGlobalcomInitialized = false;
bool bStakeMinerOutOfSyncWithNetwork = false;
bool fQtActive = false;
bool bGridcoinGUILoaded = false;

extern double LederstrumpfMagnitude2(double Magnitude, int64_t locktime);
extern void GetGlobalStatus();

double GetNetworkAvgByProject(std::string projectname);
extern bool IsCPIDValid_Retired(std::string cpid, std::string ENCboincpubkey);
extern bool IsCPIDValidv2(MiningCPID& mc, int height);
extern std::string getfilecontents(std::string filename);
extern bool LessVerbose(int iMax1000);
extern MiningCPID GetNextProject(bool bForce);
extern void HarvestCPIDs(bool cleardata);

///////////////////////////////
// Standard Boinc Projects ////
///////////////////////////////

//Global variables to display current mined project in various places:
std::string    msMiningProject;
std::string    msMiningCPID;
std::string    msPrimaryCPID;
double         mdPORNonce = 0;
double         mdLastPorNonce = 0;
double         mdMachineTimerLast = 0;
// Mining status variables
std::string    msHashBoinc;
std::string    msMiningErrors;
std::string    msPoll;
std::string    msMiningErrors5;
std::string    msMiningErrors6;
std::string    msMiningErrors7;
std::string    msMiningErrors8;
std::string    msMiningErrorsIncluded;
std::string    msMiningErrorsExcluded;
std::string    msNeuralResponse;
std::string    msHDDSerial;
//When syncing, we grandfather block rejection rules up to this block, as rules became stricter over time and fields changed

int nGrandfather = 1034700;
int nNewIndex = 271625;
int nNewIndex2 = 364500;

int64_t nGenesisSupply = 340569880;

// Stats for Main Screen:
globalStatusType GlobalStatusStruct;

bool fColdBoot = true;
bool fEnforceCanonical = true;
bool fUseFastIndex = false;

// Gridcoin status    *************
MiningCPID GlobalCPUMiningCPID = GetMiningCPID();
int nBoincUtilization = 0;
std::string sRegVer;

std::map<std::string, StructCPID> mvCPIDs;        //Contains the project stats at the user level
std::map<std::string, StructCPID> mvNetwork;      //Contains the project stats at the network level
std::map<std::string, StructCPID> mvNetworkCopy;      //Contains the project stats at the network level
std::map<std::string, StructCPID> mvMagnitudes; // Contains Magnitudes by CPID & Outstanding Payments Owed per CPID
std::map<std::string, StructCPID> mvMagnitudesCopy; // Contains Magnitudes by CPID & Outstanding Payments Owed per CPID

std::map<std::string, int> mvTimers; // Contains event timers that reset after max ms duration iterator is exceeded

// End of Gridcoin Global vars

//////////////////////////////////////////////////////////////////////////////
//
// dispatching functions
//
void ResetTimerMain(std::string timer_name)
{
    mvTimers[timer_name] = 0;
}


bool TimerMain(std::string timer_name, int max_ms)
{
    mvTimers[timer_name] = mvTimers[timer_name] + 1;
    if (mvTimers[timer_name] > max_ms)
    {
        mvTimers[timer_name]=0;
        return true;
    }
    return false;
}

bool UpdateNeuralNetworkQuorumData()
{
    if (!bGlobalcomInitialized) return false;
    int64_t superblock_time = ReadCache(Section::SUPERBLOCK, "magnitudes").timestamp;
    int64_t superblock_age = GetAdjustedTime() - superblock_time;
    std::string myNeuralHash = "";
    double popularity = 0;
    std::string consensus_hash = GetNeuralNetworkSupermajorityHash(popularity);
    std::string sAge = ToString(superblock_age);
    std::string sBlock = ReadCache(Section::SUPERBLOCK, "block_number").value;
    std::string sTimestamp = TimestampToHRDate(superblock_time);
    std::string data = "<QUORUMDATA><AGE>" + sAge + "</AGE><HASH>" + consensus_hash + "</HASH><BLOCKNUMBER>" + sBlock + "</BLOCKNUMBER><TIMESTAMP>"
                       + sTimestamp + "</TIMESTAMP><PRIMARYCPID>" + msPrimaryCPID + "</PRIMARYCPID></QUORUMDATA>";
    NN::ExecuteDotNetStringFunction("SetQuorumData",data);
    return true;
}

bool FullSyncWithDPORNodes()
{
    if(!NN::IsEnabled())
        return false;
    // 3-30-2016 : First try to get the master database from another neural network node if these conditions occur:
    // The foreign node is fully synced.  The foreign nodes quorum hash matches the supermajority hash.  My hash != supermajority hash.
    double dCurrentPopularity = 0;
    std::string sCurrentNeuralSupermajorityHash = GetCurrentNeuralNetworkSupermajorityHash(dCurrentPopularity);
    std::string sMyNeuralHash = "";
    sMyNeuralHash = NN::GetNeuralHash();
    if (!sMyNeuralHash.empty() && !sCurrentNeuralSupermajorityHash.empty() && sMyNeuralHash != sCurrentNeuralSupermajorityHash)
    {
        bool bNodeOnline = RequestSupermajorityNeuralData();
        if (bNodeOnline) return false;  // Async call to another node will continue after the node responds.
    }
    std::string errors1;
    LoadAdminMessages(false,errors1);

    const int64_t iEndTime= (GetAdjustedTime()-CONSENSUS_LOOKBACK) - ( (GetAdjustedTime()-CONSENSUS_LOOKBACK) % BLOCK_GRANULARITY);
    const int64_t nLookback = 30 * 6 * 86400;
    const int64_t iStartTime = (iEndTime - nLookback) - ( (iEndTime - nLookback) % BLOCK_GRANULARITY);
    std::string cpiddata = GetListOf(Section::BEACON, iStartTime, iEndTime);
    std::string sWhitelist = GetListOf(Section::PROJECT);
    int64_t superblock_time = ReadCache(Section::SUPERBLOCK, "magnitudes").timestamp;
    int64_t superblock_age = GetAdjustedTime() - superblock_time;
    double popularity = 0;
    std::string consensus_hash = GetNeuralNetworkSupermajorityHash(popularity);
    std::string sAge = ToString(superblock_age);
    std::string sBlock = ReadCache(Section::SUPERBLOCK, "block_number").value;
    std::string sTimestamp = TimestampToHRDate(superblock_time);
    std::string data = "<WHITELIST>" + sWhitelist + "</WHITELIST><CPIDDATA>"
                       + cpiddata + "</CPIDDATA><QUORUMDATA><AGE>" + sAge + "</AGE><HASH>" + consensus_hash + "</HASH><BLOCKNUMBER>" + sBlock + "</BLOCKNUMBER><TIMESTAMP>"
                       + sTimestamp + "</TIMESTAMP><PRIMARYCPID>" + msPrimaryCPID + "</PRIMARYCPID></QUORUMDATA>";
    NN::SynchronizeDPOR(data);
    return true;
}

double GetEstimatedNetworkWeight(unsigned int nPoSInterval)
{
    // The number of stakes to include in the average has been reduced to 40 (default) from 72. 72 stakes represented 1.8 hours at
    // standard spacing. This is too long. 40 blocks is nominally 1 hour.
    double result;

    // The constant below comes from (MaxHash / StandardDifficultyTarget) * 16 sec / 90 sec. If you divide it by 80 to convert to GRC you
    // get the familiar 9544517.40667
    result = 763561392.533 * GetAverageDifficulty(nPoSInterval);
    if (fDebug10) LogPrintf("GetEstimatedNetworkWeight debug: Network Weight = %f", result);
    if (fDebug10) LogPrintf("GetEstimatedNetworkWeight debug: Network Weight in GRC = %f", result / 80.0);

    return result;
}

double GetAverageDifficulty(unsigned int nPoSInterval)
{
    /*
     * Diff is inversely related to Target (without the coinweight multiplier), but proportional to the
     * effective number of coins on the network. This is tricky, if you want to get the average target value
     * used over an interval you should use a harmonic average, since target is inversely related to diff. If
     * on the other hand, you want to average diff in a way to also determine the average coins active in
     * the network, you should simply use an arithmetic average. See the relation between diff and estimated
     * network weight above. We do not need to take into account the actual spacing of the blocks, because this
     * already handled by the retargeting in GetNextTargetRequiredV2, and in fact, given the random distribution
     * of block spacing, it would be harmful to use a spacing correction for small nPoSInterval sizes.
     *
     * Also... The number of stakes to include in the average has been reduced to 40 (default) from 72.
     * 72 stakes represented 1.8 hours at standard spacing. This is too long. 40 blocks is nominally 1 hour.
     */

    double dDiff = 1.0;
    double dDiffSum = 0.0;
    unsigned int nStakesHandled = 0;
    double result;

    CBlockIndex* pindex = pindexBest;

    while (pindex && nStakesHandled < nPoSInterval)
    {
        if (pindex->IsProofOfStake())
        {
            dDiff = GetDifficulty(pindex);
            // dDiff should never be zero, but just in case, skip the block and move to the next one.
            if (dDiff)
            {
                dDiffSum += dDiff;
                nStakesHandled++;
                if (fDebug10) LogPrintf("GetAverageDifficulty debug: dDiff = %f", dDiff);
                if (fDebug10) LogPrintf("GetAverageDifficulty debug: nStakesHandled = %u", nStakesHandled);
            }
        }

        pindex = pindex->pprev;
    }

    result = nStakesHandled ? dDiffSum / nStakesHandled : 0;
    if (fDebug10) LogPrintf("GetAverageDifficulty debug: Average dDiff = %f", result);

    return result;
}

double GetEstimatedTimetoStake(double dDiff, double dConfidence)
{
    /*
     * The algorithm below is an attempt to come up with a more accurate way of estimating Time to Stake (ETTS) based on
     * the actual situation of the miner and UTXO's. A simple equation will not provide good results, because in mainnet,
     * the cooldown period is 16 hours, and depending on how many UTXO's and where they are with respect to getting out of
     * cooldown has a lot to do with the expected time to stake.
     *
     * The way to conceptualize the approach below is to think of the UTXO's as bars on a Gantt Chart. It is a negative Gantt
     * chart, meaning that each UTXO bar is cooldown period long, and while the current time is in that bar, the staking probability
     * for the UTXO is zero, and UnitStakingProbability elsewhere. A timestamp mask of 16x the normal mask is used to reduce
     * the work in the nested loop, so that a 16 hour interval will have a maximum of 225 events, and most likely far less.
     * This is important, because the inner loop will be the number of UTXO's. A future improvement to this algorithm would
     * also be to quantize (group) the UTXO's themselves (the Gantt bars) so that the work would be further reduced.
     * You will see that once the UTXO's are sorted in ascending order based on the time of the end of each of their cooldowns, this
     * becomes a manageable algorithm to piece the probabilities together.
     *
     * You will note that the compound Poisson (geometric) recursive probability relation is used, since you cannot simply add
     * the probabilities due to consideration of high confidence (CDF) values of 80% or more.
     *
     * Thin local data structures are used to hold the UTXO information. This minimizes the amount of time
     * that locks on the wallet need to be held at the expense of a little memory consumption.
     */

    double result = 0.0;

    // dDiff must be >= 0 and dConfidence must lie on the interval [0,1) otherwise this is an error.
    assert(dDiff >= 0 && dConfidence >= 0 && dConfidence < 1);

    // if dConfidence = 0, then the result must be 0.
    if (!dConfidence)
    {
        if (fDebug10) LogPrintf("GetEstimatedTimetoStake debug: Confidence of 0 specified: ETTS = %f", result);
        return result;
    }

    bool staking = MinerStatus.nLastCoinStakeSearchInterval && MinerStatus.WeightSum;
    // Get out early if not staking and set return value of 0.
    if (!staking)
    {
        if (fDebug10) LogPrintf("GetEstimatedTimetoStake debug: Not staking: ETTS = %f", result);
        return result;
    }

    int64_t nValue = 0;
    int64_t nCurrentTime = GetAdjustedTime();
    if (fDebug10) LogPrintf("GetEstimatedTimetoStake debug: nCurrentTime = %i", nCurrentTime);

    CTxDB txdb("r");

    // Here I am defining a time mask 16 times as long as the normal stake time mask. This is to quantize the UTXO's into a maximum of
    // 16 hours * 3600 / 256 = 225 time bins for evaluation. Otherwise for a large number of UTXO's, this algorithm could become
    // really expensive.
    const int ETTS_TIMESTAMP_MASK = (16 * (STAKE_TIMESTAMP_MASK + 1)) - 1;
    if (fDebug10) LogPrintf("GetEstimatedTimetoStake debug: ETTS_TIMESTAMP_MASK = %x", ETTS_TIMESTAMP_MASK);

    int64_t BalanceAvailForStaking = 0;
    vector<COutput> vCoins;

    {
        LOCK2(cs_main, pwalletMain->cs_wallet);

        BalanceAvailForStaking = pwalletMain->GetBalance() - nReserveBalance;

        if (fDebug10) LogPrintf("GetEstimatedTimetoStake debug: BalanceAvailForStaking = %u", BalanceAvailForStaking);

        // Get out early if no balance available and set return value of 0. This should already have happened above, because with no
        // balance left after reserve, staking should be disabled; however, just to be safe...
        if (BalanceAvailForStaking <= 0)
        {
            if (fDebug10) LogPrintf("GetEstimatedTimetoStake debug: No balance available: ETTS = %f", result);
            return result;
        }

        //reminder... void AvailableCoins(std::vector<COutput>& vCoins, bool fOnlyConfirmed=true, const CCoinControl *coinControl=NULL, bool fIncludeStakingCoins=false) const;
        pwalletMain->AvailableCoins(vCoins, true, NULL, true);
    }


    // An efficient local structure to store the UTXO's with the bare minimum info we need.
    typedef vector< std::pair<int64_t, int64_t> > vCoinsExt;
    vCoinsExt vUTXO;
    // A local ordered set to store the unique "bins" corresponding to the UTXO transaction times. We are going to use this
    // for the outer loop.
    std::set<int64_t> UniqueUTXOTimes;
    // We want the first "event" to be the CurrentTime. This does not have to be quantized.
    UniqueUTXOTimes.insert(nCurrentTime);

    // Debug output cooldown...
    if (fDebug10) LogPrintf("GetEstimatedTimetoStake debug: nStakeMinAge = %i", nStakeMinAge);

    // If dDiff = 0 from supplied argument (which is also the default), then derive a smoothed difficulty over the default PoSInterval of 40 blocks by calling
    // GetAverageDifficulty(40), otherwise let supplied argument dDiff stand.
    if (!dDiff) dDiff = GetAverageDifficulty(40);
    if (fDebug10) LogPrintf("GetEstimatedTimetoStake debug: dDiff = %f", dDiff);

    // The stake probability per "throw" of 1 weight unit = target value at diff of 1.0 / (maxhash * diff). This happens effectively every STAKE_TIMESTAMP_MASK+1 sec.
    double dUnitStakeProbability = 1 / (4295032833.0 * dDiff);
    if (fDebug10) LogPrintf("GetEstimatedTimetoStake debug: dUnitStakeProbability = %e", dUnitStakeProbability);


    int64_t nTime = 0;
    for (const auto& out : vCoins)
    {
        CTxIndex txindex;
        CBlock CoinBlock; //Block which contains CoinTx
        if (!txdb.ReadTxIndex(out.tx->GetHash(), txindex))
            continue; //error?

        if (!CoinBlock.ReadFromDisk(txindex.pos.nFile, txindex.pos.nBlockPos, false))
            continue;

        // We are going to store as an event the time that the UTXO matures (is available for staking again.)
        nTime = (CoinBlock.GetBlockTime() & ~ETTS_TIMESTAMP_MASK) + nStakeMinAge;

        nValue = out.tx->vout[out.i].nValue;

        // Only consider UTXO's that are actually stakeable - which means that each one must be less than the available balance
        // subtracting the reserve. Each UTXO also has to be greater than 1/80 GRC to result in a weight greater than zero in the CreateCoinStake loop,
        // so eliminate UTXO's with less than 0.0125 GRC balances right here. The test with Satoshi units for that is
        // nValue >= 1250000.
        if(BalanceAvailForStaking >= nValue && nValue >= 1250000)
        {
        vUTXO.push_back(std::pair<int64_t, int64_t>( nTime, nValue));
        if (fDebug10) LogPrintf("GetEstimatedTimetoStake debug: pair (relative to current time: <%i, %i>", nTime - nCurrentTime, nValue);

        // Only record a time below if it is after nCurrentTime, because UTXO's that have matured already are already stakeable and can be grouped (will be found)
        // by the nCurrentTime record that was already injected above.
        if(nTime > nCurrentTime) UniqueUTXOTimes.insert(nTime);
        }
    }


    int64_t nTimePrev = nCurrentTime;
    int64_t nDeltaTime = 0;
    int64_t nThrows = 0;
    int64_t nCoinWeight = 0;
    double dProbAccumulator = 0;
    double dCumulativeProbability = 0;
    // Note: Even though this is a compound Poisson process leading to a compound geometric distribution, and the individual probabilities are
    // small, we are mounting to high CDFs. This means to be reasonably accurate, we cannot just add the probabilities, because the intersections
    // become significant. The CDF of a compound geometric distribution as you do tosses with different probabilities follows the
    // recursion relation... CDF.i = 1 - (1 - CDF.i-1)(1 - p.i). If all probabilities are the same, this reduces to the familiar
    // CDF.k = 1 - (1 - p)^k where ^ is exponentiation.
    for(const auto& itertime : UniqueUTXOTimes)
    {

        nTime = itertime;
        dProbAccumulator = 0;

        for( auto& iterUTXO : vUTXO)
        {

            if (fDebug10) LogPrintf("GetEstimatedTimetoStake debug: Unique UTXO Time: %u, vector pair <%u, %u>", nTime, iterUTXO.first, iterUTXO.second);

            // If the "negative Gantt chart bar" is ending or has ended for a UTXO, it now accumulates probability. (I.e. the event time being checked
            // is greater than or equal to the cooldown expiration of the UTXO.)
            // accumulation for that UTXO.
            if(nTime >= iterUTXO.first)
            {
                // The below weight calculation is just like the CalculateStakeWeightV8 in kernel.cpp.
                nCoinWeight = iterUTXO.second / 1250000;

                dProbAccumulator = 1 - ((1 - dProbAccumulator) * (1 - (dUnitStakeProbability * nCoinWeight)));
                if (fDebug10) LogPrintf("GetEstimatedTimetoStake debug: dProbAccumulator = %e", dProbAccumulator);
            }

        }
        nDeltaTime = nTime - nTimePrev;
        nThrows = nDeltaTime / (STAKE_TIMESTAMP_MASK + 1);
        if (fDebug10) LogPrintf("GetEstimatedTimetoStake debug: nThrows = %i", nThrows);
        dCumulativeProbability = 1 - ((1 - dCumulativeProbability) * pow((1 - dProbAccumulator), nThrows));
        if (fDebug10) LogPrintf("GetEstimatedTimetoStake debug: dCumulativeProbability = %e", dCumulativeProbability);

        if(dCumulativeProbability >= dConfidence)
            break;

        nTimePrev = nTime;
    }

    // If (dConfidence - dCumulativeProbability) > 0, it means we exited the negative Gantt chart area and the desired confidence level
    // has not been reached. All of the eligible UTXO's are contributing probability, and this is the final dProbAccumulator value.
    // If the loop above is degenerate (i.e. only the current time pass through), then dCumulativeProbability will be zero.
    // If it was not degenerate and the positive reqions in the Gantt chart area contributed some probability, then dCumulativeProbability will
    // be greater than zero. We must compute the amount of time beyond nTime that is required to bridge the gap between
    // dCumulativeProbability and dConfidence. If (dConfidence - dCumulativeProbability) <= 0 then we overshot during the Gantt chart area,
    // and we will back off by nThrows amount, which will now be negative.
    if (fDebug10) LogPrintf("GetEstimatedTimetoStake debug: dProbAccumulator = %e", dProbAccumulator);

    // Shouldn't happen because if we are down here, we are staking, and there have to be eligible UTXO's, but just in case...
    if (dProbAccumulator == 0.0)
    {
        if (fDebug10) LogPrintf("GetEstimatedTimetoStake debug: ERROR in dProbAccumulator calculations");
        return result;
    }

    if (fDebug10) LogPrintf("GetEstimatedTimetoStake debug: dConfidence = %f", dConfidence);
    // If nThrows is negative, this just means we overshot in the Gantt chart loop and have to backtrack by nThrows.
    nThrows = (int64_t)((log(1 - dConfidence) - log(1 - dCumulativeProbability)) / log(1 - dProbAccumulator));
    if (fDebug10) LogPrintf("GetEstimatedTimetoStake debug: nThrows = %i", nThrows);

    nDeltaTime = nThrows * (STAKE_TIMESTAMP_MASK + 1);
    if (fDebug10) LogPrintf("GetEstimatedTimetoStake debug: nDeltaTime = %i", nDeltaTime);

    // Because we are looking at the delta time required past nTime, which is where we exited the Gantt chart loop.
    result = nDeltaTime + nTime - nCurrentTime;
    if (fDebug10) LogPrintf("GetEstimatedTimetoStake debug: ETTS at %d confidence = %i", dConfidence, result);

    // The old calculation for comparative purposes, only done if fDebug10 set. Note that this is the "fixed" old
    // calculation, because the old network weight calculation was wrong too...
    if (fDebug10)
    {
        double oldETTS = 0;

        oldETTS = GetTargetSpacing(nBestHeight) * GetEstimatedNetworkWeight(40) / MinerStatus.WeightSum;
        LogPrintf("GetEstimatedTimetoStake debug: oldETTS = %f", oldETTS);
    }

    return result;
}


void GetGlobalStatus()
{
    //Populate overview

    try
    {
        double boincmagnitude = CalculatedMagnitude(GetAdjustedTime(),false);
        uint64_t nWeight = 0;
        pwalletMain->GetStakeWeight(nWeight);
        nBoincUtilization = boincmagnitude; //Legacy Support for the about screen
        double weight = nWeight/COIN;
        double PORDiff = GetDifficulty(GetLastBlockIndex(pindexBest, true));
        std::string sWeight = RoundToString((double)weight,0);

        //9-6-2015 Add RSA fields to overview
        if ((double)weight > 100000000000000)
        {
            sWeight = sWeight.substr(0,13) + "E" + RoundToString((double)sWeight.length()-13,0);
        }

        // It is necessary to assign a local variable for ETTS to avoid an occasional deadlock between the lock below,
        // the lock on cs_main in GetEstimateTimetoStake(), and the corresponding lock in the stakeminer.
        double dETTS = GetEstimatedTimetoStake()/86400.0;
        LOCK(GlobalStatusStruct.lock);
        { LOCK(MinerStatus.lock);
        GlobalStatusStruct.blocks = ToString(nBestHeight);
        GlobalStatusStruct.difficulty = RoundToString(PORDiff,3);
        GlobalStatusStruct.netWeight = RoundToString(GetEstimatedNetworkWeight() / 80.0,2);
        //todo: use the real weight from miner status (requires scaling)
        GlobalStatusStruct.coinWeight = sWeight;
        GlobalStatusStruct.magnitude = RoundToString(boincmagnitude,2);
        GlobalStatusStruct.ETTS = RoundToString(dETTS,3);
        GlobalStatusStruct.ERRperday = RoundToString(boincmagnitude * GRCMagnitudeUnit(GetAdjustedTime()),2);
        GlobalStatusStruct.project = msMiningProject;
        GlobalStatusStruct.cpid = GlobalCPUMiningCPID.cpid;
        try
        {
            GlobalStatusStruct.poll = GetCurrentOverviewTabPoll();
        }
        catch (std::exception &e)
        {
            GlobalStatusStruct.poll = _("No current polls");
            LogPrintf("Error obtaining last poll: %s", e.what());
        }

        GlobalStatusStruct.status.clear();

        if(MinerStatus.WeightSum)
            GlobalStatusStruct.coinWeight = RoundToString(MinerStatus.WeightSum / 80.0,2);

        GlobalStatusStruct.errors.clear();
        std::string Alerts = GetWarnings("statusbar");
        if(!Alerts.empty())
            GlobalStatusStruct.errors += _("Alert: ") + Alerts + "; ";

        if (PORDiff < 0.1)
            GlobalStatusStruct.errors +=  _("Low difficulty!; ");

        if(!MinerStatus.ReasonNotStaking.empty())
            GlobalStatusStruct.errors +=  _("Miner: ") + MinerStatus.ReasonNotStaking;

        unsigned long stk_dropped = MinerStatus.KernelsFound - MinerStatus.AcceptedCnt;
        if(stk_dropped)
            GlobalStatusStruct.errors += "Rejected " + ToString(stk_dropped) + " stakes;";

        if(!msMiningErrors6.empty())
            GlobalStatusStruct.errors +=msMiningErrors6 + "; ";
        if(!msMiningErrors7.empty())
            GlobalStatusStruct.errors += msMiningErrors7 + "; ";
        if(!msMiningErrors8.empty())
            GlobalStatusStruct.errors += msMiningErrors8 + "; ";

        }
        return;
    }
    catch (std::exception& e)
    {
        msMiningErrors = _("Error obtaining status.");

        LogPrintf("Error obtaining status");
        return;
    }
}

std::string GetCurrentOverviewTabPoll()
{
    std::string poll = "";
    std::string sMessageKey = ExtractXML(msPoll, "<MK>", "</MK>");
    std::string sPollExpiration = ExtractXML(msPoll, "<EXPIRATION>", "</EXPIRATION>");
    uint64_t uPollExpiration = 0;
    // Alerts are displayed as polls but do not have an expiration
    if(sPollExpiration.empty())
    {
        uPollExpiration = pindexBest->nTime;
    }
    else
    {
        try
        {
            uPollExpiration = stoll(sPollExpiration);
        }
        catch(std::exception &e)
        {
            // Malformed poll expiration, don't display
            uPollExpiration = 0;
        }
    }
    if (uPollExpiration >= pindexBest->nTime)
    {
        poll = sMessageKey.substr(0,80);
    }
    else
    {
        poll = _("No current polls");
    }
    return poll;
}

bool Timer_Main(std::string timer_name, int max_ms)
{
    mvTimers[timer_name] = mvTimers[timer_name] + 1;
    if (mvTimers[timer_name] > max_ms)
    {
        mvTimers[timer_name]=0;
        return true;
    }
    return false;
}

void RegisterWallet(CWallet* pwalletIn)
{
    {
        LOCK(cs_setpwalletRegistered);
        setpwalletRegistered.insert(pwalletIn);
    }
}

void UnregisterWallet(CWallet* pwalletIn)
{
    {
        LOCK(cs_setpwalletRegistered);
        setpwalletRegistered.erase(pwalletIn);
    }
}


MiningCPID GetInitializedGlobalCPUMiningCPID(std::string cpid)
{

    MiningCPID mc = GetMiningCPID();
    mc.initialized = true;
    mc.cpid=cpid;
    mc.projectname = cpid;
    mc.cpidv2=cpid;
    mc.cpidhash = "";
    mc.email = cpid;
    mc.boincruntimepublickey = cpid;
    mc.rac=0;
    mc.encboincpublickey = "";
    mc.enccpid = "";
    mc.NetworkRAC = 0;
    mc.Magnitude = 0;
    mc.clientversion = "";
    mc.RSAWeight = GetRSAWeightByCPID(cpid);
    mc.LastPaymentTime = nLastBlockSolved;
    mc.diffbytes = 0;
    mc.lastblockhash = "0";
    // Reuse for debugging
    mc.Organization = GetArg("-org", "");
    return mc;
}


MiningCPID GetNextProject(bool bForce)
{



    if (GlobalCPUMiningCPID.projectname.length() > 3   &&  GlobalCPUMiningCPID.projectname != "INVESTOR"  && GlobalCPUMiningCPID.Magnitude >= 1)
    {
                if (!Timer_Main("globalcpuminingcpid",10))
                {
                    //Prevent Thrashing
                    return GlobalCPUMiningCPID;
                }
    }


    std::string sBoincKey = GetArgument("boinckey","");
    if (!sBoincKey.empty())
    {
        if (fDebug3 && LessVerbose(50)) LogPrintf("Using cached boinckey for project %s",GlobalCPUMiningCPID.projectname);
                    msMiningProject = GlobalCPUMiningCPID.projectname;
                    msMiningCPID = GlobalCPUMiningCPID.cpid;
                    if (LessVerbose(5)) LogPrintf("BoincKey - Mining project %s     RAC(%f)",  GlobalCPUMiningCPID.projectname, GlobalCPUMiningCPID.rac);
                    double ProjectRAC = GetNetworkAvgByProject(GlobalCPUMiningCPID.projectname);
                    GlobalCPUMiningCPID.NetworkRAC = ProjectRAC;
                    GlobalCPUMiningCPID.Magnitude = CalculatedMagnitude(GetAdjustedTime(),false);
                    if (fDebug3) LogPrintf("(boinckey) For CPID %s Verified Magnitude = %f",GlobalCPUMiningCPID.cpid,GlobalCPUMiningCPID.Magnitude);
                    msMiningErrors = (msMiningCPID == "INVESTOR" || msPrimaryCPID=="INVESTOR" || msMiningCPID.empty()) ? _("Staking Interest") : _("Mining");
                    GlobalCPUMiningCPID.RSAWeight = GetRSAWeightByCPID(GlobalCPUMiningCPID.cpid);
                    GlobalCPUMiningCPID.LastPaymentTime = GetLastPaymentTimeByCPID(GlobalCPUMiningCPID.cpid);
                    return GlobalCPUMiningCPID;
    }


    msMiningProject = "";
    msMiningCPID = "";
    GlobalCPUMiningCPID = GetInitializedGlobalCPUMiningCPID("");

    std::string email = GetArgument("email", "NA");
    boost::to_lower(email);



    if (IsInitialBlockDownload() && !bForce)
    {
        if (LessVerbose(100)) LogPrintf("CPUMiner: Gridcoin is downloading blocks Or CPIDs are not yet loaded...");
        MilliSleep(1);
        return GlobalCPUMiningCPID;
    }

    try
    {

        if (mvCPIDs.size() < 1)
        {
            if (fDebug && LessVerbose(10)) LogPrintf("Gridcoin has no CPIDs...");
            //Let control reach the investor area
        }

        int iValidProjects=0;
        //Count valid projects:
        for(map<string,StructCPID>::iterator ii=mvCPIDs.begin(); ii!=mvCPIDs.end(); ++ii)
        {
                StructCPID structcpid = mvCPIDs[(*ii).first];
                if (        msPrimaryCPID == structcpid.cpid &&
                    structcpid.initialized && structcpid.Iscpidvalid)           iValidProjects++;
        }

        // Find next available CPU project:
        int iDistributedProject = 0;
        int iRow = 0;

        if (email=="" || email=="NA") iValidProjects = 0;  //Let control reach investor area


        if (iValidProjects > 0)
        {
        for (int i = 0; i <= 4;i++)
        {
            iRow=0;
            iDistributedProject = (rand() % iValidProjects)+1;

            for(map<string,StructCPID>::iterator ii=mvCPIDs.begin(); ii!=mvCPIDs.end(); ++ii)
            {
                StructCPID structcpid = mvCPIDs[(*ii).first];

                if (structcpid.initialized)
                {
                    if (msPrimaryCPID == structcpid.cpid &&
                        structcpid.Iscpidvalid && structcpid.projectname.length() > 1)
                    {
                            iRow++;
                            if (i==4 || iDistributedProject == iRow)
                            {
                                if (true)
                                {
                                    GlobalCPUMiningCPID.enccpid = structcpid.boincpublickey;
                                    bool checkcpid = IsCPIDValid_Retired(structcpid.cpid,GlobalCPUMiningCPID.enccpid);
                                    if (!checkcpid)
                                    {
                                        LogPrintf("CPID invalid %s  1.  ",structcpid.cpid);
                                        continue;
                                    }

                                    if (checkcpid)
                                    {

                                        GlobalCPUMiningCPID.email = email;

                                        if (LessVerbose(1) || fDebug || fDebug3) LogPrintf("Ready to CPU Mine project %s with CPID %s, RAC(%f) ",
                                            structcpid.projectname.c_str(),structcpid.cpid.c_str(),
                                            structcpid.rac);
                                        //Required for project to be mined in a block:
                                        GlobalCPUMiningCPID.cpid=structcpid.cpid;
                                        GlobalCPUMiningCPID.projectname = structcpid.projectname;
                                        GlobalCPUMiningCPID.rac=structcpid.rac;
                                        GlobalCPUMiningCPID.encboincpublickey = structcpid.boincpublickey;
                                        GlobalCPUMiningCPID.encaes = structcpid.boincpublickey;


                                        GlobalCPUMiningCPID.boincruntimepublickey = structcpid.cpidhash;
                                        if(fDebug) LogPrintf("GNP: Setting bpk to %s",structcpid.cpidhash);

                                        uint256 pbh = 1;
                                        GlobalCPUMiningCPID.cpidv2 = ComputeCPIDv2(GlobalCPUMiningCPID.email,GlobalCPUMiningCPID.boincruntimepublickey, pbh);
                                        GlobalCPUMiningCPID.lastblockhash = "0";
                                        // Sign the block
                                        GlobalCPUMiningCPID.BoincPublicKey = GetBeaconPublicKey(structcpid.cpid, false);
                                        std::string sSignature;
                                        std::string sError;
                                        bool bResult = SignBlockWithCPID(GlobalCPUMiningCPID.cpid, GlobalCPUMiningCPID.lastblockhash, sSignature, sError, true);
#                                       if 0
                                        if (!bResult)
                                        {
                                            LogPrintf("GetNextProject: failed to sign block with cpid -> %s", sError);
                                            continue;
                                        }
                                        GlobalCPUMiningCPID.BoincSignature = sSignature;
                                        if (!IsCPIDValidv2(GlobalCPUMiningCPID,1))
                                        {
                                            LogPrintf("CPID INVALID (GetNextProject) %s, %s  ",GlobalCPUMiningCPID.cpid,GlobalCPUMiningCPID.cpidv2);
                                            continue;
                                        }
#                                       endif


                                        //Only used for global status:
                                        msMiningProject = structcpid.projectname;
                                        msMiningCPID = structcpid.cpid;

                                        double ProjectRAC = GetNetworkAvgByProject(GlobalCPUMiningCPID.projectname);
                                        GlobalCPUMiningCPID.NetworkRAC = ProjectRAC;
                                        GlobalCPUMiningCPID.Magnitude = CalculatedMagnitude(GetAdjustedTime(),false);
                                        if (fDebug && LessVerbose(2)) LogPrintf("For CPID %s Verified Magnitude = %f",GlobalCPUMiningCPID.cpid, GlobalCPUMiningCPID.Magnitude);
                                        //Reserved for GRC Speech Synthesis
                                        msMiningErrors = (msMiningCPID == "INVESTOR" || !IsResearcher(msPrimaryCPID) || msMiningCPID.empty()) ? _("Staking Interest") : _("Boinc Mining");
                                        GlobalCPUMiningCPID.RSAWeight = GetRSAWeightByCPID(GlobalCPUMiningCPID.cpid);
                                        GlobalCPUMiningCPID.LastPaymentTime = GetLastPaymentTimeByCPID(GlobalCPUMiningCPID.cpid);
                                        return GlobalCPUMiningCPID;
                                    }
                                }
                            }

                    }

                }
            }

        }
        }

        msMiningErrors = (IsResearcher(msPrimaryCPID)) ? _("All BOINC projects exhausted.") : "";
        msMiningProject = "INVESTOR";
        msMiningCPID = "INVESTOR";
        GlobalCPUMiningCPID = GetInitializedGlobalCPUMiningCPID("INVESTOR");
        if (fDebug10) LogPrintf("-Investor mode-");

        }
        catch (std::exception& e)
        {
            msMiningErrors = _("Error obtaining next project.  Error 16172014.");

            LogPrintf("Error obtaining next project");
        }
        catch(...)
        {
            msMiningErrors = _("Error obtaining next project.  Error 06172014.");
            LogPrintf("Error obtaining next project 2.");
        }
        return GlobalCPUMiningCPID;

}



// check whether the passed transaction is from us
bool static IsFromMe(CTransaction& tx)
{
    for (auto const& pwallet : setpwalletRegistered)
        if (pwallet->IsFromMe(tx))
            return true;
    return false;
}

// get the wallet transaction with the given hash (if it exists)
bool static GetTransaction(const uint256& hashTx, CWalletTx& wtx)
{
    for (auto const& pwallet : setpwalletRegistered)
        if (pwallet->GetTransaction(hashTx,wtx))
            return true;
    return false;
}

// erases transaction with the given hash from all wallets
void static EraseFromWallets(uint256 hash)
{
    for (auto const& pwallet : setpwalletRegistered)
        pwallet->EraseFromWallet(hash);
}

// make sure all wallets know about the given transaction, in the given block
void SyncWithWallets(const CTransaction& tx, const CBlock* pblock, bool fUpdate, bool fConnect)
{
    if (!fConnect)
    {
        // ppcoin: wallets need to refund inputs when disconnecting coinstake
        if (tx.IsCoinStake())
        {
            for (auto const& pwallet : setpwalletRegistered)
                if (pwallet->IsFromMe(tx))
                    pwallet->DisableTransaction(tx);
        }
        return;
    }

    for (auto const& pwallet : setpwalletRegistered)
        pwallet->AddToWalletIfInvolvingMe(tx, pblock, fUpdate);
}

// notify wallets about a new best chain
void static SetBestChain(const CBlockLocator& loc)
{
    for (auto const& pwallet : setpwalletRegistered)
        pwallet->SetBestChain(loc);
}

// notify wallets about an updated transaction
void static UpdatedTransaction(const uint256& hashTx)
{
    for (auto const& pwallet : setpwalletRegistered)
        pwallet->UpdatedTransaction(hashTx);
}

// dump all wallets
void static PrintWallets(const CBlock& block)
{
    for (auto const& pwallet : setpwalletRegistered)
        pwallet->PrintWallet(block);
}

// notify wallets about an incoming inventory (for request counts)
void static Inventory(const uint256& hash)
{
    for (auto const& pwallet : setpwalletRegistered)
        pwallet->Inventory(hash);
}

// ask wallets to resend their transactions
void ResendWalletTransactions(bool fForce)
{
    for (auto const& pwallet : setpwalletRegistered)
        pwallet->ResendWalletTransactions(fForce);
}


double CoinToDouble(double surrogate)
{
    //Converts satoshis to a human double amount
    double coin = (double)surrogate/(double)COIN;
    return coin;
}

double GetTotalBalance()
{
    double total = 0;
    for (auto const& pwallet : setpwalletRegistered)
    {
        total = total + pwallet->GetBalance();
        total = total + pwallet->GetStake();
    }
    return total/COIN;
}
//////////////////////////////////////////////////////////////////////////////
//
// mapOrphanTransactions
//

bool AddOrphanTx(const CTransaction& tx)
{
    uint256 hash = tx.GetHash();
    if (mapOrphanTransactions.count(hash))
        return false;

    // Ignore big transactions, to avoid a
    // send-big-orphans memory exhaustion attack. If a peer has a legitimate
    // large transaction with a missing parent then we assume
    // it will rebroadcast it later, after the parent transaction(s)
    // have been mined or received.
    // 10,000 orphans, each of which is at most 5,000 bytes big is
    // at most 500 megabytes of orphans:

    size_t nSize = tx.GetSerializeSize(SER_NETWORK, CTransaction::CURRENT_VERSION);

    if (nSize > 5000)
    {
        LogPrint("mempool", "ignoring large orphan tx (size: %" PRIszu ", hash: %s)", nSize, hash.ToString().substr(0,10));
        return false;
    }

    mapOrphanTransactions[hash] = tx;
    for (auto const& txin : tx.vin)
        mapOrphanTransactionsByPrev[txin.prevout.hash].insert(hash);

    LogPrint("mempool", "stored orphan tx %s (mapsz %" PRIszu ")", hash.ToString().substr(0,10), mapOrphanTransactions.size());
    return true;
}

void static EraseOrphanTx(uint256 hash)
{
    if (!mapOrphanTransactions.count(hash))
        return;
    const CTransaction& tx = mapOrphanTransactions[hash];
    for (auto const& txin : tx.vin)
    {
        mapOrphanTransactionsByPrev[txin.prevout.hash].erase(hash);
        if (mapOrphanTransactionsByPrev[txin.prevout.hash].empty())
            mapOrphanTransactionsByPrev.erase(txin.prevout.hash);
    }
    mapOrphanTransactions.erase(hash);
}

unsigned int LimitOrphanTxSize(unsigned int nMaxOrphans)
{
    unsigned int nEvicted = 0;
    while (mapOrphanTransactions.size() > nMaxOrphans)
    {
        // Evict a random orphan:
        uint256 randomhash = GetRandHash();
        map<uint256, CTransaction>::iterator it = mapOrphanTransactions.lower_bound(randomhash);
        if (it == mapOrphanTransactions.end())
            it = mapOrphanTransactions.begin();
        EraseOrphanTx(it->first);
        ++nEvicted;
    }
    return nEvicted;
}



std::string DefaultWalletAddress()
{
    static std::string sDefaultWalletAddress;
    if (!sDefaultWalletAddress.empty())
        return sDefaultWalletAddress;

    try
    {
        //Gridcoin - Find the default public GRC address (since a user may have many receiving addresses):
        for (auto const& item : pwalletMain->mapAddressBook)
        {
            const CBitcoinAddress& address = item.first;
            const std::string& strName = item.second;
            bool fMine = IsMine(*pwalletMain, address.Get());
            if (fMine && strName == "Default")
            {
                sDefaultWalletAddress=CBitcoinAddress(address).ToString();
                return sDefaultWalletAddress;
            }
        }

        //Cant Find
        for (auto const& item : pwalletMain->mapAddressBook)
        {
            const CBitcoinAddress& address = item.first;
            //const std::string& strName = item.second;
            bool fMine = IsMine(*pwalletMain, address.Get());
            if (fMine)
            {
                sDefaultWalletAddress=CBitcoinAddress(address).ToString();
                return sDefaultWalletAddress;
            }
        }
    }
    catch (std::exception& e)
    {
        return "ERROR";
    }
    return "NA";
}






//////////////////////////////////////////////////////////////////////////////
//
// CTransaction and CTxIndex
//

bool CTransaction::ReadFromDisk(CTxDB& txdb, COutPoint prevout, CTxIndex& txindexRet)
{
    SetNull();
    if (!txdb.ReadTxIndex(prevout.hash, txindexRet))
        return false;
    if (!ReadFromDisk(txindexRet.pos))
        return false;
    if (prevout.n >= vout.size())
    {
        SetNull();
        return false;
    }
    return true;
}

bool CTransaction::ReadFromDisk(CTxDB& txdb, COutPoint prevout)
{
    CTxIndex txindex;
    return ReadFromDisk(txdb, prevout, txindex);
}

bool CTransaction::ReadFromDisk(COutPoint prevout)
{
    CTxDB txdb("r");
    CTxIndex txindex;
    return ReadFromDisk(txdb, prevout, txindex);
}





bool IsStandardTx(const CTransaction& tx)
{
    std::string reason = "";
    if (tx.nVersion > CTransaction::CURRENT_VERSION)
        return false;

    // Treat non-final transactions as non-standard to prevent a specific type
    // of double-spend attack, as well as DoS attacks. (if the transaction
    // can't be mined, the attacker isn't expending resources broadcasting it)
    // Basically we don't want to propagate transactions that can't included in
    // the next block.
    //
    // However, IsFinalTx() is confusing... Without arguments, it uses
    // chainActive.Height() to evaluate nLockTime; when a block is accepted, chainActive.Height()
    // is set to the value of nHeight in the block. However, when IsFinalTx()
    // is called within CBlock::AcceptBlock(), the height of the block *being*
    // evaluated is what is used. Thus if we want to know if a transaction can
    // be part of the *next* block, we need to call IsFinalTx() with one more
    // than chainActive.Height().
    //
    // Timestamps on the other hand don't get any special treatment, because we
    // can't know what timestamp the next block will have, and there aren't
    // timestamp applications where it matters.
    if (!IsFinalTx(tx, nBestHeight + 1)) {
        return false;
    }
    // nTime has different purpose from nLockTime but can be used in similar attacks
    if (tx.nTime > FutureDrift(GetAdjustedTime(), nBestHeight + 1)) {
        return false;
    }

    // Extremely large transactions with lots of inputs can cost the network
    // almost as much to process as they cost the sender in fees, because
    // computing signature hashes is O(ninputs*txsize). Limiting transactions
    // to MAX_STANDARD_TX_SIZE mitigates CPU exhaustion attacks.
    unsigned int sz = tx.GetSerializeSize(SER_NETWORK, CTransaction::CURRENT_VERSION);
    if (sz >= MAX_STANDARD_TX_SIZE)
        return false;

    for (auto const& txin : tx.vin)
    {

        // Biggest 'standard' txin is a 15-of-15 P2SH multisig with compressed
        // keys. (remember the 520 byte limit on redeemScript size) That works
        // out to a (15*(33+1))+3=513 byte redeemScript, 513+1+15*(73+1)=1624
        // bytes of scriptSig, which we round off to 1650 bytes for some minor
        // future-proofing. That's also enough to spend a 20-of-20
        // CHECKMULTISIG scriptPubKey, though such a scriptPubKey is not
        // considered standard)

        if (txin.scriptSig.size() > 1650)
            return false;
        if (!txin.scriptSig.IsPushOnly())
            return false;
        if (fEnforceCanonical && !txin.scriptSig.HasCanonicalPushes()) {
            return false;
        }
    }

    unsigned int nDataOut = 0;
    txnouttype whichType;
    for (auto const& txout : tx.vout) {
        if (!::IsStandard(txout.scriptPubKey, whichType))
            return false;
        if (whichType == TX_NULL_DATA)
            nDataOut++;
        if (txout.nValue == 0)
            return false;
        if (fEnforceCanonical && !txout.scriptPubKey.HasCanonicalPushes()) {
            return false;
        }
    }


    // not more than one data txout per non-data txout is permitted
    // only one data txout is permitted too
    if (nDataOut > 1 && nDataOut > tx.vout.size()/2)
    {
        reason = "multi-op-return";
        return false;
    }


    return true;
}

bool IsFinalTx(const CTransaction &tx, int nBlockHeight, int64_t nBlockTime)
{
    AssertLockHeld(cs_main);
    // Time based nLockTime implemented in 0.1.6
    if (tx.nLockTime == 0)
        return true;
    if (nBlockHeight == 0)
        nBlockHeight = nBestHeight;
    if (nBlockTime == 0)
        nBlockTime = GetAdjustedTime();
    if ((int64_t)tx.nLockTime < ((int64_t)tx.nLockTime < LOCKTIME_THRESHOLD ? (int64_t)nBlockHeight : nBlockTime))
        return true;
    for (auto const& txin : tx.vin)
        if (!txin.IsFinal())
            return false;
    return true;
}

//
// Check transaction inputs, and make sure any
// pay-to-script-hash transactions are evaluating IsStandard scripts
//
// Why bother? To avoid denial-of-service attacks; an attacker
// can submit a standard HASH... OP_EQUAL transaction,
// which will get accepted into blocks. The redemption
// script can be anything; an attacker could use a very
// expensive-to-check-upon-redemption script like:
//   DUP CHECKSIG DROP ... repeated 100 times... OP_1
//
bool CTransaction::AreInputsStandard(const MapPrevTx& mapInputs) const
{
    if (IsCoinBase())
        return true; // Coinbases don't use vin normally

    for (unsigned int i = 0; i < vin.size(); i++)
    {
        const CTxOut& prev = GetOutputFor(vin[i], mapInputs);

        vector<vector<unsigned char> > vSolutions;
        txnouttype whichType;
        // get the scriptPubKey corresponding to this input:
        const CScript& prevScript = prev.scriptPubKey;
        if (!Solver(prevScript, whichType, vSolutions))
            return false;
        int nArgsExpected = ScriptSigArgsExpected(whichType, vSolutions);
        if (nArgsExpected < 0)
            return false;

        // Transactions with extra stuff in their scriptSigs are
        // non-standard. Note that this EvalScript() call will
        // be quick, because if there are any operations
        // beside "push data" in the scriptSig the
        // IsStandard() call returns false
        vector<vector<unsigned char> > stack;
        if (!EvalScript(stack, vin[i].scriptSig, *this, i, 0))            return false;

        if (whichType == TX_SCRIPTHASH)
        {
            if (stack.empty())
                return false;
            CScript subscript(stack.back().begin(), stack.back().end());
            vector<vector<unsigned char> > vSolutions2;
            txnouttype whichType2;
            if (!Solver(subscript, whichType2, vSolutions2))
                return false;
            if (whichType2 == TX_SCRIPTHASH)
                return false;

            int tmpExpected;
            tmpExpected = ScriptSigArgsExpected(whichType2, vSolutions2);
            if (tmpExpected < 0)
                return false;
            nArgsExpected += tmpExpected;
        }

        if (stack.size() != (unsigned int)nArgsExpected)
            return false;
    }

    return true;
}

unsigned int CTransaction::GetLegacySigOpCount() const
{
    unsigned int nSigOps = 0;
    for (auto const& txin : vin)
    {
        nSigOps += txin.scriptSig.GetSigOpCount(false);
    }
    for (auto const& txout : vout)
    {
        nSigOps += txout.scriptPubKey.GetSigOpCount(false);
    }
    return nSigOps;
}


int CMerkleTx::SetMerkleBranch(const CBlock* pblock)
{
    AssertLockHeld(cs_main);

    CBlock blockTmp;
    if (pblock == NULL)
    {
        // Load the block this tx is in
        CTxIndex txindex;
        if (!CTxDB("r").ReadTxIndex(GetHash(), txindex))
            return 0;
        if (!blockTmp.ReadFromDisk(txindex.pos.nFile, txindex.pos.nBlockPos))
            return 0;
        pblock = &blockTmp;
    }

    // Update the tx's hashBlock
    hashBlock = pblock->GetHash();

    // Locate the transaction
    for (nIndex = 0; nIndex < (int)pblock->vtx.size(); nIndex++)
        if (pblock->vtx[nIndex] == *(CTransaction*)this)
            break;
    if (nIndex == (int)pblock->vtx.size())
    {
        vMerkleBranch.clear();
        nIndex = -1;
        LogPrintf("ERROR: SetMerkleBranch() : couldn't find tx in block");
        return 0;
    }

    // Fill in merkle branch
    vMerkleBranch = pblock->GetMerkleBranch(nIndex);

    // Is the tx in a block that's in the main chain
    BlockMap::iterator mi = mapBlockIndex.find(hashBlock);
    if (mi == mapBlockIndex.end())
        return 0;
    CBlockIndex* pindex = (*mi).second;
    if (!pindex || !pindex->IsInMainChain())
        return 0;

    return pindexBest->nHeight - pindex->nHeight + 1;
}




bool CTransaction::CheckTransaction() const
{
    // Basic checks that don't depend on any context
    if (vin.empty())
        return DoS(10, error("CTransaction::CheckTransaction() : vin empty"));
    if (vout.empty())
        return DoS(10, error("CTransaction::CheckTransaction() : vout empty"));
    // Size limits
    if (::GetSerializeSize(*this, SER_NETWORK, PROTOCOL_VERSION) > MAX_BLOCK_SIZE)
        return DoS(100, error("CTransaction::CheckTransaction() : size limits failed"));

    // Check for negative or overflow output values
    int64_t nValueOut = 0;
    for (unsigned int i = 0; i < vout.size(); i++)
    {
        const CTxOut& txout = vout[i];
        if (txout.IsEmpty() && !IsCoinBase() && !IsCoinStake())
            return DoS(100, error("CTransaction::CheckTransaction() : txout empty for user transaction"));
        if (txout.nValue < 0)
            return DoS(100, error("CTransaction::CheckTransaction() : txout.nValue negative"));
        if (txout.nValue > MAX_MONEY)
            return DoS(100, error("CTransaction::CheckTransaction() : txout.nValue too high"));
        nValueOut += txout.nValue;
        if (!MoneyRange(nValueOut))
            return DoS(100, error("CTransaction::CheckTransaction() : txout total out of range"));
    }
    // Check for duplicate inputs
    set<COutPoint> vInOutPoints;
    for (auto const& txin : vin)
    {
        if (vInOutPoints.count(txin.prevout))
            return false;
        vInOutPoints.insert(txin.prevout);
    }

    if (IsCoinBase())
    {
        if (vin[0].scriptSig.size() < 2 || vin[0].scriptSig.size() > 100)
            return DoS(100, error("CTransaction::CheckTransaction() : coinbase script size is invalid"));
    }
    else
    {
        for (auto const& txin : vin)
            if (txin.prevout.IsNull())
                return DoS(10, error("CTransaction::CheckTransaction() : prevout is null"));
    }
    return true;
}

int64_t CTransaction::GetMinFee(unsigned int nBlockSize, enum GetMinFee_mode mode, unsigned int nBytes) const
{
    // Base fee is either MIN_TX_FEE or MIN_RELAY_TX_FEE
    int64_t nBaseFee = (mode == GMF_RELAY) ? MIN_RELAY_TX_FEE : MIN_TX_FEE;

    unsigned int nNewBlockSize = nBlockSize + nBytes;
    int64_t nMinFee = (1 + (int64_t)nBytes / 1000) * nBaseFee;

    // To limit dust spam, require MIN_TX_FEE/MIN_RELAY_TX_FEE if any output is less than 0.01
    if (nMinFee < nBaseFee)
    {
        for (auto const& txout : vout)
            if (txout.nValue < CENT)
                nMinFee = nBaseFee;
    }

    // Raise the price as the block approaches full
    if (nBlockSize != 1 && nNewBlockSize >= MAX_BLOCK_SIZE_GEN/2)
    {
        if (nNewBlockSize >= MAX_BLOCK_SIZE_GEN)
            return MAX_MONEY;
        nMinFee *= MAX_BLOCK_SIZE_GEN / (MAX_BLOCK_SIZE_GEN - nNewBlockSize);
    }

    if (!MoneyRange(nMinFee))
        nMinFee = MAX_MONEY;
    return nMinFee;
}


bool AcceptToMemoryPool(CTxMemPool& pool, CTransaction &tx, bool* pfMissingInputs)
{
    AssertLockHeld(cs_main);
    if (pfMissingInputs)
        *pfMissingInputs = false;

    if (!tx.CheckTransaction())
        return error("AcceptToMemoryPool : CheckTransaction failed");

    // Verify beacon contract in tx if found
    if (!VerifyBeaconContractTx(tx))
        return tx.DoS(25, error("AcceptToMemoryPool : bad beacon contract in tx %s; rejected", tx.GetHash().ToString().c_str()));

    // Coinbase is only valid in a block, not as a loose transaction
    if (tx.IsCoinBase())
        return tx.DoS(100, error("AcceptToMemoryPool : coinbase as individual tx"));

    // ppcoin: coinstake is also only valid in a block, not as a loose transaction
    if (tx.IsCoinStake())
        return tx.DoS(100, error("AcceptToMemoryPool : coinstake as individual tx"));

    // Rather not work on nonstandard transactions (unless -testnet)
    if (!fTestNet && !IsStandardTx(tx))
        return error("AcceptToMemoryPool : nonstandard transaction type");

    // is it already in the memory pool?
    uint256 hash = tx.GetHash();
    if (pool.exists(hash))
        return false;

    // Check for conflicts with in-memory transactions
    CTransaction* ptxOld = NULL;
    {
        LOCK(pool.cs); // protect pool.mapNextTx
        for (unsigned int i = 0; i < tx.vin.size(); i++)
        {
            COutPoint outpoint = tx.vin[i].prevout;
            if (pool.mapNextTx.count(outpoint))
            {
                // Disable replacement feature for now
                return false;

                // Allow replacing with a newer version of the same transaction
                if (i != 0)
                    return false;
                ptxOld = pool.mapNextTx[outpoint].ptx;
                if (IsFinalTx(*ptxOld))
                    return false;
                if (!tx.IsNewerThan(*ptxOld))
                    return false;
                for (unsigned int i = 0; i < tx.vin.size(); i++)
                {
                    COutPoint outpoint = tx.vin[i].prevout;
                    if (!pool.mapNextTx.count(outpoint) || pool.mapNextTx[outpoint].ptx != ptxOld)
                        return false;
                }
                break;
            }
        }
    }

    {
        CTxDB txdb("r");

        // do we already have it?
        if (txdb.ContainsTx(hash))
            return false;

        MapPrevTx mapInputs;
        map<uint256, CTxIndex> mapUnused;
        bool fInvalid = false;
        if (!tx.FetchInputs(txdb, mapUnused, false, false, mapInputs, fInvalid))
        {
            if (fInvalid)
                return error("AcceptToMemoryPool : FetchInputs found invalid tx %s", hash.ToString().substr(0,10).c_str());
            if (pfMissingInputs)
                *pfMissingInputs = true;
            return false;
        }

        // Check for non-standard pay-to-script-hash in inputs
        if (!tx.AreInputsStandard(mapInputs) && !fTestNet)
            return error("AcceptToMemoryPool : nonstandard transaction input");

        // Note: if you modify this code to accept non-standard transactions, then
        // you should add code here to check that the transaction does a
        // reasonable number of ECDSA signature verifications.

        int64_t nFees = tx.GetValueIn(mapInputs)-tx.GetValueOut();
        unsigned int nSize = ::GetSerializeSize(tx, SER_NETWORK, PROTOCOL_VERSION);

        // Don't accept it if it can't get into a block
        int64_t txMinFee = tx.GetMinFee(1000, GMF_RELAY, nSize);
        if (nFees < txMinFee)
            return error("AcceptToMemoryPool : not enough fees %s, %" PRId64 " < %" PRId64,
                         hash.ToString().c_str(),
                         nFees, txMinFee);

        // Continuously rate-limit free transactions
        // This mitigates 'penny-flooding' -- sending thousands of free transactions just to
        // be annoying or make others' transactions take longer to confirm.
        if (nFees < MIN_RELAY_TX_FEE)
        {
            static CCriticalSection cs;
            static double dFreeCount;
            static int64_t nLastTime;
            int64_t nNow =  GetAdjustedTime();

            {
                LOCK(pool.cs);
                // Use an exponentially decaying ~10-minute window:
                dFreeCount *= pow(1.0 - 1.0/600.0, (double)(nNow - nLastTime));
                nLastTime = nNow;
                // -limitfreerelay unit is thousand-bytes-per-minute
                // At default rate it would take over a month to fill 1GB
                if (dFreeCount > GetArg("-limitfreerelay", 15)*10*1000 && !IsFromMe(tx))
                    return error("AcceptToMemoryPool : free transaction rejected by rate limiter");
                if (fDebug)
                    LogPrint("mempool", "Rate limit dFreeCount: %g => %g", dFreeCount, dFreeCount+nSize);
                dFreeCount += nSize;
            }
        }

        // Check against previous transactions
        // This is done last to help prevent CPU exhaustion denial-of-service attacks.
        if (!tx.ConnectInputs(txdb, mapInputs, mapUnused, CDiskTxPos(1,1,1), pindexBest, false, false))
        {
            // If this happens repeatedly, purge peers
            if (TimerMain("AcceptToMemoryPool", 20))
            {
                LogPrint("mempool", "AcceptToMemoryPool::CleaningInboundConnections");
                CleanInboundConnections(true);
            }
            if (fDebug || true)
            {
                return error("AcceptToMemoryPool : Unable to Connect Inputs %s", hash.ToString().c_str());
            }
            else
            {
                return false;
            }
        }
    }

    // Store transaction in memory
    {
        LOCK(pool.cs);
        if (ptxOld)
        {
            LogPrint("mempool", "AcceptToMemoryPool : replacing tx %s with new version", ptxOld->GetHash().ToString());
            pool.remove(*ptxOld);
        }
        pool.addUnchecked(hash, tx);
    }

    ///// are we sure this is ok when loading transactions or restoring block txes
    // If updated, erase old tx from wallet
    if (ptxOld)
        EraseFromWallets(ptxOld->GetHash());
    if (fDebug)     LogPrint("mempool", "AcceptToMemoryPool : accepted %s (poolsz %" PRIszu ")",           hash.ToString(), pool.mapTx.size());
    return true;
}

bool CTxMemPool::addUnchecked(const uint256& hash, CTransaction &tx)
{
    // Add to memory pool without checking anything.  Don't call this directly,
    // call AcceptToMemoryPool to properly check the transaction first.
    {
        mapTx[hash] = tx;
        for (unsigned int i = 0; i < tx.vin.size(); i++)
            mapNextTx[tx.vin[i].prevout] = CInPoint(&mapTx[hash], i);
    }
    return true;
}


bool CTxMemPool::remove(const CTransaction &tx, bool fRecursive)
{
    // Remove transaction from memory pool
    {
        LOCK(cs);
        uint256 hash = tx.GetHash();
        if (mapTx.count(hash))
        {
            if (fRecursive) {
                for (unsigned int i = 0; i < tx.vout.size(); i++) {
                    std::map<COutPoint, CInPoint>::iterator it = mapNextTx.find(COutPoint(hash, i));
                    if (it != mapNextTx.end())
                        remove(*it->second.ptx, true);
                }
            }
            for (auto const& txin : tx.vin)
                mapNextTx.erase(txin.prevout);
            mapTx.erase(hash);
        }
    }
    return true;
}

bool CTxMemPool::removeConflicts(const CTransaction &tx)
{
    // Remove transactions which depend on inputs of tx, recursively
    LOCK(cs);
    for (auto const &txin : tx.vin)
    {
        std::map<COutPoint, CInPoint>::iterator it = mapNextTx.find(txin.prevout);
        if (it != mapNextTx.end()) {
            const CTransaction &txConflict = *it->second.ptx;
            if (txConflict != tx)
                remove(txConflict, true);
        }
    }
    return true;
}

void CTxMemPool::clear()
{
    LOCK(cs);
    mapTx.clear();
    mapNextTx.clear();
}

void CTxMemPool::queryHashes(std::vector<uint256>& vtxid)
{
    vtxid.clear();

    LOCK(cs);
    vtxid.reserve(mapTx.size());
    for (map<uint256, CTransaction>::iterator mi = mapTx.begin(); mi != mapTx.end(); ++mi)
        vtxid.push_back((*mi).first);
}




int CMerkleTx::GetDepthInMainChainINTERNAL(CBlockIndex* &pindexRet) const
{
    if (hashBlock == 0 || nIndex == -1)
        return 0;
    AssertLockHeld(cs_main);

    // Find the block it claims to be in
    BlockMap::iterator mi = mapBlockIndex.find(hashBlock);
    if (mi == mapBlockIndex.end())
        return 0;
    CBlockIndex* pindex = (*mi).second;
    if (!pindex || !pindex->IsInMainChain())
        return 0;

    // Make sure the merkle branch connects to this block
    if (!fMerkleVerified)
    {
        if (CBlock::CheckMerkleBranch(GetHash(), vMerkleBranch, nIndex) != pindex->hashMerkleRoot)
            return 0;
        fMerkleVerified = true;
    }

    pindexRet = pindex;
    return pindexBest->nHeight - pindex->nHeight + 1;
}

int CMerkleTx::GetDepthInMainChain(CBlockIndex* &pindexRet) const
{
    AssertLockHeld(cs_main);
    int nResult = GetDepthInMainChainINTERNAL(pindexRet);
    if (nResult == 0 && !mempool.exists(GetHash()))
        return -1; // Not in chain, not in mempool

    return nResult;
}

int CMerkleTx::GetBlocksToMaturity() const
{
    if (!(IsCoinBase() || IsCoinStake()))
        return 0;
    return max(0, (nCoinbaseMaturity+10) - GetDepthInMainChain());
}


bool CMerkleTx::AcceptToMemoryPool()
{
    return ::AcceptToMemoryPool(mempool, *this, NULL);
}



bool CWalletTx::AcceptWalletTransaction(CTxDB& txdb)
{

    {
        // Add previous supporting transactions first
        for (auto tx : vtxPrev)
        {
            if (!(tx.IsCoinBase() || tx.IsCoinStake()))
            {
                uint256 hash = tx.GetHash();
                if (!mempool.exists(hash) && !txdb.ContainsTx(hash))
                    tx.AcceptToMemoryPool();
            }
        }
        return AcceptToMemoryPool();
    }
    return false;
}

bool CWalletTx::AcceptWalletTransaction()
{
    CTxDB txdb("r");
    return AcceptWalletTransaction(txdb);
}

int CTxIndex::GetDepthInMainChain() const
{
    // Read block header
    CBlock block;
    if (!block.ReadFromDisk(pos.nFile, pos.nBlockPos, false))
        return 0;
    // Find the block in the index
    BlockMap::iterator mi = mapBlockIndex.find(block.GetHash());
    if (mi == mapBlockIndex.end())
        return 0;
    CBlockIndex* pindex = (*mi).second;
    if (!pindex || !pindex->IsInMainChain())
        return 0;
    return 1 + nBestHeight - pindex->nHeight;
}

// Return transaction in tx, and if it was found inside a block, its hash is placed in hashBlock
bool GetTransaction(const uint256 &hash, CTransaction &tx, uint256 &hashBlock)
{
    {
        LOCK(cs_main);
        {
            if (mempool.lookup(hash, tx))
            {
                return true;
            }
        }
        CTxDB txdb("r");
        CTxIndex txindex;
        if (tx.ReadFromDisk(txdb, COutPoint(hash, 0), txindex))
        {
            CBlock block;
            if (block.ReadFromDisk(txindex.pos.nFile, txindex.pos.nBlockPos, false))
                hashBlock = block.GetHash();
            return true;
        }
    }
    return false;
}






//////////////////////////////////////////////////////////////////////////////
//
// CBlock and CBlockIndex
//
bool CBlock::ReadFromDisk(const CBlockIndex* pindex, bool fReadTransactions)
{
    if (!fReadTransactions)
    {
        *this = pindex->GetBlockHeader();
        return true;
    }
    if (!ReadFromDisk(pindex->nFile, pindex->nBlockPos, fReadTransactions))
        return false;
    if (GetHash() != pindex->GetBlockHash())
        return error("CBlock::ReadFromDisk() : GetHash() doesn't match index");
    return true;
}

uint256 static GetOrphanRoot(const CBlock* pblock)
{
    // Work back to the first block in the orphan chain
    while (mapOrphanBlocks.count(pblock->hashPrevBlock))
        pblock = mapOrphanBlocks[pblock->hashPrevBlock];
    return pblock->GetHash();
}

// ppcoin: find block wanted by given orphan block
uint256 WantedByOrphan(const CBlock* pblockOrphan)
{
    // Work back to the first block in the orphan chain
    while (mapOrphanBlocks.count(pblockOrphan->hashPrevBlock))
        pblockOrphan = mapOrphanBlocks[pblockOrphan->hashPrevBlock];
    return pblockOrphan->hashPrevBlock;
}


static CBigNum GetProofOfStakeLimit(int nHeight)
{
    if (IsProtocolV2(nHeight))
        return bnProofOfStakeLimitV2;
    else
        return bnProofOfStakeLimit;
}


double CalculatedMagnitude(int64_t locktime,bool bUseLederstrumpf)
{
    // Get neural network magnitude:
    std::string cpid = "";
    if (GlobalCPUMiningCPID.initialized && !GlobalCPUMiningCPID.cpid.empty()) cpid = GlobalCPUMiningCPID.cpid;
    StructCPID& stDPOR = GetInitializedStructCPID2(cpid,mvDPOR);
    return bUseLederstrumpf ? LederstrumpfMagnitude2(stDPOR.Magnitude,locktime) : stDPOR.Magnitude;
}

double CalculatedMagnitude2(std::string cpid, int64_t locktime,bool bUseLederstrumpf)
{
    // Get neural network magnitude:
    StructCPID& stDPOR = GetInitializedStructCPID2(cpid,mvDPOR);
    return bUseLederstrumpf ? LederstrumpfMagnitude2(stDPOR.Magnitude,locktime) : stDPOR.Magnitude;
}



// miner's coin base reward
int64_t GetProofOfWorkReward(int64_t nFees, int64_t locktime, int64_t height)
{
    //NOTE: THIS REWARD IS ONLY USED IN THE POW PHASE (Block < 8000):
    int64_t nSubsidy = CalculatedMagnitude(locktime,true) * COIN;
    if (fDebug && GetBoolArg("-printcreation"))
        LogPrintf("GetProofOfWorkReward() : create=%s nSubsidy=%" PRId64, FormatMoney(nSubsidy), nSubsidy);
    if (nSubsidy < (30*COIN)) nSubsidy=30*COIN;
    //Gridcoin Foundation Block:
    if (height==10)
    {
        nSubsidy = nGenesisSupply * COIN;
    }
    if (fTestNet) nSubsidy += 1000*COIN;

    return nSubsidy + nFees;
}


int64_t GetProofOfWorkMaxReward(int64_t nFees, int64_t locktime, int64_t height)
{
    int64_t nSubsidy = (GetMaximumBoincSubsidy(locktime)+1) * COIN;
    if (height==10)
    {
        //R.Halford: 10-11-2014: Gridcoin Foundation Block:
        //Note: Gridcoin Classic emitted these coins.  So we had to add them to block 10.  The coins were burned then given back to the owners that mined them in classic (as research coins).
        nSubsidy = nGenesisSupply * COIN;
    }

    if (fTestNet) nSubsidy += 1000*COIN;
    return nSubsidy + nFees;
}

//Survey Results: Start inflation rate: 9%, end=1%, 30 day steps, 9 steps, mag multiplier start: 2, mag end .3, 9 steps
int64_t GetMaximumBoincSubsidy(int64_t nTime)
{
    // Gridcoin Global Daily Maximum Researcher Subsidy Schedule
    int MaxSubsidy = 500;
    if (nTime >= 1410393600 && nTime <= 1417305600) MaxSubsidy =    500; // between inception  and 11-30-2014
    if (nTime >= 1417305600 && nTime <= 1419897600) MaxSubsidy =    400; // between 11-30-2014 and 12-30-2014
    if (nTime >= 1419897600 && nTime <= 1422576000) MaxSubsidy =    400; // between 12-30-2014 and 01-30-2015
    if (nTime >= 1422576000 && nTime <= 1425254400) MaxSubsidy =    300; // between 01-30-2015 and 02-28-2015
    if (nTime >= 1425254400 && nTime <= 1427673600) MaxSubsidy =    250; // between 02-28-2015 and 03-30-2015
    if (nTime >= 1427673600 && nTime <= 1430352000) MaxSubsidy =    200; // between 03-30-2015 and 04-30-2015
    if (nTime >= 1430352000 && nTime <= 1438310876) MaxSubsidy =    150; // between 05-01-2015 and 07-31-2015
    if (nTime >= 1438310876 && nTime <= 1445309276) MaxSubsidy =    100; // between 08-01-2015 and 10-20-2015
    if (nTime >= 1445309276 && nTime <= 1447977700) MaxSubsidy =     75; // between 10-20-2015 and 11-20-2015
    if (nTime > 1447977700)                         MaxSubsidy =     50; // from  11-20-2015 forever
    return MaxSubsidy+.5;  //The .5 allows for fractional amounts after the 4th decimal place (used to store the POR indicator)
}

int64_t GetCoinYearReward(int64_t nTime)
{
    // Gridcoin Global Interest Rate Schedule
    int64_t INTEREST = 9;
    if (nTime >= 1410393600 && nTime <= 1417305600) INTEREST =   9 * CENT; // 09% between inception  and 11-30-2014
    if (nTime >= 1417305600 && nTime <= 1419897600) INTEREST =   8 * CENT; // 08% between 11-30-2014 and 12-30-2014
    if (nTime >= 1419897600 && nTime <= 1422576000) INTEREST =   8 * CENT; // 08% between 12-30-2014 and 01-30-2015
    if (nTime >= 1422576000 && nTime <= 1425254400) INTEREST =   7 * CENT; // 07% between 01-30-2015 and 02-30-2015
    if (nTime >= 1425254400 && nTime <= 1427673600) INTEREST =   6 * CENT; // 06% between 02-30-2015 and 03-30-2015
    if (nTime >= 1427673600 && nTime <= 1430352000) INTEREST =   5 * CENT; // 05% between 03-30-2015 and 04-30-2015
    if (nTime >= 1430352000 && nTime <= 1438310876) INTEREST =   4 * CENT; // 04% between 05-01-2015 and 07-31-2015
    if (nTime >= 1438310876 && nTime <= 1447977700) INTEREST =   3 * CENT; // 03% between 08-01-2015 and 11-20-2015
    if (nTime > 1447977700)                         INTEREST = 1.5 * CENT; //1.5% from 11-21-2015 forever
    return INTEREST;
}

double GetMagnitudeMultiplier(int64_t nTime)
{
    // Gridcoin Global Resarch Subsidy Multiplier Schedule
    double magnitude_multiplier = 2;
    if (nTime >= 1410393600 && nTime <= 1417305600) magnitude_multiplier =    2;  // between inception and 11-30-2014
    if (nTime >= 1417305600 && nTime <= 1419897600) magnitude_multiplier =  1.5;  // between 11-30-2014 and 12-30-2014
    if (nTime >= 1419897600 && nTime <= 1422576000) magnitude_multiplier =  1.5;  // between 12-30-2014 and 01-30-2015
    if (nTime >= 1422576000 && nTime <= 1425254400) magnitude_multiplier =    1;  // between 01-30-2015 and 02-30-2015
    if (nTime >= 1425254400 && nTime <= 1427673600) magnitude_multiplier =   .9;  // between 02-30-2015 and 03-30-2015
    if (nTime >= 1427673600 && nTime <= 1430352000) magnitude_multiplier =   .8;  // between 03-30-2015 and 04-30-2015
    if (nTime >= 1430352000 && nTime <= 1438310876) magnitude_multiplier =   .7;  // between 05-01-2015 and 07-31-2015
    if (nTime >= 1438310876 && nTime <= 1447977700) magnitude_multiplier =  .60;  // between 08-01-2015 and 11-20-2015
    if (nTime > 1447977700)                         magnitude_multiplier =  .50;  // from 11-21-2015  forever
    return magnitude_multiplier;
}


int64_t GetProofOfStakeMaxReward(uint64_t nCoinAge, int64_t nFees, int64_t locktime)
{
    int64_t nInterest = nCoinAge * GetCoinYearReward(locktime) * 33 / (365 * 33 + 8);
    nInterest += 10*COIN;
    int64_t nBoinc    = (GetMaximumBoincSubsidy(locktime)+1) * COIN;
    int64_t nSubsidy  = nInterest + nBoinc;
    return nSubsidy + nFees;
}

double GetProofOfResearchReward(std::string cpid, bool VerifyingBlock)
{

        StructCPID& mag = GetInitializedStructCPID2(cpid,mvMagnitudes);

        if (!mag.initialized) return 0;
        double owed = (mag.owed*1.0);
        if (owed < 0) owed = 0;
        // Coarse Payment Rule (helps prevent sync problems):
        if (!VerifyingBlock)
        {
            //If owed less than 4% of max subsidy, assess at 0:
            if (owed < (GetMaximumBoincSubsidy(GetAdjustedTime())/50))
            {
                owed = 0;
            }
            //Coarse payment rule:
            if (mag.totalowed > (GetMaximumBoincSubsidy(GetAdjustedTime())*2))
            {
                //If owed more than 2* Max Block, pay normal amount
                owed = (owed*1);
            }
            else
            {
                owed = owed/2;
            }

            if (owed > (GetMaximumBoincSubsidy(GetAdjustedTime()))) owed = GetMaximumBoincSubsidy(GetAdjustedTime());


        }
        //End of Coarse Payment Rule
        return owed * COIN;
}


// miner's coin stake reward based on coin age spent (coin-days)
int64_t GetConstantBlockReward(const CBlockIndex* index)
{
    // The constant block reward is set to a default, voted on value, but this can
    // be overridden using an admin message. This allows us to change the reward
    // amount without having to release a mandatory with updated rules. In the case
    // there is a breach or leaked admin keys the rewards are clamped to twice that
    // of the default value.    
    const int64_t MIN_CBR = 0;
    const int64_t MAX_CBR = DEFAULT_CBR * 2;

    int64_t reward = DEFAULT_CBR;
    AppCacheEntry oCBReward = ReadCache(Section::PROTOCOL, "blockreward1");

    //TODO: refactor the expire checking to subroutine
    //Note: time constant is same as GetBeaconPublicKey
    if( (index->nTime - oCBReward.timestamp) <= (60 * 24 * 30 * 6 * 60) )
    {
        reward = atoi64(oCBReward.value);
    }

    reward = std::max(reward, MIN_CBR);
    reward = std::min(reward, MAX_CBR);
    return reward;
}

int64_t GetProofOfStakeReward(uint64_t nCoinAge, int64_t nFees, std::string cpid,
    bool VerifyingBlock, int VerificationPhase, int64_t nTime, CBlockIndex* pindexLast, std::string operation,
    double& OUT_POR, double& OUT_INTEREST, double& dAccrualAge, double& dMagnitudeUnit, double& AvgMagnitude)
{

    // Non Research Age - RSA Mode - Legacy (before 10-20-2015)
    if (!IsResearchAgeEnabled(pindexLast->nHeight))
    {
        int64_t nInterest = nCoinAge * GetCoinYearReward(nTime) * 33 / (365 * 33 + 8);
        int64_t nBoinc    = GetProofOfResearchReward(cpid,VerifyingBlock);
        int64_t nSubsidy  = nInterest + nBoinc;
        if (fDebug10 || GetBoolArg("-printcreation"))
        {
            LogPrintf("GetProofOfStakeReward(): create=%s nCoinAge=%" PRIu64 " nBoinc=%" PRId64 "   ",
                      FormatMoney(nSubsidy), nCoinAge, nBoinc);
        }
        int64_t maxStakeReward1 = GetProofOfStakeMaxReward(nCoinAge, nFees, nTime);
        int64_t maxStakeReward2 = GetProofOfStakeMaxReward(nCoinAge, nFees, GetAdjustedTime());
        int64_t maxStakeReward = std::min(maxStakeReward1, maxStakeReward2);
        if ((nSubsidy+nFees) > maxStakeReward) nSubsidy = maxStakeReward-nFees;
        int64_t nTotalSubsidy = nSubsidy + nFees;
        if (nBoinc > 1)
        {
            std::string sTotalSubsidy = RoundToString(CoinToDouble(nTotalSubsidy)+.00000123,8);
            if (sTotalSubsidy.length() > 7)
            {
                sTotalSubsidy = sTotalSubsidy.substr(0,sTotalSubsidy.length()-4) + "0124";
                nTotalSubsidy = RoundFromString(sTotalSubsidy,8)*COIN;
            }
        }

        OUT_POR = CoinToDouble(nBoinc);
        OUT_INTEREST = CoinToDouble(nInterest);
        return nTotalSubsidy;
    }
    else
    {
        // Research Age Subsidy - PROD
        int64_t nBoinc = ComputeResearchAccrual(nTime, cpid, operation, pindexLast, VerifyingBlock, VerificationPhase, dAccrualAge, dMagnitudeUnit, AvgMagnitude);
        int64_t nInterest = 0;

        // TestNet: For any subsidy < 30 day duration, ensure 100% that we have a start magnitude and an end magnitude, otherwise make subsidy 0 : PASS
        // TestNet: For any subsidy > 30 day duration, ensure 100% that we have a midpoint magnitude in Every Period, otherwise, make subsidy 0 : In Test as of 09-06-2015
        // TestNet: Ensure no magnitudes are out of bounds to ensure we do not generate an insane payment : PASS (Lifetime PPD takes care of this)
        // TestNet: Any subsidy with a duration wider than 6 months should not be paid : PASS

        /* Constant Block Reward */
        if (pindexLast->nVersion>=10)
            nInterest = GetConstantBlockReward(pindexLast);
        else
            nInterest = nCoinAge * GetCoinYearReward(nTime) * 33 / (365 * 33 + 8);

        int64_t maxStakeReward = GetMaximumBoincSubsidy(nTime) * COIN * 255;

        if (nBoinc > maxStakeReward) nBoinc = maxStakeReward;
        int64_t nSubsidy = nInterest + nBoinc;

        if (fDebug10 || GetBoolArg("-printcreation"))
        {
            LogPrintf("GetProofOfStakeReward(): create=%s nCoinAge=%" PRIu64 " nBoinc=%" PRId64 "   ",
                      FormatMoney(nSubsidy), nCoinAge, nBoinc);
        }

        int64_t nTotalSubsidy = nSubsidy + nFees;
        if (nBoinc > 1)
        {
            std::string sTotalSubsidy = RoundToString(CoinToDouble(nTotalSubsidy)+.00000123,8);
            if (sTotalSubsidy.length() > 7)
            {
                sTotalSubsidy = sTotalSubsidy.substr(0,sTotalSubsidy.length()-4) + "0124";
                nTotalSubsidy = RoundFromString(sTotalSubsidy,8)*COIN;
            }
        }

        OUT_POR = CoinToDouble(nBoinc);
        OUT_INTEREST = CoinToDouble(nInterest);
        return nTotalSubsidy;
    }
}



static const int64_t nTargetTimespan = 16 * 60;  // 16 mins

//
// maximum nBits value could possible be required nTime after
//
unsigned int ComputeMaxBits(CBigNum bnTargetLimit, unsigned int nBase, int64_t nTime)
{
    CBigNum bnResult;
    bnResult.SetCompact(nBase);
    bnResult *= 2;
    while (nTime > 0 && bnResult < bnTargetLimit)
    {
        // Maximum 200% adjustment per day...
        bnResult *= 2;
        nTime -= 24 * 60 * 60;
    }
    if (bnResult > bnTargetLimit)
        bnResult = bnTargetLimit;
    return bnResult.GetCompact();
}

//
// minimum amount of work that could possibly be required nTime after
// minimum proof-of-work required was nBase
//
unsigned int ComputeMinWork(unsigned int nBase, int64_t nTime)
{
    return ComputeMaxBits(bnProofOfWorkLimit, nBase, nTime);
}

//
// minimum amount of stake that could possibly be required nTime after
// minimum proof-of-stake required was nBase
//
unsigned int ComputeMinStake(unsigned int nBase, int64_t nTime, unsigned int nBlockTime)
{
    return ComputeMaxBits(bnProofOfStakeLimit, nBase, nTime);
}


// ppcoin: find last block index up to pindex
const CBlockIndex* GetLastBlockIndex(const CBlockIndex* pindex, bool fProofOfStake)
{
    while (pindex && pindex->pprev && (pindex->IsProofOfStake() != fProofOfStake))
        pindex = pindex->pprev;
    return pindex;
}


static unsigned int GetNextTargetRequiredV1(const CBlockIndex* pindexLast, bool fProofOfStake)
{
    CBigNum bnTargetLimit = fProofOfStake ? bnProofOfStakeLimit : bnProofOfWorkLimit;

    if (pindexLast == NULL)
        return bnTargetLimit.GetCompact(); // genesis block

    const CBlockIndex* pindexPrev = GetLastBlockIndex(pindexLast, fProofOfStake);
    if (pindexPrev->pprev == NULL)
        return bnTargetLimit.GetCompact(); // first block
    const CBlockIndex* pindexPrevPrev = GetLastBlockIndex(pindexPrev->pprev, fProofOfStake);
    if (pindexPrevPrev->pprev == NULL)
        return bnTargetLimit.GetCompact(); // second block

    int64_t nTargetSpacing = GetTargetSpacing(pindexLast->nHeight);
    int64_t nActualSpacing = pindexPrev->GetBlockTime() - pindexPrevPrev->GetBlockTime();

    // ppcoin: target change every block
    // ppcoin: retarget with exponential moving toward target spacing
    CBigNum bnNew;
    bnNew.SetCompact(pindexPrev->nBits);
    int64_t nInterval = nTargetTimespan / nTargetSpacing;
    bnNew *= ((nInterval - 1) * nTargetSpacing + nActualSpacing + nActualSpacing);
    bnNew /= ((nInterval + 1) * nTargetSpacing);

    if (bnNew > bnTargetLimit)
        bnNew = bnTargetLimit;

    return bnNew.GetCompact();
}

static unsigned int GetNextTargetRequiredV2(const CBlockIndex* pindexLast, bool fProofOfStake)
{
    CBigNum bnTargetLimit = fProofOfStake ? GetProofOfStakeLimit(pindexLast->nHeight) : bnProofOfWorkLimit;

    if (pindexLast == NULL)
        return bnTargetLimit.GetCompact(); // genesis block

    const CBlockIndex* pindexPrev = GetLastBlockIndex(pindexLast, fProofOfStake);
    if (pindexPrev->pprev == NULL)
        return bnTargetLimit.GetCompact(); // first block
    const CBlockIndex* pindexPrevPrev = GetLastBlockIndex(pindexPrev->pprev, fProofOfStake);
    if (pindexPrevPrev->pprev == NULL)
        return bnTargetLimit.GetCompact(); // second block

    int64_t nTargetSpacing = GetTargetSpacing(pindexLast->nHeight);
    int64_t nActualSpacing = pindexPrev->GetBlockTime() - pindexPrevPrev->GetBlockTime();
    if (nActualSpacing < 0)
        nActualSpacing = nTargetSpacing;

    // ppcoin: target change every block
    // ppcoin: retarget with exponential moving toward target spacing
    CBigNum bnNew;
    bnNew.SetCompact(pindexPrev->nBits);

    //Gridcoin - Reset Diff to 1 on 12-19-2014 (R Halford) - Diff sticking at 2065 due to many incompatible features
    if (pindexLast->nHeight >= 91387 && pindexLast->nHeight <= 91500)
    {
            return bnTargetLimit.GetCompact();
    }

    //1-14-2015 R Halford - Make diff reset to zero after periods of exploding diff:
    double PORDiff = GetDifficulty(GetLastBlockIndex(pindexBest, true));
    if (PORDiff > 900000)
    {
            return bnTargetLimit.GetCompact();
    }


    //Since our nTargetTimespan is (16 * 60) or 16 mins and our TargetSpacing = 64, the nInterval = 15 min

    int64_t nInterval = nTargetTimespan / nTargetSpacing;
    bnNew *= ((nInterval - 1) * nTargetSpacing + nActualSpacing + nActualSpacing);
    bnNew /= ((nInterval + 1) * nTargetSpacing);

    if (bnNew <= 0 || bnNew > bnTargetLimit)
    {
        bnNew = bnTargetLimit;
    }

    return bnNew.GetCompact();
}

unsigned int GetNextTargetRequired(const CBlockIndex* pindexLast, bool fProofOfStake)
{
    //After block 89600, new diff algorithm is used
    if (pindexLast->nHeight < 89600)
        return GetNextTargetRequiredV1(pindexLast, fProofOfStake);
    else
        return GetNextTargetRequiredV2(pindexLast, fProofOfStake);
}

bool CheckProofOfWork(uint256 hash, unsigned int nBits)
{
    CBigNum bnTarget;
    bnTarget.SetCompact(nBits);

    // Check range
    if (bnTarget <= 0 || bnTarget > bnProofOfWorkLimit)
        return error("CheckProofOfWork() : nBits below minimum work");

    // Check proof of work matches claimed amount
    if (hash > bnTarget.getuint256())
        return error("CheckProofOfWork() : hash doesn't match nBits");

    return true;
}

bool CheckProofOfResearch(
        const CBlockIndex* pindexPrev, //previous block in chain index
        const CBlock &block)     //block to check
{
    /* In this function GetProofOfStakeReward is called with wrong pindex,
     * which does not matter, because this one is no longer used */
    if(block.vtx.size() == 0 ||
       !block.IsProofOfStake() ||
       pindexPrev->nHeight <= nGrandfather ||
       !IsResearchAgeEnabled(pindexPrev->nHeight))
        return true;

    MiningCPID bb = DeserializeBoincBlock(block.vtx[0].hashBoinc, block.nVersion);
    if(!IsResearcher(bb.cpid))
        return true;

    //For higher security, plus lets catch these bad blocks before adding them to the chain to prevent reorgs:
    double OUT_POR = 0;
    double OUT_INTEREST = 0;
    double dAccrualAge = 0;
    double dMagnitudeUnit = 0;
    double dAvgMagnitude = 0;
    int64_t nCoinAge = 0;
    int64_t nFees = 0;

    bool fNeedsChecked = BlockNeedsChecked(block.nTime) || block.nVersion>=9;

    if(!fNeedsChecked)
        return true;

    // 6-4-2017 - Verify researchers stored block magnitude
    double dNeuralNetworkMagnitude = CalculatedMagnitude2(bb.cpid, block.nTime, false);
    if( bb.Magnitude > 0
        && (fTestNet || (!fTestNet && pindexPrev->nHeight > 947000))
        && bb.Magnitude > (dNeuralNetworkMagnitude*1.25) )
    {
        return error("CheckProofOfResearch: Researchers block magnitude > neural network magnitude: Block Magnitude %f, Neural Network Magnitude %f, CPID %s ",
                     bb.Magnitude, dNeuralNetworkMagnitude, bb.cpid.c_str());
    }

    int64_t nCalculatedResearch = GetProofOfStakeReward(nCoinAge, nFees, bb.cpid, true, 1, block.nTime,
                                                        pindexBest, "checkblock_researcher", OUT_POR, OUT_INTEREST, dAccrualAge, dMagnitudeUnit, dAvgMagnitude);

    if(!IsV9Enabled_Tally(pindexPrev->nHeight))
    {
        if (bb.ResearchSubsidy > ((OUT_POR*1.25)+1))
        {
            if (fDebug) LogPrintf("CheckProofOfResearch: Researchers Reward Pays too much : Retallying : "
                                "claimedand %f vs calculated StakeReward %f for CPID %s",
                                bb.ResearchSubsidy, OUT_POR, bb.cpid);

            TallyResearchAverages(pindexBest);
            GetLifetimeCPID(bb.cpid);
            nCalculatedResearch = GetProofOfStakeReward(nCoinAge, nFees, bb.cpid, true, 2, block.nTime,
                                                        pindexBest, "checkblock_researcher_doublecheck", OUT_POR, OUT_INTEREST, dAccrualAge, dMagnitudeUnit, dAvgMagnitude);
        }
    }
    (void)nCalculatedResearch;

    if (bb.ResearchSubsidy > ((OUT_POR*1.25)+1))
    {
        if(fDebug) LogPrintf("CheckProofOfResearch: pHistorical was %s", GetHistoricalMagnitude(bb.cpid)->GetBlockHash().GetHex());
        return block.DoS(10,error("CheckProofOfResearch: Researchers Reward Pays too much : "
                            "claimed %f vs calculated %f for CPID %s",
                            bb.ResearchSubsidy, OUT_POR, bb.cpid.c_str() ));
    }

    return true;
}

// Return maximum amount of blocks that other nodes claim to have
int GetNumBlocksOfPeers()
{
    LOCK(cs_main);
    return std::max(cPeerBlockCounts.median(), Checkpoints::GetTotalBlocksEstimate());
}

bool IsInitialBlockDownload()
{
    LOCK(cs_main);
    if ((pindexBest == NULL || nBestHeight < GetNumBlocksOfPeers()) && nBestHeight<1185000)
        return true;
    static int64_t nLastUpdate;
    static CBlockIndex* pindexLastBest;
    if (pindexBest != pindexLastBest)
    {
        pindexLastBest = pindexBest;
        nLastUpdate =  GetAdjustedTime();
    }
    return ( GetAdjustedTime() - nLastUpdate < 15 &&
            pindexBest->GetBlockTime() <  GetAdjustedTime() - 8 * 60 * 60);
}

void static InvalidChainFound(CBlockIndex* pindexNew)
{
    if (pindexNew->nChainTrust > nBestInvalidTrust)
    {
        nBestInvalidTrust = pindexNew->nChainTrust;
        CTxDB().WriteBestInvalidTrust(CBigNum(nBestInvalidTrust));
        uiInterface.NotifyBlocksChanged();
    }

    uint256 nBestInvalidBlockTrust = pindexNew->nChainTrust - pindexNew->pprev->nChainTrust;
    uint256 nBestBlockTrust = pindexBest->nHeight != 0 ? (pindexBest->nChainTrust - pindexBest->pprev->nChainTrust) : pindexBest->nChainTrust;

    LogPrintf("InvalidChainFound: invalid block=%s  height=%d  trust=%s  blocktrust=%" PRId64 "  date=%s",
      pindexNew->GetBlockHash().ToString().substr(0,20), pindexNew->nHeight,
      CBigNum(pindexNew->nChainTrust).ToString(), nBestInvalidBlockTrust.Get64(),
      DateTimeStrFormat("%x %H:%M:%S", pindexNew->GetBlockTime()));
    LogPrintf("InvalidChainFound:  current best=%s  height=%d  trust=%s  blocktrust=%" PRId64 "  date=%s",
      hashBestChain.ToString().substr(0,20), nBestHeight,
      CBigNum(pindexBest->nChainTrust).ToString(),
      nBestBlockTrust.Get64(),
      DateTimeStrFormat("%x %H:%M:%S", pindexBest->GetBlockTime()));
}


void CBlock::UpdateTime(const CBlockIndex* pindexPrev)
{
    nTime = max(GetBlockTime(), GetAdjustedTime());
}



bool CTransaction::DisconnectInputs(CTxDB& txdb)
{
    // Relinquish previous transactions' spent pointers
    if (!IsCoinBase())
    {
        for (auto const& txin : vin)
        {
            COutPoint prevout = txin.prevout;
            // Get prev txindex from disk
            CTxIndex txindex;
            if (!txdb.ReadTxIndex(prevout.hash, txindex))
                return error("DisconnectInputs() : ReadTxIndex failed");

            if (prevout.n >= txindex.vSpent.size())
                return error("DisconnectInputs() : prevout.n out of range");

            // Mark outpoint as not spent
            txindex.vSpent[prevout.n].SetNull();

            // Write back
            if (!txdb.UpdateTxIndex(prevout.hash, txindex))
                return error("DisconnectInputs() : UpdateTxIndex failed");
        }
    }

    // Remove transaction from index
    // This can fail if a duplicate of this transaction was in a chain that got
    // reorganized away. This is only possible if this transaction was completely
    // spent, so erasing it would be a no-op anyway.
    txdb.EraseTxIndex(*this);

    return true;
}


bool CTransaction::FetchInputs(CTxDB& txdb, const map<uint256, CTxIndex>& mapTestPool,
                               bool fBlock, bool fMiner, MapPrevTx& inputsRet, bool& fInvalid)
{
    // FetchInputs can return false either because we just haven't seen some inputs
    // (in which case the transaction should be stored as an orphan)
    // or because the transaction is malformed (in which case the transaction should
    // be dropped).  If tx is definitely invalid, fInvalid will be set to true.
    fInvalid = false;

    if (IsCoinBase())
        return true; // Coinbase transactions have no inputs to fetch.

    for (unsigned int i = 0; i < vin.size(); i++)
    {
        COutPoint prevout = vin[i].prevout;
        if (inputsRet.count(prevout.hash))
            continue; // Got it already

        // Read txindex
        CTxIndex& txindex = inputsRet[prevout.hash].first;
        bool fFound = true;
        if ((fBlock || fMiner) && mapTestPool.count(prevout.hash))
        {
            // Get txindex from current proposed changes
            txindex = mapTestPool.find(prevout.hash)->second;
        }
        else
        {
            // Read txindex from txdb
            fFound = txdb.ReadTxIndex(prevout.hash, txindex);
        }
        if (!fFound && (fBlock || fMiner))
            return fMiner ? false : error("FetchInputs() : %s prev tx %s index entry not found", GetHash().ToString().substr(0,10).c_str(),  prevout.hash.ToString().substr(0,10).c_str());

        // Read txPrev
        CTransaction& txPrev = inputsRet[prevout.hash].second;
        if (!fFound || txindex.pos == CDiskTxPos(1,1,1))
        {
            // Get prev tx from single transactions in memory
            if (!mempool.lookup(prevout.hash, txPrev))
            {
                if (fDebug) LogPrintf("FetchInputs() : %s mempool Tx prev not found %s", GetHash().ToString().substr(0,10),  prevout.hash.ToString().substr(0,10));
                return false;
            }
            if (!fFound)
                txindex.vSpent.resize(txPrev.vout.size());
        }
        else
        {
            // Get prev tx from disk
            if (!txPrev.ReadFromDisk(txindex.pos))
                return error("FetchInputs() : %s ReadFromDisk prev tx %s failed", GetHash().ToString().substr(0,10).c_str(),  prevout.hash.ToString().substr(0,10).c_str());
        }
    }

    // Make sure all prevout.n indexes are valid:
    for (unsigned int i = 0; i < vin.size(); i++)
    {
        const COutPoint prevout = vin[i].prevout;
        assert(inputsRet.count(prevout.hash) != 0);
        const CTxIndex& txindex = inputsRet[prevout.hash].first;
        const CTransaction& txPrev = inputsRet[prevout.hash].second;
        if (prevout.n >= txPrev.vout.size() || prevout.n >= txindex.vSpent.size())
        {
            // Revisit this if/when transaction replacement is implemented and allows
            // adding inputs:
            fInvalid = true;
            return DoS(100, error("FetchInputs() : %s prevout.n out of range %d %" PRIszu " %" PRIszu " prev tx %s\n%s", GetHash().ToString().substr(0,10).c_str(), prevout.n, txPrev.vout.size(), txindex.vSpent.size(), prevout.hash.ToString().substr(0,10).c_str(), txPrev.ToString().c_str()));
        }
    }

    return true;
}

const CTxOut& CTransaction::GetOutputFor(const CTxIn& input, const MapPrevTx& inputs) const
{
    MapPrevTx::const_iterator mi = inputs.find(input.prevout.hash);
    if (mi == inputs.end())
        throw std::runtime_error("CTransaction::GetOutputFor() : prevout.hash not found");

    const CTransaction& txPrev = (mi->second).second;
    if (input.prevout.n >= txPrev.vout.size())
        throw std::runtime_error("CTransaction::GetOutputFor() : prevout.n out of range");

    return txPrev.vout[input.prevout.n];
}

int64_t CTransaction::GetValueIn(const MapPrevTx& inputs) const
{
    if (IsCoinBase())
        return 0;

    int64_t nResult = 0;
    for (unsigned int i = 0; i < vin.size(); i++)
    {
        nResult += GetOutputFor(vin[i], inputs).nValue;
    }
    return nResult;

}


int64_t PreviousBlockAge()
{
    LOCK(cs_main);

    int64_t blockTime = pindexBest && pindexBest->pprev
            ? pindexBest->pprev->GetBlockTime()
            : 0;

    return GetAdjustedTime() - blockTime;
}


bool OutOfSyncByAge()
{
    // Assume we are out of sync if the current block age is 10
    // times older than the target spacing. This is the same
    // rules at Bitcoin uses.
    const int64_t maxAge = GetTargetSpacing(nBestHeight) * 10;
    return PreviousBlockAge() >= maxAge;
}


bool LessVerbose(int iMax1000)
{
     //Returns True when RND() level is lower than the number presented
     int iVerbosityLevel = rand() % 1000;
     if (iVerbosityLevel < iMax1000) return true;
     return false;
}


bool KeyEnabled(std::string key)
{
    if (mapArgs.count("-" + key))
    {
            std::string sBool = GetArg("-" + key, "false");
            if (sBool == "true") return true;
    }
    return false;
}

unsigned int CTransaction::GetP2SHSigOpCount(const MapPrevTx& inputs) const
{
    if (IsCoinBase())
        return 0;

    unsigned int nSigOps = 0;
    for (unsigned int i = 0; i < vin.size(); i++)
    {
        const CTxOut& prevout = GetOutputFor(vin[i], inputs);
        if (prevout.scriptPubKey.IsPayToScriptHash())
            nSigOps += prevout.scriptPubKey.GetSigOpCount(vin[i].scriptSig);
    }
    return nSigOps;
}

bool CTransaction::ConnectInputs(CTxDB& txdb, MapPrevTx inputs, map<uint256, CTxIndex>& mapTestPool, const CDiskTxPos& posThisTx,
    const CBlockIndex* pindexBlock, bool fBlock, bool fMiner)
{
    // Take over previous transactions' spent pointers
    // fBlock is true when this is called from AcceptBlock when a new best-block is added to the blockchain
    // fMiner is true when called from the internal bitcoin miner
    // ... both are false when called from CTransaction::AcceptToMemoryPool
    if (!IsCoinBase())
    {
        int64_t nValueIn = 0;
        int64_t nFees = 0;
        for (unsigned int i = 0; i < vin.size(); i++)
        {
            COutPoint prevout = vin[i].prevout;
            assert(inputs.count(prevout.hash) > 0);
            CTxIndex& txindex = inputs[prevout.hash].first;
            CTransaction& txPrev = inputs[prevout.hash].second;

            if (prevout.n >= txPrev.vout.size() || prevout.n >= txindex.vSpent.size())
                return DoS(100, error("ConnectInputs() : %s prevout.n out of range %d %" PRIszu " %" PRIszu " prev tx %s\n%s", GetHash().ToString().substr(0,10).c_str(), prevout.n, txPrev.vout.size(), txindex.vSpent.size(), prevout.hash.ToString().substr(0,10).c_str(), txPrev.ToString().c_str()));

            // If prev is coinbase or coinstake, check that it's matured
            if (txPrev.IsCoinBase() || txPrev.IsCoinStake())
                for (const CBlockIndex* pindex = pindexBlock; pindex && pindexBlock->nHeight - pindex->nHeight < nCoinbaseMaturity; pindex = pindex->pprev)
                    if (pindex->nBlockPos == txindex.pos.nBlockPos && pindex->nFile == txindex.pos.nFile)
                        return error("ConnectInputs() : tried to spend %s at depth %d", txPrev.IsCoinBase() ? "coinbase" : "coinstake", pindexBlock->nHeight - pindex->nHeight);

            // ppcoin: check transaction timestamp
            if (txPrev.nTime > nTime)
                return DoS(100, error("ConnectInputs() : transaction timestamp earlier than input transaction"));

            // Check for negative or overflow input values
            nValueIn += txPrev.vout[prevout.n].nValue;
            if (!MoneyRange(txPrev.vout[prevout.n].nValue) || !MoneyRange(nValueIn))
                return DoS(100, error("ConnectInputs() : txin values out of range"));

        }
        // The first loop above does all the inexpensive checks.
        // Only if ALL inputs pass do we perform expensive ECDSA signature checks.
        // Helps prevent CPU exhaustion attacks.
        for (unsigned int i = 0; i < vin.size(); i++)
        {
            COutPoint prevout = vin[i].prevout;
            assert(inputs.count(prevout.hash) > 0);
            CTxIndex& txindex = inputs[prevout.hash].first;
            CTransaction& txPrev = inputs[prevout.hash].second;

            // Check for conflicts (double-spend)
            // This doesn't trigger the DoS code on purpose; if it did, it would make it easier
            // for an attacker to attempt to split the network.
            if (!txindex.vSpent[prevout.n].IsNull())
            {
                if (fMiner)
                {
                    msMiningErrorsExcluded += " ConnectInputs() : " + GetHash().GetHex() + " used at "
                        + txindex.vSpent[prevout.n].ToString() + ";   ";
                    return false;
                }
                if (!txindex.vSpent[prevout.n].IsNull())
                {
                    if (fTestNet && pindexBlock->nHeight < nGrandfather)
                    {
                        return fMiner ? false : true;
                    }
                    if (!fTestNet && pindexBlock->nHeight < nGrandfather)
                    {
                        return fMiner ? false : true;
                    }
                    if (TimerMain("ConnectInputs", 20))
                    {
                        CleanInboundConnections(false);
                    }

                    if (fMiner) return false;
                    return fDebug ? error("ConnectInputs() : %s prev tx already used at %s", GetHash().ToString().c_str(), txindex.vSpent[prevout.n].ToString().c_str()) : false;
                }

            }

            // Skip ECDSA signature verification when connecting blocks (fBlock=true)
            // before the last blockchain checkpoint. This is safe because block merkle hashes are
            // still computed and checked, and any change will be caught at the next checkpoint.

            if (!(fBlock && (nBestHeight < Checkpoints::GetTotalBlocksEstimate())))
            {
                // Verify signature
                if (!VerifySignature(txPrev, *this, i, 0))
                {
                    return DoS(100,error("ConnectInputs() : %s VerifySignature failed", GetHash().ToString().substr(0,10).c_str()));
                }
            }

            // Mark outpoints as spent
            txindex.vSpent[prevout.n] = posThisTx;

            // Write back
            if (fBlock || fMiner)
            {
                mapTestPool[prevout.hash] = txindex;
            }
        }

        if (!IsCoinStake())
        {
            if (nValueIn < GetValueOut())
            {
                LogPrintf("ConnectInputs(): VALUE IN < VALUEOUT ");
                return DoS(100, error("ConnectInputs() : %s value in < value out", GetHash().ToString().substr(0,10).c_str()));
            }

            // Tally transaction fees
            int64_t nTxFee = nValueIn - GetValueOut();
            if (nTxFee < 0)
                return DoS(100, error("ConnectInputs() : %s nTxFee < 0", GetHash().ToString().substr(0,10).c_str()));

            // enforce transaction fees for every block
            if (nTxFee < GetMinFee())
                return fBlock? DoS(100, error("ConnectInputs() : %s not paying required fee=%s, paid=%s", GetHash().ToString().substr(0,10).c_str(), FormatMoney(GetMinFee()).c_str(), FormatMoney(nTxFee).c_str())) : false;

            nFees += nTxFee;
            if (!MoneyRange(nFees))
                return DoS(100, error("ConnectInputs() : nFees out of range"));
        }
    }

    return true;
}

bool CBlock::DisconnectBlock(CTxDB& txdb, CBlockIndex* pindex)
{

    // Disconnect in reverse order
    bool bDiscTxFailed = false;
    for (int i = vtx.size()-1; i >= 0; i--)
    {
        if (!vtx[i].DisconnectInputs(txdb))
        {
            bDiscTxFailed = true;
        }

        /* Delete the contract.
         * Previous version will be reloaded in reoranize. */
        {
            std::string sMType = ExtractXML(vtx[i].hashBoinc, "<MT>", "</MT>");
            if(!sMType.empty())
            {
                std::string sMKey = ExtractXML(vtx[i].hashBoinc, "<MK>", "</MK>");
                
                try
                {
                DeleteCache(StringToSection(sMType), sMKey);
                if(fDebug)
                    LogPrintf("DisconnectBlock: Delete contract %s %s", sMType, sMKey);
                }
                catch(const std::runtime_error& e)
                {
                    error("Attempting to delete from unknown cache: %s", sMType);
                }

                if("beacon"==sMType)
                {
                    sMKey=sMKey+"A";
                    DeleteCache(Section::BEACONALT, sMKey+"."+ToString(vtx[i].nTime));
                }
            }
        }

    }

    // Update block index on disk without changing it in memory.
    // The memory index structure will be changed after the db commits.
    // Brod: I do not like this...
    if (pindex->pprev)
    {
        CDiskBlockIndex blockindexPrev(pindex->pprev);
        blockindexPrev.hashNext = 0;
        if (!txdb.WriteBlockIndex(blockindexPrev))
            return error("DisconnectBlock() : WriteBlockIndex failed");
    }

    // ppcoin: clean up wallet after disconnecting coinstake
    for (auto const& tx : vtx)
        SyncWithWallets(tx, this, false, false);

    if (bDiscTxFailed) return error("DisconnectBlock(): Failed");
    return true;
}



double BlockVersion(std::string v)
{
    if (v.length() < 10) return 0;
    std::string vIn = v.substr(1,7);
    boost::replace_all(vIn, ".", "");
    double ver1 = RoundFromString(vIn,0);
    return ver1;
}


std::string PubKeyToAddress(const CScript& scriptPubKey)
{
    //Converts a script Public Key to a Gridcoin wallet address
    txnouttype type;
    vector<CTxDestination> addresses;
    int nRequired;
    if (!ExtractDestinations(scriptPubKey, type, addresses, nRequired))
    {
        return "";
    }
    std::string address = "";
    for (auto const& addr : addresses)
    {
        address = CBitcoinAddress(addr).ToString();
    }
    return address;
}

bool LoadSuperblock(std::string data, int64_t nTime, int height)
{
    WriteCache(Section::SUPERBLOCK, "magnitudes",ExtractXML(data,"<MAGNITUDES>","</MAGNITUDES>"),nTime);
    WriteCache(Section::SUPERBLOCK, "averages",ExtractXML(data,"<AVERAGES>","</AVERAGES>"),nTime);
    WriteCache(Section::SUPERBLOCK, "quotes",ExtractXML(data,"<QUOTES>","</QUOTES>"),nTime);
    WriteCache(Section::SUPERBLOCK, "all",data,nTime);
    WriteCache(Section::SUPERBLOCK, "block_number",ToString(height),nTime);
        return true;
}

double ClientVersionNew()
{
    double cv = BlockVersion(FormatFullVersion());
    return cv;
}

int64_t ReturnCurrentMoneySupply(CBlockIndex* pindexcurrent)
{
    if (pindexcurrent->pprev)
    {
        // If previous exists, and previous money supply > Genesis, OK to use it:
        if (pindexcurrent->pprev->nHeight > 11 && pindexcurrent->pprev->nMoneySupply > nGenesisSupply)
        {
            return pindexcurrent->pprev->nMoneySupply;
        }
    }
    // Special case where block height < 12, use standard old logic:
    if (pindexcurrent->nHeight < 12)
    {
        return (pindexcurrent->pprev? pindexcurrent->pprev->nMoneySupply : 0);
    }
    // At this point, either the last block pointer was NULL, or the client erased the money supply previously, fix it:
    CBlockIndex* pblockIndex = pindexcurrent;
    CBlockIndex* pblockMemory = pindexcurrent;
    int nMinDepth = (pindexcurrent->nHeight)-140000;
    if (nMinDepth < 12) nMinDepth=12;
    while (pblockIndex->nHeight > nMinDepth)
    {
            pblockIndex = pblockIndex->pprev;
            LogPrintf("Money Supply height %d", pblockIndex->nHeight);

            if (pblockIndex == NULL || !pblockIndex->IsInMainChain()) continue;
            if (pblockIndex == pindexGenesisBlock)
            {
                return nGenesisSupply;
            }
            if (pblockIndex->nMoneySupply > nGenesisSupply)
            {
                //Set index back to original pointer
                pindexcurrent = pblockMemory;
                //Return last valid money supply
                return pblockIndex->nMoneySupply;
            }
    }
    // At this point, we fall back to the old logic with a minimum of the genesis supply (should never happen - if it did, blockchain will need rebuilt anyway due to other fields being invalid):
    pindexcurrent = pblockMemory;
    return (pindexcurrent->pprev? pindexcurrent->pprev->nMoneySupply : nGenesisSupply);
}

bool CBlock::ConnectBlock(CTxDB& txdb, CBlockIndex* pindex, bool fJustCheck, bool fReorganizing)
{
    // Check it again in case a previous version let a bad block in, but skip BlockSig checking
    if (!CheckBlock("ConnectBlock",pindex->pprev->nHeight, 395*COIN, !fJustCheck, !fJustCheck, false,false))
    {
        LogPrintf("ConnectBlock::Failed - ");
        return false;
    }
    //// issue here: it doesn't know the version
    unsigned int nTxPos;
    if (fJustCheck)
        // FetchInputs treats CDiskTxPos(1,1,1) as a special "refer to memorypool" indicator
        // Since we're just checking the block and not actually connecting it, it might not (and probably shouldn't) be on the disk to get the transaction from
        nTxPos = 1;
    else
        nTxPos = pindex->nBlockPos + ::GetSerializeSize(CBlock(), SER_DISK, CLIENT_VERSION) - (2 * GetSizeOfCompactSize(0)) + GetSizeOfCompactSize(vtx.size());

    map<uint256, CTxIndex> mapQueuedChanges;
    int64_t nFees = 0;
    int64_t nValueIn = 0;
    int64_t nValueOut = 0;
    int64_t nStakeReward = 0;
    unsigned int nSigOps = 0;

    bool bIsDPOR = false;

    if(nVersion>=8)
    {
        uint256 tmp_hashProof;
        if(!CheckProofOfStakeV8(pindex->pprev, *this, /*generated_by_me*/ false, tmp_hashProof))
            return error("ConnectBlock(): check proof-of-stake failed");
    }

    for (auto &tx : vtx)
    {
        uint256 hashTx = tx.GetHash();

        // Do not allow blocks that contain transactions which 'overwrite' older transactions,
        // unless those are already completely spent.
        // If such overwrites are allowed, coinbases and transactions depending upon those
        // can be duplicated to remove the ability to spend the first instance -- even after
        // being sent to another address.
        // See BIP30 and http://r6.ca/blog/20120206T005236Z.html for more information.
        // This logic is not necessary for memory pool transactions, as AcceptToMemoryPool
        // already refuses previously-known transaction ids entirely.
        // This rule was originally applied all blocks whose timestamp was after March 15, 2012, 0:00 UTC.
        // Now that the whole chain is irreversibly beyond that time it is applied to all blocks except the
        // two in the chain that violate it. This prevents exploiting the issue against nodes in their
        // initial block download.
        CTxIndex txindexOld;
        if (txdb.ReadTxIndex(hashTx, txindexOld)) {
            for (auto const& pos : txindexOld.vSpent)
                if (pos.IsNull())
                    return false;
        }

        nSigOps += tx.GetLegacySigOpCount();
        if (nSigOps > MAX_BLOCK_SIGOPS)
            return DoS(100, error("ConnectBlock[] : too many sigops"));

        CDiskTxPos posThisTx(pindex->nFile, pindex->nBlockPos, nTxPos);
        if (!fJustCheck)
            nTxPos += ::GetSerializeSize(tx, SER_DISK, CLIENT_VERSION);

        MapPrevTx mapInputs;
        if (tx.IsCoinBase())
        {
            nValueOut += tx.GetValueOut();
        }
        else
        {
            bool fInvalid;
            if (!tx.FetchInputs(txdb, mapQueuedChanges, true, false, mapInputs, fInvalid))
                return false;

            // Add in sigops done by pay-to-script-hash inputs;
            // this is to prevent a "rogue miner" from creating
            // an incredibly-expensive-to-validate block.
            nSigOps += tx.GetP2SHSigOpCount(mapInputs);
            if (nSigOps > MAX_BLOCK_SIGOPS)
                return DoS(100, error("ConnectBlock[] : too many sigops"));

            int64_t nTxValueIn = tx.GetValueIn(mapInputs);
            int64_t nTxValueOut = tx.GetValueOut();
            nValueIn += nTxValueIn;
            nValueOut += nTxValueOut;
            if (!tx.IsCoinStake())
                nFees += nTxValueIn - nTxValueOut;
            if (tx.IsCoinStake())
            {
                nStakeReward = nTxValueOut - nTxValueIn;
                if (tx.vout.size() > 3 && pindex->nHeight > nGrandfather) bIsDPOR = true;
                // ResearchAge: Verify vouts cannot contain any other payments except coinstake: PASS (GetValueOut returns the sum of all spent coins in the coinstake)
                if (IsResearchAgeEnabled(pindex->nHeight) && fDebug10)
                {
                    int64_t nTotalCoinstake = 0;
                    for (unsigned int i = 0; i < tx.vout.size(); i++)
                    {
                        nTotalCoinstake += tx.vout[i].nValue;
                    }
                    if (fDebug10)   LogPrintf(" nHeight %d; nTCS %f; nTxValueOut %f",
                        pindex->nHeight,CoinToDouble(nTotalCoinstake),CoinToDouble(nTxValueOut));
                }

                if (pindex->nVersion >= 10)
                {
                    if (tx.vout.size() > 8)
                        return DoS(100,error("Too many coinstake outputs"));
                }
                else if (bIsDPOR && pindex->nHeight > nGrandfather && pindex->nVersion < 10)
                {
                    // Old rules, does not make sense
                // Verify no recipients exist after coinstake (Recipients start at output position 3 (0=Coinstake flag, 1=coinstake amount, 2=splitstake amount)
                    for (unsigned int i = 3; i < tx.vout.size(); i++)
                    {
                        double      Amount    = CoinToDouble(tx.vout[i].nValue);
                        if (Amount > 0)
                        {
                            return DoS(50,error("Coinstake output %u forbidden", i));
                        }
                    }
                }
            }

            if (!tx.ConnectInputs(txdb, mapInputs, mapQueuedChanges, posThisTx, pindex, true, false))
                return false;
        }

        mapQueuedChanges[hashTx] = CTxIndex(posThisTx, tx.vout.size());
    }

    if (IsProofOfWork() && pindex->nHeight > nGrandfather)
    {
        int64_t nReward = GetProofOfWorkMaxReward(nFees,nTime,pindex->nHeight);
        // Check coinbase reward
        if (vtx[0].GetValueOut() > nReward)
            return DoS(50, error("ConnectBlock[] : coinbase reward exceeded (actual=%" PRId64 " vs calculated=%" PRId64 ")",
                   vtx[0].GetValueOut(),
                   nReward));
    }

    MiningCPID bb = DeserializeBoincBlock(vtx[0].hashBoinc,nVersion);
    uint64_t nCoinAge = 0;
    double dStakeReward = CoinToDouble(nStakeReward);
    double dStakeRewardWithoutFees = CoinToDouble(nStakeReward - nFees);

    // Common coin validator
    auto is_claim_valid = [this](
            int64_t claim,
            double por_owed,
            double pos_owed,
            int64_t fees)
    {
        // Round to Halfords to avoid epsilon errors.
        int64_t max_owed = roundint64((por_owed * 1.25 + pos_owed) * COIN) + fees;

        // Block version 9 and below allowed a 1 GRC wiggle.
        if(nVersion < 10)
            max_owed += 1 * COIN;

        return claim <= max_owed;
    };


    if (IsProofOfStake() && pindex->nHeight > nGrandfather)
    {
            // ppcoin: coin stake tx earns reward instead of paying fee
        if (!vtx[1].GetCoinAge(txdb, nCoinAge))
            return error("ConnectBlock[] : %s unable to get coin age for coinstake", vtx[1].GetHash().ToString().substr(0,10).c_str());

        double dCalcStakeReward = CoinToDouble(GetProofOfStakeMaxReward(nCoinAge, nFees, nTime));

        if (dStakeReward > dCalcStakeReward+1 && !IsResearchAgeEnabled(pindex->nHeight))
            return DoS(1, error("ConnectBlock[] : coinstake pays above maximum (actual= %f, vs calculated=%f )", dStakeReward, dCalcStakeReward));

        //9-3-2015
        double dMaxResearchAgeReward = CoinToDouble(GetMaximumBoincSubsidy(nTime) * COIN * 255);

        if (bb.ResearchSubsidy > dMaxResearchAgeReward && IsResearchAgeEnabled(pindex->nHeight))
            return DoS(1, error("ConnectBlock[ResearchAge] : Coinstake pays above maximum (actual= %f, vs calculated=%f )", dStakeRewardWithoutFees, dMaxResearchAgeReward));

        if (!IsResearcher(bb.cpid) && dStakeReward > 1)
        {
            double OUT_POR = 0;
            double OUT_INTEREST_OWED = 0;
            double unused;
            int64_t calculatedResearchReward = GetProofOfStakeReward(
                        nCoinAge, nFees, bb.cpid, true, 1, nTime,
                        pindex, "connectblock_investor",
                        OUT_POR, OUT_INTEREST_OWED, unused, unused, unused);

            if(!is_claim_valid(nStakeReward, 0, OUT_INTEREST_OWED, nFees))
            {
                if(GetBadBlocks().count(pindex->GetBlockHash()) == 0)
                    return DoS(10, error("ConnectBlock[] : Investor Reward pays too much : claimed %f vs calculated %f, Interest %f, Fees %f",
                                         dStakeReward, CoinToDouble(calculatedResearchReward), OUT_INTEREST_OWED, CoinToDouble(nFees)));

                LogPrintf("WARNING: ignoring invalid invalid claims on block %s", pindex->GetBlockHash().ToString());
            }
        }
    }

    // Track money supply and mint amount info
    pindex->nMint = nValueOut - nValueIn + nFees;
    if (fDebug10) LogPrintf (".TMS.");

    pindex->nMoneySupply = ReturnCurrentMoneySupply(pindex) + nValueOut - nValueIn;

    // Gridcoin: Store verified magnitude and CPID in block index (7-11-2015)
    if(IsResearchAgeEnabled(pindex->nHeight))
    {
        pindex->SetCPID(bb.cpid);
        pindex->nMagnitude = bb.Magnitude;
        pindex->nResearchSubsidy = bb.ResearchSubsidy;
        pindex->nInterestSubsidy = bb.InterestSubsidy;
        pindex->nIsSuperBlock =  (bb.superblock.length() > 20) ? 1 : 0;
        // Must scan transactions after CoinStake to know if this is a contract.
        int iPos = 0;
        pindex->nIsContract = 0;
        for (auto const& tx : vtx)
        {
            if (tx.hashBoinc.length() > 3 && iPos > 0)
            {
                pindex->nIsContract = 1;
                break;
            }
            iPos++;
        }
    }

    double mint = CoinToDouble(pindex->nMint);
    double PORDiff = GetBlockDifficulty(nBits);

    if (pindex->nHeight > nGrandfather && !fReorganizing)
    {
        if(nVersion < 10)
        {
            // Block Spamming
            if (mint < MintLimiter(PORDiff,bb.RSAWeight,bb.cpid,GetBlockTime()))
            {
                return error("CheckProofOfStake[] : Mint too Small, %f",(double)mint);
            }

            if (mint == 0) return error("CheckProofOfStake[] : Mint is ZERO! %f",(double)mint);
        }

        double OUT_POR = 0;
        double OUT_INTEREST = 0;
        double dAccrualAge = 0;
        double dMagnitudeUnit = 0;
        double dAvgMagnitude = 0;

        // ResearchAge 1:
        GetProofOfStakeReward(nCoinAge, nFees, bb.cpid, true, 1, nTime,
            pindex, "connectblock_researcher", OUT_POR, OUT_INTEREST, dAccrualAge, dMagnitudeUnit, dAvgMagnitude);
        if (IsResearcher(bb.cpid))
        {
                //ResearchAge: Since the best block may increment before the RA is connected but After the RA is computed, the ResearchSubsidy can sometimes be slightly smaller than we calculate here due to the RA timespan increasing.  So we will allow for time shift before rejecting the block.
                double dDrift = IsResearchAgeEnabled(pindex->nHeight) ? bb.ResearchSubsidy*.15 : 1;
                if (IsResearchAgeEnabled(pindex->nHeight) && dDrift < 10) dDrift = 10;

                if ((bb.ResearchSubsidy + bb.InterestSubsidy + dDrift) < dStakeRewardWithoutFees)
                {
                        return DoS(20, error("ConnectBlock[] : Researchers Interest %f + Research %f + TimeDrift %f = %f exceeded by StakeRewardWithoutFees %f, with mint %f, Out_Interest %f, OUT_POR %f, Fees %f, for CPID %s",
                            bb.InterestSubsidy, bb.ResearchSubsidy, dDrift, bb.ResearchSubsidy + bb.InterestSubsidy + dDrift,
                            dStakeRewardWithoutFees, mint, OUT_INTEREST, OUT_POR, CoinToDouble(nFees), bb.cpid.c_str()));
                }

                if (bb.lastblockhash != pindex->pprev->GetBlockHash().GetHex())
                {
                            std::string sNarr = "ConnectBlock[ResearchAge] : Historical DPOR Replay attack : lastblockhash != actual last block hash.";
                            LogPrintf("******  %s ***** ",sNarr);
                }

                if (IsResearchAgeEnabled(pindex->nHeight)
                    && (BlockNeedsChecked(nTime) || nVersion>=9))
                {

                        // 6-4-2017 - Verify researchers stored block magnitude
                        // 2018 02 04 - Moved here for better effect.
                        double dNeuralNetworkMagnitude = CalculatedMagnitude2(bb.cpid, nTime, false);
                        if( bb.Magnitude > 0
                            && (fTestNet || (!fTestNet && (pindex->nHeight-1) > 947000))
                            && bb.Magnitude > (dNeuralNetworkMagnitude*1.25) )
                        {
                            return DoS(20, error(
                                "ConnectBlock[ResearchAge]: Researchers block magnitude > neural network magnitude: Block Magnitude %f, Neural Network Magnitude %f, CPID %s ",
                                bb.Magnitude, dNeuralNetworkMagnitude, bb.cpid.c_str()));
                        }

                        // 2018 02 04 - Brod - Move cpid check here for better effect
                        /* Only signature check is sufficient here, but kiss and
                            call the function. The height is of previous block. */
                        if( !IsCPIDValidv2(bb,pindex->nHeight-1) )
                        {
                    if( GetBadBlocks().count(pindex->GetBlockHash())==0 )
                                return DoS(20, error(
                                    "ConnectBlock[ResearchAge]: Bad CPID or Block Signature : CPID %s, cpidv2 %s, LBH %s, Bad Hashboinc [%s]",
                                     bb.cpid.c_str(), bb.cpidv2.c_str(),
                                     bb.lastblockhash.c_str(), vtx[0].hashBoinc.c_str()));
                            else LogPrintf("WARNING: ignoring invalid hashBoinc signature on block %s", pindex->GetBlockHash().ToString());
                        }

                        // Mitigate DPOR Relay attack
                        // bb.LastBlockhash should be equal to previous index lastblockhash, in order to check block signature correctly and prevent re-use of lastblockhash
                        if (bb.lastblockhash != pindex->pprev->GetBlockHash().GetHex())
                        {
                            std::string sNarr = "ConnectBlock[ResearchAge] : DPOR Replay attack : lastblockhash != actual last block hash.";
                            LogPrintf("******  %s ***** ", sNarr);
                            if (fTestNet || (pindex->nHeight > 975000)) return DoS(20, error(" %s ",sNarr.c_str()));
                        }

                if(!is_claim_valid(nStakeReward, OUT_POR, OUT_INTEREST, nFees))
<<<<<<< HEAD
                        {
                            StructCPID st1 = GetLifetimeCPID(pindex->GetCPID(),"ConnectBlock()");
                            GetProofOfStakeReward(nCoinAge, nFees, bb.cpid, true, 2, nTime,
                                        pindex, "connectblock_researcher_doublecheck", OUT_POR, OUT_INTEREST, dAccrualAge, dMagnitudeUnit, dAvgMagnitude);
=======
                {
                    StructCPID& st1 = GetLifetimeCPID(pindex->GetCPID());
                    GetProofOfStakeReward(nCoinAge, nFees, bb.cpid, true, 2, nTime,
                                          pindex, "connectblock_researcher_doublecheck", OUT_POR, OUT_INTEREST, dAccrualAge, dMagnitudeUnit, dAvgMagnitude);
>>>>>>> 2dfe7150

                    if(!is_claim_valid(nStakeReward, OUT_POR, OUT_INTEREST, nFees))
                            {
                        if(GetBadBlocks().count(pindex->GetBlockHash()) == 0)
                            return DoS(10,error(
                                       "ConnectBlock[ResearchAge] : Researchers Reward Pays too much : Interest %f and Research %f and StakeReward %f, OUT_POR %f, with Out_Interest %f for CPID %s ",
                                            bb.InterestSubsidy, bb.ResearchSubsidy, dStakeReward, OUT_POR, OUT_INTEREST,bb.cpid.c_str()));
                            else
                                LogPrintf("WARNING ConnectBlock[ResearchAge] : Researchers Reward Pays too much : bad block ignored: Interest %f and Research %f and StakeReward %f, OUT_POR %f, with Out_Interest %f for CPID %s ",
                                                    bb.InterestSubsidy, bb.ResearchSubsidy, dStakeReward, OUT_POR, OUT_INTEREST,bb.cpid.c_str());
                            }
                        }
                        }
                }

        //Approve first coinstake in DPOR block
        if (IsResearcher(bb.cpid) && IsLockTimeWithinMinutes(GetBlockTime(), GetAdjustedTime(), 15) && !IsResearchAgeEnabled(pindex->nHeight))
        {
            if (bb.ResearchSubsidy > (GetOwedAmount(bb.cpid)+1))
            {
<<<<<<< HEAD
                    StructCPID strUntrustedHost = GetInitializedStructCPID2(bb.cpid,mvMagnitudes);
                    if (bb.ResearchSubsidy > strUntrustedHost.totalowed)
=======
                StructCPID& strUntrustedHost = GetInitializedStructCPID2(bb.cpid,mvMagnitudes);
                if (bb.ResearchSubsidy > strUntrustedHost.totalowed)
                {
                    double deficit = strUntrustedHost.totalowed - bb.ResearchSubsidy;
                    if ( (deficit < -500 && strUntrustedHost.Accuracy > 10) || (deficit < -150 && strUntrustedHost.Accuracy > 5) || deficit < -50)
>>>>>>> 2dfe7150
                    {
                        double deficit = strUntrustedHost.totalowed - bb.ResearchSubsidy;
                        if ( (deficit < -500 && strUntrustedHost.Accuracy > 10) || (deficit < -150 && strUntrustedHost.Accuracy > 5) || deficit < -50)
                        {
                            LogPrintf("ConnectBlock[] : Researchers Reward results in deficit of %f for CPID %s with trust level of %f - (Submitted Research Subsidy %f vs calculated=%f) Hash: %s",
                                   deficit, bb.cpid, (double)strUntrustedHost.Accuracy, bb.ResearchSubsidy,
                                   OUT_POR, vtx[0].hashBoinc.c_str());
                        }
                        else
                        {
                            return error("ConnectBlock[] : Researchers Reward for CPID %s pays too much - (Submitted Research Subsidy %f vs calculated=%f) Hash: %s",
                                         bb.cpid.c_str(), bb.ResearchSubsidy,
                                         OUT_POR, vtx[0].hashBoinc.c_str());
                        }
                    }
                }
            }
        }

    //Gridcoin: Maintain network consensus for Payments and Neural popularity:  (As of 7-5-2015 this is now done exactly every 30 blocks)

    //DPOR - 6/12/2015 - Reject superblocks not hashing to the supermajority:

    if (bb.superblock.length() > 20)
    {
        if(nVersion >= 9)
        {
            // break away from block timing
            if (fDebug) LogPrintf("ConnectBlock: Updating Neural Supermajority (v9 CB) height %d",pindex->nHeight);
            ComputeNeuralNetworkSupermajorityHashes();
            // Prevent duplicate superblocks
            if(nVersion >= 9 && !NeedASuperblock())
                return error(("ConnectBlock: SuperBlock rcvd, but not Needed (too early)"));
        }

        if ((pindex->nHeight > nGrandfather && !fReorganizing) || nVersion >= 9 )
        {
            // 12-20-2015 : Add support for Binary Superblocks
            std::string superblock = UnpackBinarySuperblock(bb.superblock);
            std::string neural_hash = GetQuorumHash(superblock);
            std::string legacy_neural_hash = RetrieveMd5(superblock);
            double popularity = 0;
            std::string consensus_hash = GetNeuralNetworkSupermajorityHash(popularity);
            // Only reject superblock when it is new And when QuorumHash of Block != the Popular Quorum Hash:
            if ((IsLockTimeWithinMinutes(GetBlockTime(), GetAdjustedTime(), 15) || nVersion>=9) && !fColdBoot)
            {
                // Let this take effect together with stakev8
                if (nVersion>=8)
                {
                    try
                    {
                        CBitcoinAddress address;
                        bool validaddressinblock = address.SetString(bb.GRCAddress);
                        validaddressinblock &= address.IsValid();
                        if (!validaddressinblock)
                        {
                            return error("ConnectBlock[] : Superblock staked with invalid GRC address in block");
                        }
                        if (!IsNeuralNodeParticipant(bb.GRCAddress, nTime))
                        {
                            return error("ConnectBlock[] : Superblock staked by ineligible neural node participant");
                        }
                    }
                    catch (...)
                    {
                        return error("ConnectBlock[] : Superblock stake check caused unknown exception with GRC address %s", bb.GRCAddress.c_str());
                    }
                }
                if (!VerifySuperblock(superblock, pindex))
                {
                    return error("ConnectBlock[] : Superblock avg mag below 10; SuperblockHash: %s, Consensus Hash: %s",
                                        neural_hash.c_str(), consensus_hash.c_str());
                }
                if (!IsResearchAgeEnabled(pindex->nHeight))
                {
                    if (consensus_hash != neural_hash && consensus_hash != legacy_neural_hash)
                    {
                        return error("ConnectBlock[] : Superblock hash does not match consensus hash; SuperblockHash: %s, Consensus Hash: %s",
                                        neural_hash.c_str(), consensus_hash.c_str());
                    }
                }
                else
                {
                    if (consensus_hash != neural_hash)
                    {
                        return error("ConnectBlock[] : Superblock hash does not match consensus hash; SuperblockHash: %s, Consensus Hash: %s",
                                        neural_hash.c_str(), consensus_hash.c_str());
                    }
                }

            }
        }

        if(nVersion<9)
        {
            //If we are out of sync, and research age is enabled, and the superblock is valid, load it now, so we can continue checking blocks accurately
            // I would suggest to NOT bother with superblock at all here. It will be loaded in tally.
            if ((OutOfSyncByAge() || fColdBoot || fReorganizing) && IsResearchAgeEnabled(pindex->nHeight) && pindex->nHeight > nGrandfather)
            {
                if (bb.superblock.length() > 20)
                {
                    std::string superblock = UnpackBinarySuperblock(bb.superblock);
                    if (VerifySuperblock(superblock, pindex))
                    {
                        LoadSuperblock(superblock,pindex->nTime,pindex->nHeight);
                        if (fDebug)
                            LogPrintf("ConnectBlock(): Superblock Loaded %d", pindex->nHeight);

                        TallyResearchAverages(pindexBest);
                    }
                    else
                    {
                        if (fDebug3) LogPrintf("ConnectBlock(): Superblock Not Loaded %d", pindex->nHeight);
                    }
                }
            }
            /*
                -- Normal Superblocks are loaded during Tally
            */
        }
    }

    //  End of Network Consensus

    // Gridcoin: Track payments to CPID, and last block paid
<<<<<<< HEAD
    if (pindex->nResearchSubsidy > 0 && IsResearcher(bb.cpid))
    {
        StructCPID stCPID = GetInitializedStructCPID2(bb.cpid,mvResearchAge);

        stCPID.InterestSubsidy += bb.InterestSubsidy;
        stCPID.ResearchSubsidy += bb.ResearchSubsidy;
        if (pindex->nHeight > stCPID.LastBlock)
        {
                stCPID.LastBlock = pindex->nHeight;
                stCPID.BlockHash = pindex->GetBlockHash().GetHex();
        }

        if (pindex->nMagnitude > 0)
        {
                stCPID.Accuracy++;
                stCPID.TotalMagnitude += pindex->nMagnitude;
                stCPID.ResearchAverageMagnitude = stCPID.TotalMagnitude/(stCPID.Accuracy+.01);
        }

        if (pindex->nTime < stCPID.LowLockTime)  stCPID.LowLockTime = pindex->nTime;
        if (pindex->nTime > stCPID.HighLockTime) stCPID.HighLockTime = pindex->nTime;

        mvResearchAge[bb.cpid]=stCPID;
    }
=======
    AddRARewardBlock(pindex);
>>>>>>> 2dfe7150

    if (!txdb.WriteBlockIndex(CDiskBlockIndex(pindex)))
        return error("Connect() : WriteBlockIndex for pindex failed");

    if (pindex->nHeight % 5 == 0 && pindex->nHeight > 100)
    {
        std::string errors1 = "";
        LoadAdminMessages(false,errors1);
    }

    // Slow down Retallying when in RA mode so we minimize disruption of the network
    // TODO: Remove this if we can sync to v9 without it.
    if ( (pindex->nHeight % 60 == 0) && IsResearchAgeEnabled(pindex->nHeight) && BlockNeedsChecked(pindex->nTime))
    {
        if(!IsV9Enabled_Tally(pindexBest->nHeight))
            TallyResearchAverages(pindexBest);
    }

    if (IsResearchAgeEnabled(pindex->nHeight) && !OutOfSyncByAge())
    {
        fColdBoot = false;
    }

    if (fJustCheck)
        return true;

    // Write queued txindex changes
    for (map<uint256, CTxIndex>::iterator mi = mapQueuedChanges.begin(); mi != mapQueuedChanges.end(); ++mi)
    {
        if (!txdb.UpdateTxIndex((*mi).first, (*mi).second))
            return error("ConnectBlock[] : UpdateTxIndex failed");
    }

    // Update block index on disk without changing it in memory.
    // The memory index structure will be changed after the db commits.
    if (pindex->pprev)
    {
        CDiskBlockIndex blockindexPrev(pindex->pprev);
        blockindexPrev.hashNext = pindex->GetBlockHash();
        if (!txdb.WriteBlockIndex(blockindexPrev))
            return error("ConnectBlock[] : WriteBlockIndex failed");
    }

    // Watch for transactions paying to me
    for (auto const& tx : vtx)
        SyncWithWallets(tx, this, true);

    return true;
}


bool ReorganizeChain(CTxDB& txdb, unsigned &cnt_dis, unsigned &cnt_con, CBlock &blockNew, CBlockIndex* pindexNew);
bool ForceReorganizeToHash(uint256 NewHash)
{
    LOCK(cs_main);
    CTxDB txdb;

    auto mapItem = mapBlockIndex.find(NewHash);
    if(mapItem == mapBlockIndex.end())
        return error("ForceReorganizeToHash: failed to find requested block in block index");

    CBlockIndex* pindexCur = pindexBest;
    CBlockIndex* pindexNew = mapItem->second;
    LogPrintf("** Force Reorganize **");
    LogPrintf(" Current best height %i hash %s", pindexCur->nHeight,pindexCur->GetBlockHash().GetHex());
    LogPrintf(" Target height %i hash %s", pindexNew->nHeight,pindexNew->GetBlockHash().GetHex());

    CBlock blockNew;
    if (!blockNew.ReadFromDisk(pindexNew))
    {
        LogPrintf("ForceReorganizeToHash: Fatal Error while reading new best block.");
        return false;
    }

    unsigned cnt_dis=0;
    unsigned cnt_con=0;
    bool success = false;

    success = ReorganizeChain(txdb, cnt_dis, cnt_con, blockNew, pindexNew);

    if(pindexBest->nChainTrust < pindexCur->nChainTrust)
        LogPrintf("WARNING ForceReorganizeToHash: Chain trust is now less then before!");

    if (!success)
    {
        return error("ForceReorganizeToHash: Fatal Error while setting best chain.");
    }

    AskForOutstandingBlocks(uint256(0));
    LogPrintf("ForceReorganizeToHash: success! height %d hash %s", pindexBest->nHeight,pindexBest->GetBlockHash().GetHex());
    return true;
}

bool DisconnectBlocksBatch(CTxDB& txdb, list<CTransaction>& vResurrect, unsigned& cnt_dis, CBlockIndex* pcommon)
{
    set<string> vRereadCPIDs;
    while(pindexBest != pcommon)
    {
        if(!pindexBest->pprev)
            return error("DisconnectBlocksBatch: attempt to reorganize beyond genesis"); /*fatal*/

        if (fDebug) LogPrintf("DisconnectBlocksBatch: %s",pindexBest->GetBlockHash().GetHex());

        CBlock block;
        if (!block.ReadFromDisk(pindexBest))
            return error("DisconnectBlocksBatch: ReadFromDisk for disconnect failed"); /*fatal*/
        if (!block.DisconnectBlock(txdb, pindexBest))
            return error("DisconnectBlocksBatch: DisconnectBlock %s failed", pindexBest->GetBlockHash().ToString().c_str()); /*fatal*/

        // disconnect from memory
        assert(!pindexBest->pnext);
        if (pindexBest->pprev)
            pindexBest->pprev->pnext = NULL;

        // Queue memory transactions to resurrect.
        // We only do this for blocks after the last checkpoint (reorganisation before that
        // point should only happen with -reindex/-loadblock, or a misbehaving peer.
        for (auto const& tx : boost::adaptors::reverse(block.vtx))
            if (!(tx.IsCoinBase() || tx.IsCoinStake()) && pindexBest->nHeight > Checkpoints::GetTotalBlocksEstimate())
                vResurrect.push_front(tx);

        if(pindexBest->IsUserCPID())
        {
            // remeber the cpid to re-read later
            vRereadCPIDs.insert(pindexBest->GetCPID());
            // The user has no longer staked this block.
            RemoveCPIDBlockHash(pindexBest->GetCPID(), pindexBest);
        }

        // New best block
        cnt_dis++;
        pindexBest = pindexBest->pprev;
        hashBestChain = pindexBest->GetBlockHash();
        blockFinder.Reset();
        nBestHeight = pindexBest->nHeight;
        nBestChainTrust = pindexBest->nChainTrust;

        if (!txdb.WriteHashBestChain(pindexBest->GetBlockHash()))
            return error("DisconnectBlocksBatch: WriteHashBestChain failed"); /*fatal*/

    }

    /* fix up after disconnecting, prepare for new blocks */
    if(cnt_dis>0)
    {

        //Block was disconnected - User is Re-eligibile for staking
        StructCPID& sMag = GetInitializedStructCPID2(GlobalCPUMiningCPID.cpid,mvMagnitudes);
        nLastBlockSolved = 0;
        if (sMag.initialized)
        {
            sMag.LastPaymentTime = 0;
            mvMagnitudes[GlobalCPUMiningCPID.cpid]=sMag;
        }

        // Resurrect memory transactions that were in the disconnected branch
        for( CTransaction& tx : vResurrect)
            AcceptToMemoryPool(mempool, tx, NULL);

        if (!txdb.TxnCommit())
            return error("DisconnectBlocksBatch: TxnCommit failed"); /*fatal*/

        // Need to reload all contracts
        if (fDebug10) LogPrintf("DisconnectBlocksBatch: LoadAdminMessages");
        std::string admin_messages;
        LoadAdminMessages(true, admin_messages);

        // Tally research averages.
        if(IsV9Enabled_Tally(nBestHeight))
        {
            assert(IsTallyTrigger(pindexBest));
            if (fDebug) LogPrintf("DisconnectBlocksBatch: TallyResearchAverages (v9P %%%d) height %d", TALLY_GRANULARITY, nBestHeight);
            TallyResearchAverages(pindexBest);
        }
        else
        {
            // todo: do something with retired tally? maybe?
        }

        // Re-read researchers history after all blocks disconnected
        if (fDebug10) LogPrintf("DisconnectBlocksBatch: GetLifetimeCPID");
        for( const string& sRereadCPID : vRereadCPIDs )
            GetLifetimeCPID(sRereadCPID);

    }
    return true;
}

bool ReorganizeChain(CTxDB& txdb, unsigned &cnt_dis, unsigned &cnt_con, CBlock &blockNew, CBlockIndex* pindexNew)
{
    assert(pindexNew);
    //assert(!pindexNew->pnext);
    //assert(pindexBest || hashBestChain == pindexBest->GetBlockHash());
    //assert(nBestHeight = pindexBest->nHeight && nBestChainTrust == pindexBest->nChainTrust);
    //assert(!pindexBest->pnext);
    assert(pindexNew->GetBlockHash()==blockNew.GetHash());
    /* note: it was already determined that this chain is better than current best */
    /* assert(pindexNew->nChainTrust > nBestChainTrust); but may be overriden by command */
    assert( !pindexGenesisBlock == !pindexBest );

    list<CTransaction> vResurrect;
    list<CBlockIndex*> vConnect;
    set<string> vRereadCPIDs;

    /* find fork point */
    CBlockIndex *pcommon = NULL;
    if(pindexGenesisBlock)
    {
        pcommon = pindexNew;
        while( pcommon->pnext==NULL && pcommon!=pindexBest )
        {
            pcommon = pcommon->pprev;

            if(!pcommon)
                return error("ReorganizeChain: unable to find fork root");
        }

        if(pcommon != pindexBest)
        {
            pcommon = FindTallyTrigger(pcommon);
            if(!pcommon)
                return error("ReorganizeChain: unable to find fork root with tally point");
        }

        if (pcommon!=pindexBest || pindexNew->pprev!=pcommon)
        {
            LogPrintf("ReorganizeChain: from {%s %d}\n"
                     "ReorganizeChain: comm {%s %d}\n"
                     "ReorganizeChain: to   {%s %d}\n"
                     "REORGANIZE: disconnect %d, connect %d blocks"
                ,pindexBest->GetBlockHash().GetHex().c_str(), pindexBest->nHeight
                ,pcommon->GetBlockHash().GetHex().c_str(), pcommon->nHeight
                ,pindexNew->GetBlockHash().GetHex().c_str(), pindexNew->nHeight
                ,pindexBest->nHeight - pcommon->nHeight
                ,pindexNew->nHeight - pcommon->nHeight);
        }
    }

    /* disconnect blocks */
    if(pcommon!=pindexBest)
    {
        if (!txdb.TxnBegin())
            return error("ReorganizeChain: TxnBegin failed");
        if(!DisconnectBlocksBatch(txdb, vResurrect, cnt_dis, pcommon))
        {
            error("ReorganizeChain: DisconnectBlocksBatch() failed");
            LogPrintf("This is fatal error. Chain index may be corrupt. Aborting.\n"
                      "Please Reindex the chain and Restart.");
            exit(1); //todo
        }

        int nMismatchSpent;
        int64_t nBalanceInQuestion;
        pwalletMain->FixSpentCoins(nMismatchSpent, nBalanceInQuestion);
    }

    if (fDebug && cnt_dis>0) LogPrintf("ReorganizeChain: disconnected %d blocks",cnt_dis);

    for(CBlockIndex *p = pindexNew; p != pcommon; p=p->pprev)
        vConnect.push_front(p);

    /* Connect blocks */
    for(auto const pindex : vConnect)
    {
        CBlock block_load;
        CBlock &block = (pindex==pindexNew)? blockNew : block_load;

        if(pindex!=pindexNew)
        {
            if (!block.ReadFromDisk(pindex))
                return error("ReorganizeChain: ReadFromDisk for connect failed");
            assert(pindex->GetBlockHash()==block.GetHash());
        }
        else
        {
            assert(pindex==pindexNew);
            assert(pindexNew->GetBlockHash()==block.GetHash());
            assert(pindexNew->GetBlockHash()==blockNew.GetHash());
        }

        uint256 hash = block.GetHash();
        uint256 nBestBlockTrust;

        if (fDebug) LogPrintf("ReorganizeChain: connect %s",hash.ToString());

        if (!txdb.TxnBegin())
            return error("ReorganizeChain: TxnBegin failed");

        if (pindexGenesisBlock == NULL)
        {
            if(hash != (!fTestNet ? hashGenesisBlock : hashGenesisBlockTestNet))
            {
                txdb.TxnAbort();
                return error("ReorganizeChain: genesis block hash does not match");
            }
            pindexGenesisBlock = pindex;
        }
        else
        {
            assert(pindex->GetBlockHash()==block.GetHash());
            assert(pindex->pprev == pindexBest);
            if (!block.ConnectBlock(txdb, pindex, false, false))
            {
                txdb.TxnAbort();
                error("ReorganizeChain: ConnectBlock %s failed", hash.ToString().c_str());
                LogPrintf("Previous block %s",pindex->pprev->GetBlockHash().ToString());
                InvalidChainFound(pindex);
                return false;
            }
        }

        // Delete redundant memory transactions
        for (auto const& tx : block.vtx)
        {
            mempool.remove(tx);
            mempool.removeConflicts(tx);
        }

        if (!txdb.WriteHashBestChain(pindex->GetBlockHash()))
        {
            txdb.TxnAbort();
            return error("ReorganizeChain: WriteHashBestChain failed");
        }

        // Make sure it's successfully written to disk before changing memory structure
        if (!txdb.TxnCommit())
            return error("ReorganizeChain: TxnCommit failed");

        // Add to current best branch
        if(pindex->pprev)
        {
            assert( !pindex->pprev->pnext );
            pindex->pprev->pnext = pindex;
            nBestBlockTrust = pindex->nChainTrust - pindex->pprev->nChainTrust;
        }
        else
            nBestBlockTrust = pindex->nChainTrust;

        // update best block
        hashBestChain = hash;
        pindexBest = pindex;
        blockFinder.Reset();
        nBestHeight = pindexBest->nHeight;
        nBestChainTrust = pindexBest->nChainTrust;
        nTimeBestReceived =  GetAdjustedTime();
        cnt_con++;

        // Load recent contracts
        std::string admin_messages;
        LoadAdminMessages(false, admin_messages);

        if(IsV9Enabled_Tally(nBestHeight))
        {
            // quorum not needed
            // Tally research averages.
            if(IsTallyTrigger(pindexBest))
            {
                if (fDebug) LogPrintf("ReorganizeChain: TallyNetworkAverages (v9N %%%d) height %d",TALLY_GRANULARITY,nBestHeight);
                TallyResearchAverages(pindexBest);
            }
        }
        else
        {
            //TODO: do something with retired tally?
        }

        if(pindex->IsUserCPID()) // is this needed?
            GetLifetimeCPID(pindex->cpid.GetHex());
    }

    if (fDebug && (cnt_dis>0 || cnt_con>1))
        LogPrintf("ReorganizeChain: Disconnected %d and Connected %d blocks.",cnt_dis,cnt_con);

    return true;
}

bool SetBestChain(CTxDB& txdb, CBlock &blockNew, CBlockIndex* pindexNew)
{
    unsigned cnt_dis=0;
    unsigned cnt_con=0;
    bool success = false;
    const auto origBestIndex = pindexBest;

    success = ReorganizeChain(txdb, cnt_dis, cnt_con, blockNew, pindexNew);

    if(origBestIndex && origBestIndex->nChainTrust > nBestChainTrust)
    {
        LogPrintf("SetBestChain: Reorganize caused lower chain trust than before. Reorganizing back.");
        CBlock origBlock;
        if (!origBlock.ReadFromDisk(origBestIndex))
            return error("SetBestChain: Fatal Error while reading original best block");
        success = ReorganizeChain(txdb, cnt_dis, cnt_con, origBlock, origBestIndex);
    }

    if(!success)
        return false;

    /* Fix up after block connecting */


    //std::set<uint128> connected_cpids;


    // Update best block in wallet (so we can detect restored wallets)
    bool fIsInitialDownload = IsInitialBlockDownload();
    if (!fIsInitialDownload)
    {
        const CBlockLocator locator(pindexNew);
        ::SetBestChain(locator);
    }

    if(IsV9Enabled_Tally(nBestHeight))
    {
        // Update quorum data.
        if ((nBestHeight % 3) == 0)
        {
            if (fDebug) LogPrintf("SetBestChain: Updating Neural Supermajority (v9 %%3) height %d",nBestHeight);
            ComputeNeuralNetworkSupermajorityHashes();
        }
        // Update quorum data.
        if ((nBestHeight % 10) == 0 && !OutOfSyncByAge() && NeedASuperblock())
        {
            if (fDebug) LogPrintf("SetBestChain: Updating Neural Quorum (v9 M) height %d",nBestHeight);
            UpdateNeuralNetworkQuorumData();
        }
    }
    else if (!fIsInitialDownload)
        // Retally after reorganize to sync up amounts owed.
        TallyResearchAverages(pindexNew);

    if (fDebug)
    {
        LogPrintf("{SBC} {%s %d}  trust=%s  date=%s",
               hashBestChain.ToString(), nBestHeight,
               CBigNum(nBestChainTrust).ToString(),
               DateTimeStrFormat("%x %H:%M:%S", pindexBest->GetBlockTime()));
    }
    else
        LogPrintf("{SBC} new best {%s %d} ; ",hashBestChain.ToString(), nBestHeight);

    std::string strCmd = GetArg("-blocknotify", "");
    if (!fIsInitialDownload && !strCmd.empty())
    {
        boost::replace_all(strCmd, "%s", hashBestChain.GetHex());
        boost::thread t(runCommand, strCmd); // thread runs free
    }

    // Perform Gridcoin services now that w have a new head.
    // Remove V9 checks after the V9 switch.
    // TODO: ???
    if(IsV9Enabled(nBestHeight))
        GridcoinServices();

    return true;
}

// ppcoin: total coin age spent in transaction, in the unit of coin-days.
// Only those coins meeting minimum age requirement counts. As those
// transactions not in main chain are not currently indexed so we
// might not find out about their coin age. Older transactions are
// guaranteed to be in main chain by sync-checkpoint. This rule is
// introduced to help nodes establish a consistent view of the coin
// age (trust score) of competing branches.
bool CTransaction::GetCoinAge(CTxDB& txdb, uint64_t& nCoinAge) const
{
    CBigNum bnCentSecond = 0;  // coin age in the unit of cent-seconds
    nCoinAge = 0;

    if (IsCoinBase())
        return true;

    for (auto const& txin : vin)
    {
        // First try finding the previous transaction in database
        CTransaction txPrev;
        CTxIndex txindex;
        if (!txPrev.ReadFromDisk(txdb, txin.prevout, txindex))
            continue;  // previous transaction not in main chain
        if (nTime < txPrev.nTime)
            return false;  // Transaction timestamp violation

        // Read block header
        CBlock block;
        if (!block.ReadFromDisk(txindex.pos.nFile, txindex.pos.nBlockPos, false))
            return false; // unable to read block of previous transaction
        if (block.GetBlockTime() + nStakeMinAge > nTime)
            continue; // only count coins meeting min age requirement

        int64_t nValueIn = txPrev.vout[txin.prevout.n].nValue;
        bnCentSecond += CBigNum(nValueIn) * (nTime-txPrev.nTime) / CENT;

        if (fDebug && GetBoolArg("-printcoinage"))
            LogPrintf("coin age nValueIn=%" PRId64 " nTimeDiff=%d bnCentSecond=%s", nValueIn, nTime - txPrev.nTime, bnCentSecond.ToString());
    }

    CBigNum bnCoinDay = bnCentSecond * CENT / COIN / (24 * 60 * 60);
    if (fDebug && GetBoolArg("-printcoinage"))
        LogPrintf("coin age bnCoinDay=%s", bnCoinDay.ToString());
    nCoinAge = bnCoinDay.getuint64();
    return true;
}

// ppcoin: total coin age spent in block, in the unit of coin-days.
bool CBlock::GetCoinAge(uint64_t& nCoinAge) const
{
    nCoinAge = 0;

    CTxDB txdb("r");
    for (auto const& tx : vtx)
    {
        uint64_t nTxCoinAge;
        if (tx.GetCoinAge(txdb, nTxCoinAge))
            nCoinAge += nTxCoinAge;
        else
            return false;
    }

    if (nCoinAge == 0) // block coin age minimum 1 coin-day
        nCoinAge = 1;
    if (fDebug && GetBoolArg("-printcoinage"))
        LogPrintf("block coin age total nCoinDays=%" PRIu64, nCoinAge);
    return true;
}

bool CBlock::AddToBlockIndex(unsigned int nFile, unsigned int nBlockPos, const uint256& hashProof)
{
    // Check for duplicate
    uint256 hash = GetHash();
    if (mapBlockIndex.count(hash))
        return error("AddToBlockIndex() : %s already exists", hash.ToString().substr(0,20).c_str());

    // Construct new block index object
    CBlockIndex* pindexNew = new CBlockIndex(nFile, nBlockPos, *this);
    if (!pindexNew)
        return error("AddToBlockIndex() : new CBlockIndex failed");
    pindexNew->phashBlock = &hash;
    BlockMap::iterator miPrev = mapBlockIndex.find(hashPrevBlock);
    if (miPrev != mapBlockIndex.end())
    {
        pindexNew->pprev = (*miPrev).second;
        pindexNew->nHeight = pindexNew->pprev->nHeight + 1;
    }

    // ppcoin: compute chain trust score
    pindexNew->nChainTrust = (pindexNew->pprev ? pindexNew->pprev->nChainTrust : 0) + pindexNew->GetBlockTrust();

    // ppcoin: compute stake entropy bit for stake modifier
    if (!pindexNew->SetStakeEntropyBit(GetStakeEntropyBit()))
        return error("AddToBlockIndex() : SetStakeEntropyBit() failed");

    // Record proof hash value
    pindexNew->hashProof = hashProof;

    // ppcoin: compute stake modifier
    uint64_t nStakeModifier = 0;
    bool fGeneratedStakeModifier = false;
    if (!ComputeNextStakeModifier(pindexNew->pprev, nStakeModifier, fGeneratedStakeModifier))
    {
        LogPrintf("AddToBlockIndex() : ComputeNextStakeModifier() failed");
    }
    pindexNew->SetStakeModifier(nStakeModifier, fGeneratedStakeModifier);
    pindexNew->nStakeModifierChecksum = GetStakeModifierChecksum(pindexNew);

    // Add to mapBlockIndex
    BlockMap::iterator mi = mapBlockIndex.insert(make_pair(hash, pindexNew)).first;
    if (pindexNew->IsProofOfStake())
        setStakeSeen.insert(make_pair(pindexNew->prevoutStake, pindexNew->nStakeTime));
    pindexNew->phashBlock = &((*mi).first);

    // Write to disk block index
    CTxDB txdb;
    if (!txdb.TxnBegin())
        return false;
    txdb.WriteBlockIndex(CDiskBlockIndex(pindexNew));
    if (!txdb.TxnCommit())
        return false;

    LOCK(cs_main);

    // New best
    if (pindexNew->nChainTrust > nBestChainTrust)
        if (!SetBestChain(txdb, *this, pindexNew))
            return false;

    if (pindexNew == pindexBest)
    {
        // Notify UI to display prev block's coinbase if it was ours
        static uint256 hashPrevBestCoinBase;
        UpdatedTransaction(hashPrevBestCoinBase);
        hashPrevBestCoinBase = vtx[0].GetHash();
    }

    uiInterface.NotifyBlocksChanged();
    return true;
}

bool CBlock::CheckBlock(std::string sCaller, int height1, int64_t Mint, bool fCheckPOW, bool fCheckMerkleRoot, bool fCheckSig, bool fLoadingIndex) const
{
    // These are checks that are independent of context
    // that can be verified before saving an orphan block.

    // Size limits
    if (vtx.empty() || vtx.size() > MAX_BLOCK_SIZE || ::GetSerializeSize(*this, SER_NETWORK, PROTOCOL_VERSION) > MAX_BLOCK_SIZE)
        return DoS(100, error("CheckBlock[] : size limits failed"));

    // Check proof of work matches claimed amount
    if (fCheckPOW && IsProofOfWork() && !CheckProofOfWork(GetPoWHash(), nBits))
        return DoS(50, error("CheckBlock[] : proof of work failed"));

    //Reject blocks with diff that has grown to an extrordinary level (should never happen)
    double blockdiff = GetBlockDifficulty(nBits);
    if (height1 > nGrandfather && blockdiff > 10000000000000000)
    {
       return DoS(1, error("CheckBlock[] : Block Bits larger than 10000000000000000."));
    }

    // First transaction must be coinbase, the rest must not be
    if (vtx.empty() || !vtx[0].IsCoinBase())
        return DoS(100, error("CheckBlock[] : first tx is not coinbase"));
    for (unsigned int i = 1; i < vtx.size(); i++)
        if (vtx[i].IsCoinBase())
            return DoS(100, error("CheckBlock[] : more than one coinbase"));
    //Research Age
    MiningCPID bb = DeserializeBoincBlock(vtx[0].hashBoinc,nVersion);
    if(nVersion<9)
    {
        //For higher security, plus lets catch these bad blocks before adding them to the chain to prevent reorgs:
        if (IsResearcher(bb.cpid) && IsProofOfStake() && height1 > nGrandfather && IsResearchAgeEnabled(height1) && BlockNeedsChecked(nTime) && !fLoadingIndex)
        {
            double blockVersion = BlockVersion(bb.clientversion);
            double cvn = ClientVersionNew();
            if (fDebug10) LogPrintf("BV %f, CV %f   ",blockVersion,cvn);
            // Enforce Beacon Age
            if (blockVersion < 3588 && height1 > 860500 && !fTestNet)
                return error("CheckBlock[]:  Old client spamming new blocks after mandatory upgrade ");
        }

        //Orphan Flood Attack
        if (height1 > nGrandfather)
        {
            double bv = BlockVersion(bb.clientversion);
            double cvn = ClientVersionNew();
            if (fDebug10) LogPrintf("BV %f, CV %f   ",bv,cvn);
            // Enforce Beacon Age
            if (bv < 3588 && height1 > 860500 && !fTestNet)
                return error("CheckBlock[]:  Old client spamming new blocks after mandatory upgrade ");
        }
    }

    if (IsResearcher(bb.cpid) && height1 > nGrandfather && BlockNeedsChecked(nTime))
    {
        if (bb.projectname.empty() && !IsResearchAgeEnabled(height1))
            return DoS(1,error("CheckBlock::PoR Project Name invalid"));

        if (!fLoadingIndex)
        {
            bool cpidresult = false;
            int cpidV2CutOverHeight = fTestNet ? 0 : 97000;
            int cpidV3CutOverHeight = fTestNet ? 196300 : 725000;
            if (height1 < cpidV2CutOverHeight)
            {
                cpidresult = IsCPIDValid_Retired(bb.cpid,bb.enccpid);
            }
            else if (height1 <= cpidV3CutOverHeight)
            {
                cpidresult = CPID_IsCPIDValid(bb.cpid, bb.cpidv2, (uint256)bb.lastblockhash);
            }
            else
            {

                cpidresult = (bb.lastblockhash.size()==64)
                    && (bb.BoincSignature.size()>=16)
                    && (bb.BoincSignature.find(' ')==std::string::npos);

                /* This is not used anywhere, so let it be.
                cpidresult = cpidresult
                    && (bb.BoincPublicKey.size()==130)
                    && (bb.BoincPublicKey.find(' ')==std::string::npos);
                */

                /* full "v3" signature check is performed in ConnectBlock */
            }

            if(!cpidresult)
                return DoS(20, error(
                            "Bad CPID or Block Signature : height %i, CPID %s, cpidv2 %s, LBH %s, Bad Hashboinc [%s]",
                             height1, bb.cpid.c_str(), bb.cpidv2.c_str(),
                             bb.lastblockhash.c_str(), vtx[0].hashBoinc.c_str()));
        }
    }

    // Gridcoin: check proof-of-stake block signature
    if (IsProofOfStake() && height1 > nGrandfather)
    {
        //Mint limiter checks 1-20-2015
        double PORDiff = GetBlockDifficulty(nBits);
        double mint1 = CoinToDouble(Mint);
        double total_subsidy = bb.ResearchSubsidy + bb.InterestSubsidy;
        double limiter = MintLimiter(PORDiff,bb.RSAWeight,bb.cpid,GetBlockTime());
        if (fDebug10) LogPrintf("CheckBlock[]: TotalSubsidy %f, Height %i, %s, %f, Res %f, Interest %f, hb: %s ",
                             total_subsidy, height1, bb.cpid,
                             mint1,bb.ResearchSubsidy,bb.InterestSubsidy,vtx[0].hashBoinc);
        if ((nVersion < 10) && (total_subsidy < limiter))
        {
            if (fDebug3) LogPrintf("****CheckBlock[]: Total Mint too Small %s, mint %f, Res %f, Interest %f, hash %s ",bb.cpid,
                                mint1,bb.ResearchSubsidy,bb.InterestSubsidy,vtx[0].hashBoinc);
            //1-21-2015 - Prevent Hackers from spamming the network with small blocks
            return error("****CheckBlock[]: Total Mint too Small %f < %f Research %f Interest %f BOINC %s",
                         total_subsidy,limiter,bb.ResearchSubsidy,bb.InterestSubsidy,vtx[0].hashBoinc);
        }

        if (fCheckSig && !CheckBlockSignature())
            return DoS(100, error("CheckBlock[] : bad proof-of-stake block signature"));
    }

    // End of Proof Of Research
    if (IsProofOfStake())
    {
        // Coinbase output should be empty if proof-of-stake block
        if (vtx[0].vout.size() != 1 || !vtx[0].vout[0].IsEmpty())
            return DoS(100, error("CheckBlock[] : coinbase output not empty for proof-of-stake block"));

        // Second transaction must be coinstake, the rest must not be
        if (vtx.empty() || !vtx[1].IsCoinStake())
            return DoS(100, error("CheckBlock[] : second tx is not coinstake"));

        for (unsigned int i = 2; i < vtx.size(); i++)
        {
            if (vtx[i].IsCoinStake())
            {
                LogPrintf("Found more than one coinstake in coinbase at location %d", i);
                return DoS(100, error("CheckBlock[] : more than one coinstake"));
            }
        }
    }

    // Check transactions
    for (auto const& tx : vtx)
    {
        if (!tx.CheckTransaction())
            return DoS(tx.nDoS, error("CheckBlock[] : CheckTransaction failed"));

        // ppcoin: check transaction timestamp
        if (GetBlockTime() < (int64_t)tx.nTime)
            return DoS(50, error("CheckBlock[] : block timestamp earlier than transaction timestamp"));
    }

    // Check for duplicate txids. This is caught by ConnectInputs(),
    // but catching it earlier avoids a potential DoS attack:
    set<uint256> uniqueTx;
    for (auto const& tx : vtx)
    {
        uniqueTx.insert(tx.GetHash());
    }
    if (uniqueTx.size() != vtx.size())
        return DoS(100, error("CheckBlock[] : duplicate transaction"));

    unsigned int nSigOps = 0;
    for (auto const& tx : vtx)
    {
        nSigOps += tx.GetLegacySigOpCount();
    }
    if (nSigOps > MAX_BLOCK_SIGOPS)
        return DoS(100, error("CheckBlock[] : out-of-bounds SigOpCount"));

    // Check merkle root
    if (fCheckMerkleRoot && hashMerkleRoot != BuildMerkleTree())
        return DoS(100, error("CheckBlock[] : hashMerkleRoot mismatch"));

    //if (fDebug3) LogPrintf(".EOCB.");
    return true;
}

bool CBlock::AcceptBlock(bool generated_by_me)
{
    AssertLockHeld(cs_main);

    if (nVersion > CURRENT_VERSION)
        return DoS(100, error("AcceptBlock() : reject unknown block version %d", nVersion));

    // Check for duplicate
    uint256 hash = GetHash();
    if (mapBlockIndex.count(hash))
        return error("AcceptBlock() : block already in mapBlockIndex");

    // Get prev block index
    BlockMap::iterator mi = mapBlockIndex.find(hashPrevBlock);
    if (mi == mapBlockIndex.end())
        return DoS(10, error("AcceptBlock() : prev block not found"));
    CBlockIndex* pindexPrev = (*mi).second;
    int nHeight = pindexPrev->nHeight+1;

    // The block height at which point we start rejecting v7 blocks and
    // start accepting v8 blocks.
    if(       (IsProtocolV2(nHeight) && nVersion < 7)
              || (IsV8Enabled(nHeight) && nVersion < 8)
              || (IsV9Enabled(nHeight) && nVersion < 9)
              || (IsV10Enabled(nHeight) && nVersion < 10)
              )
        return DoS(20, error("AcceptBlock() : reject too old nVersion = %d", nVersion));
    else if( (!IsProtocolV2(nHeight) && nVersion >= 7)
             ||(!IsV8Enabled(nHeight) && nVersion >= 8)
             ||(!IsV9Enabled(nHeight) && nVersion >= 9)
             ||(!IsV10Enabled(nHeight) && nVersion >= 10))
        return DoS(100, error("AcceptBlock() : reject too new nVersion = %d", nVersion));

    if (IsProofOfWork() && nHeight > LAST_POW_BLOCK)
        return DoS(100, error("AcceptBlock() : reject proof-of-work at height %d", nHeight));

    if (nHeight > nGrandfather || nHeight >= 999000)
    {
            // Check coinbase timestamp
            if (GetBlockTime() > FutureDrift((int64_t)vtx[0].nTime, nHeight))
            {
                return DoS(80, error("AcceptBlock() : coinbase timestamp is too early"));
            }
            // Check timestamp against prev
            if (GetBlockTime() <= pindexPrev->GetPastTimeLimit() || FutureDrift(GetBlockTime(), nHeight) < pindexPrev->GetBlockTime())
                return DoS(60, error("AcceptBlock() : block's timestamp is too early"));
            // Check proof-of-work or proof-of-stake
            if (nBits != GetNextTargetRequired(pindexPrev, IsProofOfStake()))
                return DoS(100, error("AcceptBlock() : incorrect %s", IsProofOfWork() ? "proof-of-work" : "proof-of-stake"));
    }

    for (auto const& tx : vtx)
    {
        // Check that all transactions are finalized
        if (!IsFinalTx(tx, nHeight, GetBlockTime()))
            return DoS(10, error("AcceptBlock() : contains a non-final transaction"));

        // Verify beacon contract if a transaction contains a beacon contract
        // Current bad contracts in chain would cause a fork on sync, skip them
        if (nVersion>=9 && !VerifyBeaconContractTx(tx))
            return DoS(25, error("CheckBlock[] : bad beacon contract found in tx %s contained within block; rejected", tx.GetHash().ToString().c_str()));
    }

    // Check that the block chain matches the known block chain up to a checkpoint
    if (!Checkpoints::CheckHardened(nHeight, hash))
        return DoS(100, error("AcceptBlock() : rejected by hardened checkpoint lock-in at %d", nHeight));

    uint256 hashProof;

    // Verify hash target and signature of coinstake tx
    if ((nHeight > nGrandfather || nHeight >= 999000) && nVersion <= 7)
    {
                if (IsProofOfStake())
                {
                    uint256 targetProofOfStake;
                    if (!CheckProofOfStake(pindexPrev, vtx[1], nBits, hashProof, targetProofOfStake, vtx[0].hashBoinc, generated_by_me, nNonce) && (IsLockTimeWithinMinutes(GetBlockTime(), GetAdjustedTime(), 600) || nHeight >= 999000))
                    {
                        return error("WARNING: AcceptBlock(): check proof-of-stake failed for block %s, nonce %f    ", hash.ToString().c_str(),(double)nNonce);
                    }

                }
    }
    if (nVersion >= 8)
    {
        //must be proof of stake
        //no grandfather exceptions
        //if (IsProofOfStake())
        if(!CheckProofOfStakeV8(pindexPrev, *this, generated_by_me, hashProof))
        {
            error("WARNING: AcceptBlock(): check proof-of-stake failed for block %s, nonce %f    ", hash.ToString().c_str(),(double)nNonce);
            LogPrintf(" prev %s",pindexPrev->GetBlockHash().ToString());
            return false;
        }
    }

    if(nVersion<9)
    {
        // Verify proof of research.
        if(!CheckProofOfResearch(pindexPrev, *this))
        {
            return error("WARNING: AcceptBlock(): check proof-of-research failed for block %s, nonce %i", hash.ToString().c_str(), nNonce);
        }
    }
    /*else Do not check v9 rewards here as context here is insufficient and it is
      checked again in ConnectBlock */

    // PoW is checked in CheckBlock[]
    if (IsProofOfWork())
    {
        hashProof = GetPoWHash();
    }

    //Grandfather
    if (nHeight > nGrandfather)
    {
        // Check that the block chain matches the known block chain up to a checkpoint
        if (!Checkpoints::CheckHardened(nHeight, hash))
            return DoS(100, error("AcceptBlock() : rejected by hardened checkpoint lock-in at %d", nHeight));

        // Enforce rule that the coinbase starts with serialized block height
        CScript expect = CScript() << nHeight;
        if (vtx[0].vin[0].scriptSig.size() < expect.size() ||
                !std::equal(expect.begin(), expect.end(), vtx[0].vin[0].scriptSig.begin()))
            return DoS(100, error("AcceptBlock() : block height mismatch in coinbase"));
    }

    // Write block to history file
    if (!CheckDiskSpace(::GetSerializeSize(*this, SER_DISK, CLIENT_VERSION)))
        return error("AcceptBlock() : out of disk space");
    unsigned int nFile = -1;
    unsigned int nBlockPos = 0;
    if (!WriteToDisk(nFile, nBlockPos))
        return error("AcceptBlock() : WriteToDisk failed");
    if (!AddToBlockIndex(nFile, nBlockPos, hashProof))
        return error("AcceptBlock() : AddToBlockIndex failed");

    // Relay inventory, but don't relay old inventory during initial block download
    int nBlockEstimate = Checkpoints::GetTotalBlocksEstimate();
    if (hashBestChain == hash)
    {
        LOCK(cs_vNodes);
        for (auto const& pnode : vNodes)
            if (nBestHeight > (pnode->nStartingHeight != -1 ? pnode->nStartingHeight - 2000 : nBlockEstimate))
                pnode->PushInventory(CInv(MSG_BLOCK, hash));
    }

    if (fDebug) LogPrintf("{ACC}");
    nLastAskedForBlocks=GetAdjustedTime();
    ResetTimerMain("OrphanBarrage");
    return true;
}


uint256 CBlockIndex::GetBlockTrust() const
{
    CBigNum bnTarget;
    bnTarget.SetCompact(nBits);
    if (bnTarget <= 0) return 0;
    int64_t block_mag = 0;
    uint256 chaintrust = (((CBigNum(1)<<256) / (bnTarget+1)) - (block_mag)).getuint256();
    return chaintrust;
}

bool CBlockIndex::IsSuperMajority(int minVersion, const CBlockIndex* pstart, unsigned int nRequired, unsigned int nToCheck)
{
    unsigned int nFound = 0;
    for (unsigned int i = 0; i < nToCheck && nFound < nRequired && pstart != NULL; i++)
    {
        if (pstart->nVersion >= minVersion)
            ++nFound;
        pstart = pstart->pprev;
    }
    return (nFound >= nRequired);
}

bool ServicesIncludesNN(CNode* pNode)
{
    return (Contains(pNode->strSubVer,"1999")) ? true : false;
}

bool VerifySuperblock(const std::string& superblock, const CBlockIndex* parent)
{
    // Pre-condition checks.
    if(!parent)
    {
        LogPrintf("Invalid block passed to VerifySuperblock");
        return false;
    }

    if(superblock.length() <= 20)
    {
        LogPrintf("Invalid superblock passed to VerifySuperblock");
        return false;
    }

    // Validate superblock contents.
    bool bPassed = true;

    if(parent->nVersion < 8)
    {
        double out_avg = 0;
        double out_beacon_count=0;
        double out_participant_count=0;
        double avg_mag = GetSuperblockAvgMag(superblock,out_beacon_count,out_participant_count,out_avg,false, parent->nHeight);

        // New rules added here:
        // Before block version- and stake engine 8 there used to be a requirement
        // that the average magnitude across all researchers must be at least 10.
        // This is not necessary but cannot be changed until a mandatory is released.

        if (out_avg < 10 && fTestNet)  bPassed = false;
        if (out_avg < 70 && !fTestNet) bPassed = false;

        if (avg_mag < 10 && !fTestNet) bPassed = false;
    }
    else
    {
        // Block version above 8
        // none, as they are easy to work arount and complicate sb production

        // previously:
        // * low/high limit of average of researcher magnitudes
        // * low limit of project avg rac
        // * count of researchers within 10% of their beacon count
        // * count of projects at least half of previous sb project count
    }

    if (!bPassed)
    {
        if (fDebug) LogPrintf(" Verification of Superblock Failed ");
    }

    return bPassed;
}

bool NeedASuperblock()
{
    bool bDireNeedOfSuperblock = false;
    std::string superblock = ReadCache(Section::SUPERBLOCK, "all").value;
    if (superblock.length() > 20 && !OutOfSyncByAge())
    {
        if (!VerifySuperblock(superblock, pindexBest))
            bDireNeedOfSuperblock = true;
        /*
         // Check project count in last superblock
         double out_project_count = 0;
         double out_whitelist_count = 0;
         GetSuperblockProjectCount(superblock, out_project_count, out_whitelist_count);
         */
    }

    int64_t superblock_age = GetAdjustedTime() - ReadCache(Section::SUPERBLOCK, "magnitudes").timestamp;
    if (superblock_age > GetSuperblockAgeSpacing(nBestHeight))
        bDireNeedOfSuperblock = true;

    if(bDireNeedOfSuperblock && pindexBest && pindexBest->nVersion>=9)
    {
        // If all the checks indicate true and is v9, look 15 blocks back to
        // prevent duplicate superblocks
        for(CBlockIndex *pindex = pindexBest;
            pindex && pindex->nHeight + 15 > nBestHeight;
            pindex = pindex->pprev)
        {
            if(pindex->nIsSuperBlock)
                return false;
        }
    }

    return bDireNeedOfSuperblock;
}




void GridcoinServices()
{

    //Dont do this on headless - SeP
    if(fQtActive)
    {
       if ((nBestHeight % 125) == 0)
       {
            GetGlobalStatus();
            bForceUpdate=true;
            uiInterface.NotifyBlocksChanged();
       }
    }

    // Services thread activity

    if(IsV9Enabled_Tally(nBestHeight))
    {
        // in SetBestChain
    }
    else
    {
        int64_t superblock_age = GetAdjustedTime() - ReadCache(Section::SUPERBLOCK, "magnitudes").timestamp;
        bool bNeedSuperblock = (superblock_age > (GetSuperblockAgeSpacing(nBestHeight)));
        if ( nBestHeight % 3 == 0 && NeedASuperblock() ) bNeedSuperblock=true;

        if (fDebug10) LogPrintf(" MRSA %" PRId64 ", BH %d", superblock_age, nBestHeight);

        if (bNeedSuperblock)
        {
            if ((nBestHeight % 3) == 0)
            {
                if (fDebug) LogPrintf("SVC: Updating Neural Supermajority (v3 A) height %d",nBestHeight);
                ComputeNeuralNetworkSupermajorityHashes();
            }
            if ((nBestHeight % 3) == 0 && !OutOfSyncByAge())
            {
                if (fDebug) LogPrintf("SVC: Updating Neural Quorum (v3 A) height %d",nBestHeight);
                if (fDebug10) LogPrintf("#CNNSH# ");
                UpdateNeuralNetworkQuorumData();
            }

            // Perform retired tallies between the V9 block switch (1144000) and the
            // V9 tally switch (1144120) or else blocks will be rejected in between.
            if (IsV9Enabled(nBestHeight) && (nBestHeight % 20) == 0)
            {
                if (fDebug) LogPrintf("SVC: set off Tally (v3 B) height %d",nBestHeight);
                if (fDebug10) LogPrintf("#TIB# ");
                TallyResearchAverages(pindexBest);
            }
        }
        else
        {
            // When superblock is not old, Tally every N blocks:
            int nTallyGranularity = fTestNet ? 60 : 20;
            if (IsV9Enabled(nBestHeight) && (nBestHeight % nTallyGranularity) == 0)
            {
                if (fDebug) LogPrintf("SVC: set off Tally (v3 C) height %d",nBestHeight);
                if (fDebug3) LogPrintf("TIB1 ");
                TallyResearchAverages(pindexBest);
            }

            if ((nBestHeight % 5)==0)
            {
                if (fDebug) LogPrintf("SVC: Updating Neural Supermajority (v3 D) height %d",nBestHeight);
                ComputeNeuralNetworkSupermajorityHashes();
            }
            if ((nBestHeight % 5)==0 && !OutOfSyncByAge())
            {
                if (fDebug) LogPrintf("SVC: Updating Neural Quorum (v3 E) height %d",nBestHeight);
                if (fDebug3) LogPrintf("CNNSH2 ");
                UpdateNeuralNetworkQuorumData();
            }
        }
    }

    //Dont perform the following functions if out of sync
    if (pindexBest->nHeight < nGrandfather || OutOfSyncByAge())
        return;

    if (fDebug) LogPrintf(" {SVC} ");

    //Backup the wallet once per 900 blocks or as specified in config:
    int nWBI = GetArg("-walletbackupinterval", 900);
    if (nWBI && TimerMain("backupwallet", nWBI))
    {
        bool bWalletBackupResults = BackupWallet(*pwalletMain, GetBackupFilename("wallet.dat"));
        bool bConfigBackupResults = BackupConfigFile(GetBackupFilename("gridcoinresearch.conf"));
        LogPrintf("Daily backup results: Wallet -> %s Config -> %s", (bWalletBackupResults ? "true" : "false"), (bConfigBackupResults ? "true" : "false"));
    }

    if (TimerMain("MyNeuralMagnitudeReport",30))
    {
        try
        {
            if (msNeuralResponse.length() < 25 && IsResearcher(msPrimaryCPID))
            {
                AsyncNeuralRequest("explainmag",msPrimaryCPID,5);
                if (fDebug3) LogPrintf("Async explainmag sent for %s.",msPrimaryCPID);
            }
            if (fDebug3) LogPrintf("MR Complete");
        }
        catch (std::exception &e)
        {
            LogPrintf("Error in MyNeuralMagnitudeReport1.");
        }
        catch(...)
        {
            LogPrintf("Error in MyNeuralMagnitudeReport.");
        }
    }

    // Every N blocks as a Synchronized TEAM:
    if ((nBestHeight % 30) == 0)
    {
        //Sync RAC with neural network IF superblock is over 24 hours Old, Or if we have No superblock (in case of the latter, age will be 45 years old)
        // Note that nodes will NOT accept superblocks without a supermajority hash, so the last block will not be in memory unless it is a good superblock.
        // Let's start syncing the neural network as soon as the LAST superblock is over 12 hours old.
        // Also, lets do this as a TEAM exactly every 30 blocks (~30 minutes) to try to reach an EXACT consensus every half hour:
        // For effeciency, the network sleeps for 20 hours after a good superblock is accepted
        if (NeedASuperblock() && IsNeuralNodeParticipant(DefaultWalletAddress(), GetAdjustedTime()))
        {
            if (fDebug3) LogPrintf("FSWDPOR ");
            FullSyncWithDPORNodes();
        }
    }

    if (( (nBestHeight-10) % 30 ) == 0)
    {
            // 10 Blocks after the network started syncing the neural network as a team, ask the neural network to come to a quorum
            if (NeedASuperblock() && IsNeuralNodeParticipant(DefaultWalletAddress(), GetAdjustedTime()))
            {
                // First verify my node has a synced contract
                std::string contract;
                contract = NN::GetNeuralContract();
                if (VerifySuperblock(contract, pindexBest))
                {
                        AsyncNeuralRequest("quorum","gridcoin",25);
                }
            }
    }

    /* Do this only for users with valid CPID */
    if (TimerMain("send_beacon",180) && IsResearcher(GlobalCPUMiningCPID.cpid))
    {
        std::string tBeaconPublicKey = GetBeaconPublicKey(GlobalCPUMiningCPID.cpid,true);

        /* If there is no public key, beacon needs advertising */
        if (tBeaconPublicKey.empty())
        {
            std::string sOutPubKey = "";
            std::string sOutPrivKey = "";
            std::string sError = "";
            std::string sMessage = "";
            bool fResult = AdvertiseBeacon(sOutPrivKey,sOutPubKey,sError,sMessage);
            if (!fResult)
            {
                LogPrintf("BEACON ERROR!  Unable to send beacon %s, %s",sError, sMessage);
                LOCK(MinerStatus.lock);
                msMiningErrors6 = _("Unable To Send Beacon! Unlock Wallet!");
            }
        } else {
            /* If public key is set, try to import it's private part from
             * config. The function fails fast if there are none in config.
             */
            ImportBeaconKeysFromConfig(GlobalCPUMiningCPID.cpid, pwalletMain);
        }

    }

    if (TimerMain("gather_cpids",480))
        msNeuralResponse.clear();

    if (fDebug10) LogPrintf(" {/SVC} ");
}

bool AskForOutstandingBlocks(uint256 hashStart)
{
    if (IsLockTimeWithinMinutes(nLastAskedForBlocks, GetAdjustedTime(), 2)) return true;
    nLastAskedForBlocks = GetAdjustedTime();

    int iAsked = 0;
    LOCK(cs_vNodes);
    for (auto const& pNode : vNodes)
    {
                pNode->ClearBanned();
                if (!pNode->fClient && !pNode->fOneShot && (pNode->nStartingHeight > (nBestHeight - 144)) && (pNode->nVersion < NOBLKS_VERSION_START || pNode->nVersion >= NOBLKS_VERSION_END) )
                {
                        if (hashStart==uint256(0))
                        {
                            pNode->PushGetBlocks(pindexBest, uint256(0), true);
                        }
                        else
                        {
                            CBlockIndex* pblockindex = mapBlockIndex[hashStart];
                            if (pblockindex)
                            {
                                pNode->PushGetBlocks(pblockindex, uint256(0), true);
                            }
                            else
                            {
                                return error("Unable to find block index %s",hashStart.ToString().c_str());
                            }
                        }
                        LogPrintf(".B.");
                        iAsked++;
                        if (iAsked > 10) break;
                }
    }
    return true;
}


void ClearOrphanBlocks()
{
    LOCK(cs_main);
    for(auto it = mapOrphanBlocks.begin(); it != mapOrphanBlocks.end(); it++)
    {
        delete it->second;
    }

    mapOrphanBlocks.clear();
    mapOrphanBlocksByPrev.clear();
}

void CleanInboundConnections(bool bClearAll)
{
        if (IsLockTimeWithinMinutes(nLastCleaned, GetAdjustedTime(), 10)) return;
        nLastCleaned = GetAdjustedTime();
        LOCK(cs_vNodes);
        for(CNode* pNode : vNodes)
        {
                pNode->ClearBanned();
                if (pNode->nStartingHeight < (nBestHeight-1000) || bClearAll)
                {
                        pNode->fDisconnect=true;
                }
        }
        LogPrintf("Cleaning inbound connections");
}

bool WalletOutOfSync()
{
    LOCK(cs_main);

    // Only trigger an out of sync condition if the node has synced near the best block prior to going out of sync.
    bool bSyncedCloseToTop = nBestHeight > GetNumBlocksOfPeers() - 1000;
    return OutOfSyncByAge() && bSyncedCloseToTop;
}

bool ProcessBlock(CNode* pfrom, CBlock* pblock, bool generated_by_me)
{
    AssertLockHeld(cs_main);

    // Check for duplicate
    uint256 hash = pblock->GetHash();
    if (mapBlockIndex.count(hash))
        return error("ProcessBlock() : already have block %d %s", mapBlockIndex[hash]->nHeight, hash.ToString().c_str());
    if (mapOrphanBlocks.count(hash))
        return error("ProcessBlock() : already have block (orphan) %s", hash.ToString().c_str());

    // ppcoin: check proof-of-stake
    // Limited duplicity on stake: prevents block flood attack
    // Duplicate stake allowed only when there is orphan child block
    if (pblock->IsProofOfStake() && setStakeSeen.count(pblock->GetProofOfStake()) && !mapOrphanBlocksByPrev.count(hash))
        return error("ProcessBlock() : duplicate proof-of-stake (%s, %d) for block %s", pblock->GetProofOfStake().first.ToString().c_str(),
        pblock->GetProofOfStake().second,
        hash.ToString().c_str());

    if (pblock->hashPrevBlock != hashBestChain)
    {
        // Extra checks to prevent "fill up memory by spamming with bogus blocks"
        const CBlockIndex* pcheckpoint = Checkpoints::GetLastCheckpoint(mapBlockIndex);
        if(pcheckpoint != NULL)
        {
            int64_t deltaTime = pblock->GetBlockTime() - pcheckpoint->nTime;
            if (deltaTime < 0)
            {
                if (pfrom)
                    pfrom->Misbehaving(1);
                return error("ProcessBlock() : block with timestamp before last checkpoint");
            }
        }
    }

    // Preliminary checks
    if (!pblock->CheckBlock("ProcessBlock", pindexBest->nHeight, 100*COIN))
        return error("ProcessBlock() : CheckBlock FAILED");

    // If don't already have its previous block, shunt it off to holding area until we get it
    if (!mapBlockIndex.count(pblock->hashPrevBlock))
    {
        // *****      This area covers Gridcoin Orphan Handling      *****
        if (WalletOutOfSync())
        {
            if (TimerMain("OrphanBarrage",100))
            {
                // If we stay out of sync for more than 25 orphans and never recover without accepting a block - attempt to recover the node- if we recover, reset the counters.
                // We reset these counters every time a block is accepted successfully in AcceptBlock().
                // Note: This code will never actually be exercised unless the wallet stays out of sync for a very long time - approx. 24 hours - the wallet normally recovers on its own without this code.
                // I'm leaving this in for people who may be on vacation for a long time - it may keep an external node running when everything else fails.
                if (TimerMain("CheckForFutileSync", 25))
                {
                    ClearOrphanBlocks();
                    setStakeSeen.clear();
                    setStakeSeenOrphan.clear();
                }

                LogPrintf("Clearing mapAlreadyAskedFor.");
                mapAlreadyAskedFor.clear();
                AskForOutstandingBlocks(uint256(0));
            }
        }
        else
        {
            // If we successfully synced we can reset the futile state.
            ResetTimerMain("CheckForFutileSync");
        }

        LogPrintf("ProcessBlock: ORPHAN BLOCK, prev=%s", pblock->hashPrevBlock.ToString());
        // ppcoin: check proof-of-stake
        if (pblock->IsProofOfStake())
        {
            // Limited duplicity on stake: prevents block flood attack
            // Duplicate stake allowed only when there is orphan child block
            if (setStakeSeenOrphan.count(pblock->GetProofOfStake()) &&
                !mapOrphanBlocksByPrev.count(hash))
                return error("ProcessBlock() : duplicate proof-of-stake (%s, %d) for orphan block %s",
                             pblock->GetProofOfStake().first.ToString().c_str(),
                             pblock->GetProofOfStake().second,
                             hash.ToString().c_str());
            else
                setStakeSeenOrphan.insert(pblock->GetProofOfStake());
        }

        CBlock* pblock2 = new CBlock(*pblock);
        mapOrphanBlocks.insert(make_pair(hash, pblock2));
        mapOrphanBlocksByPrev.insert(make_pair(pblock->hashPrevBlock, pblock2));

        // Ask this guy to fill in what we're missing
        if (pfrom)
        {
            pfrom->PushGetBlocks(pindexBest, GetOrphanRoot(pblock2), true);
            // ppcoin: getblocks may not obtain the ancestor block rejected
            // earlier by duplicate-stake check so we ask for it again directly
            if (!IsInitialBlockDownload())
                pfrom->AskFor(CInv(MSG_BLOCK, WantedByOrphan(pblock2)));
            // Ask a few other nodes for the missing block

        }
        return true;
    }

    // Store to disk
    if (!pblock->AcceptBlock(generated_by_me))
        return error("ProcessBlock() : AcceptBlock FAILED");

    // Recursively process any orphan blocks that depended on this one
    vector<uint256> vWorkQueue;
    vWorkQueue.push_back(hash);
    for (unsigned int i = 0; i < vWorkQueue.size(); i++)
    {
        uint256 hashPrev = vWorkQueue[i];
        for (multimap<uint256, CBlock*>::iterator mi = mapOrphanBlocksByPrev.lower_bound(hashPrev);
             mi != mapOrphanBlocksByPrev.upper_bound(hashPrev);
             ++mi)
        {
            CBlock* pblockOrphan = mi->second;
            if (pblockOrphan->AcceptBlock(generated_by_me))
                vWorkQueue.push_back(pblockOrphan->GetHash());
            mapOrphanBlocks.erase(pblockOrphan->GetHash());
            setStakeSeenOrphan.erase(pblockOrphan->GetProofOfStake());
            delete pblockOrphan;
        }
        mapOrphanBlocksByPrev.erase(hashPrev);

    }

    LogPrintf("{PB}: ACC; ");

    // Compatiblity while V8 is in use. Can be removed after the V9 switch.
    if(IsV9Enabled(pindexBest->nHeight) == false)
        GridcoinServices();

    return true;
}


bool CBlock::CheckBlockSignature() const
{
    if (IsProofOfWork())
        return vchBlockSig.empty();

    vector<valtype> vSolutions;
    txnouttype whichType;

    const CTxOut& txout = vtx[1].vout[1];

    if (!Solver(txout.scriptPubKey, whichType, vSolutions))
        return false;

    if (whichType == TX_PUBKEY)
    {
        valtype& vchPubKey = vSolutions[0];
        CKey key;
        if (!key.SetPubKey(vchPubKey))
            return false;
        if (vchBlockSig.empty())
            return false;
        return key.Verify(GetHash(), vchBlockSig);
    }

    return false;
}

bool CheckDiskSpace(uint64_t nAdditionalBytes)
{
    uint64_t nFreeBytesAvailable = filesystem::space(GetDataDir()).available;

    // Check for nMinDiskSpace bytes (currently 50MB)
    if (nFreeBytesAvailable < nMinDiskSpace + nAdditionalBytes)
    {
        fShutdown = true;
        string strMessage = _("Warning: Disk space is low!");
        strMiscWarning = strMessage;
        LogPrintf("*** %s", strMessage);
        uiInterface.ThreadSafeMessageBox(strMessage, "Gridcoin", CClientUIInterface::OK | CClientUIInterface::ICON_EXCLAMATION | CClientUIInterface::MODAL);
        StartShutdown();
        return false;
    }
    return true;
}

static filesystem::path BlockFilePath(unsigned int nFile)
{
    string strBlockFn = strprintf("blk%04u.dat", nFile);
    return GetDataDir() / strBlockFn;
}

FILE* OpenBlockFile(unsigned int nFile, unsigned int nBlockPos, const char* pszMode)
{
    if ((nFile < 1) || (nFile == (unsigned int) -1))
        return NULL;
    FILE* file = fopen(BlockFilePath(nFile).string().c_str(), pszMode);
    if (!file)
        return NULL;
    if (nBlockPos != 0 && !strchr(pszMode, 'a') && !strchr(pszMode, 'w'))
    {
        if (fseek(file, nBlockPos, SEEK_SET) != 0)
        {
            fclose(file);
            return NULL;
        }
    }
    return file;
}

static unsigned int nCurrentBlockFile = 1;

FILE* AppendBlockFile(unsigned int& nFileRet)
{
    nFileRet = 0;
    while (true)
    {
        FILE* file = OpenBlockFile(nCurrentBlockFile, 0, "ab");
        if (!file)
            return NULL;
        if (fseek(file, 0, SEEK_END) != 0)
            return NULL;
        // FAT32 file size max 4GB, fseek and ftell max 2GB, so we must stay under 2GB
        if (ftell(file) < (long)(0x7F000000 - MAX_SIZE))
        {
            nFileRet = nCurrentBlockFile;
            return file;
        }
        fclose(file);
        nCurrentBlockFile++;
    }
}

bool LoadBlockIndex(bool fAllowNew)
{
    LOCK(cs_main);

    CBigNum bnTrustedModulus;

    if (fTestNet)
    {
        // GLOBAL TESTNET SETTINGS - R HALFORD
        pchMessageStart[0] = 0xcd;
        pchMessageStart[1] = 0xf2;
        pchMessageStart[2] = 0xc0;
        pchMessageStart[3] = 0xef;
        bnProofOfWorkLimit = bnProofOfWorkLimitTestNet; // 16 bits PoW target limit for testnet
        nStakeMinAge = 1 * 60 * 60; // test net min age is 1 hour
        nCoinbaseMaturity = 10; // test maturity is 10 blocks
        nGrandfather = 196550;
        nNewIndex = 10;
        nNewIndex2 = 36500;
        //1-24-2016
        MAX_OUTBOUND_CONNECTIONS = (int)GetArg("-maxoutboundconnections", 8);
    }


    std::string mode = fTestNet ? "TestNet" : "Prod";
    LogPrintf("Mode=%s",mode);


    //
    // Load block index
    //
    CTxDB txdb("cr+");
    if (!txdb.LoadBlockIndex())
        return false;

    //
    // Init with genesis block
    //
    if (mapBlockIndex.empty())
    {
        if (!fAllowNew)
            return false;

        // Genesis block - Genesis2
        // MainNet - Official New Genesis Block:
        ////////////////////////////////////////
        /*
     21:58:24 block.nTime = 1413149999
    10/12/14 21:58:24 block.nNonce = 1572771
    10/12/14 21:58:24 block.GetHash = 00000f762f698b5962aa81e38926c3a3f1f03e0b384850caed34cd9164b7f990
    10/12/14 21:58:24 CBlock(hash=00000f762f698b5962aa81e38926c3a3f1f03e0b384850caed34cd9164b7f990, ver=1,
    hashPrevBlock=0000000000000000000000000000000000000000000000000000000000000000,
    hashMerkleRoot=0bd65ac9501e8079a38b5c6f558a99aea0c1bcff478b8b3023d09451948fe841, nTime=1413149999, nBits=1e0fffff, nNonce=1572771, vtx=1, vchBlockSig=)
    10/12/14 21:58:24   Coinbase(hash=0bd65ac950, nTime=1413149999, ver=1, vin.size=1, vout.size=1, nLockTime=0)
    CTxIn(COutPoint(0000000000, 4294967295), coinbase 00012a4531302f31312f313420416e6472656120526f73736920496e647573747269616c20486561742076696e646963617465642077697468204c454e522076616c69646174696f6e)
    CTxOut(empty)
    vMerkleTree: 0bd65ac950

        */

        const char* pszTimestamp = "10/11/14 Andrea Rossi Industrial Heat vindicated with LENR validation";

        CTransaction txNew;
        //GENESIS TIME
        txNew.nTime = 1413033777;
        txNew.vin.resize(1);
        txNew.vout.resize(1);
        txNew.vin[0].scriptSig = CScript() << 0 << CBigNum(42) << vector<unsigned char>((const unsigned char*)pszTimestamp, (const unsigned char*)pszTimestamp + strlen(pszTimestamp));
        txNew.vout[0].SetEmpty();
        CBlock block;
        block.vtx.push_back(txNew);
        block.hashPrevBlock = 0;
        block.hashMerkleRoot = block.BuildMerkleTree();
        block.nVersion = 1;
        //R&D - Testers Wanted Thread:
        block.nTime    = !fTestNet ? 1413033777 : 1406674534;
        //Official Launch time:
        block.nBits    = bnProofOfWorkLimit.GetCompact();
        block.nNonce = !fTestNet ? 130208 : 22436;
        LogPrintf("starting Genesis Check...");
        // If genesis block hash does not match, then generate new genesis hash.
        if (block.GetHash() != (!fTestNet ? hashGenesisBlock : hashGenesisBlockTestNet))
        {
            LogPrintf("Searching for genesis block...");
            // This will figure out a valid hash and Nonce if you're
            // creating a different genesis block: 00000000000000000000000000000000000000000000000000000000000000000000000000000000000000xFFF
            uint256 hashTarget = CBigNum().SetCompact(block.nBits).getuint256();
            uint256 thash;
            while (true)
            {
                thash = block.GetHash();
                if (thash <= hashTarget)
                    break;
                if ((block.nNonce & 0xFFF) == 0)
                {
                    LogPrintf("nonce %08X: hash = %s (target = %s)", block.nNonce, thash.ToString(), hashTarget.ToString());
                }
                ++block.nNonce;
                if (block.nNonce == 0)
                {
                    LogPrintf("NONCE WRAPPED, incrementing time");
                    ++block.nTime;
                }
            }
            LogPrintf("block.nTime = %u ", block.nTime);
            LogPrintf("block.nNonce = %u ", block.nNonce);
            LogPrintf("block.GetHash = %s", block.GetHash().ToString());
        }


        block.print();

        //// debug print

        //GENESIS3: Official Merkle Root
        uint256 merkle_root = uint256("0x5109d5782a26e6a5a5eb76c7867f3e8ddae2bff026632c36afec5dc32ed8ce9f");
        assert(block.hashMerkleRoot == merkle_root);
        assert(block.GetHash() == (!fTestNet ? hashGenesisBlock : hashGenesisBlockTestNet));
        assert(block.CheckBlock("LoadBlockIndex",1,10*COIN));

        // Start new block file
        unsigned int nFile;
        unsigned int nBlockPos;
        if (!block.WriteToDisk(nFile, nBlockPos))
            return error("LoadBlockIndex() : writing genesis block to disk failed");
        if (!block.AddToBlockIndex(nFile, nBlockPos, hashGenesisBlock))
            return error("LoadBlockIndex() : genesis block not accepted");
    }

    return true;
}

std::string ExtractXML(std::string XMLdata, std::string key, std::string key_end)
{

    std::string extraction = "";
    string::size_type loc = XMLdata.find( key, 0 );
    if( loc != string::npos )
    {
        string::size_type loc_end = XMLdata.find( key_end, loc+3);
        if (loc_end != string::npos )
        {
            extraction = XMLdata.substr(loc+(key.length()),loc_end-loc-(key.length()));

        }
    }
    return extraction;
}

std::string RetrieveMd5(std::string s1)
{
    try
    {
        const char* chIn = s1.c_str();
        unsigned char digest2[16];
        MD5((unsigned char*)chIn, strlen(chIn), (unsigned char*)&digest2);
        char mdString2[33];
        for(int i = 0; i < 16; i++) sprintf(&mdString2[i*2], "%02x", (unsigned int)digest2[i]);
        std::string xmd5(mdString2);
        return xmd5;
    }
    catch (std::exception &e)
    {
        LogPrintf("MD5 INVALID!");
        return "";
    }
}

int GetFilesize(FILE* file)
{
    int nSavePos = ftell(file);
    int nFilesize = -1;
    if (fseek(file, 0, SEEK_END) == 0)
        nFilesize = ftell(file);
    fseek(file, nSavePos, SEEK_SET);
    return nFilesize;
}




std::string getfilecontents(std::string filename)
{
    std::string buffer;
    std::string line;
    ifstream myfile;
    if (fDebug10) LogPrintf("loading file to string %s",filename);

    filesystem::path path = filename;

    if (!filesystem::exists(path)) {
        LogPrintf("the file does not exist %s",path.string());
        return "-1";
    }

     FILE *file = fopen(filename.c_str(), "rb");
     CAutoFile filein = CAutoFile(file, SER_DISK, CLIENT_VERSION);
     int fileSize = GetFilesize(filein);
     filein.fclose();

     myfile.open(filename.c_str());

    buffer.reserve(fileSize);
    if (fDebug10) LogPrintf("opening file %s",filename);

    if(myfile)
    {
      while(getline(myfile, line))
      {
            buffer = buffer + line + "\n";
      }
    }
    myfile.close();
    return buffer;
}


bool IsCPIDValidv3(std::string cpidv2, bool allow_investor)
{
    // Used for checking the local cpid
    bool result=false;
    if (allow_investor) if (cpidv2 == "INVESTOR" || cpidv2=="investor") return true;
    if (cpidv2.length() < 34) return false;
    result = CPID_IsCPIDValid(cpidv2.substr(0,32),cpidv2,0);
    return result;
}

std::set<std::string> GetAlternativeBeaconKeys(const std::string& cpid)
{
    int64_t iMaxSeconds = 60 * 24 * 30 * 6 * 60;
    std::set<std::string> result;

    for(const auto& item : ReadCacheSection(Section::BEACONALT))
    {
        const std::string& key = item.first;
        const std::string& value = item.second.value;
        if(!std::equal(cpid.begin(), cpid.end(), key.begin()))
            continue;

        const int64_t iAge = pindexBest != NULL
            ? pindexBest->nTime - item.second.timestamp
            : 0;
        if (iAge > iMaxSeconds)
            continue;

        result.emplace(value);
    }
    return result;
}

bool IsCPIDValidv2(MiningCPID& mc, int height)
{
    //09-25-2016: Transition to CPID Keypairs.
    if (height < nGrandfather) return true;
    bool result = false;
    int cpidV2CutOverHeight = fTestNet ? 0 : 97000;
    int cpidV3CutOverHeight = fTestNet ? 196300 : 725000;
    if (height < cpidV2CutOverHeight)
    {
        result = IsCPIDValid_Retired(mc.cpid,mc.enccpid);
    }
    else if (height >= cpidV2CutOverHeight && height <= cpidV3CutOverHeight)
    {
        if (!IsResearcher(mc.cpid)) return true;
        result = CPID_IsCPIDValid(mc.cpid, mc.cpidv2, (uint256)mc.lastblockhash);
    }
    else if (height >= cpidV3CutOverHeight)
    {
        if (mc.cpid.empty()) return error("IsCPIDValidv2(): cpid empty");
        if (!IsResearcher(mc.cpid)) return true; /* is investor? */

        const std::string sBPK_n = GetBeaconPublicKey(mc.cpid, false);
        bool kmval = sBPK_n == mc.BoincPublicKey;
        const bool scval_n = CheckMessageSignature("R","cpid", mc.cpid + mc.lastblockhash, mc.BoincSignature, sBPK_n);

        result= scval_n;
        if(!scval_n)
        {
            for(const std::string& key_alt : GetAlternativeBeaconKeys(mc.cpid))
            {
                const bool scval_alt = CheckMessageSignature("R","cpid", mc.cpid + mc.lastblockhash, mc.BoincSignature, key_alt);
                kmval = key_alt == mc.BoincPublicKey;
                if(scval_alt)
                {
                    LogPrintf("WARNING: IsCPIDValidv2: good signature with alternative key");
                    result= true;
                }
            }
        }

        if( !kmval )
            LogPrintf("WARNING: IsCPIDValidv2: block key mismatch");

    }

    return result;
}


bool IsLocalCPIDValid(StructCPID& structcpid)
{

    bool new_result = IsCPIDValidv3(structcpid.cpidv2,true);
    return new_result;

}



bool IsCPIDValid_Retired(std::string cpid, std::string ENCboincpubkey)
{

    try
    {
            if(cpid=="" || cpid.length() < 5)
            {
                LogPrintf("CPID length empty.");
                return false;
            }
            if (!IsResearcher(cpid)) return true;
            if (ENCboincpubkey == "" || ENCboincpubkey.length() < 5)
            {
                    if (fDebug10) LogPrintf("ENCBpk length empty.");
                    return false;
            }
            std::string bpk = AdvancedDecrypt(ENCboincpubkey);
            std::string bpmd5 = RetrieveMd5(bpk);
            if (bpmd5==cpid) return true;
            if (fDebug10) LogPrintf("Md5<>cpid, md5 %s cpid %s  root bpk %s",bpmd5, cpid, bpk);

            return false;
    }
    catch (std::exception &e)
    {
                LogPrintf("Error while resolving CPID");
                return false;
    }
    catch(...)
    {
                LogPrintf("Error while Resolving CPID[2].");
                return false;
    }
    return false;

}


double GetTotalOwedAmount(std::string cpid)
{
    StructCPID& o = GetInitializedStructCPID2(cpid,mvMagnitudes);
    return o.totalowed;
}

double GetOwedAmount(std::string cpid)
{
    if (mvMagnitudes.size() > 1)
    {
        StructCPID& m = GetInitializedStructCPID2(cpid,mvMagnitudes);
        if (m.initialized) return m.owed;
        return 0;
    }
    return 0;
}


double GetOutstandingAmountOwed(StructCPID &mag, std::string cpid, int64_t locktime,
    double& total_owed, double block_magnitude)
{
    // Gridcoin Payment Magnitude Unit in RSA Owed calculation ensures rewards are capped at MaxBlockSubsidy*BLOCKS_PER_DAY
    // Payment date range is stored in HighLockTime-LowLockTime
    // If newbie has not participated for 14 days, use earliest payment in chain to assess payment window
    // (Important to prevent e-mail change attacks) - Calculate payment timespan window in days
    try
    {
        double payment_timespan = (GetAdjustedTime() - mag.EarliestPaymentTime)/38400;
        if (payment_timespan < 2) payment_timespan =  2;
        if (payment_timespan > 10) payment_timespan = 14;
        mag.PaymentTimespan = Round(payment_timespan,0);
        double research_magnitude = 0;
        // Get neural network magnitude:
        StructCPID stDPOR = GetInitializedStructCPID2(cpid,mvDPOR);
        research_magnitude = LederstrumpfMagnitude2(stDPOR.Magnitude,locktime);
        double owed_standard = payment_timespan * std::min(research_magnitude*GetMagnitudeMultiplier(locktime),
            GetMaximumBoincSubsidy(locktime)*5.0);
        double owed_network_cap = payment_timespan * GRCMagnitudeUnit(locktime) * research_magnitude;
        double owed = std::min(owed_standard, owed_network_cap);
        double paid = mag.payments;
        double outstanding = std::min(owed-paid, GetMaximumBoincSubsidy(locktime) * 5.0);
        total_owed = owed;
        //if (outstanding < 0) outstanding=0;
        return outstanding;
    }
    catch (std::exception &e)
    {
            LogPrintf("Error while Getting outstanding amount owed.");
            return 0;
    }
    catch(...)
    {
            LogPrintf("Error while Getting outstanding amount owed.");
            return 0;
    }
}

bool BlockNeedsChecked(int64_t BlockTime)
{
    if (IsLockTimeWithin14days(BlockTime, GetAdjustedTime()))
    {
        if (fColdBoot) return false;
        bool fOut = OutOfSyncByAge();
        return !fOut;
    }
    else
    {
        return false;
    }
}

void AddResearchMagnitude(CBlockIndex* pIndex)
{
    // Note: the previous todo here does not apply. This function is different
    // than AddRARewardBlock(). This deals with 14d data in mvMagnitudes, while
    // AddRARewardBlock deals with lifetime data in mvResearchAge.
    //
    // This function should be the only one and the other two uses should
    // call it to update the data. At the same time, remove mvMagnitudesCopy
    // (and the other struct copies) as they are no longer used in a multi
    // threaded environment when the the tally thread is gone.


    if (pIndex->IsUserCPID() == false || pIndex->nResearchSubsidy <= 0)
        return;

    try
    {
<<<<<<< HEAD
        const std::string& cpid = pIndex->GetCPID();
        StructCPID stMag = GetInitializedStructCPID2(cpid, mvMagnitudesCopy);
=======
        StructCPID& stMag = GetInitializedStructCPID2(pIndex->GetCPID(),mvMagnitudesCopy);
>>>>>>> 2dfe7150
        stMag.InterestSubsidy += pIndex->nInterestSubsidy;
        stMag.ResearchSubsidy += pIndex->nResearchSubsidy;
        if (pIndex->nHeight > stMag.LastBlock)
        {
            stMag.LastBlock = pIndex->nHeight;
            stMag.BlockHash = pIndex->GetBlockHash().GetHex();
        }

        if(pIndex->nMagnitude > 0)
        {
            stMag.Accuracy++;
            stMag.TotalMagnitude += pIndex->nMagnitude;
        }

        if (pIndex->nTime > stMag.LastPaymentTime)
            stMag.LastPaymentTime = pIndex->nTime;
        if (pIndex->nTime < stMag.EarliestPaymentTime)
            stMag.EarliestPaymentTime = pIndex->nTime;
        if (pIndex->nTime < stMag.LowLockTime)
            stMag.LowLockTime = pIndex->nTime;
        if (pIndex->nTime > stMag.HighLockTime)
            stMag.HighLockTime = pIndex->nTime;

        stMag.entries++;
        stMag.payments += pIndex->nResearchSubsidy;
        stMag.interestPayments += pIndex->nInterestSubsidy;
        stMag.AverageRAC = stMag.rac / (stMag.entries+.01);
        double total_owed = 0;
        stMag.owed = GetOutstandingAmountOwed(stMag, cpid, pIndex->nTime, total_owed, pIndex->nMagnitude);

        stMag.totalowed = total_owed;
        mvMagnitudesCopy[cpid] = stMag;
    }
    catch (const std::bad_alloc& ba)
    {
        LogPrintf("Bad Allocation in AddResearchMagnitude()");
    }
}


bool GetEarliestStakeTime(std::string grcaddress, std::string cpid)
{
    if (nBestHeight < 15)
    {
        // Write entries in the cache to get a timestamp.
        WriteCache(Section::GLOBAL, "nGRCTime", "", GetAdjustedTime());
        WriteCache(Section::GLOBAL, "nCPIDTime", "", GetAdjustedTime());
        return true;
    }

    int64_t nGRCTime = ReadCache(Section::GLOBAL, "nGRCTime").timestamp;
    int64_t nCPIDTime = ReadCache(Section::GLOBAL, "nCPIDTime").timestamp;
    if (IsLockTimeWithinMinutes(nLastGRCtallied, GetAdjustedTime(), 100) &&
        (nGRCTime > 0 || nCPIDTime > 0))
        return true;

    nLastGRCtallied = GetAdjustedTime();
    CBlock block;
    int64_t nStart = GetTimeMillis();
    LOCK(cs_main);
    {
            int nMaxDepth = nBestHeight;
            int nLookback = BLOCKS_PER_DAY*6*30;  //6 months back for performance
            int nMinDepth = nMaxDepth - nLookback;
            if (nMinDepth < 2) nMinDepth = 2;
            // Start at the earliest block index:
            CBlockIndex* pblockindex = blockFinder.FindByHeight(nMinDepth);
            while (pblockindex->nHeight < nMaxDepth-1)
            {
                        pblockindex = pblockindex->pnext;
                        if (pblockindex == pindexBest) break;
                        if (pblockindex == NULL || !pblockindex->IsInMainChain()) continue;
                        std::string myCPID = "";
                        if (pblockindex->nHeight < nNewIndex)
                        {
                            //Between block 1 and nNewIndex, unfortunately, we have to read from disk.
                            block.ReadFromDisk(pblockindex);
                            std::string hashboinc = "";
                            if (block.vtx.size() > 0) hashboinc = block.vtx[0].hashBoinc;
                            MiningCPID bb = DeserializeBoincBlock(hashboinc,block.nVersion);
                            myCPID = bb.cpid;
                        }
                        else
                        {
                            myCPID = pblockindex->GetCPID();
                        }
                        if (cpid == myCPID && nCPIDTime==0 && IsResearcher(myCPID))
                        {
                            nCPIDTime = pblockindex->nTime;
                            nGRCTime = pblockindex->nTime;
                            break;
                        }
            }
    }
    int64_t EarliestStakedWalletTx = GetEarliestWalletTransaction();
    if (EarliestStakedWalletTx > 0 && EarliestStakedWalletTx < nGRCTime) nGRCTime = EarliestStakedWalletTx;
    if (!IsResearcher(cpid) && EarliestStakedWalletTx > 0) nGRCTime = EarliestStakedWalletTx;
    if (fTestNet) nGRCTime -= (86400*30);
    if (nGRCTime <= 0)  nGRCTime = GetAdjustedTime();
    if (nCPIDTime <= 0) nCPIDTime = GetAdjustedTime();

    LogPrintf("Loaded staketime from index in %" PRId64, GetTimeMillis() - nStart);
    LogPrintf("CPIDTime %" PRId64 ", GRCTime %" PRId64 ", WalletTime %" PRId64, nCPIDTime, nGRCTime, EarliestStakedWalletTx);

    // Update caches with new timestamps.
    WriteCache(Section::GLOBAL, "nGRCTime", "", nGRCTime);
    WriteCache(Section::GLOBAL, "nCPIDTime", "", nCPIDTime);
    return true;
}

void AddRARewardBlock(const CBlockIndex* pindex)
{
    if(!IsResearchAgeEnabled(pindex->nHeight))
        return;

    // this is from LoadBlockIndex
    if (pindex->nResearchSubsidy > 0 && pindex->IsUserCPID())
    {
        const std::string& cpid = pindex->GetCPID();

        StructCPID& stCPID = GetInitializedStructCPID2(cpid,mvResearchAge);

        stCPID.InterestSubsidy += pindex->nInterestSubsidy;
        stCPID.ResearchSubsidy += pindex->nResearchSubsidy;
        if (pindex->nHeight > stCPID.LastBlock)
        {
            stCPID.LastBlock = pindex->nHeight;
            stCPID.BlockHash = pindex->GetBlockHash().GetHex();
        }

        if (pindex->nMagnitude > 0)
        {
            stCPID.Accuracy++;
            stCPID.TotalMagnitude += pindex->nMagnitude;
        }

        if (pindex->nTime < stCPID.LowLockTime)  stCPID.LowLockTime = pindex->nTime;
        if (pindex->nTime > stCPID.HighLockTime) stCPID.HighLockTime = pindex->nTime;

        // Add block hash to CPID hash set.
        stCPID.rewardBlocks.emplace(pindex);
        // Store the updated struct. (implicit)
    }
}

void RemoveCPIDBlockHash(const std::string& cpid, const CBlockIndex* pindex)
{
    //TODO: is copying involved here?
    GetInitializedStructCPID2(cpid, mvResearchAge) . rewardBlocks . erase(pindex);
}

void RescanLifetimeCPID(StructCPID& stCPID)
{
    if (fDebug10) LogPrintf("GetLifetimeCPID.BEGIN: %s", stCPID.cpid);

    const auto& hashes = stCPID.rewardBlocks;

<<<<<<< HEAD
    const uint128 cpid128(cpid);
    StructCPID stCPID = GetInitializedStructCPID2(cpid, mvResearchAge);
    for (HashSet::iterator it = hashes.begin(); it != hashes.end(); ++it)
=======
    ZeroOutResearcherTotals(stCPID);

    for (auto it = hashes.begin(); it != hashes.end(); ++it)
>>>>>>> 2dfe7150
    {
        const CBlockIndex* pblockindex = *it;

        // Ensure that the block is valid
        if(pblockindex == NULL ||
           pblockindex->IsInMainChain() == false ||
<<<<<<< HEAD
           pblockindex->IsUserCPID() == false ||
           pblockindex->cpid != cpid128)
            continue;
=======
           pblockindex->GetCPID() != stCPID.cpid)
            throw error("RescanLifetimeCPID: Invalid block %s in vRewardBlocs of %s", pblockindex? pblockindex->GetBlockHash().GetHex() :"null", stCPID.cpid );

        const uint256& uHash = pblockindex->GetBlockHash();
        if (fDebug10) LogPrintf("GetLifetimeCPID: trying %s",uHash.GetHex());
>>>>>>> 2dfe7150

        // Block located and verified.
        if (fDebug10)
            LogPrintf("GetLifetimeCPID: verified %s height= %d LastBlock= %d nResearchSubsidy= %.3f",
            uHash.GetHex().c_str(),pblockindex->nHeight,(int)stCPID.LastBlock,pblockindex->nResearchSubsidy);

        // Passed the test above so these must also be true
        assert(pblockindex->pnext || pblockindex==pindexBest);

        AddRARewardBlock(pblockindex);

    }

    if (fDebug10) LogPrintf("GetLifetimeCPID.END: %s set {%s %d}",stCPID.cpid, stCPID.BlockHash, (int)stCPID.LastBlock);
}

StructCPID& GetLifetimeCPID(const std::string& cpid)
{
    //Eliminates issues with reorgs, disconnects, double counting, etc..
    if (!IsResearcher(cpid))
        return GetInitializedStructCPID2("INVESTOR",mvResearchAge);

    StructCPID& stCPID = GetInitializedStructCPID2(cpid, mvResearchAge);

    RescanLifetimeCPID(stCPID);

    return stCPID;
}

MiningCPID GetInitializedMiningCPID(std::string name,std::map<std::string, MiningCPID>& vRef)
{
   MiningCPID& cpid = vRef[name];
    if (!cpid.initialized)
    {
                cpid = GetMiningCPID();
                cpid.initialized=true;
                cpid.LastPaymentTime = 0;
    }

   return cpid;
}


StructCPID& GetInitializedStructCPID2(const std::string& name, std::map<std::string, StructCPID>& vRef)
{
        StructCPID& cpid = vRef[name];
        if (!cpid.initialized)
        {
            cpid = GetStructCPID();
            cpid.cpid = name;
            cpid.initialized=true;
            cpid.LowLockTime = std::numeric_limits<unsigned int>::max();
            cpid.HighLockTime = 0;
            cpid.LastPaymentTime = 0;
            cpid.EarliestPaymentTime = 99999999999;
            cpid.Accuracy = 0;
        }

        return cpid;

    // Error during map's heap allocation. Return an empty object.
    //return GetStructCPID();
}


bool ComputeNeuralNetworkSupermajorityHashes()
{
    if (nBestHeight < 15)
        return true;
    
    //Clear the neural network hash buffer
    mvNeuralNetworkHash.clear();
    mvNeuralVersion.clear();
    mvCurrentNeuralNetworkHash.clear();

    // ClearCache was no-op in previous version due to bug. Now it was fixed,	
    // and we previously emulated the old behavior to prevent early forks when
    // switching to v9. We want to clear these to avoid the data stacking up
    // with time. If this causes an issue when syncing then considering making
    // this >=v9 only again.
    ClearCache(Section::NEURALSECURITY);
    WriteCache(Section::NEURALSECURITY, "pending","0",GetAdjustedTime());

    try
    {
        int nMaxDepth = nBestHeight;
        int nLookback = 100;
        int nMinDepth = (nMaxDepth - nLookback);
        if (nMinDepth < 2)   nMinDepth = 2;
        CBlock block;
        CBlockIndex* pblockindex = pindexBest;
        while (pblockindex->nHeight > nMinDepth)
        {
            if (!pblockindex || !pblockindex->pprev)
                return false;
            
            pblockindex = pblockindex->pprev;
            if (pblockindex == pindexGenesisBlock)
                return false;
            if (!pblockindex->IsInMainChain())
                continue;
            
            block.ReadFromDisk(pblockindex);
            
            std::string hashboinc;
            if (block.vtx.size() > 0) hashboinc = block.vtx[0].hashBoinc;
            if (!hashboinc.empty())
            {
                MiningCPID bb = DeserializeBoincBlock(hashboinc,block.nVersion);
                //If block is pending: 7-25-2015
                if (bb.superblock.length() > 20)
                {
                    std::string superblock = UnpackBinarySuperblock(bb.superblock);
                    if (VerifySuperblock(superblock, pblockindex))
                    {
                        WriteCache(Section::NEURALSECURITY, "pending",ToString(pblockindex->nHeight),GetAdjustedTime());
                    }
                }

                IncrementVersionCount(bb.clientversion);
                //Increment Neural Network Hashes Supermajority (over the last N blocks)
                IncrementNeuralNetworkSupermajority(bb.NeuralHash,bb.GRCAddress,(nMaxDepth-pblockindex->nHeight)+10,pblockindex);
                IncrementCurrentNeuralNetworkSupermajority(bb.CurrentNeuralHash,bb.GRCAddress,(nMaxDepth-pblockindex->nHeight)+10);
            }
        }

        if (fDebug3) LogPrintf(".11.");
    }
    catch (std::exception &e)
    {
            LogPrintf("Neural Error while memorizing hashes.");
    }
    
    return true;
}

bool TallyResearchAverages(CBlockIndex* index)
{
    if(IsV9Enabled_Tally(index->nHeight))
        return TallyResearchAverages_v9(index);
    else if(IsResearchAgeEnabled(index->nHeight) && !IsV9Enabled_Tally(index->nHeight))
        return TallyResearchAverages_retired(index);
    else
        return false;
}

bool TallyResearchAverages_retired(CBlockIndex* index)
{
    LogPrintf("Tally (retired)");

    if (!index)
    {
        bNetAveragesLoaded = true;
        return true;
    }

    if(IsV9Enabled_Tally(index->nHeight))
        return error("TallyResearchAverages_retired: called while V9 tally enabled");

    //Iterate throught last 14 days, tally network averages
    if (index->nHeight < 15)
    {
        bNetAveragesLoaded = true;
        return true;
    }

    //8-27-2016
    int64_t nStart = GetTimeMillis();

    bNetAveragesLoaded = false;
    bool superblockloaded = false;
    double NetworkPayments = 0;
    double NetworkInterest = 0;

    //Consensus Start/End block:
    int nMaxDepth = (index->nHeight - CONSENSUS_LOOKBACK) - ( (index->nHeight - CONSENSUS_LOOKBACK) % BLOCK_GRANULARITY);
    int nLookback = BLOCKS_PER_DAY * 14; //Daily block count * Lookback in days
    int nMinDepth = (nMaxDepth - nLookback) - ( (nMaxDepth-nLookback) % TALLY_GRANULARITY);
    if (fDebug3) LogPrintf("START BLOCK %d, END BLOCK %d", nMaxDepth, nMinDepth);
    if (nMinDepth < 2)              nMinDepth = 2;
    if(fDebug) LogPrintf("TallyResearchAverages_retired: beginning start %d end %d",nMaxDepth,nMinDepth);
    mvMagnitudesCopy.clear();
    int iRow = 0;

    CBlockIndex* pblockindex = index;
    while (pblockindex->nHeight > nMaxDepth)
    {
        if (!pblockindex || !pblockindex->pprev || pblockindex == pindexGenesisBlock) return false;
        pblockindex = pblockindex->pprev;
    }

    if (fDebug3) LogPrintf("Max block %d, seektime %" PRId64, pblockindex->nHeight, GetTimeMillis()-nStart);
    nStart=GetTimeMillis();


    // Headless critical section ()
    try
    {
        while (pblockindex->nHeight > nMinDepth)
        {
            if (!pblockindex || !pblockindex->pprev) return false;
            pblockindex = pblockindex->pprev;
            if (pblockindex == pindexGenesisBlock) return false;
            if (!pblockindex->IsInMainChain()) continue;
            NetworkPayments += pblockindex->nResearchSubsidy;
            NetworkInterest += pblockindex->nInterestSubsidy;
            AddResearchMagnitude(pblockindex);

            iRow++;
            if (IsSuperBlock(pblockindex) && !superblockloaded)
            {
                MiningCPID bb = GetBoincBlockByIndex(pblockindex);
                if (bb.superblock.length() > 20)
                {
                    std::string superblock = UnpackBinarySuperblock(bb.superblock);
                    if (VerifySuperblock(superblock, pblockindex))
                    {
                        LoadSuperblock(superblock,pblockindex->nTime,pblockindex->nHeight);
                        superblockloaded=true;
                        if (fDebug)
                            LogPrintf("TallyResearchAverages_retired: Superblock Loaded {%s %i}", pblockindex->GetBlockHash().GetHex(), pblockindex->nHeight);
                    }
                }
            }
        }
        // End of critical section

        if (fDebug3) LogPrintf("TNA loaded in %" PRId64, GetTimeMillis()-nStart);
        nStart=GetTimeMillis();

        if (pblockindex)
        {
            if (fDebug3)
                LogPrintf("Min block %i, Rows %i", pblockindex->nHeight, iRow);

            StructCPID& network = GetInitializedStructCPID2("NETWORK",mvNetworkCopy);
            network.projectname="NETWORK";
            network.payments = NetworkPayments;
            network.InterestSubsidy = NetworkInterest;
            mvNetworkCopy["NETWORK"] = network;
            if(fDebug3) LogPrintf(" TMIS1 ");
            TallyMagnitudesInSuperblock();
        }
        // 11-19-2015 Copy dictionaries to live RAM
        mvDPOR = mvDPORCopy;
        mvMagnitudes = mvMagnitudesCopy;
        mvNetwork = mvNetworkCopy;
        bNetAveragesLoaded = true;
        return true;
    }
    catch (const std::bad_alloc& ba)
    {
        LogPrintf("Bad Alloc while tallying network averages. [1]");
        bNetAveragesLoaded=true;
    }

    if (fDebug3) LogPrintf("NA loaded in %" PRId64, GetTimeMillis() - nStart);

    bNetAveragesLoaded=true;
    return false;
}

bool TallyResearchAverages_v9(CBlockIndex* index)
{
    if(!IsV9Enabled_Tally(index->nHeight))
        return error("TallyResearchAverages_v9: called while V9 tally disabled");

    LogPrintf("Tally (v9)");

    //Iterate throught last 14 days, tally network averages
    if (index->nHeight < 15)
    {
        bNetAveragesLoaded = true;
        return true;
    }

    //8-27-2016
    int64_t nStart = GetTimeMillis();

    if (fDebug) LogPrintf("Tallying Research Averages (begin) ");
    bNetAveragesLoaded = false;
    double NetworkPayments = 0;
    double NetworkInterest = 0;

    //Consensus Start/End block:
    int nMaxConensusDepth = index->nHeight - CONSENSUS_LOOKBACK;
    int nMaxDepth = nMaxConensusDepth - (nMaxConensusDepth % TALLY_GRANULARITY);
    int nLookback = BLOCKS_PER_DAY * 14; //Daily block count * Lookback in days
    int nMinDepth = nMaxDepth - nLookback;
    if (nMinDepth < 2)
        nMinDepth = 2;

    if(fDebug) LogPrintf("TallyResearchAverages: start %d end %d",nMaxDepth,nMinDepth);

    mvMagnitudesCopy.clear();
    CBlockIndex* pblockindex = index;
    if (!pblockindex)
    {
        bNetAveragesLoaded = true;
        return true;
    }

    // Seek to head of tally window.
    while (pblockindex->nHeight > nMaxDepth)
    {
        if (!pblockindex || !pblockindex->pprev || pblockindex == pindexGenesisBlock) return false;
        pblockindex = pblockindex->pprev;
    }

    if (fDebug3) LogPrintf("Max block %i, seektime %" PRId64, pblockindex->nHeight, GetTimeMillis()-nStart);
    nStart=GetTimeMillis();

    // Load newest superblock in tally window
    for(CBlockIndex* sbIndex = pblockindex;
        sbIndex != NULL;
        sbIndex = sbIndex->pprev)
    {
        if(!IsSuperBlock(sbIndex))
            continue;

        MiningCPID bb = GetBoincBlockByIndex(sbIndex);
        if(bb.superblock.length() <= 20)
            continue;

        const std::string& superblock = UnpackBinarySuperblock(bb.superblock);
        if(!VerifySuperblock(superblock, sbIndex))
            continue;

        LoadSuperblock(superblock, sbIndex->nTime, sbIndex->nHeight);
        if (fDebug)
            LogPrintf("TallyResearchAverages_v9: Superblock Loaded {%s %i}", sbIndex->GetBlockHash().GetHex(), sbIndex->nHeight);
        break;
    }

    // Headless critical section ()
    try
    {
        while (pblockindex->nHeight > nMinDepth)
        {
            if (!pblockindex || !pblockindex->pprev) return false;
            pblockindex = pblockindex->pprev;
            if (pblockindex == pindexGenesisBlock) return false;
            if (!pblockindex->IsInMainChain()) continue;
            NetworkPayments += pblockindex->nResearchSubsidy;
            NetworkInterest += pblockindex->nInterestSubsidy;
            AddResearchMagnitude(pblockindex);
        }
        // End of critical section
        if (fDebug3) LogPrintf("TNA loaded in %" PRId64, GetTimeMillis()-nStart);
        nStart=GetTimeMillis();


        if (pblockindex)
        {
            StructCPID& network = GetInitializedStructCPID2("NETWORK",mvNetworkCopy);
            network.projectname="NETWORK";
            network.payments = NetworkPayments;
            network.InterestSubsidy = NetworkInterest;
            mvNetworkCopy["NETWORK"] = network;
            if(fDebug3) LogPrintf(" TMIS1 ");
            TallyMagnitudesInSuperblock();
        }
        // 11-19-2015 Copy dictionaries to live RAM
        mvDPOR = mvDPORCopy;
        mvMagnitudes = mvMagnitudesCopy;
        mvNetwork = mvNetworkCopy;
        bNetAveragesLoaded = true;
        return true;
    }
    catch (const std::bad_alloc& ba)
    {
        LogPrintf("Bad Alloc while tallying network averages. [1]");
        bNetAveragesLoaded=true;
    }

    if (fDebug3) LogPrintf("NA loaded in %" PRId64, GetTimeMillis() - nStart);

    bNetAveragesLoaded=true;
    return false;
}

void PrintBlockTree()
{
    AssertLockHeld(cs_main);
    // pre-compute tree structure
    map<CBlockIndex*, vector<CBlockIndex*> > mapNext;
    for (BlockMap::iterator mi = mapBlockIndex.begin(); mi != mapBlockIndex.end(); ++mi)
    {
        CBlockIndex* pindex = (*mi).second;
        mapNext[pindex->pprev].push_back(pindex);
    }

    vector<pair<int, CBlockIndex*> > vStack;
    vStack.push_back(make_pair(0, pindexGenesisBlock));

    int nPrevCol = 0;
    while (!vStack.empty())
    {
        int nCol = vStack.back().first;
        CBlockIndex* pindex = vStack.back().second;
        vStack.pop_back();

        // print split or gap
        if (nCol > nPrevCol)
        {
            for (int i = 0; i < nCol-1; i++)
                LogPrintf("| ");
            LogPrintf("|\\");
        }
        else if (nCol < nPrevCol)
        {
            for (int i = 0; i < nCol; i++)
                LogPrintf("| ");
            LogPrintf("|");
       }
        nPrevCol = nCol;

        // print columns
        for (int i = 0; i < nCol; i++)
            LogPrintf("| ");

        // print item
        CBlock block;
        block.ReadFromDisk(pindex);
        LogPrintf("%d (%u,%u) %s  %08x  %s  mint %7s  tx %" PRIszu "",
            pindex->nHeight,
            pindex->nFile,
            pindex->nBlockPos,
            block.GetHash().ToString().c_str(),
            block.nBits,
            DateTimeStrFormat("%x %H:%M:%S", block.GetBlockTime()).c_str(),
            FormatMoney(pindex->nMint).c_str(),
            block.vtx.size());

        PrintWallets(block);

        // put the main time-chain first
        vector<CBlockIndex*>& vNext = mapNext[pindex];
        for (unsigned int i = 0; i < vNext.size(); i++)
        {
            if (vNext[i]->pnext)
            {
                swap(vNext[0], vNext[i]);
                break;
            }
        }

        // iterate children
        for (unsigned int i = 0; i < vNext.size(); i++)
            vStack.push_back(make_pair(nCol+i, vNext[i]));
    }
}

bool LoadExternalBlockFile(FILE* fileIn)
{
    int64_t nStart = GetTimeMillis();
    int nLoaded = 0;
    {
        LOCK(cs_main);
        try {
            CAutoFile blkdat(fileIn, SER_DISK, CLIENT_VERSION);
            unsigned int nPos = 0;
            while (nPos != (unsigned int)-1 && blkdat.good() && !fRequestShutdown)
            {
                unsigned char pchData[65536];
                do {
                    fseek(blkdat, nPos, SEEK_SET);
                    int nRead = fread(pchData, 1, sizeof(pchData), blkdat);
                    if (nRead <= 8)
                    {
                        nPos = (unsigned int)-1;
                        break;
                    }
                    void* nFind = memchr(pchData, pchMessageStart[0], nRead+1-sizeof(pchMessageStart));
                    if (nFind)
                    {
                        if (memcmp(nFind, pchMessageStart, sizeof(pchMessageStart))==0)
                        {
                            nPos += ((unsigned char*)nFind - pchData) + sizeof(pchMessageStart);
                            break;
                        }
                        nPos += ((unsigned char*)nFind - pchData) + 1;
                    }
                    else
                        nPos += sizeof(pchData) - sizeof(pchMessageStart) + 1;
                } while(!fRequestShutdown);
                if (nPos == (unsigned int)-1)
                    break;
                fseek(blkdat, nPos, SEEK_SET);
                unsigned int nSize;
                blkdat >> nSize;
                if (nSize > 0 && nSize <= MAX_BLOCK_SIZE)
                {
                    CBlock block;
                    blkdat >> block;
                    if (ProcessBlock(NULL,&block,false))
                    {
                        nLoaded++;
                        LogPrintf("Blocks/s: %f", nLoaded / ((GetTimeMillis() - nStart) / 1000.0));
                        nPos += 4 + nSize;
                    }
                }
            }
        }
        catch (std::exception &e) {
            LogPrintf("%s() : Deserialize or I/O error caught during load",
                   __PRETTY_FUNCTION__);
        }
    }
    LogPrintf("Loaded %i blocks from external file in %" PRId64 "ms", nLoaded, GetTimeMillis() - nStart);
    return nLoaded > 0;
}

//////////////////////////////////////////////////////////////////////////////
//
// CAlert
//

extern map<uint256, CAlert> mapAlerts;
extern CCriticalSection cs_mapAlerts;

string GetWarnings(string strFor)
{
    int nPriority = 0;
    string strStatusBar;
    string strRPC;

    if (GetBoolArg("-testsafemode"))
        strRPC = "test";

    // Misc warnings like out of disk space and clock is wrong
    if (strMiscWarning != "")
    {
        nPriority = 1000;
        strStatusBar = strMiscWarning;
    }

    // Alerts
    {
        LOCK(cs_mapAlerts);
        for (auto const& item : mapAlerts)
        {
            const CAlert& alert = item.second;
            if (alert.AppliesToMe() && alert.nPriority > nPriority)
            {
                nPriority = alert.nPriority;
                strStatusBar = alert.strStatusBar;
                if (nPriority > 1000)
                    strRPC = strStatusBar;
            }
        }
    }

    if (strFor == "statusbar")
        return strStatusBar;
    else if (strFor == "rpc")
        return strRPC;
    assert(!"GetWarnings() : invalid parameter");
    return "error";
}








//////////////////////////////////////////////////////////////////////////////
//
// Messages
//


bool static AlreadyHave(CTxDB& txdb, const CInv& inv)
{
    switch (inv.type)
    {
    case MSG_TX:
        {
        bool txInMap = false;
        txInMap = mempool.exists(inv.hash);
        return txInMap ||
               mapOrphanTransactions.count(inv.hash) ||
               txdb.ContainsTx(inv.hash);
        }

    case MSG_BLOCK:
        return mapBlockIndex.count(inv.hash) ||
               mapOrphanBlocks.count(inv.hash);
    }
    // Don't know what it is, just say we already got one
    return true;
}




// The message start string is designed to be unlikely to occur in normal data.
// The characters are rarely used upper ASCII, not valid as UTF-8, and produce
// a large 4-byte int at any alignment.
unsigned char pchMessageStart[4] = { 0x70, 0x35, 0x22, 0x05 };


std::string NodeAddress(CNode* pfrom)
{
    std::string ip = pfrom->addr.ToString();
    return ip;
}

double ExtractMagnitudeFromExplainMagnitude()
{
        if (msNeuralResponse.empty()) return 0;
        try
        {
            std::vector<std::string> vMag = split(msNeuralResponse.c_str(),"<ROW>");
            for (unsigned int i = 0; i < vMag.size(); i++)
            {
                if (Contains(vMag[i],"Total Mag:"))
                {
                    std::vector<std::string> vMyMag = split(vMag[i].c_str(),":");
                    if (vMyMag.size() > 0)
                    {
                        std::string sSubMag = vMyMag[1];
                        boost::replace_all(sSubMag, " ", "");
                        double dMag = RoundFromString("0"+sSubMag,0);
                        return dMag;
                    }
                }
            }
            return 0;
        }
        catch(...)
        {
            return 0;
        }
        return 0;
}

bool VerifyExplainMagnitudeResponse()
{
    if (msNeuralResponse.empty())
        return false;

            double dMag = ExtractMagnitudeFromExplainMagnitude();
            if (dMag==0)
        msNeuralResponse.clear();

    return dMag != 0;
            }

bool SecurityTest(CNode* pfrom, bool acid_test)
{
    if (pfrom->nStartingHeight > (nBestHeight*.5) && acid_test) return true;
    return false;
}

bool static ProcessMessage(CNode* pfrom, string strCommand, CDataStream& vRecv, int64_t nTimeReceived)
{
    RandAddSeedPerfmon();
    if (fDebug10)
        LogPrintf("received: %s from %s (%" PRIszu " bytes)", strCommand, pfrom->addrName, vRecv.size());
    if (mapArgs.count("-dropmessagestest") && GetRand(atoi(mapArgs["-dropmessagestest"])) == 0)
    {
        LogPrintf("dropmessagestest DROPPING RECV MESSAGE");
        return true;
    }

    // Stay in Sync - 8-9-2016
    if (!IsLockTimeWithinMinutes(nBootup, GetAdjustedTime(), 15))
    {
        if ((!IsLockTimeWithinMinutes(nLastAskedForBlocks, GetAdjustedTime(), 5) && WalletOutOfSync()) || (WalletOutOfSync() && fTestNet))
        {
            if(fDebug) LogPrintf("Bootup");
            AskForOutstandingBlocks(uint256(0));
        }
    }

    // Message Attacks ////////////////////////////////////////////////////////
    ///////////////////////////////////////////////////////////////////////////

    if (strCommand == "aries")
    {
        // Each connection can only send one version message
        if (pfrom->nVersion != 0)
        {
            pfrom->Misbehaving(10);
            return false;
        }

        int64_t nTime;
        CAddress addrMe;
        CAddress addrFrom;
        uint64_t nNonce = 1;
        std::string acid = "";
        vRecv >> pfrom->nVersion >> pfrom->boinchashnonce >> pfrom->boinchashpw >> pfrom->cpid >> pfrom->enccpid >> acid >> pfrom->nServices >> nTime >> addrMe;

        if (fDebug10)
            LogPrintf("received aries version %i boinchashnonce %s boinchashpw %s cpid %s enccpid %s acid %s ..."
                      ,pfrom->nVersion, pfrom->boinchashnonce, pfrom->boinchashpw
                      ,pfrom->cpid.c_str(), pfrom->enccpid, acid);

        int64_t timedrift = std::abs(GetAdjustedTime() - nTime);

            if (timedrift > (8*60))
            {
            if (fDebug10) LogPrintf("Disconnecting unauthorized peer with Network Time so far off by %" PRId64 " seconds!", timedrift);
            pfrom->Misbehaving(100);
            pfrom->fDisconnect = true;
            return false;
        }


        // Ensure testnet users are running latest version as of 12-3-2015 (works in conjunction with block spamming)
        if (pfrom->nVersion < 180321 && fTestNet)
        {
            // disconnect from peers older than this proto version
            if (fDebug10) LogPrintf("Testnet partner %s using obsolete version %i; disconnecting", pfrom->addr.ToString(), pfrom->nVersion);
            pfrom->fDisconnect = true;
            return false;
        }

        if (pfrom->nVersion < MIN_PEER_PROTO_VERSION)
        {
            // disconnect from peers older than this proto version
            if (fDebug10) LogPrintf("partner %s using obsolete version %i; disconnecting", pfrom->addr.ToString(), pfrom->nVersion);
            pfrom->fDisconnect = true;
            return false;
        }

        if (pfrom->nVersion < 180323 && !fTestNet && pindexBest->nHeight > 860500)
        {
            // disconnect from peers older than this proto version - Enforce Beacon Age - 3-26-2017
            if (fDebug10) LogPrintf("partner %s using obsolete version %i (before enforcing beacon age); disconnecting", pfrom->addr.ToString(), pfrom->nVersion);
            pfrom->fDisconnect = true;
            return false;
        }

        if (!fTestNet && pfrom->nVersion < 180314 && IsResearchAgeEnabled(pindexBest->nHeight))
        {
            // disconnect from peers older than this proto version
            if (fDebug10) LogPrintf("ResearchAge: partner %s using obsolete version %i; disconnecting", pfrom->addr.ToString(), pfrom->nVersion);
            pfrom->fDisconnect = true;
            return false;
       }

        if (pfrom->nVersion == 10300)
            pfrom->nVersion = 300;
        if (!vRecv.empty())
            vRecv >> addrFrom >> nNonce;
        if (!vRecv.empty())
            vRecv >> pfrom->strSubVer;

        if (!vRecv.empty())
            vRecv >> pfrom->nStartingHeight;
        // 12-5-2015 - Append Trust fields
        pfrom->nTrust = 0;

        if (!vRecv.empty())         vRecv >> pfrom->sGRCAddress;


        // Allow newbies to connect easily with 0 blocks
        if (GetArgument("autoban","true") == "true")
        {

                // Note: Hacking attempts start in this area

                if (pfrom->nStartingHeight < 1 && pfrom->nServices == 0 )
                {
                    pfrom->Misbehaving(100);
                    if (fDebug3) LogPrintf("Disconnecting possible hacker node with no services.  Banned for 24 hours.");
                    pfrom->fDisconnect=true;
                    return false;
                }
        }



        if (pfrom->fInbound && addrMe.IsRoutable())
        {
            pfrom->addrLocal = addrMe;
            SeenLocal(addrMe);
        }

        // Disconnect if we connected to ourself
        if (nNonce == nLocalHostNonce && nNonce > 1)
        {
            if (fDebug3) LogPrintf("connected to self at %s, disconnecting", pfrom->addr.ToString());
            pfrom->fDisconnect = true;
            return true;
        }

        // record my external IP reported by peer
        if (addrFrom.IsRoutable() && addrMe.IsRoutable())
            addrSeenByPeer = addrMe;

        // Be shy and don't send version until we hear
        if (pfrom->fInbound)
            pfrom->PushVersion();

        pfrom->fClient = !(pfrom->nServices & NODE_NETWORK);

        // Moved the below from AddTimeData to here to follow bitcoin's approach.
        int64_t nOffsetSample = nTime - GetTime();
        if (GetBoolArg("-synctime", true))
            AddTimeData(pfrom->addr, nOffsetSample);

        // Change version
        pfrom->PushMessage("verack");
        pfrom->ssSend.SetVersion(min(pfrom->nVersion, PROTOCOL_VERSION));


        if (!pfrom->fInbound)
        {
            // Advertise our address
            if (!fNoListen && !IsInitialBlockDownload())
            {
                CAddress addr = GetLocalAddress(&pfrom->addr);
                if (addr.IsRoutable())
                    pfrom->PushAddress(addr);
            }

            // Get recent addresses
            if (pfrom->fOneShot || pfrom->nVersion >= CADDR_TIME_VERSION || addrman.size() < 1000)
            {
                pfrom->PushMessage("getaddr");
                pfrom->fGetAddr = true;
            }
            addrman.Good(pfrom->addr);
        }
        else
        {
            if (((CNetAddr)pfrom->addr) == (CNetAddr)addrFrom)
            {
                if (SecurityTest(pfrom,true))
                {
                    //Dont store the peer unless it passes the test
                    addrman.Add(addrFrom, addrFrom);
                    addrman.Good(addrFrom);
                }
            }
        }


        // Ask the first connected node for block updates
        static int nAskedForBlocks = 0;
        if (!pfrom->fClient && !pfrom->fOneShot &&
            (pfrom->nStartingHeight > (nBestHeight - 144)) &&
            (pfrom->nVersion < NOBLKS_VERSION_START ||
             pfrom->nVersion >= NOBLKS_VERSION_END) &&
             (nAskedForBlocks < 1 || (vNodes.size() <= 1 && nAskedForBlocks < 1)))
        {
            nAskedForBlocks++;
            pfrom->PushGetBlocks(pindexBest, uint256(0), true);
            if (fDebug3) LogPrintf("Asked For blocks.");
        }

        // Relay alerts
        {
            LOCK(cs_mapAlerts);
            for (auto const& item : mapAlerts)
                item.second.RelayTo(pfrom);
        }

        pfrom->fSuccessfullyConnected = true;

        if (fDebug10) LogPrintf("receive version message: version %d, blocks=%d, us=%s, them=%s, peer=%s", pfrom->nVersion,
            pfrom->nStartingHeight, addrMe.ToString(), addrFrom.ToString(), pfrom->addr.ToString());

        cPeerBlockCounts.input(pfrom->nStartingHeight);
    }
    else if (pfrom->nVersion == 0)
    {
        // Must have a version message before anything else 1-10-2015 Halford
        LogPrintf("Hack attempt from %s - %s (banned) ",pfrom->addrName, NodeAddress(pfrom));
        pfrom->Misbehaving(100);
        pfrom->fDisconnect=true;
        return false;
    }
    else if (strCommand == "verack")
    {
        pfrom->SetRecvVersion(min(pfrom->nVersion, PROTOCOL_VERSION));
    }
    else if (strCommand == "gridaddr")
    {
        //addr->gridaddr
        vector<CAddress> vAddr;
        vRecv >> vAddr;

        // Don't want addr from older versions unless seeding
        if (pfrom->nVersion < CADDR_TIME_VERSION && addrman.size() > 1000)
            return true;
        if (vAddr.size() > 1000)
        {
            pfrom->Misbehaving(10);
            return error("message addr size() = %" PRIszu "", vAddr.size());
        }

        // Don't store the node address unless they have block height > 50%
        if (pfrom->nStartingHeight < (nBestHeight*.5) && LessVerbose(975)) return true;

        // Store the new addresses
        vector<CAddress> vAddrOk;
        int64_t nNow = GetAdjustedTime();
        int64_t nSince = nNow - 10 * 60;
        for (auto &addr : vAddr)
        {
            if (fShutdown)
                return true;
            if (addr.nTime <= 100000000 || addr.nTime > nNow + 10 * 60)
                addr.nTime = nNow - 5 * 24 * 60 * 60;
            pfrom->AddAddressKnown(addr);
            bool fReachable = IsReachable(addr);

            bool bad_node = (pfrom->nStartingHeight < 1 && LessVerbose(700));


            if (addr.nTime > nSince && !pfrom->fGetAddr && vAddr.size() <= 10 && addr.IsRoutable() && !bad_node)
            {
                // Relay to a limited number of other nodes
                {
                    LOCK(cs_vNodes);
                    // Use deterministic randomness to send to the same nodes for 24 hours
                    // at a time so the setAddrKnowns of the chosen nodes prevent repeats
                    static uint256 hashSalt;
                    if (hashSalt == 0)
                        hashSalt = GetRandHash();
                    uint64_t hashAddr = addr.GetHash();
                    uint256 hashRand = hashSalt ^ (hashAddr<<32) ^ (( GetAdjustedTime() +hashAddr)/(24*60*60));
                    hashRand = Hash(BEGIN(hashRand), END(hashRand));
                    multimap<uint256, CNode*> mapMix;
                    for (auto const& pnode : vNodes)
                    {
                        if (pnode->nVersion < CADDR_TIME_VERSION)
                            continue;
                        unsigned int nPointer;
                        memcpy(&nPointer, &pnode, sizeof(nPointer));
                        uint256 hashKey = hashRand ^ nPointer;
                        hashKey = Hash(BEGIN(hashKey), END(hashKey));
                        mapMix.insert(make_pair(hashKey, pnode));
                    }
                    int nRelayNodes = fReachable ? 2 : 1; // limited relaying of addresses outside our network(s)
                    for (multimap<uint256, CNode*>::iterator mi = mapMix.begin(); mi != mapMix.end() && nRelayNodes-- > 0; ++mi)
                        ((*mi).second)->PushAddress(addr);
                }
            }
            // Do not store addresses outside our network
            if (fReachable)
                vAddrOk.push_back(addr);
        }
        addrman.Add(vAddrOk, pfrom->addr, 2 * 60 * 60);
        if (vAddr.size() < 1000)
            pfrom->fGetAddr = false;
        if (pfrom->fOneShot)
            pfrom->fDisconnect = true;
    }

    else if (strCommand == "inv")
    {
        vector<CInv> vInv;
        vRecv >> vInv;
        if (vInv.size() > MAX_INV_SZ)
        {
            pfrom->Misbehaving(50);
            return error("message inv size() = %" PRIszu "", vInv.size());
        }

        // find last block in inv vector
        unsigned int nLastBlock = (unsigned int)(-1);
        for (unsigned int nInv = 0; nInv < vInv.size(); nInv++) {
            if (vInv[vInv.size() - 1 - nInv].type == MSG_BLOCK) {
                nLastBlock = vInv.size() - 1 - nInv;
                break;
            }
        }

        LOCK(cs_main);
        CTxDB txdb("r");
        for (unsigned int nInv = 0; nInv < vInv.size(); nInv++)
        {
            const CInv &inv = vInv[nInv];

            if (fShutdown)
                return true;
            pfrom->AddInventoryKnown(inv);

            bool fAlreadyHave = AlreadyHave(txdb, inv);
            if (fDebug10)
                LogPrintf("  got inventory: %s  %s", inv.ToString(), fAlreadyHave ? "have" : "new");

            if (!fAlreadyHave)
                pfrom->AskFor(inv);
            else if (inv.type == MSG_BLOCK && mapOrphanBlocks.count(inv.hash)) {
                pfrom->PushGetBlocks(pindexBest, GetOrphanRoot(mapOrphanBlocks[inv.hash]), true);
            } else if (nInv == nLastBlock) {
                // In case we are on a very long side-chain, it is possible that we already have
                // the last block in an inv bundle sent in response to getblocks. Try to detect
                // this situation and push another getblocks to continue.
                pfrom->PushGetBlocks(mapBlockIndex[inv.hash], uint256(0), true);
                if (fDebug10)
                    LogPrintf("force getblock request: %s", inv.ToString());
            }

            // Track requests for our stuff
            Inventory(inv.hash);
        }
    }


    else if (strCommand == "getdata")
    {
        vector<CInv> vInv;
        vRecv >> vInv;
        if (vInv.size() > MAX_INV_SZ)
        {
            pfrom->Misbehaving(10);
            return error("message getdata size() = %" PRIszu "", vInv.size());
        }

        if (fDebugNet || (vInv.size() != 1))
        {
            if (fDebug10)  LogPrintf("received getdata (%" PRIszu " invsz)", vInv.size());
        }

        LOCK(cs_main);
        for (auto const& inv : vInv)
        {
            if (fShutdown)
                return true;
            if (fDebugNet || (vInv.size() == 1))
            {
              if (fDebug10)   LogPrintf("received getdata for: %s", inv.ToString());
            }

            if (inv.type == MSG_BLOCK)
            {
                // Send block from disk
                BlockMap::iterator mi = mapBlockIndex.find(inv.hash);
                if (mi != mapBlockIndex.end())
                {
                    CBlock block;
                    block.ReadFromDisk((*mi).second);
                    //HALFORD 12-26-2014
                    std::string acid = GetCommandNonce("encrypt");
                    pfrom->PushMessage("encrypt", block, acid);

                    // Trigger them to send a getblocks request for the next batch of inventory
                    if (inv.hash == pfrom->hashContinue)
                    {
                        // Bypass PushInventory, this must send even if redundant,
                        // and we want it right after the last block so they don't
                        // wait for other stuff first.
                        vector<CInv> vInv;
                        vInv.push_back(CInv(MSG_BLOCK, hashBestChain));
                        pfrom->PushMessage("inv", vInv);
                        pfrom->hashContinue = 0;
                    }
                }
            }
             else if (inv.IsKnownType())
            {
                // Send stream from relay memory
                bool pushed = false;
                {
                    LOCK(cs_mapRelay);
                    map<CInv, CDataStream>::iterator mi = mapRelay.find(inv);
                    if (mi != mapRelay.end()) {
                        pfrom->PushMessage(inv.GetCommand(), (*mi).second);
                        pushed = true;
                    }
                }
                if (!pushed && inv.type == MSG_TX) {
                    CTransaction tx;
                    if (mempool.lookup(inv.hash, tx)) {
                        CDataStream ss(SER_NETWORK, PROTOCOL_VERSION);
                        ss.reserve(1000);
                        ss << tx;
                        pfrom->PushMessage("tx", ss);
                    }
                }
            }

            // Track requests for our stuff
            Inventory(inv.hash);
        }
    }

    else if (strCommand == "getblocks")
    {
        CBlockLocator locator;
        uint256 hashStop;
        vRecv >> locator >> hashStop;

        LOCK(cs_main);

        // Find the last block the caller has in the main chain
        CBlockIndex* pindex = locator.GetBlockIndex();

        // Send the rest of the chain
        if (pindex)
            pindex = pindex->pnext;
        int nLimit = 500;

        if (fDebug3) LogPrintf("getblocks %d to %s limit %d", (pindex ? pindex->nHeight : -1), hashStop.ToString().substr(0,20), nLimit);
        for (; pindex; pindex = pindex->pnext)
        {
            if (pindex->GetBlockHash() == hashStop)
            {
                if (fDebug3) LogPrintf("getblocks stopping at %d %s", pindex->nHeight, pindex->GetBlockHash().ToString().substr(0,20));
                // ppcoin: tell downloading node about the latest block if it's
                // without risk being rejected due to stake connection check
                if (hashStop != hashBestChain && pindex->GetBlockTime() + nStakeMinAge > pindexBest->GetBlockTime())
                    pfrom->PushInventory(CInv(MSG_BLOCK, hashBestChain));
                break;
            }
            pfrom->PushInventory(CInv(MSG_BLOCK, pindex->GetBlockHash()));
            if (--nLimit <= 0)
            {
                // When this block is requested, we'll send an inv that'll make them
                // getblocks the next batch of inventory.
                if (fDebug3) LogPrintf("getblocks stopping at limit %d %s", pindex->nHeight, pindex->GetBlockHash().ToString().substr(0,20));
                pfrom->hashContinue = pindex->GetBlockHash();
                break;
            }
        }
    }
    else if (strCommand == "getheaders")
    {
        CBlockLocator locator;
        uint256 hashStop;
        vRecv >> locator >> hashStop;

        LOCK(cs_main);

        CBlockIndex* pindex = NULL;
        if (locator.IsNull())
        {
            // If locator is null, return the hashStop block
            BlockMap::iterator mi = mapBlockIndex.find(hashStop);
            if (mi == mapBlockIndex.end())
                return true;
            pindex = (*mi).second;
        }
        else
        {
            // Find the last block the caller has in the main chain
            pindex = locator.GetBlockIndex();
            if (pindex)
                pindex = pindex->pnext;
        }

        vector<CBlock> vHeaders;
        int nLimit = 1000;
        LogPrintf("getheaders %d to %s", (pindex ? pindex->nHeight : -1), hashStop.ToString().substr(0,20));
        for (; pindex; pindex = pindex->pnext)
        {
            vHeaders.push_back(pindex->GetBlockHeader());
            if (--nLimit <= 0 || pindex->GetBlockHash() == hashStop)
                break;
        }
        pfrom->PushMessage("headers", vHeaders);
    }
    else if (strCommand == "tx")
    {
        vector<uint256> vWorkQueue;
        vector<uint256> vEraseQueue;
        CTransaction tx;
        vRecv >> tx;

        CInv inv(MSG_TX, tx.GetHash());
        pfrom->AddInventoryKnown(inv);

        LOCK(cs_main);

        bool fMissingInputs = false;
        if (AcceptToMemoryPool(mempool, tx, &fMissingInputs))
        {
            RelayTransaction(tx, inv.hash);
            mapAlreadyAskedFor.erase(inv);
            vWorkQueue.push_back(inv.hash);
            vEraseQueue.push_back(inv.hash);

            // Recursively process any orphan transactions that depended on this one
            for (unsigned int i = 0; i < vWorkQueue.size(); i++)
            {
                uint256 hashPrev = vWorkQueue[i];
                for (set<uint256>::iterator mi = mapOrphanTransactionsByPrev[hashPrev].begin();
                     mi != mapOrphanTransactionsByPrev[hashPrev].end();
                     ++mi)
                {
                    const uint256& orphanTxHash = *mi;
                    CTransaction& orphanTx = mapOrphanTransactions[orphanTxHash];
                    bool fMissingInputs2 = false;

                    if (AcceptToMemoryPool(mempool, orphanTx, &fMissingInputs2))
                    {
                        LogPrintf("   accepted orphan tx %s", orphanTxHash.ToString().substr(0,10));
                        RelayTransaction(orphanTx, orphanTxHash);
                        mapAlreadyAskedFor.erase(CInv(MSG_TX, orphanTxHash));
                        vWorkQueue.push_back(orphanTxHash);
                        vEraseQueue.push_back(orphanTxHash);
                        pfrom->nTrust++;
                    }
                    else if (!fMissingInputs2)
                    {
                        // invalid orphan
                        vEraseQueue.push_back(orphanTxHash);
                        LogPrintf("   removed invalid orphan tx %s", orphanTxHash.ToString().substr(0,10));
                    }
                }
            }

            for (auto const& hash : vEraseQueue)
                EraseOrphanTx(hash);
        }
        else if (fMissingInputs)
        {
            AddOrphanTx(tx);

            // DoS prevention: do not allow mapOrphanTransactions to grow unbounded
            unsigned int nEvicted = LimitOrphanTxSize(MAX_ORPHAN_TRANSACTIONS);
            if (nEvicted > 0)
                LogPrintf("mapOrphan overflow, removed %u tx", nEvicted);
        }
        if (tx.nDoS) pfrom->Misbehaving(tx.nDoS);
    }


    else if (strCommand == "encrypt")
    {
        //Response from getblocks, message = block

        CBlock block;
        std::string acid = "";
        vRecv >> block >> acid;
        uint256 hashBlock = block.GetHash();

        LogPrintf(" Received block %s; ", hashBlock.ToString());
        if (fDebug10) block.print();

        CInv inv(MSG_BLOCK, hashBlock);
        pfrom->AddInventoryKnown(inv);

        LOCK(cs_main);

        if (ProcessBlock(pfrom, &block, false))
        {
            mapAlreadyAskedFor.erase(inv);
            pfrom->nTrust++;
        }
        if (block.nDoS)
        {
                pfrom->Misbehaving(block.nDoS);
                pfrom->nTrust--;
        }

    }


    else if (strCommand == "getaddr")
    {
        // Don't return addresses older than nCutOff timestamp
        int64_t nCutOff =  GetAdjustedTime() - (nNodeLifespan * 24 * 60 * 60);
        pfrom->vAddrToSend.clear();
        vector<CAddress> vAddr = addrman.GetAddr();
        for (auto const&addr : vAddr)
            if(addr.nTime > nCutOff)
                pfrom->PushAddress(addr);
    }


    else if (strCommand == "mempool")
    {
        LOCK(cs_main);

        std::vector<uint256> vtxid;
        mempool.queryHashes(vtxid);
        vector<CInv> vInv;
        for (unsigned int i = 0; i < vtxid.size(); i++) {
            CInv inv(MSG_TX, vtxid[i]);
            vInv.push_back(inv);
            if (i == (MAX_INV_SZ - 1))
                    break;
        }
        if (vInv.size() > 0)
            pfrom->PushMessage("inv", vInv);
    }

    else if (strCommand == "reply")
    {
        uint256 hashReply;
        vRecv >> hashReply;

        CRequestTracker tracker;
        {
            LOCK(pfrom->cs_mapRequests);
            map<uint256, CRequestTracker>::iterator mi = pfrom->mapRequests.find(hashReply);
            if (mi != pfrom->mapRequests.end())
            {
                tracker = (*mi).second;
                pfrom->mapRequests.erase(mi);
            }
        }
        if (!tracker.IsNull())
            tracker.fn(tracker.param1, vRecv);
    }
    else if (strCommand == "neural")
    {
            std::string neural_request = "";
            std::string neural_request_id = "";
            vRecv >> neural_request >> neural_request_id;  // foreign node issued neural request with request ID:
            std::string neural_response = "generic_response";

            if (neural_request=="neural_data")
            {
                pfrom->PushMessage("ndata_nresp", NN::GetNeuralContract());
            }
            else if (neural_request=="neural_hash")
            {
            if(0==neural_request_id.compare(0,13,"supercfwd.rqa"))
            {
                std::string r_hash;  vRecv >> r_hash;
                supercfwd::SendResponse(pfrom,r_hash);
            }
            else
            pfrom->PushMessage("hash_nresp", NN::GetNeuralHash());
            }
            else if (neural_request=="explainmag")
            {
            neural_response = NN::ExecuteDotNetStringFunction("ExplainMag",neural_request_id);
                pfrom->PushMessage("expmag_nresp", neural_response);
                }
            else if (neural_request=="quorum")
            {
            // 7-12-2015 Resolve discrepencies in w nodes to speak to each other
            pfrom->PushMessage("quorum_nresp", NN::GetNeuralContract());
            }
            else if (neural_request=="supercfwdr")
            {
                // this command could be done by reusing quorum_nresp, but I do not want to confuse the NN
                supercfwd::QuorumResponseHook(pfrom,neural_request_id);
            }
    }
    else if (strCommand == "ping")
    {
        std::string acid = "";
        if (pfrom->nVersion > BIP0031_VERSION)
        {
            uint64_t nonce = 0;
            vRecv >> nonce >> acid;

            // Echo the message back with the nonce. This allows for two useful features:
            //
            // 1) A remote node can quickly check if the connection is operational
            // 2) Remote nodes can measure the latency of the network thread. If this node
            //    is overloaded it won't respond to pings quickly and the remote node can
            //    avoid sending us more work, like chain download requests.
            //
            // The nonce stops the remote getting confused between different pings: without
            // it, if the remote node sends a ping once per second and this node takes 5
            // seconds to respond to each, the 5th ping the remote sends would appear to
            // return very quickly.
            pfrom->PushMessage("pong", nonce);
        }
    }
    else if (strCommand == "pong")
    {
        int64_t pingUsecEnd = GetTimeMicros();
        uint64_t nonce = 0;
        size_t nAvail = vRecv.in_avail();
        bool bPingFinished = false;
        std::string sProblem;

        if (nAvail >= sizeof(nonce)) {
            vRecv >> nonce;

            // Only process pong message if there is an outstanding ping (old ping without nonce should never pong)
            if (pfrom->nPingNonceSent != 0)
            {
                if (nonce == pfrom->nPingNonceSent)
                {
                    // Matching pong received, this ping is no longer outstanding
                    bPingFinished = true;
                    int64_t pingUsecTime = pingUsecEnd - pfrom->nPingUsecStart;
                    if (pingUsecTime > 0) {
                        // Successful ping time measurement, replace previous
                        pfrom->nPingUsecTime = pingUsecTime;
                    } else {
                        // This should never happen
                        sProblem = "Timing mishap";
                    }
                } else {
                    // Nonce mismatches are normal when pings are overlapping
                    sProblem = "Nonce mismatch";
                    if (nonce == 0) {
                        // This is most likely a bug in another implementation somewhere, cancel this ping
                        bPingFinished = true;
                        sProblem = "Nonce zero";
                    }
                }
            } else {
                sProblem = "Unsolicited pong without ping";
            }
        } else {
            // This is most likely a bug in another implementation somewhere, cancel this ping
            bPingFinished = true;
            sProblem = "Short payload";
        }

        if (!(sProblem.empty())) {
            LogPrintf("pong %s %s: %s, %" PRIx64 " expected, %" PRIx64 " received, %" PRIu64 " bytes"
                , pfrom->addr.ToString()
                , pfrom->strSubVer
                , sProblem, pfrom->nPingNonceSent, nonce, nAvail);
        }
        if (bPingFinished) {
            pfrom->nPingNonceSent = 0;
        }
    }
    else if (strCommand == "hash_nresp")
    {
            std::string neural_response = "";
            vRecv >> neural_response;
            // if (pfrom->nNeuralRequestSent != 0)
            // nNeuralNonce must match request ID
            pfrom->NeuralHash = neural_response;
            if (fDebug10) LogPrintf("hash_Neural Response %s ",neural_response);

            // Hook into miner for delegated sb staking
            supercfwd::HashResponseHook(pfrom, neural_response);
    }
    else if (strCommand == "expmag_nresp")
    {
            std::string neural_response = "";
            vRecv >> neural_response;
            if (neural_response.length() > 10)
            {
                msNeuralResponse=neural_response;
                //If invalid, try again 10-20-2015
                VerifyExplainMagnitudeResponse();
            }
            if (fDebug10) LogPrintf("expmag_Neural Response %s ",neural_response);
    }
    else if (strCommand == "quorum_nresp")
    {
            std::string neural_contract = "";
            vRecv >> neural_contract;
            if (fDebug && neural_contract.length() > 100) LogPrintf("Quorum contract received %s",neural_contract.substr(0,80));
            if (neural_contract.length() > 10)
            {
                 std::string results = "";
                 //Resolve discrepancies
                results = NN::ExecuteDotNetStringFunction("ResolveDiscrepancies",neural_contract);
                 if (fDebug && !results.empty()) LogPrintf("Quorum Resolution: %s ",results);
            }

            // Hook into miner for delegated sb staking
            supercfwd::QuorumResponseHook(pfrom,neural_contract);
    }
    else if (strCommand == "ndata_nresp")
    {
            std::string neural_contract = "";
            vRecv >> neural_contract;
            if (fDebug3 && neural_contract.length() > 100) LogPrintf("Quorum contract received %s",neural_contract.substr(0,80));
            if (neural_contract.length() > 10)
            {
                 std::string results = "";
                 //Resolve discrepancies
                LogPrintf("Sync neural network data from supermajority");
                results = NN::ExecuteDotNetStringFunction("ResolveCurrentDiscrepancies",neural_contract);
                if (fDebug && !results.empty()) LogPrintf("Quorum Resolution: %s ",results);
                 // Resume the full DPOR sync at this point now that we have the supermajority data
                 if (results=="SUCCESS")  FullSyncWithDPORNodes();
            }
    }
    else if (strCommand == "alert")
    {
        CAlert alert;
        vRecv >> alert;

        uint256 alertHash = alert.GetHash();
        if (pfrom->setKnown.count(alertHash) == 0)
        {
            if (alert.ProcessAlert())
            {
                // Relay
                pfrom->setKnown.insert(alertHash);
                {
                    LOCK(cs_vNodes);
                    for (auto const& pnode : vNodes)
                        alert.RelayTo(pnode);
                }
            }
            else {
                // Small DoS penalty so peers that send us lots of
                // duplicate/expired/invalid-signature/whatever alerts
                // eventually get banned.
                // This isn't a Misbehaving(100) (immediate ban) because the
                // peer might be an older or different implementation with
                // a different signature key, etc.
                pfrom->Misbehaving(10);
            }
        }
    }


    else
    {
        // Ignore unknown commands for extensibility
        // Let the peer know that we didn't find what it asked for, so it doesn't
        // have to wait around forever. Currently only SPV clients actually care
        // about this message: it's needed when they are recursively walking the
        // dependencies of relevant unconfirmed transactions. SPV clients want to
        // do that because they want to know about (and store and rebroadcast and
        // risk analyze) the dependencies of transactions relevant to them, without
        // having to download the entire memory pool.


    }

    // Update the last seen time for this node's address
    if (pfrom->fNetworkNode)
        if (strCommand == "aries" || strCommand == "gridaddr" || strCommand == "inv" || strCommand == "getdata" || strCommand == "ping")
            AddressCurrentlyConnected(pfrom->addr);

    return true;
}

// requires LOCK(cs_vRecvMsg)
bool ProcessMessages(CNode* pfrom)
{
    //
    // Message format
    //  (4) message start
    //  (12) command
    //  (4) size
    //  (4) checksum
    //  (x) data
    //
    bool fOk = true;

    std::deque<CNetMessage>::iterator it = pfrom->vRecvMsg.begin();
    while (!pfrom->fDisconnect && it != pfrom->vRecvMsg.end()) {
        // Don't bother if send buffer is too full to respond anyway
        if (pfrom->nSendSize >= SendBufferSize())
            break;

        // get next message
        CNetMessage& msg = *it;

        //if (fDebug10)
        //    LogPrintf("ProcessMessages(message %u msgsz, %zu bytes, complete:%s)",
        //            msg.hdr.nMessageSize, msg.vRecv.size(),
        //            msg.complete() ? "Y" : "N");

        // end, if an incomplete message is found
        if (!msg.complete())
            break;

        // at this point, any failure means we can delete the current message
        it++;

        // Scan for message start
        if (memcmp(msg.hdr.pchMessageStart, pchMessageStart, sizeof(pchMessageStart)) != 0) {
            if (fDebug10) LogPrintf("PROCESSMESSAGE: INVALID MESSAGESTART");
            fOk = false;
            break;
        }

        // Read header
        CMessageHeader& hdr = msg.hdr;
        if (!hdr.IsValid())
        {
            LogPrintf("PROCESSMESSAGE: ERRORS IN HEADER %s", hdr.GetCommand());
            continue;
        }
        string strCommand = hdr.GetCommand();


        // Message size
        unsigned int nMessageSize = hdr.nMessageSize;

        // Checksum
        CDataStream& vRecv = msg.vRecv;
        uint256 hash = Hash(vRecv.begin(), vRecv.begin() + nMessageSize);
        unsigned int nChecksum = 0;
        memcpy(&nChecksum, &hash, sizeof(nChecksum));
        if (nChecksum != hdr.nChecksum)
        {
            LogPrintf("ProcessMessages(%s, %u bytes) : CHECKSUM ERROR nChecksum=%08x hdr.nChecksum=%08x",
               strCommand, nMessageSize, nChecksum, hdr.nChecksum);
            continue;
        }

        // Process message
        bool fRet = false;
        try
        {
            fRet = ProcessMessage(pfrom, strCommand, vRecv, msg.nTime);
            if (fShutdown)
                break;
        }
        catch (std::ios_base::failure& e)
        {
            if (strstr(e.what(), "end of data"))
            {
                // Allow exceptions from under-length message on vRecv
                LogPrintf("ProcessMessages(%s, %u bytes) : Exception '%s' caught, normally caused by a message being shorter than its stated length", strCommand, nMessageSize, e.what());
            }
            else if (strstr(e.what(), "size too large"))
            {
                // Allow exceptions from over-long size
                LogPrintf("ProcessMessages(%s, %u bytes) : Exception '%s' caught", strCommand, nMessageSize, e.what());
            }
            else
            {
                PrintExceptionContinue(&e, "ProcessMessages()");
            }
        }
        catch (std::exception& e) {
            PrintExceptionContinue(&e, "ProcessMessages()");
        } catch (...) {
            PrintExceptionContinue(NULL, "ProcessMessages()");
        }

        if (!fRet)
        {
           if (fDebug10) LogPrintf("ProcessMessage(%s, %u bytes) FAILED", strCommand, nMessageSize);
        }
    }

    // In case the connection got shut down, its receive buffer was wiped
    if (!pfrom->fDisconnect)
        pfrom->vRecvMsg.erase(pfrom->vRecvMsg.begin(), it);

    return fOk;
}

double LederstrumpfMagnitude2(double Magnitude, int64_t locktime)
{
    //2-1-2015 - Halford - The MagCap is 2000
    double MagCap = 2000;
    double out_mag = Magnitude;
    if (Magnitude >= MagCap*.90 && Magnitude <= MagCap*1.0) out_mag = MagCap*.90;
    if (Magnitude >= MagCap*1.0 && Magnitude <= MagCap*1.1) out_mag = MagCap*.91;
    if (Magnitude >= MagCap*1.1 && Magnitude <= MagCap*1.2) out_mag = MagCap*.92;
    if (Magnitude >= MagCap*1.2 && Magnitude <= MagCap*1.3) out_mag = MagCap*.93;
    if (Magnitude >= MagCap*1.3 && Magnitude <= MagCap*1.4) out_mag = MagCap*.94;
    if (Magnitude >= MagCap*1.4 && Magnitude <= MagCap*1.5) out_mag = MagCap*.95;
    if (Magnitude >= MagCap*1.5 && Magnitude <= MagCap*1.6) out_mag = MagCap*.96;
    if (Magnitude >= MagCap*1.6 && Magnitude <= MagCap*1.7) out_mag = MagCap*.97;
    if (Magnitude >= MagCap*1.7 && Magnitude <= MagCap*1.8) out_mag = MagCap*.98;
    if (Magnitude >= MagCap*1.8 && Magnitude <= MagCap*1.9) out_mag = MagCap*.99;
    if (Magnitude >= MagCap*1.9)                            out_mag = MagCap*1.0;
    return out_mag;
}

std::string GetLastPORBlockHash(std::string cpid)
{
    StructCPID& stCPID = GetInitializedStructCPID2(cpid,mvResearchAge);
    return stCPID.BlockHash;
}

std::string SerializeBoincBlock(MiningCPID mcpid, int BlockVersion)
{
    std::string delim = "<|>";
    std::string version = FormatFullVersion();
    int subsidy_places= BlockVersion<8 ? 2 : 8;
    if (!IsResearchAgeEnabled(pindexBest->nHeight))
    {
        mcpid.Organization = GetArg("-org", "windows");
        mcpid.OrganizationKey = "12345678"; //Only reveal 8 characters
    }
    else
    {
        mcpid.projectname = "";
        mcpid.rac = 0;
        mcpid.NetworkRAC = 0;
    }


    mcpid.LastPORBlockHash = GetLastPORBlockHash(mcpid.cpid);

    if (mcpid.lastblockhash.empty()) mcpid.lastblockhash = "0";
    if (mcpid.LastPORBlockHash.empty()) mcpid.LastPORBlockHash="0";

    if (IsResearcher(mcpid.cpid) && mcpid.lastblockhash != "0")
    {
        mcpid.BoincPublicKey = GetBeaconPublicKey(mcpid.cpid, false);
    }

    std::string bb = mcpid.cpid + delim + mcpid.projectname + delim + mcpid.aesskein + delim + RoundToString(mcpid.rac,0)
                    + delim + RoundToString(mcpid.pobdifficulty,5) + delim + RoundToString((double)mcpid.diffbytes,0)
                    + delim + mcpid.enccpid
                    + delim + mcpid.encaes + delim + RoundToString(mcpid.nonce,0) + delim + RoundToString(mcpid.NetworkRAC,0)
                    + delim + version
                    + delim + RoundToString(mcpid.ResearchSubsidy,subsidy_places)
                    + delim + RoundToString(mcpid.LastPaymentTime,0)
                    + delim + RoundToString(mcpid.RSAWeight,0)
                    + delim + mcpid.cpidv2
                    + delim + RoundToString(mcpid.Magnitude,0)
                    + delim + mcpid.GRCAddress + delim + mcpid.lastblockhash
                    + delim + RoundToString(mcpid.InterestSubsidy,subsidy_places) + delim + mcpid.Organization
                    + delim + mcpid.OrganizationKey + delim + mcpid.NeuralHash + delim + mcpid.superblock
                    + delim + RoundToString(mcpid.ResearchSubsidy2,2) + delim + RoundToString(mcpid.ResearchAge,6)
                    + delim + RoundToString(mcpid.ResearchMagnitudeUnit,6) + delim + RoundToString(mcpid.ResearchAverageMagnitude,2)
                    + delim + mcpid.LastPORBlockHash + delim + mcpid.CurrentNeuralHash + delim + mcpid.BoincPublicKey + delim + mcpid.BoincSignature;
    return bb;
}



MiningCPID DeserializeBoincBlock(std::string block, int BlockVersion)
{
    MiningCPID surrogate = GetMiningCPID();
    int subsidy_places= BlockVersion<8 ? 2 : 8;
    try
    {

    std::vector<std::string> s = split(block,"<|>");
    if (s.size() > 7)
    {
        surrogate.cpid = s[0];
        surrogate.projectname = s[1];
        boost::to_lower(surrogate.projectname);
        surrogate.aesskein = s[2];
        surrogate.rac = RoundFromString(s[3],0);
        surrogate.pobdifficulty = RoundFromString(s[4],6);
        surrogate.diffbytes = (unsigned int)RoundFromString(s[5],0);
        surrogate.enccpid = s[6];
        surrogate.encboincpublickey = s[6];
        surrogate.encaes = s[7];
        surrogate.nonce = RoundFromString(s[8],0);
        if (s.size() > 9)
        {
            surrogate.NetworkRAC = RoundFromString(s[9],0);
        }
        if (s.size() > 10)
        {
            surrogate.clientversion = s[10];
        }
        if (s.size() > 11)
        {
            surrogate.ResearchSubsidy = RoundFromString(s[11],2);
        }
        if (s.size() > 12)
        {
            surrogate.LastPaymentTime = RoundFromString(s[12],0);
        }
        if (s.size() > 13)
        {
            surrogate.RSAWeight = RoundFromString(s[13],0);
        }
        if (s.size() > 14)
        {
            surrogate.cpidv2 = s[14];
        }
        if (s.size() > 15)
        {
            surrogate.Magnitude = RoundFromString(s[15],0);
        }
        if (s.size() > 16)
        {
            surrogate.GRCAddress = s[16];
        }
        if (s.size() > 17)
        {
            surrogate.lastblockhash = s[17];
        }
        if (s.size() > 18)
        {
            surrogate.InterestSubsidy = RoundFromString(s[18],subsidy_places);
        }
        if (s.size() > 19)
        {
            surrogate.Organization = s[19];
        }
        if (s.size() > 20)
        {
            surrogate.OrganizationKey = s[20];
        }
        if (s.size() > 21)
        {
            surrogate.NeuralHash = s[21];
        }
        if (s.size() > 22)
        {
            surrogate.superblock = s[22];
        }
        if (s.size() > 23)
        {
            surrogate.ResearchSubsidy2 = RoundFromString(s[23],subsidy_places);
        }
        if (s.size() > 24)
        {
            surrogate.ResearchAge = RoundFromString(s[24],6);
        }
        if (s.size() > 25)
        {
            surrogate.ResearchMagnitudeUnit = RoundFromString(s[25],6);
        }
        if (s.size() > 26)
        {
            surrogate.ResearchAverageMagnitude = RoundFromString(s[26],2);
        }
        if (s.size() > 27)
        {
            surrogate.LastPORBlockHash = s[27];
        }
        if (s.size() > 28)
        {
            surrogate.CurrentNeuralHash = s[28];
        }
        if (s.size() > 29)
        {
            surrogate.BoincPublicKey = s[29];
        }
        if (s.size() > 30)
        {
            surrogate.BoincSignature = s[30];
        }

    }
    }
    catch (...)
    {
            LogPrintf("Deserialize ended with an error (06182014) ");
    }
    return surrogate;
}


void InitializeProjectStruct(StructCPID& project)
{
    std::string email = GetArgument("email", "NA");
    boost::to_lower(email);

    std::string cpid_non = project.cpidhash+email;
    project.cpid = CPID(cpid_non).hexdigest();
    std::string ENCbpk = AdvancedCrypt(cpid_non);
    project.boincpublickey = ENCbpk;
    project.cpidv2 = ComputeCPIDv2(email, project.cpidhash, 0);
    //Local CPID with struct
    //Must contain cpidv2, cpid, boincpublickey
    project.Iscpidvalid = IsLocalCPIDValid(project);
    if (fDebug10) LogPrintf("Memorizing local project %s, CPID Valid: %s;    ",project.projectname, YesNo(project.Iscpidvalid));
}

std::string LowerUnderscore(std::string data)
{
    boost::to_lower(data);
    boost::replace_all(data, "_", " ");
    return data;
}

void HarvestCPIDs(bool cleardata)
{
    if (fDebug10)
        LogPrintf("loading BOINC cpids ...");

    //Remote Boinc Feature - R Halford
    std::string sBoincKey = GetArgument("boinckey","");

    if (!sBoincKey.empty())
    {
        //Deserialize key into Global CPU Mining CPID 2-6-2015
        LogPrintf("Using key %s ",sBoincKey);

        std::string sDec=DecodeBase64(sBoincKey);
        LogPrintf("Using key %s ",sDec);

        if (sDec.empty()) LogPrintf("Error while deserializing boinc key!  Please use execute genboinckey to generate a boinc key from the host with boinc installed.");
        //Version not needed for keys for now
        GlobalCPUMiningCPID = DeserializeBoincBlock(sDec,7);

        GlobalCPUMiningCPID.initialized = true;

        if (GlobalCPUMiningCPID.cpid.empty())
        {
            LogPrintf("Error while deserializing boinc key!  Please use execute genboinckey to generate a boinc key from the host with boinc installed.");
        }
        else
        {
            LogPrintf("CPUMiningCPID Initialized.");
        }

        GlobalCPUMiningCPID.email = GlobalCPUMiningCPID.aesskein;
        LogPrintf("Using Serialized Boinc CPID %s with orig email of %s and bpk of %s with cpidhash of %s ",GlobalCPUMiningCPID.cpid, GlobalCPUMiningCPID.email, GlobalCPUMiningCPID.boincruntimepublickey, GlobalCPUMiningCPID.cpidhash);
        GlobalCPUMiningCPID.cpidhash = GlobalCPUMiningCPID.boincruntimepublickey;
        LogPrintf("Using Serialized Boinc CPID %s with orig email of %s and bpk of %s with cpidhash of %s ",GlobalCPUMiningCPID.cpid, GlobalCPUMiningCPID.email, GlobalCPUMiningCPID.boincruntimepublickey, GlobalCPUMiningCPID.cpidhash);
        StructCPID structcpid = GetStructCPID();
        structcpid.initialized = true;
        structcpid.cpidhash = GlobalCPUMiningCPID.cpidhash;
        structcpid.projectname = GlobalCPUMiningCPID.projectname;
        structcpid.team = "gridcoin";
        structcpid.rac = GlobalCPUMiningCPID.rac;
        structcpid.cpid = GlobalCPUMiningCPID.cpid;
        structcpid.boincpublickey = GlobalCPUMiningCPID.encboincpublickey;
        structcpid.NetworkRAC = GlobalCPUMiningCPID.NetworkRAC;
        // 2-6-2015 R Halford - Ensure CPIDv2 Is populated After deserializing GenBoincKey
        LogPrintf("GenBoincKey using email %s and cpidhash %s key %s ", GlobalCPUMiningCPID.email, structcpid.cpidhash, sDec);
        structcpid.cpidv2 = ComputeCPIDv2(GlobalCPUMiningCPID.email, structcpid.cpidhash, 0);
        structcpid.Iscpidvalid = true;
        mvCPIDs.insert(map<string,StructCPID>::value_type(structcpid.projectname,structcpid));
        // CreditCheck(structcpid.cpid,false);
        GetNextProject(false);
        if (fDebug10) LogPrintf("GCMCPI %s",GlobalCPUMiningCPID.cpid);
        if (fDebug10)           LogPrintf("Finished getting first remote boinc project");
        return;
    }

    try
    {
        std::string sourcefile = GetBoincDataDir() + "client_state.xml";
        std::string sout = "";
        sout = getfilecontents(sourcefile);
        if (sout == "-1")
        {
            LogPrintf("Unable to obtain Boinc CPIDs ");

            if (mapArgs.count("-boincdatadir") && mapArgs["-boincdatadir"].length() > 0)
            {
                LogPrintf("Boinc data directory set in gridcoinresearch.conf has been incorrectly specified ");
            }

            else LogPrintf("Boinc data directory is not in the operating system's default location \nPlease move it there or specify its current location in gridcoinresearch.conf");

            return;
        }

        if (cleardata)
        {
            mvCPIDs.clear();
        }
        std::string email = GetArgument("email","");
        boost::to_lower(email);

        int iRow = 0;
        std::vector<std::string> vCPID = split(sout.c_str(),"<project>");
        std::string investor = GetArgument("investor","false");

        if (investor=="true")
        {
            msPrimaryCPID="INVESTOR";
        }
        else
        {
            if (vCPID.size() > 0)
            {
                for (unsigned int i = 0; i < vCPID.size(); i++)
                {
                    std::string email_hash = ExtractXML(vCPID[i],"<email_hash>","</email_hash>");
                    std::string cpidhash = ExtractXML(vCPID[i],"<cross_project_id>","</cross_project_id>");
                    std::string externalcpid = ExtractXML(vCPID[i],"<external_cpid>","</external_cpid>");
                    std::string utc=ExtractXML(vCPID[i],"<user_total_credit>","</user_total_credit>");
                    std::string rac=ExtractXML(vCPID[i],"<user_expavg_credit>","</user_expavg_credit>");
                    std::string proj=ExtractXML(vCPID[i],"<project_name>","</project_name>");
                    std::string team=ExtractXML(vCPID[i],"<team_name>","</team_name>");
                    std::string rectime = ExtractXML(vCPID[i],"<rec_time>","</rec_time>");

                    proj = LowerUnderscore(proj);
                    int64_t nStart = GetTimeMillis();
                    if (cpidhash.length() > 5 && proj.length() > 3)
                    {
                        std::string cpid_non = cpidhash+email;
                        to_lower(cpid_non);
                        StructCPID& structcpid = GetInitializedStructCPID2(proj,mvCPIDs);
                        iRow++;
                        structcpid.cpidhash = cpidhash;
                        structcpid.projectname = proj;
                        boost::to_lower(team);
                        structcpid.team = team;
                        InitializeProjectStruct(structcpid);
                        int64_t elapsed = GetTimeMillis()-nStart;
                        if (fDebug3)
                            LogPrintf("Enumerating boinc local project %s cpid %s valid %s, elapsed %" PRId64, structcpid.projectname, structcpid.cpid, YesNo(structcpid.Iscpidvalid), elapsed);
                        
                        structcpid.rac = RoundFromString(rac,0);
                        structcpid.verifiedrac = RoundFromString(rac,0);
                        std::string sLocalClientEmailHash = RetrieveMd5(email);

                        if (email_hash != sLocalClientEmailHash)
                        {
                            structcpid.errors = "Gridcoin Email setting does not match project Email.  Check Gridcoin e-mail address setting or boinc project e-mail setting.";
                            structcpid.Iscpidvalid=false;
                        }

                        if (!structcpid.Iscpidvalid)
                        {
                            structcpid.errors = "CPID calculation invalid.  Check e-mail address and try resetting the boinc project.";
                        }

                        structcpid.utc = RoundFromString(utc,0);
                        structcpid.rectime = RoundFromString(rectime,0);
                        double currenttime =  GetAdjustedTime();
                        double nActualTimespan = currenttime - structcpid.rectime;
                        structcpid.age = nActualTimespan;
                        std::string sKey = structcpid.cpid + ":" + proj;
                        mvCPIDs[proj] = structcpid;

                        if (!structcpid.Iscpidvalid)
                        {
                            structcpid.errors = "CPID invalid.  Check E-mail address.";
                        }

                        if (structcpid.team != "gridcoin")
                        {
                            structcpid.Iscpidvalid = false;
                            structcpid.errors = "Team invalid";
                        }
                        bool bTestExternal = true;
                        bool bTestInternal = true;

                        if (!externalcpid.empty())
                        {
                            LogPrintf("External CPID not empty %s", externalcpid);

                            bTestExternal = CPIDAcidTest2(cpidhash,externalcpid);
                            bTestInternal = CPIDAcidTest2(cpidhash,structcpid.cpid);
                            if (bTestExternal)
                            {
                                structcpid.cpid = externalcpid;
                                LogPrintf(" Setting CPID to %s ",structcpid.cpid);
                            }
                            else
                            {
                                LogPrintf("External test failed.");
                            }


                            if (!bTestExternal && !bTestInternal)
                            {
                                structcpid.Iscpidvalid = false;
                                structcpid.errors = "CPID corrupted Internal: %s, External: %s" + structcpid.cpid + "," + externalcpid.c_str();
                                LogPrintf("CPID corrupted Internal: %s, External: %s", structcpid.cpid, externalcpid);
                            }
                            mvCPIDs[proj] = structcpid;
                        }

                        if (structcpid.Iscpidvalid)
                        {
                            // Verify the CPID is a valid researcher:
                            if (IsResearcher(structcpid.cpid))
                            {
                                GlobalCPUMiningCPID.cpidhash = cpidhash;
                                GlobalCPUMiningCPID.email = email;
                                GlobalCPUMiningCPID.boincruntimepublickey = cpidhash;
                                LogPrintf("Setting bpk to %s", cpidhash);

                                if (structcpid.team=="gridcoin")
                                {
                                    msPrimaryCPID = structcpid.cpid;
                                    //Let the Neural Network know what your CPID is so it can be charted:
                                    std::string sXML = "<KEY>PrimaryCPID</KEY><VALUE>" + msPrimaryCPID + "</VALUE>";
                                    std::string sData = NN::ExecuteDotNetStringFunction("WriteKey",sXML);
                                    //Try to get a neural RAC report
                                    AsyncNeuralRequest("explainmag",msPrimaryCPID,5);
                                }
                            }
                        }

                        mvCPIDs[proj] = structcpid;
                        if (fDebug10) LogPrintf("Adding Local Project %s ", structcpid.cpid);

                    }

                }

            }
            // If no valid boinc projects were found:
            if (msPrimaryCPID.empty())
                msPrimaryCPID="INVESTOR";
        }
    }
    catch (std::exception &e)
    {
        LogPrintf("Error while harvesting CPIDs.");
    }
    catch(...)
    {
        LogPrintf("Error while harvesting CPIDs 2.");
    }
}

void LoadCPIDs()
{
    LogPrintf("Load CPID; ");
    HarvestCPIDs(true);
    LogPrintf(" Getting first project;");
    GetNextProject(false);
    LogPrintf(" Finished getting first project");
}

StructCPID GetStructCPID()
{
    StructCPID c;
    c.initialized=false;
    c.rac = 0;
    c.utc=0;
    c.rectime=0;
    c.age = 0;
    c.verifiedutc=0;
    c.verifiedrectime=0;
    c.verifiedage=0;
    c.entries=0;
    c.AverageRAC=0;
    c.NetworkProjects=0;
    c.Iscpidvalid=false;
    c.NetworkRAC=0;
    c.TotalRAC=0;
    c.Magnitude=0;
    c.PaymentMagnitude=0;
    c.owed=0;
    c.payments=0;
    c.verifiedTotalRAC=0;
    c.verifiedMagnitude=0;
    c.TotalMagnitude=0;
    c.LowLockTime=0;
    c.HighLockTime=0;
    c.Accuracy=0;
    c.totalowed=0;
    c.LastPaymentTime=0;
    c.EarliestPaymentTime=0;
    c.PaymentTimespan=0;
    c.ResearchSubsidy = 0;
    c.InterestSubsidy = 0;
    c.interestPayments = 0;
    c.payments = 0;
    c.LastBlock = 0;
    c.NetworkMagnitude=0;
    c.NetworkAvgMagnitude=0;

    return c;

}

MiningCPID GetMiningCPID()
{
    MiningCPID mc;
    mc.rac = 0;
    mc.pobdifficulty = 0;
    mc.diffbytes = 0;
    mc.initialized = false;
    mc.nonce = 0;
    mc.NetworkRAC=0;
    mc.lastblockhash = "0";
    mc.Magnitude = 0;
    mc.RSAWeight = 0;
    mc.LastPaymentTime=0;
    mc.ResearchSubsidy = 0;
    mc.InterestSubsidy = 0;
    mc.ResearchSubsidy2 = 0;
    mc.ResearchAge = 0;
    mc.ResearchMagnitudeUnit = 0;
    mc.ResearchAverageMagnitude = 0;
    return mc;
}

bool SendMessages(CNode* pto, bool fSendTrickle)
{
    // Treat lock failures as send successes in case the caller disconnects
    // the node based on the return value.
    TRY_LOCK(cs_main, lockMain);
    if(!lockMain)
        return true;

    // Don't send anything until we get their version message
    if (pto->nVersion == 0)
        return true;

    //
    // Message: ping
    //
    bool pingSend = false;
    if (pto->fPingQueued)
    {
        // RPC ping request by user
        pingSend = true;
    }
    if (pto->nPingNonceSent == 0 && pto->nPingUsecStart + PING_INTERVAL * 1000000 < GetTimeMicros())
    {
        // Ping automatically sent as a latency probe & keepalive.
        pingSend = true;
    }
    if (pingSend)
    {
        uint64_t nonce = 0;
        while (nonce == 0) {
            RAND_bytes((unsigned char*)&nonce, sizeof(nonce));
        }
        pto->fPingQueued = false;
        pto->nPingUsecStart = GetTimeMicros();
        if (pto->nVersion > BIP0031_VERSION)
        {
            pto->nPingNonceSent = nonce;
            std::string acid = GetCommandNonce("ping");
            pto->PushMessage("ping", nonce, acid);
        } else
        {
            // Peer is too old to support ping command with nonce, pong will never arrive.
            pto->nPingNonceSent = 0;
            pto->PushMessage("ping");
        }
    }

    // Resend wallet transactions that haven't gotten in a block yet
    ResendWalletTransactions();

    // Address refresh broadcast
    static int64_t nLastRebroadcast;
    if (!IsInitialBlockDownload() && ( GetAdjustedTime() - nLastRebroadcast > 24 * 60 * 60))
    {
        {
            LOCK(cs_vNodes);
            for (auto const& pnode : vNodes)
            {
                // Periodically clear setAddrKnown to allow refresh broadcasts
                if (nLastRebroadcast)
                    pnode->setAddrKnown.clear();

                // Rebroadcast our address
                if (!fNoListen)
                {
                    CAddress addr = GetLocalAddress(&pnode->addr);
                    if (addr.IsRoutable())
                        pnode->PushAddress(addr);
                }
            }
        }
        nLastRebroadcast =  GetAdjustedTime();
    }

    //
    // Message: addr
    //
    if (fSendTrickle)
    {
        vector<CAddress> vAddr;
        vAddr.reserve(pto->vAddrToSend.size());
        for (auto const& addr : pto->vAddrToSend)
        {
            // returns true if wasn't already contained in the set
            if (pto->setAddrKnown.insert(addr).second)
            {
                vAddr.push_back(addr);
                // receiver rejects addr messages larger than 1000
                if (vAddr.size() >= 1000)
                {
                    pto->PushMessage("gridaddr", vAddr);
                    vAddr.clear();
                }
            }
        }
        pto->vAddrToSend.clear();
        if (!vAddr.empty())
            pto->PushMessage("gridaddr", vAddr);
    }


    //
    // Message: inventory
    //
    vector<CInv> vInv;
    vector<CInv> vInvWait;
    {
        LOCK(pto->cs_inventory);
        vInv.reserve(pto->vInventoryToSend.size());
        vInvWait.reserve(pto->vInventoryToSend.size());
        for (auto const& inv : pto->vInventoryToSend)
        {
            if (pto->setInventoryKnown.count(inv))
                continue;

            // trickle out tx inv to protect privacy
            if (inv.type == MSG_TX && !fSendTrickle)
            {
                // 1/4 of tx invs blast to all immediately
                static uint256 hashSalt;
                if (hashSalt == 0)
                    hashSalt = GetRandHash();
                uint256 hashRand = inv.hash ^ hashSalt;
                hashRand = Hash(BEGIN(hashRand), END(hashRand));
                bool fTrickleWait = ((hashRand & 3) != 0);

                // always trickle our own transactions
                if (!fTrickleWait)
                {
                    CWalletTx wtx;
                    if (GetTransaction(inv.hash, wtx))
                        if (wtx.fFromMe)
                            fTrickleWait = true;
                }

                if (fTrickleWait)
                {
                    vInvWait.push_back(inv);
                    continue;
                }
            }

            // returns true if wasn't already contained in the set
            if (pto->setInventoryKnown.insert(inv).second)
            {
                vInv.push_back(inv);
                if (vInv.size() >= 1000)
                {
                    pto->PushMessage("inv", vInv);
                    vInv.clear();
                }
            }
        }
        pto->vInventoryToSend = vInvWait;
    }
    if (!vInv.empty())
        pto->PushMessage("inv", vInv);


    //
    // Message: getdata
    //
    vector<CInv> vGetData;
    int64_t nNow =  GetAdjustedTime() * 1000000;
    CTxDB txdb("r");
    while (!pto->mapAskFor.empty() && (*pto->mapAskFor.begin()).first <= nNow)
    {
        const CInv& inv = (*pto->mapAskFor.begin()).second;
        if (!AlreadyHave(txdb, inv))
        {
            if (fDebugNet)        LogPrintf("sending getdata: %s", inv.ToString());
            vGetData.push_back(inv);
            if (vGetData.size() >= 1000)
            {
                pto->PushMessage("getdata", vGetData);
                vGetData.clear();
            }
            mapAlreadyAskedFor[inv] = nNow;
        }
        pto->mapAskFor.erase(pto->mapAskFor.begin());
    }
    if (!vGetData.empty())
        pto->PushMessage("getdata", vGetData);

    return true;
}

void IncrementCurrentNeuralNetworkSupermajority(std::string NeuralHash, std::string GRCAddress, double distance)
{
    if (NeuralHash.length() < 5)
        return;    

    // 6-13-2015 ONLY Count Each Neural Hash Once per GRC address / CPID (1 VOTE PER RESEARCHER)
    const std::string& Security = ReadCache(Section::CURRENTNEURALSECURITY, GRCAddress).value;
    if (Security == NeuralHash)
    {
        //This node has already voted, throw away the vote
        return;
    }

    WriteCache(Section::CURRENTNEURALSECURITY, GRCAddress,NeuralHash,GetAdjustedTime());

    double multiplier = distance < 40 ? 400 : 200;
    double votes = (1/distance)*multiplier;
    mvCurrentNeuralNetworkHash[NeuralHash] += votes;
}

void IncrementNeuralNetworkSupermajority(const std::string& NeuralHash, const std::string& GRCAddress, double distance, const CBlockIndex* pblockindex)
{
    if (NeuralHash.length() < 5)
        return;
    
    if (pblockindex->nVersion >= 8)
    {
        try
        {
            CBitcoinAddress address(GRCAddress);
            bool validaddresstovote = address.IsValid();
            if (!validaddresstovote)
            {
                LogPrintf("INNS : Vote found in block with invalid GRC address. HASH: %s GRC: %s", NeuralHash, GRCAddress);
                return;
            }
            if (!IsNeuralNodeParticipant(GRCAddress, pblockindex->nTime))
            {
                LogPrintf("INNS : Vote found in block from ineligible neural node participant. HASH: %s GRC: %s", NeuralHash, GRCAddress);
                return;
            }
        }
        catch (const bignum_error& innse)
        {
            LogPrintf("INNS : Exception: %s", innse.what());
            return;
        }
    }

    // 6-13-2015 ONLY Count Each Neural Hash Once per GRC address / CPID (1 VOTE PER RESEARCHER)
    const std::string& Security = ReadCache(Section::NEURALSECURITY, GRCAddress).value;
    if (Security == NeuralHash)
    {
        //This node has already voted, throw away the vote
        return;
    }

    WriteCache(Section::NEURALSECURITY, GRCAddress,NeuralHash,GetAdjustedTime());

    double multiplier = distance < 40 ? 400 : 200;
    double votes = (1/distance)*multiplier;
    mvNeuralNetworkHash[NeuralHash] += votes;
}

void IncrementVersionCount(const std::string& Version)
{
    if(!Version.empty())
        mvNeuralVersion[Version]++;
}



std::string GetNeuralNetworkSupermajorityHash(double& out_popularity)
{
    double highest_popularity = -1;
    std::string neural_hash;

    for(const auto& network_hash : mvNeuralNetworkHash)
    {
        const std::string& hash = network_hash.first;
        double popularity       = network_hash.second;

        // d41d8 is the hash of an empty magnitude contract - don't count it
        if (popularity > 0 &&
            popularity > highest_popularity &&
            hash != "d41d8cd98f00b204e9800998ecf8427e" &&
            hash != "TOTAL_VOTES")
        {
            highest_popularity = popularity;
            neural_hash = hash;
        }
    }

    out_popularity = highest_popularity;
    return neural_hash;
}


std::string GetCurrentNeuralNetworkSupermajorityHash(double& out_popularity)
{
    // Copy to a sorted map.
    std::map<std::string, double> sorted_hashes(
                mvCurrentNeuralNetworkHash.begin(),
                mvCurrentNeuralNetworkHash.end());
    
    double highest_popularity = -1;
    std::string neural_hash;    
    for(auto& entry : sorted_hashes)
    {
        auto& hash = entry.first;
        auto& popularity = entry.second;

                // d41d8 is the hash of an empty magnitude contract - don't count it
        if(popularity > 0 &&
           popularity > highest_popularity &&
           hash != "TOTAL_VOTES" &&
           hash != "d41d8cd98f00b204e9800998ecf8427e")
                {
                    highest_popularity = popularity;
            neural_hash = hash;
                }
    }
    
    out_popularity = highest_popularity;
    return neural_hash;
}

std::string GetNeuralNetworkReport()
{
    //Returns a report of the networks neural hashes in order of popularity
    std::string neural_hash = "";
    std::string report = "Neural_hash, Popularity\n";
    std::string row = "";
    
    // Copy to a sorted map.
    std::map<std::string, double> sorted_hashes(
                mvNeuralNetworkHash.begin(),
                mvNeuralNetworkHash.end());
    
    for(auto& entry : sorted_hashes)
        report += entry.first + "," + RoundToString(entry.second, 0) + "\n";

    return report;
}

std::string GetOrgSymbolFromFeedKey(std::string feedkey)
{
    std::string Symbol = ExtractValue(feedkey,"-",0);
    return Symbol;

}

bool MemorizeMessage(const CTransaction &tx, double dAmount, std::string sRecipient)
{
    const std::string &msg = tx.hashBoinc;
    const int64_t &nTime = tx.nTime;
    if (msg.empty()) return false;
    bool fMessageLoaded = false;

    if (Contains(msg,"<MT>"))
    {
        std::string sMessageType      = ExtractXML(msg,"<MT>","</MT>");
        std::string sMessageKey       = ExtractXML(msg,"<MK>","</MK>");
        std::string sMessageValue     = ExtractXML(msg,"<MV>","</MV>");
        std::string sMessageAction    = ExtractXML(msg,"<MA>","</MA>");
        std::string sSignature        = ExtractXML(msg,"<MS>","</MS>");
        std::string sMessagePublicKey = ExtractXML(msg,"<MPK>","</MPK>");
        if (sMessageType=="beacon" && Contains(sMessageValue,"INVESTOR"))
        {
            sMessageValue="";
        }

        if (sMessageType=="superblock")
        {
            // Deny access to superblock processing runtime data
            sMessageValue="";
        }

        if (!sMessageType.empty() && !sMessageKey.empty() && !sMessageValue.empty() && !sMessageAction.empty() && !sSignature.empty())
        {
            //Verify sig first
            bool Verified = CheckMessageSignature(sMessageAction,sMessageType,sMessageType+sMessageKey+sMessageValue,
                                                  sSignature,sMessagePublicKey);

            if (Verified)
            {
                if (sMessageAction=="A")
                {
                    /* With this we allow verifying blocks with stupid beacon */
                    if("beacon"==sMessageType)
                    {
                        std::string out_cpid = "";
                        std::string out_address = "";
                        std::string out_publickey = "";
                        GetBeaconElements(sMessageValue, out_cpid, out_address, out_publickey);
                        WriteCache(Section::BEACONALT, sMessageKey+"."+ToString(nTime),out_publickey,nTime);
                    }

                    try
                    {
                        WriteCache(StringToSection(sMessageType), sMessageKey,sMessageValue,nTime);
                        if(fDebug10 && sMessageType=="beacon" )
                            LogPrintf("BEACON add %s %s %s", sMessageKey, DecodeBase64(sMessageValue), TimestampToHRDate(nTime));
                    }
                    catch(const std::runtime_error& e)
                    {
                        error("Attempting to add to unknown cache: %s", sMessageType);
                    }

                    fMessageLoaded = true;
                    if (sMessageType=="poll")
                    {
                        msPoll = msg;
                    }
                }
                else if(sMessageAction=="D")
                {
                    if (fDebug10) LogPrintf("Deleting key type %s Key %s Value %s", sMessageType, sMessageKey, sMessageValue);
                    if(fDebug10 && sMessageType=="beacon" ){
                        LogPrintf("BEACON DEL %s - %s", sMessageKey, TimestampToHRDate(nTime));
                    }
                    
                    try
                    {
                        DeleteCache(StringToSection(sMessageType), sMessageKey);
                        fMessageLoaded = true;
                    }
                    catch(const std::runtime_error& e)
                    {
                        error("Attempting to add to unknown cache: %s", sMessageType);
                    }
                }
                // If this is a boinc project, load the projects into the coin:
                if (sMessageType=="project" || sMessageType=="projectmapping")
                {
                    //Reserved
                    fMessageLoaded = true;
                }

                if(fDebug)
                    WriteCache(Section::TRXID, sMessageType + ";" + sMessageKey,tx.GetHash().GetHex(),nTime);
            }
        }
    }

    return fMessageLoaded;
}

double GRCMagnitudeUnit(int64_t locktime)
{
    //7-12-2015 - Calculate GRCMagnitudeUnit (Amount paid per magnitude per day)
    StructCPID& network = GetInitializedStructCPID2("NETWORK",mvNetwork);
    double TotalNetworkMagnitude = network.NetworkMagnitude;
    if (TotalNetworkMagnitude < 1000) TotalNetworkMagnitude=1000;
    double MaximumEmission = BLOCKS_PER_DAY*GetMaximumBoincSubsidy(locktime);
    double Kitty = MaximumEmission - (network.payments/14);
    if (Kitty < 1) Kitty = 1;
    double MagnitudeUnit = 0;
    if (AreBinarySuperblocksEnabled(nBestHeight))
    {
        MagnitudeUnit = (Kitty/TotalNetworkMagnitude)*1.25;
    }
    else
    {
        MagnitudeUnit = Kitty/TotalNetworkMagnitude;
    }
    if (MagnitudeUnit > 5) MagnitudeUnit = 5; //Just in case we lose a superblock or something strange happens.
    MagnitudeUnit = SnapToGrid(MagnitudeUnit); //Snaps the value into .025 increments
    return MagnitudeUnit;
}


int64_t ComputeResearchAccrual(int64_t nTime, std::string cpid, std::string operation, CBlockIndex* pindexLast, bool bVerifyingBlock, int iVerificationPhase, double& dAccrualAge, double& dMagnitudeUnit, double& AvgMagnitude)
{
    // If not a researcher save cpu cycles and return 0
    if (!IsResearcher(cpid))
        return 0;

    double dCurrentMagnitude = CalculatedMagnitude2(cpid, nTime, false);
    if(pindexLast->nVersion>=9)
    {
        // Bugfix for newbie rewards always being around 1 GRC
        dMagnitudeUnit = GRCMagnitudeUnit(nTime);
    }
    CBlockIndex* pHistorical = GetHistoricalMagnitude(cpid);
    bool bIsNewbie = (pHistorical->nHeight <= nNewIndex || pHistorical->nTime==0);
    if(pindexLast->nVersion<9)
    {
        // Bugfix for zero mag stakes being mistaken for newbie stake
        bIsNewbie |= pHistorical->nMagnitude==0;
    }
    if (bIsNewbie)
    {
        //No prior block exists... Newbies get .01 age to bootstrap the CPID (otherwise they will not have any prior block to refer to, thus cannot get started):
        if(fDebug && !bVerifyingBlock) LogPrintf("CRE: No prior block exists...");
        if (!AreBinarySuperblocksEnabled(pindexLast->nHeight))
        {
                if(fDebug) LogPrintf("ComputeResearchAccrual: %s Newbie stake, Binary SB not enabled, dCurrentMagnitude= %.1f",
                    cpid, dCurrentMagnitude);
            return dCurrentMagnitude > 0 ? ((dCurrentMagnitude/100)*COIN) : 0;
        }
        else
        {
            // New rules - 12-4-2015 - Pay newbie from the moment beacon was sent as long as it is within 6 months old and NN mag > 0 and newbie is in the superblock and their lifetime paid is zero
            // Note: If Magnitude is zero, or researcher is not in superblock, or lifetimepaid > 0, this function returns zero
            int64_t iBeaconTimestamp = BeaconTimeStamp(cpid, true);
            if (IsLockTimeWithinMinutes(iBeaconTimestamp, pindexBest->GetBlockTime(), 60*24*30*6))
            {
                double dNewbieAccrualAge = ((double)nTime - (double)iBeaconTimestamp) / 86400;
                int64_t iAccrual = (int64_t)((dNewbieAccrualAge*dCurrentMagnitude*dMagnitudeUnit*COIN) + (1*COIN));
                if ((dNewbieAccrualAge*dCurrentMagnitude*dMagnitudeUnit) > 500)
                {
                    LogPrintf("ComputeResearchAccrual: %s Newbie special stake too high, reward=500GRC", cpid);
                    return (500*COIN);
                }
                if(fDebug) LogPrintf("ComputeResearchAccrual: %s Newbie stake, unit=%f, age=%f, magnitude= %.1f -> %f",
                    cpid, dMagnitudeUnit, dNewbieAccrualAge, dCurrentMagnitude, iAccrual/(double)COIN);
                return iAccrual;
            }
            else
            {
                LogPrintf("ComputeResearchAccrual: %s Invalid Beacon, Using 0.01 age bootstrap", cpid);
                return dCurrentMagnitude > 0 ? (((dCurrentMagnitude/100)*COIN) + (1*COIN)): 0;
            }
        }
    }
    // To prevent reorgs and checkblock errors, ensure the research age is > 10 blocks wide:
    int iRABlockSpan = pindexLast->nHeight - pHistorical->nHeight;
    StructCPID& stCPID = GetInitializedStructCPID2(cpid,mvResearchAge);
    double dRAAvgMag = stCPID.TotalMagnitude / (stCPID.Accuracy+0.01);
    // ResearchAge: If the accrual age is > 20 days, add in the midpoint lifetime average magnitude to ensure the overall avg magnitude accurate:
    if (iRABlockSpan > (int)(BLOCKS_PER_DAY*20))
    {
            AvgMagnitude = (pHistorical->nMagnitude + dRAAvgMag + dCurrentMagnitude) / 3;
    }
    else
    {
            AvgMagnitude = (pHistorical->nMagnitude + dCurrentMagnitude) / 2;
    }
    if (AvgMagnitude > 20000) AvgMagnitude = 20000;

    dAccrualAge = ((double)nTime - (double)pHistorical->nTime) / 86400;
    if (dAccrualAge < 0) dAccrualAge=0;
    dMagnitudeUnit = GRCMagnitudeUnit(nTime);

    int64_t Accrual = (int64_t)(dAccrualAge*AvgMagnitude*dMagnitudeUnit*COIN);
    // Double check researcher lifetime paid
    double days = (nTime - stCPID.LowLockTime) / 86400.0;
    double PPD = stCPID.ResearchSubsidy/(days+.01);
    double ReferencePPD = dMagnitudeUnit*dRAAvgMag;

    if ((PPD > ReferencePPD*5))
    {
        if(fDebug) LogPrintf("ComputeResearchAccrual: %s RA-PPD, PPD=%f, unit=%f, RAAvgMag=%f, RASubsidy=%f, RALowLockTime=%d -> Accrual 0 (would be %f)",
                cpid, PPD, dMagnitudeUnit, dRAAvgMag, stCPID.ResearchSubsidy,stCPID.LowLockTime, Accrual/(double)COIN);

        return 0; //Since this condition can occur when a user ramps up computing power, lets return 0 so as to not shortchange the researcher, but instead, owed will continue to accrue and will be paid later when PPD falls below 5
    }

    // Note that if the RA Block Span < 10, we want to return 0 for the Accrual Amount so the CPID can still receive an accurate accrual in the future
    if((pindexLast->nVersion >= 10 && iRABlockSpan < 10) ||
       (pindexLast->nVersion < 10 && iRABlockSpan < 10 && iVerificationPhase != 2))
    {
        if(fDebug) LogPrintf("ComputeResearchAccrual: %s Block Span less than 10 (%d) -> Accrual 0 (would be %f)", cpid, iRABlockSpan, Accrual/(double)COIN);
        if(fDebug2) LogPrintf(" pHistorical w %s", pHistorical->GetBlockHash().GetHex());

        // Note that if the RA Block Span < 10, we want to return 0 for the Accrual Amount so the CPID can still receive an accurate accrual in the future
        return 0;
    }

    if(fDebug) LogPrintf("ComputeResearchAccrual: %s Normal, unit=%f, Age=%f, AvgMagnitude=%f, Span=%d, CurMag=%.1f, OldMag=%.1f, RAAvgMag=%f, RASubsidy=%f, RALowLockTime=%d -> %d",
        cpid, dMagnitudeUnit,dAccrualAge,AvgMagnitude,iRABlockSpan,dCurrentMagnitude,pHistorical->nMagnitude,
        dRAAvgMag,stCPID.ResearchSubsidy,stCPID.LowLockTime, Accrual/(double)COIN);
    return Accrual;
}



CBlockIndex* GetHistoricalMagnitude(std::string cpid)
{
    if (!IsResearcher(cpid)) return pindexGenesisBlock;

    // Starting at the block prior to StartHeight, find the last instance of the CPID in the chain:
    // Limit lookback to 6 months
    int nMinIndex = pindexBest->nHeight-(6*30*BLOCKS_PER_DAY);
    if (nMinIndex < 2) nMinIndex=2;
    // Last block Hash paid to researcher
    StructCPID& stCPID = GetInitializedStructCPID2(cpid,mvResearchAge);
    if (!stCPID.BlockHash.empty())
    {
        uint256 hash(stCPID.BlockHash);

        auto mapItem = mapBlockIndex.find(hash);
        if (mapItem == mapBlockIndex.end())
            return pindexGenesisBlock;

        CBlockIndex* pblockindex = mapItem->second;
        if(!pblockindex->pnext && pblockindex!=pindexBest)
            LogPrintf("WARNING GetHistoricalMagnitude: index {%s %d} for cpid %s, "
            "is not in the main chain",pblockindex->GetBlockHash().GetHex().c_str(),
            pblockindex->nHeight,cpid.c_str());
        if (pblockindex->nHeight < nMinIndex)
        {
            // In this case, the last staked block was Found, but it is over 6 months old....
            LogPrintf("GetHistoricalMagnitude: Last staked block found at height %d, but cannot verify magnitude older than 6 months (min %d)!",pblockindex->nHeight,nMinIndex);
            return pindexGenesisBlock;
        }

        return pblockindex;
    }
    else
    {
        return pindexGenesisBlock;
    }
}

void ZeroOutResearcherTotals(StructCPID& stCPID)
{
    if (!stCPID.cpid.empty())
    {
                stCPID.LastBlock = 0;
                stCPID.BlockHash = "";
                stCPID.InterestSubsidy = 0;
                stCPID.ResearchSubsidy = 0;
                stCPID.Accuracy = 0;
                stCPID.LowLockTime = std::numeric_limits<unsigned int>::max();
                stCPID.HighLockTime = 0;
                stCPID.TotalMagnitude = 0;
    }
}


bool LoadAdminMessages(bool bFullTableScan, std::string& out_errors)
{
    int nMaxDepth = nBestHeight;
    int nMinDepth = fTestNet ? 1 : 164618;
    nMinDepth = pindexBest->nHeight - (BLOCKS_PER_DAY*30*12);
    if (nMinDepth < 2) nMinDepth=2;
    if (!bFullTableScan) nMinDepth = nMaxDepth-6;
    if (nMaxDepth < nMinDepth) return false;
    CBlockIndex* pindex = blockFinder.FindByHeight(nMinDepth);
    // These are memorized consecutively in order from oldest to newest

    while (pindex->nHeight < nMaxDepth)
    {
        if (!pindex || !pindex->pnext) return false;
        pindex = pindex->pnext;
        if (pindex==NULL) continue;
        if (!pindex || !pindex->IsInMainChain()) continue;
        if (IsContract(pindex))
        {
            CBlock block;
            if (!block.ReadFromDisk(pindex)) continue;
            int iPos = 0;
            for (auto const &tx : block.vtx)
            {
                  if (iPos > 0)
                  {
                      // Retrieve the Burn Amount for Contracts
                      double dAmount = 0;
                      std::string sRecipient = "";
                      for (unsigned int i = 1; i < tx.vout.size(); i++)
                      {
                            sRecipient = PubKeyToAddress(tx.vout[i].scriptPubKey);
                            dAmount += CoinToDouble(tx.vout[i].nValue);
                      }
                      MemorizeMessage(tx,dAmount,sRecipient);
                  }
                  iPos++;
            }
        }
    }

    return true;
}




MiningCPID GetBoincBlockByIndex(CBlockIndex* pblockindex)
{
    CBlock block;
    MiningCPID bb;
    bb.initialized=false;
    if (!pblockindex || !pblockindex->IsInMainChain()) return bb;
    if (block.ReadFromDisk(pblockindex))
    {
        std::string hashboinc = "";
        if (block.vtx.size() > 0) hashboinc = block.vtx[0].hashBoinc;
        bb = DeserializeBoincBlock(hashboinc,block.nVersion);
        bb.initialized=true;
        return bb;
    }
    return bb;
}

std::string CPIDHash(double dMagIn, std::string sCPID)
{
    std::string sMag = RoundToString(dMagIn,0);
    double dMagLength = (double)sMag.length();
    double dExponent = pow(dMagLength,5);
    std::string sMagComponent1 = RoundToString(dMagIn/(dExponent+.01),0);
    std::string sSuffix = RoundToString(dMagLength * dExponent, 0);
    std::string sHash = sCPID + sMagComponent1 + sSuffix;
    return sHash;
}

std::string GetQuorumHash(const std::string& data)
{
    //Data includes the Magnitudes, and the Projects:
    std::string sMags = ExtractXML(data,"<MAGNITUDES>","</MAGNITUDES>");
    std::vector<std::string> vMags = split(sMags.c_str(),";");
    std::string sHashIn = "";
    for (unsigned int x = 0; x < vMags.size(); x++)
    {
        std::vector<std::string> vRow = split(vMags[x].c_str(),",");

        // Each row should consist of two fields, CPID and magnitude.
        if(vRow.size() < 2)
            continue;

        // First row (CPID) must be exactly 32 bytes.
        const std::string& sCPID = vRow[0];
        if(sCPID.size() != 32)
            continue;

        double dMag = RoundFromString(vRow[1],0);
        sHashIn += CPIDHash(dMag, sCPID) + "<COL>";
    }

    return RetrieveMd5(sHashIn);
}


std::string getHardwareID()
{
    std::string ele1 = "?";
    /*#ifdef QT_GUI
        ele1 = getMacAddress();
    #endif*/
    ele1 += ":" + getCpuHash();
    ele1 += ":" + getHardDriveSerial();

    std::string hwid = RetrieveMd5(ele1);
    return hwid;
}

#ifdef WIN32
static void getCpuid( unsigned int* p, unsigned int ax )
 {
    __asm __volatile
    (   "movl %%ebx, %%esi\n\t"
        "cpuid\n\t"
        "xchgl %%ebx, %%esi"
        : "=a" (p[0]), "=S" (p[1]),
          "=c" (p[2]), "=d" (p[3])
        : "0" (ax)
    );
 }
#endif

 std::string getCpuHash()
 {
    std::string n = boost::asio::ip::host_name();
    #ifdef WIN32
        unsigned int cpuinfo[4] = { 0, 0, 0, 0 };
        getCpuid( cpuinfo, 0 );
        unsigned short hash = 0;
        unsigned int* ptr = (&cpuinfo[0]);
        for ( unsigned int i = 0; i < 4; i++ )
            hash += (ptr[i] & 0xFFFF) + ( ptr[i] >> 16 );
        double dHash = (double)hash;
        return n + ";" + RoundToString(dHash,0);
    #else
        return n;
    #endif
 }



std::string SystemCommand(const char* cmd)
{
    FILE* pipe = popen(cmd, "r");
    if (!pipe) return "ERROR";
    char buffer[128];
    std::string result = "";
    while(!feof(pipe))
    {
        if(fgets(buffer, 128, pipe) != NULL)
            result += buffer;
    }
    pclose(pipe);
    return result;
}


std::string getHardDriveSerial()
{
    if (!msHDDSerial.empty()) return msHDDSerial;
    std::string cmd1 = "";
    #ifdef WIN32
        cmd1 = "wmic path win32_physicalmedia get SerialNumber";
    #else
        cmd1 = "ls /dev/disk/by-uuid";
    #endif
    std::string result = SystemCommand(cmd1.c_str());
    msHDDSerial = result;
    return result;
}

bool IsContract(CBlockIndex* pIndex)
{
    return pIndex->nIsContract==1 ? true : false;
}

bool IsSuperBlock(CBlockIndex* pIndex)
{
    return pIndex->nIsSuperBlock==1 ? true : false;
}


double SnapToGrid(double d)
{
    double dDither = .04;
    double dOut = RoundFromString(RoundToString(d*dDither,3),3) / dDither;
    return dOut;
}

bool IsNeuralNodeParticipant(const std::string& addr, int64_t locktime)
{
    //Calculate the neural network nodes abililty to particiapte by GRC_Address_Day
    int address_day = GetDayOfYear(locktime);
    std::string address_tohash = addr + "_" + ToString(address_day);
    std::string address_day_hash = RetrieveMd5(address_tohash);

    // For now, let's call for a 25% participation rate (approx. 125 nodes):
    // When RA is enabled, 25% of the neural network nodes will work on a quorum at any given time to alleviate stress on the project sites:
    uint256 uRef;
    if (IsResearchAgeEnabled(pindexBest->nHeight))
    {
        uRef = fTestNet
               ? uint256("0x00000000000000000000000000000000ed182f81388f317df738fd9994e7020b")
               : uint256("0x000000000000000000000000000000004d182f81388f317df738fd9994e7020b"); //This hash is approx 25% of the md5 range (90% for testnet)
    }
    else
    {
        uRef = fTestNet
               ? uint256("0x00000000000000000000000000000000ed182f81388f317df738fd9994e7020b")
               : uint256("0x00000000000000000000000000000000fd182f81388f317df738fd9994e7020b"); //This hash is approx 25% of the md5 range (90% for testnet)
    }

    uint256 uADH = uint256("0x" + address_day_hash);
    return (uADH < uRef);
}


bool StrLessThanReferenceHash(std::string rh)
{
    int address_day = GetDayOfYear(GetAdjustedTime());
    std::string address_tohash = rh + "_" + ToString(address_day);
    std::string address_day_hash = RetrieveMd5(address_tohash);
    uint256 uRef = fTestNet ? uint256("0x000000000000000000000000000000004d182f81388f317df738fd9994e7020b") : uint256("0x000000000000000000000000000000004d182f81388f317df738fd9994e7020b"); //This hash is approx 25% of the md5 range (90% for testnet)
    uint256 uADH = uint256("0x" + address_day_hash);
    return (uADH < uRef);
}

bool IsResearcher(const std::string& cpid)
{
    return cpid.length() == 32;
}
<|MERGE_RESOLUTION|>--- conflicted
+++ resolved
@@ -1987,7 +1987,7 @@
 
 // miner's coin base reward
 int64_t GetProofOfWorkReward(int64_t nFees, int64_t locktime, int64_t height)
-{
+{    
     //NOTE: THIS REWARD IS ONLY USED IN THE POW PHASE (Block < 8000):
     int64_t nSubsidy = CalculatedMagnitude(locktime,true) * COIN;
     if (fDebug && GetBoolArg("-printcreation"))
@@ -2148,75 +2148,75 @@
     // Non Research Age - RSA Mode - Legacy (before 10-20-2015)
     if (!IsResearchAgeEnabled(pindexLast->nHeight))
     {
-        int64_t nInterest = nCoinAge * GetCoinYearReward(nTime) * 33 / (365 * 33 + 8);
-        int64_t nBoinc    = GetProofOfResearchReward(cpid,VerifyingBlock);
-        int64_t nSubsidy  = nInterest + nBoinc;
-        if (fDebug10 || GetBoolArg("-printcreation"))
-        {
-            LogPrintf("GetProofOfStakeReward(): create=%s nCoinAge=%" PRIu64 " nBoinc=%" PRId64 "   ",
-                      FormatMoney(nSubsidy), nCoinAge, nBoinc);
-        }
-        int64_t maxStakeReward1 = GetProofOfStakeMaxReward(nCoinAge, nFees, nTime);
-        int64_t maxStakeReward2 = GetProofOfStakeMaxReward(nCoinAge, nFees, GetAdjustedTime());
-        int64_t maxStakeReward = std::min(maxStakeReward1, maxStakeReward2);
-        if ((nSubsidy+nFees) > maxStakeReward) nSubsidy = maxStakeReward-nFees;
-        int64_t nTotalSubsidy = nSubsidy + nFees;
-        if (nBoinc > 1)
-        {
-            std::string sTotalSubsidy = RoundToString(CoinToDouble(nTotalSubsidy)+.00000123,8);
-            if (sTotalSubsidy.length() > 7)
-            {
-                sTotalSubsidy = sTotalSubsidy.substr(0,sTotalSubsidy.length()-4) + "0124";
-                nTotalSubsidy = RoundFromString(sTotalSubsidy,8)*COIN;
-            }
-        }
-
-        OUT_POR = CoinToDouble(nBoinc);
-        OUT_INTEREST = CoinToDouble(nInterest);
-        return nTotalSubsidy;
+            int64_t nInterest = nCoinAge * GetCoinYearReward(nTime) * 33 / (365 * 33 + 8);
+            int64_t nBoinc    = GetProofOfResearchReward(cpid,VerifyingBlock);
+            int64_t nSubsidy  = nInterest + nBoinc;
+            if (fDebug10 || GetBoolArg("-printcreation"))
+            {
+                LogPrintf("GetProofOfStakeReward(): create=%s nCoinAge=%" PRIu64 " nBoinc=%" PRId64 "   ",
+                FormatMoney(nSubsidy), nCoinAge, nBoinc);
+            }
+            int64_t maxStakeReward1 = GetProofOfStakeMaxReward(nCoinAge, nFees, nTime);
+            int64_t maxStakeReward2 = GetProofOfStakeMaxReward(nCoinAge, nFees, GetAdjustedTime());
+            int64_t maxStakeReward = std::min(maxStakeReward1, maxStakeReward2);
+            if ((nSubsidy+nFees) > maxStakeReward) nSubsidy = maxStakeReward-nFees;
+            int64_t nTotalSubsidy = nSubsidy + nFees;
+            if (nBoinc > 1)
+            {
+                std::string sTotalSubsidy = RoundToString(CoinToDouble(nTotalSubsidy)+.00000123,8);
+                if (sTotalSubsidy.length() > 7)
+                {
+                    sTotalSubsidy = sTotalSubsidy.substr(0,sTotalSubsidy.length()-4) + "0124";
+                    nTotalSubsidy = RoundFromString(sTotalSubsidy,8)*COIN;
+                }
+            }
+
+            OUT_POR = CoinToDouble(nBoinc);
+            OUT_INTEREST = CoinToDouble(nInterest);
+            return nTotalSubsidy;
     }
     else
     {
-        // Research Age Subsidy - PROD
-        int64_t nBoinc = ComputeResearchAccrual(nTime, cpid, operation, pindexLast, VerifyingBlock, VerificationPhase, dAccrualAge, dMagnitudeUnit, AvgMagnitude);
-        int64_t nInterest = 0;
-
-        // TestNet: For any subsidy < 30 day duration, ensure 100% that we have a start magnitude and an end magnitude, otherwise make subsidy 0 : PASS
-        // TestNet: For any subsidy > 30 day duration, ensure 100% that we have a midpoint magnitude in Every Period, otherwise, make subsidy 0 : In Test as of 09-06-2015
-        // TestNet: Ensure no magnitudes are out of bounds to ensure we do not generate an insane payment : PASS (Lifetime PPD takes care of this)
-        // TestNet: Any subsidy with a duration wider than 6 months should not be paid : PASS
-
-        /* Constant Block Reward */
-        if (pindexLast->nVersion>=10)
-            nInterest = GetConstantBlockReward(pindexLast);
-        else
-            nInterest = nCoinAge * GetCoinYearReward(nTime) * 33 / (365 * 33 + 8);
-
-        int64_t maxStakeReward = GetMaximumBoincSubsidy(nTime) * COIN * 255;
-
-        if (nBoinc > maxStakeReward) nBoinc = maxStakeReward;
-        int64_t nSubsidy = nInterest + nBoinc;
-
-        if (fDebug10 || GetBoolArg("-printcreation"))
-        {
-            LogPrintf("GetProofOfStakeReward(): create=%s nCoinAge=%" PRIu64 " nBoinc=%" PRId64 "   ",
-                      FormatMoney(nSubsidy), nCoinAge, nBoinc);
-        }
-
-        int64_t nTotalSubsidy = nSubsidy + nFees;
-        if (nBoinc > 1)
-        {
-            std::string sTotalSubsidy = RoundToString(CoinToDouble(nTotalSubsidy)+.00000123,8);
-            if (sTotalSubsidy.length() > 7)
-            {
-                sTotalSubsidy = sTotalSubsidy.substr(0,sTotalSubsidy.length()-4) + "0124";
-                nTotalSubsidy = RoundFromString(sTotalSubsidy,8)*COIN;
-            }
-        }
-
-        OUT_POR = CoinToDouble(nBoinc);
-        OUT_INTEREST = CoinToDouble(nInterest);
-        return nTotalSubsidy;
+            // Research Age Subsidy - PROD
+            int64_t nBoinc = ComputeResearchAccrual(nTime, cpid, operation, pindexLast, VerifyingBlock, VerificationPhase, dAccrualAge, dMagnitudeUnit, AvgMagnitude);
+            int64_t nInterest = 0;
+
+            // TestNet: For any subsidy < 30 day duration, ensure 100% that we have a start magnitude and an end magnitude, otherwise make subsidy 0 : PASS
+            // TestNet: For any subsidy > 30 day duration, ensure 100% that we have a midpoint magnitude in Every Period, otherwise, make subsidy 0 : In Test as of 09-06-2015
+            // TestNet: Ensure no magnitudes are out of bounds to ensure we do not generate an insane payment : PASS (Lifetime PPD takes care of this)
+            // TestNet: Any subsidy with a duration wider than 6 months should not be paid : PASS
+
+            /* Constant Block Reward */
+            if (pindexLast->nVersion>=10)
+                nInterest = GetConstantBlockReward(pindexLast);
+            else
+                nInterest = nCoinAge * GetCoinYearReward(nTime) * 33 / (365 * 33 + 8);
+
+            int64_t maxStakeReward = GetMaximumBoincSubsidy(nTime) * COIN * 255;
+
+            if (nBoinc > maxStakeReward) nBoinc = maxStakeReward;
+            int64_t nSubsidy = nInterest + nBoinc;
+
+            if (fDebug10 || GetBoolArg("-printcreation"))
+            {
+                LogPrintf("GetProofOfStakeReward(): create=%s nCoinAge=%" PRIu64 " nBoinc=%" PRId64 "   ",
+                FormatMoney(nSubsidy), nCoinAge, nBoinc);
+            }
+
+            int64_t nTotalSubsidy = nSubsidy + nFees;
+            if (nBoinc > 1)
+            {
+                std::string sTotalSubsidy = RoundToString(CoinToDouble(nTotalSubsidy)+.00000123,8);
+                if (sTotalSubsidy.length() > 7)
+                {
+                    sTotalSubsidy = sTotalSubsidy.substr(0,sTotalSubsidy.length()-4) + "0124";
+                    nTotalSubsidy = RoundFromString(sTotalSubsidy,8)*COIN;
+                }
+            }
+
+            OUT_POR = CoinToDouble(nBoinc);
+            OUT_INTEREST = CoinToDouble(nInterest);
+            return nTotalSubsidy;
     }
 }
 
@@ -2952,21 +2952,21 @@
     if (nMinDepth < 12) nMinDepth=12;
     while (pblockIndex->nHeight > nMinDepth)
     {
-            pblockIndex = pblockIndex->pprev;
-            LogPrintf("Money Supply height %d", pblockIndex->nHeight);
-
-            if (pblockIndex == NULL || !pblockIndex->IsInMainChain()) continue;
-            if (pblockIndex == pindexGenesisBlock)
-            {
-                return nGenesisSupply;
-            }
-            if (pblockIndex->nMoneySupply > nGenesisSupply)
-            {
-                //Set index back to original pointer
-                pindexcurrent = pblockMemory;
-                //Return last valid money supply
-                return pblockIndex->nMoneySupply;
-            }
+        pblockIndex = pblockIndex->pprev;
+        LogPrintf("Money Supply height %d", pblockIndex->nHeight);
+
+        if (pblockIndex == NULL || !pblockIndex->IsInMainChain()) continue;
+        if (pblockIndex == pindexGenesisBlock)
+        {
+            return nGenesisSupply;
+        }
+        if (pblockIndex->nMoneySupply > nGenesisSupply)
+        {
+            //Set index back to original pointer
+            pindexcurrent = pblockMemory;
+            //Return last valid money supply
+            return pblockIndex->nMoneySupply;
+        }
     }
     // At this point, we fall back to the old logic with a minimum of the genesis supply (should never happen - if it did, blockchain will need rebuilt anyway due to other fields being invalid):
     pindexcurrent = pblockMemory;
@@ -3074,7 +3074,7 @@
                         nTotalCoinstake += tx.vout[i].nValue;
                     }
                     if (fDebug10)   LogPrintf(" nHeight %d; nTCS %f; nTxValueOut %f",
-                        pindex->nHeight,CoinToDouble(nTotalCoinstake),CoinToDouble(nTxValueOut));
+                                              pindex->nHeight,CoinToDouble(nTotalCoinstake),CoinToDouble(nTxValueOut));
                 }
 
                 if (pindex->nVersion >= 10)
@@ -3085,7 +3085,7 @@
                 else if (bIsDPOR && pindex->nHeight > nGrandfather && pindex->nVersion < 10)
                 {
                     // Old rules, does not make sense
-                // Verify no recipients exist after coinstake (Recipients start at output position 3 (0=Coinstake flag, 1=coinstake amount, 2=splitstake amount)
+                    // Verify no recipients exist after coinstake (Recipients start at output position 3 (0=Coinstake flag, 1=coinstake amount, 2=splitstake amount)
                     for (unsigned int i = 3; i < tx.vout.size(); i++)
                     {
                         double      Amount    = CoinToDouble(tx.vout[i].nValue);
@@ -3110,8 +3110,8 @@
         // Check coinbase reward
         if (vtx[0].GetValueOut() > nReward)
             return DoS(50, error("ConnectBlock[] : coinbase reward exceeded (actual=%" PRId64 " vs calculated=%" PRId64 ")",
-                   vtx[0].GetValueOut(),
-                   nReward));
+                                 vtx[0].GetValueOut(),
+                       nReward));
     }
 
     MiningCPID bb = DeserializeBoincBlock(vtx[0].hashBoinc,nVersion);
@@ -3139,7 +3139,7 @@
 
     if (IsProofOfStake() && pindex->nHeight > nGrandfather)
     {
-            // ppcoin: coin stake tx earns reward instead of paying fee
+        // ppcoin: coin stake tx earns reward instead of paying fee
         if (!vtx[1].GetCoinAge(txdb, nCoinAge))
             return error("ConnectBlock[] : %s unable to get coin age for coinstake", vtx[1].GetHash().ToString().substr(0,10).c_str());
 
@@ -3227,79 +3227,72 @@
 
         // ResearchAge 1:
         GetProofOfStakeReward(nCoinAge, nFees, bb.cpid, true, 1, nTime,
-            pindex, "connectblock_researcher", OUT_POR, OUT_INTEREST, dAccrualAge, dMagnitudeUnit, dAvgMagnitude);
+                              pindex, "connectblock_researcher", OUT_POR, OUT_INTEREST, dAccrualAge, dMagnitudeUnit, dAvgMagnitude);
         if (IsResearcher(bb.cpid))
         {
-                //ResearchAge: Since the best block may increment before the RA is connected but After the RA is computed, the ResearchSubsidy can sometimes be slightly smaller than we calculate here due to the RA timespan increasing.  So we will allow for time shift before rejecting the block.
-                double dDrift = IsResearchAgeEnabled(pindex->nHeight) ? bb.ResearchSubsidy*.15 : 1;
-                if (IsResearchAgeEnabled(pindex->nHeight) && dDrift < 10) dDrift = 10;
-
-                if ((bb.ResearchSubsidy + bb.InterestSubsidy + dDrift) < dStakeRewardWithoutFees)
+            //ResearchAge: Since the best block may increment before the RA is connected but After the RA is computed, the ResearchSubsidy can sometimes be slightly smaller than we calculate here due to the RA timespan increasing.  So we will allow for time shift before rejecting the block.
+            double dDrift = IsResearchAgeEnabled(pindex->nHeight) ? bb.ResearchSubsidy*.15 : 1;
+            if (IsResearchAgeEnabled(pindex->nHeight) && dDrift < 10) dDrift = 10;
+
+            if ((bb.ResearchSubsidy + bb.InterestSubsidy + dDrift) < dStakeRewardWithoutFees)
+            {
+                return DoS(20, error("ConnectBlock[] : Researchers Interest %f + Research %f + TimeDrift %f = %f exceeded by StakeRewardWithoutFees %f, with mint %f, Out_Interest %f, OUT_POR %f, Fees %f, for CPID %s",
+                                     bb.InterestSubsidy, bb.ResearchSubsidy, dDrift, bb.ResearchSubsidy + bb.InterestSubsidy + dDrift,
+                                     dStakeRewardWithoutFees, mint, OUT_INTEREST, OUT_POR, CoinToDouble(nFees), bb.cpid.c_str()));
+            }
+
+            if (bb.lastblockhash != pindex->pprev->GetBlockHash().GetHex())
+            {
+                std::string sNarr = "ConnectBlock[ResearchAge] : Historical DPOR Replay attack : lastblockhash != actual last block hash.";
+                LogPrintf("******  %s ***** ",sNarr);
+            }
+
+            if (IsResearchAgeEnabled(pindex->nHeight)
+                && (BlockNeedsChecked(nTime) || nVersion>=9))
+            {
+
+                // 6-4-2017 - Verify researchers stored block magnitude
+                // 2018 02 04 - Moved here for better effect.
+                double dNeuralNetworkMagnitude = CalculatedMagnitude2(bb.cpid, nTime, false);
+                if( bb.Magnitude > 0
+                    && (fTestNet || (!fTestNet && (pindex->nHeight-1) > 947000))
+                    && bb.Magnitude > (dNeuralNetworkMagnitude*1.25) )
                 {
-                        return DoS(20, error("ConnectBlock[] : Researchers Interest %f + Research %f + TimeDrift %f = %f exceeded by StakeRewardWithoutFees %f, with mint %f, Out_Interest %f, OUT_POR %f, Fees %f, for CPID %s",
-                            bb.InterestSubsidy, bb.ResearchSubsidy, dDrift, bb.ResearchSubsidy + bb.InterestSubsidy + dDrift,
-                            dStakeRewardWithoutFees, mint, OUT_INTEREST, OUT_POR, CoinToDouble(nFees), bb.cpid.c_str()));
+                    return DoS(20, error(
+                                   "ConnectBlock[ResearchAge]: Researchers block magnitude > neural network magnitude: Block Magnitude %f, Neural Network Magnitude %f, CPID %s ",
+                                   bb.Magnitude, dNeuralNetworkMagnitude, bb.cpid.c_str()));
                 }
 
+                // 2018 02 04 - Brod - Move cpid check here for better effect
+                /* Only signature check is sufficient here, but kiss and
+                            call the function. The height is of previous block. */
+                if( !IsCPIDValidv2(bb,pindex->nHeight-1) )
+                {
+                    if( GetBadBlocks().count(pindex->GetBlockHash())==0 )
+                        return DoS(20, error(
+                                       "ConnectBlock[ResearchAge]: Bad CPID or Block Signature : CPID %s, cpidv2 %s, LBH %s, Bad Hashboinc [%s]",
+                                       bb.cpid.c_str(), bb.cpidv2.c_str(),
+                                       bb.lastblockhash.c_str(), vtx[0].hashBoinc.c_str()));
+                    else LogPrintf("WARNING: ignoring invalid hashBoinc signature on block %s", pindex->GetBlockHash().ToString());
+                }
+
+                // Mitigate DPOR Relay attack
+                // bb.LastBlockhash should be equal to previous index lastblockhash, in order to check block signature correctly and prevent re-use of lastblockhash
                 if (bb.lastblockhash != pindex->pprev->GetBlockHash().GetHex())
                 {
-                            std::string sNarr = "ConnectBlock[ResearchAge] : Historical DPOR Replay attack : lastblockhash != actual last block hash.";
-                            LogPrintf("******  %s ***** ",sNarr);
+                    std::string sNarr = "ConnectBlock[ResearchAge] : DPOR Replay attack : lastblockhash != actual last block hash.";
+                    LogPrintf("******  %s ***** ", sNarr);
+                    if (fTestNet || (pindex->nHeight > 975000)) return DoS(20, error(" %s ",sNarr.c_str()));
                 }
 
-                if (IsResearchAgeEnabled(pindex->nHeight)
-                    && (BlockNeedsChecked(nTime) || nVersion>=9))
-                {
-
-                        // 6-4-2017 - Verify researchers stored block magnitude
-                        // 2018 02 04 - Moved here for better effect.
-                        double dNeuralNetworkMagnitude = CalculatedMagnitude2(bb.cpid, nTime, false);
-                        if( bb.Magnitude > 0
-                            && (fTestNet || (!fTestNet && (pindex->nHeight-1) > 947000))
-                            && bb.Magnitude > (dNeuralNetworkMagnitude*1.25) )
-                        {
-                            return DoS(20, error(
-                                "ConnectBlock[ResearchAge]: Researchers block magnitude > neural network magnitude: Block Magnitude %f, Neural Network Magnitude %f, CPID %s ",
-                                bb.Magnitude, dNeuralNetworkMagnitude, bb.cpid.c_str()));
-                        }
-
-                        // 2018 02 04 - Brod - Move cpid check here for better effect
-                        /* Only signature check is sufficient here, but kiss and
-                            call the function. The height is of previous block. */
-                        if( !IsCPIDValidv2(bb,pindex->nHeight-1) )
-                        {
-                    if( GetBadBlocks().count(pindex->GetBlockHash())==0 )
-                                return DoS(20, error(
-                                    "ConnectBlock[ResearchAge]: Bad CPID or Block Signature : CPID %s, cpidv2 %s, LBH %s, Bad Hashboinc [%s]",
-                                     bb.cpid.c_str(), bb.cpidv2.c_str(),
-                                     bb.lastblockhash.c_str(), vtx[0].hashBoinc.c_str()));
-                            else LogPrintf("WARNING: ignoring invalid hashBoinc signature on block %s", pindex->GetBlockHash().ToString());
-                        }
-
-                        // Mitigate DPOR Relay attack
-                        // bb.LastBlockhash should be equal to previous index lastblockhash, in order to check block signature correctly and prevent re-use of lastblockhash
-                        if (bb.lastblockhash != pindex->pprev->GetBlockHash().GetHex())
-                        {
-                            std::string sNarr = "ConnectBlock[ResearchAge] : DPOR Replay attack : lastblockhash != actual last block hash.";
-                            LogPrintf("******  %s ***** ", sNarr);
-                            if (fTestNet || (pindex->nHeight > 975000)) return DoS(20, error(" %s ",sNarr.c_str()));
-                        }
-
                 if(!is_claim_valid(nStakeReward, OUT_POR, OUT_INTEREST, nFees))
-<<<<<<< HEAD
-                        {
-                            StructCPID st1 = GetLifetimeCPID(pindex->GetCPID(),"ConnectBlock()");
-                            GetProofOfStakeReward(nCoinAge, nFees, bb.cpid, true, 2, nTime,
-                                        pindex, "connectblock_researcher_doublecheck", OUT_POR, OUT_INTEREST, dAccrualAge, dMagnitudeUnit, dAvgMagnitude);
-=======
                 {
                     StructCPID& st1 = GetLifetimeCPID(pindex->GetCPID());
                     GetProofOfStakeReward(nCoinAge, nFees, bb.cpid, true, 2, nTime,
                                           pindex, "connectblock_researcher_doublecheck", OUT_POR, OUT_INTEREST, dAccrualAge, dMagnitudeUnit, dAvgMagnitude);
->>>>>>> 2dfe7150
 
                     if(!is_claim_valid(nStakeReward, OUT_POR, OUT_INTEREST, nFees))
-                            {
+                    {
                         if(GetBadBlocks().count(pindex->GetBlockHash()) == 0)
                             return DoS(10,error(
                                        "ConnectBlock[ResearchAge] : Researchers Reward Pays too much : Interest %f and Research %f and StakeReward %f, OUT_POR %f, with Out_Interest %f for CPID %s ",
@@ -3307,44 +3300,36 @@
                             else
                                 LogPrintf("WARNING ConnectBlock[ResearchAge] : Researchers Reward Pays too much : bad block ignored: Interest %f and Research %f and StakeReward %f, OUT_POR %f, with Out_Interest %f for CPID %s ",
                                                     bb.InterestSubsidy, bb.ResearchSubsidy, dStakeReward, OUT_POR, OUT_INTEREST,bb.cpid.c_str());
-                            }
-                        }
-                        }
+                    }
                 }
+            }
+        }
 
         //Approve first coinstake in DPOR block
         if (IsResearcher(bb.cpid) && IsLockTimeWithinMinutes(GetBlockTime(), GetAdjustedTime(), 15) && !IsResearchAgeEnabled(pindex->nHeight))
         {
             if (bb.ResearchSubsidy > (GetOwedAmount(bb.cpid)+1))
             {
-<<<<<<< HEAD
-                    StructCPID strUntrustedHost = GetInitializedStructCPID2(bb.cpid,mvMagnitudes);
-                    if (bb.ResearchSubsidy > strUntrustedHost.totalowed)
-=======
                 StructCPID& strUntrustedHost = GetInitializedStructCPID2(bb.cpid,mvMagnitudes);
                 if (bb.ResearchSubsidy > strUntrustedHost.totalowed)
                 {
                     double deficit = strUntrustedHost.totalowed - bb.ResearchSubsidy;
                     if ( (deficit < -500 && strUntrustedHost.Accuracy > 10) || (deficit < -150 && strUntrustedHost.Accuracy > 5) || deficit < -50)
->>>>>>> 2dfe7150
                     {
-                        double deficit = strUntrustedHost.totalowed - bb.ResearchSubsidy;
-                        if ( (deficit < -500 && strUntrustedHost.Accuracy > 10) || (deficit < -150 && strUntrustedHost.Accuracy > 5) || deficit < -50)
-                        {
-                            LogPrintf("ConnectBlock[] : Researchers Reward results in deficit of %f for CPID %s with trust level of %f - (Submitted Research Subsidy %f vs calculated=%f) Hash: %s",
-                                   deficit, bb.cpid, (double)strUntrustedHost.Accuracy, bb.ResearchSubsidy,
-                                   OUT_POR, vtx[0].hashBoinc.c_str());
-                        }
-                        else
-                        {
-                            return error("ConnectBlock[] : Researchers Reward for CPID %s pays too much - (Submitted Research Subsidy %f vs calculated=%f) Hash: %s",
-                                         bb.cpid.c_str(), bb.ResearchSubsidy,
-                                         OUT_POR, vtx[0].hashBoinc.c_str());
-                        }
+                        LogPrintf("ConnectBlock[] : Researchers Reward results in deficit of %f for CPID %s with trust level of %f - (Submitted Research Subsidy %f vs calculated=%f) Hash: %s",
+                                  deficit, bb.cpid, (double)strUntrustedHost.Accuracy, bb.ResearchSubsidy,
+                                  OUT_POR, vtx[0].hashBoinc.c_str());
+                    }
+                    else
+                    {
+                        return error("ConnectBlock[] : Researchers Reward for CPID %s pays too much - (Submitted Research Subsidy %f vs calculated=%f) Hash: %s",
+                                     bb.cpid.c_str(), bb.ResearchSubsidy,
+                                     OUT_POR, vtx[0].hashBoinc.c_str());
                     }
                 }
             }
         }
+    }
 
     //Gridcoin: Maintain network consensus for Payments and Neural popularity:  (As of 7-5-2015 this is now done exactly every 30 blocks)
 
@@ -3398,14 +3383,14 @@
                 if (!VerifySuperblock(superblock, pindex))
                 {
                     return error("ConnectBlock[] : Superblock avg mag below 10; SuperblockHash: %s, Consensus Hash: %s",
-                                        neural_hash.c_str(), consensus_hash.c_str());
+                                 neural_hash.c_str(), consensus_hash.c_str());
                 }
                 if (!IsResearchAgeEnabled(pindex->nHeight))
                 {
                     if (consensus_hash != neural_hash && consensus_hash != legacy_neural_hash)
                     {
                         return error("ConnectBlock[] : Superblock hash does not match consensus hash; SuperblockHash: %s, Consensus Hash: %s",
-                                        neural_hash.c_str(), consensus_hash.c_str());
+                                     neural_hash.c_str(), consensus_hash.c_str());
                     }
                 }
                 else
@@ -3413,7 +3398,7 @@
                     if (consensus_hash != neural_hash)
                     {
                         return error("ConnectBlock[] : Superblock hash does not match consensus hash; SuperblockHash: %s, Consensus Hash: %s",
-                                        neural_hash.c_str(), consensus_hash.c_str());
+                                     neural_hash.c_str(), consensus_hash.c_str());
                     }
                 }
 
@@ -3452,34 +3437,7 @@
     //  End of Network Consensus
 
     // Gridcoin: Track payments to CPID, and last block paid
-<<<<<<< HEAD
-    if (pindex->nResearchSubsidy > 0 && IsResearcher(bb.cpid))
-    {
-        StructCPID stCPID = GetInitializedStructCPID2(bb.cpid,mvResearchAge);
-
-        stCPID.InterestSubsidy += bb.InterestSubsidy;
-        stCPID.ResearchSubsidy += bb.ResearchSubsidy;
-        if (pindex->nHeight > stCPID.LastBlock)
-        {
-                stCPID.LastBlock = pindex->nHeight;
-                stCPID.BlockHash = pindex->GetBlockHash().GetHex();
-        }
-
-        if (pindex->nMagnitude > 0)
-        {
-                stCPID.Accuracy++;
-                stCPID.TotalMagnitude += pindex->nMagnitude;
-                stCPID.ResearchAverageMagnitude = stCPID.TotalMagnitude/(stCPID.Accuracy+.01);
-        }
-
-        if (pindex->nTime < stCPID.LowLockTime)  stCPID.LowLockTime = pindex->nTime;
-        if (pindex->nTime > stCPID.HighLockTime) stCPID.HighLockTime = pindex->nTime;
-
-        mvResearchAge[bb.cpid]=stCPID;
-    }
-=======
     AddRARewardBlock(pindex);
->>>>>>> 2dfe7150
 
     if (!txdb.WriteBlockIndex(CDiskBlockIndex(pindex)))
         return error("Connect() : WriteBlockIndex for pindex failed");
@@ -5442,12 +5400,8 @@
 
     try
     {
-<<<<<<< HEAD
         const std::string& cpid = pIndex->GetCPID();
-        StructCPID stMag = GetInitializedStructCPID2(cpid, mvMagnitudesCopy);
-=======
-        StructCPID& stMag = GetInitializedStructCPID2(pIndex->GetCPID(),mvMagnitudesCopy);
->>>>>>> 2dfe7150
+        StructCPID& stMag = GetInitializedStructCPID2(cpid, mvMagnitudesCopy);
         stMag.InterestSubsidy += pIndex->nInterestSubsidy;
         stMag.ResearchSubsidy += pIndex->nResearchSubsidy;
         if (pIndex->nHeight > stMag.LastBlock)
@@ -5479,7 +5433,6 @@
         stMag.owed = GetOutstandingAmountOwed(stMag, cpid, pIndex->nTime, total_owed, pIndex->nMagnitude);
 
         stMag.totalowed = total_owed;
-        mvMagnitudesCopy[cpid] = stMag;
     }
     catch (const std::bad_alloc& ba)
     {
@@ -5605,43 +5558,30 @@
 
     const auto& hashes = stCPID.rewardBlocks;
 
-<<<<<<< HEAD
-    const uint128 cpid128(cpid);
-    StructCPID stCPID = GetInitializedStructCPID2(cpid, mvResearchAge);
-    for (HashSet::iterator it = hashes.begin(); it != hashes.end(); ++it)
-=======
     ZeroOutResearcherTotals(stCPID);
 
     for (auto it = hashes.begin(); it != hashes.end(); ++it)
->>>>>>> 2dfe7150
     {
         const CBlockIndex* pblockindex = *it;
 
         // Ensure that the block is valid
         if(pblockindex == NULL ||
            pblockindex->IsInMainChain() == false ||
-<<<<<<< HEAD
-           pblockindex->IsUserCPID() == false ||
-           pblockindex->cpid != cpid128)
-            continue;
-=======
            pblockindex->GetCPID() != stCPID.cpid)
             throw error("RescanLifetimeCPID: Invalid block %s in vRewardBlocs of %s", pblockindex? pblockindex->GetBlockHash().GetHex() :"null", stCPID.cpid );
 
         const uint256& uHash = pblockindex->GetBlockHash();
         if (fDebug10) LogPrintf("GetLifetimeCPID: trying %s",uHash.GetHex());
->>>>>>> 2dfe7150
 
         // Block located and verified.
         if (fDebug10)
             LogPrintf("GetLifetimeCPID: verified %s height= %d LastBlock= %d nResearchSubsidy= %.3f",
-            uHash.GetHex().c_str(),pblockindex->nHeight,(int)stCPID.LastBlock,pblockindex->nResearchSubsidy);
+                      uHash.GetHex().c_str(),pblockindex->nHeight,(int)stCPID.LastBlock,pblockindex->nResearchSubsidy);
 
         // Passed the test above so these must also be true
         assert(pblockindex->pnext || pblockindex==pindexBest);
 
         AddRARewardBlock(pblockindex);
-
     }
 
     if (fDebug10) LogPrintf("GetLifetimeCPID.END: %s set {%s %d}",stCPID.cpid, stCPID.BlockHash, (int)stCPID.LastBlock);
@@ -5662,37 +5602,34 @@
 
 MiningCPID GetInitializedMiningCPID(std::string name,std::map<std::string, MiningCPID>& vRef)
 {
-   MiningCPID& cpid = vRef[name];
+    MiningCPID& cpid = vRef[name];
     if (!cpid.initialized)
     {
-                cpid = GetMiningCPID();
-                cpid.initialized=true;
-                cpid.LastPaymentTime = 0;
-    }
-
-   return cpid;
+        cpid = GetMiningCPID();
+        cpid.initialized=true;
+        cpid.LastPaymentTime = 0;
+    }
+
+    return cpid;
 }
 
 
 StructCPID& GetInitializedStructCPID2(const std::string& name, std::map<std::string, StructCPID>& vRef)
 {
-        StructCPID& cpid = vRef[name];
-        if (!cpid.initialized)
-        {
-            cpid = GetStructCPID();
-            cpid.cpid = name;
-            cpid.initialized=true;
-            cpid.LowLockTime = std::numeric_limits<unsigned int>::max();
-            cpid.HighLockTime = 0;
-            cpid.LastPaymentTime = 0;
-            cpid.EarliestPaymentTime = 99999999999;
-            cpid.Accuracy = 0;
-        }
-
-        return cpid;
-
-    // Error during map's heap allocation. Return an empty object.
-    //return GetStructCPID();
+    StructCPID& cpid = vRef[name];
+    if (!cpid.initialized)
+    {
+        cpid = GetStructCPID();
+        cpid.cpid = name;
+        cpid.initialized=true;
+        cpid.LowLockTime = std::numeric_limits<unsigned int>::max();
+        cpid.HighLockTime = 0;
+        cpid.LastPaymentTime = 0;
+        cpid.EarliestPaymentTime = 99999999999;
+        cpid.Accuracy = 0;
+    }
+
+    return cpid;
 }
 
 
@@ -7510,74 +7447,74 @@
 
         if (GlobalCPUMiningCPID.cpid.empty())
         {
-            LogPrintf("Error while deserializing boinc key!  Please use execute genboinckey to generate a boinc key from the host with boinc installed.");
+                 LogPrintf("Error while deserializing boinc key!  Please use execute genboinckey to generate a boinc key from the host with boinc installed.");
         }
         else
         {
             LogPrintf("CPUMiningCPID Initialized.");
         }
 
-        GlobalCPUMiningCPID.email = GlobalCPUMiningCPID.aesskein;
-        LogPrintf("Using Serialized Boinc CPID %s with orig email of %s and bpk of %s with cpidhash of %s ",GlobalCPUMiningCPID.cpid, GlobalCPUMiningCPID.email, GlobalCPUMiningCPID.boincruntimepublickey, GlobalCPUMiningCPID.cpidhash);
-        GlobalCPUMiningCPID.cpidhash = GlobalCPUMiningCPID.boincruntimepublickey;
-        LogPrintf("Using Serialized Boinc CPID %s with orig email of %s and bpk of %s with cpidhash of %s ",GlobalCPUMiningCPID.cpid, GlobalCPUMiningCPID.email, GlobalCPUMiningCPID.boincruntimepublickey, GlobalCPUMiningCPID.cpidhash);
-        StructCPID structcpid = GetStructCPID();
-        structcpid.initialized = true;
-        structcpid.cpidhash = GlobalCPUMiningCPID.cpidhash;
-        structcpid.projectname = GlobalCPUMiningCPID.projectname;
+            GlobalCPUMiningCPID.email = GlobalCPUMiningCPID.aesskein;
+            LogPrintf("Using Serialized Boinc CPID %s with orig email of %s and bpk of %s with cpidhash of %s ",GlobalCPUMiningCPID.cpid, GlobalCPUMiningCPID.email, GlobalCPUMiningCPID.boincruntimepublickey, GlobalCPUMiningCPID.cpidhash);
+            GlobalCPUMiningCPID.cpidhash = GlobalCPUMiningCPID.boincruntimepublickey;
+            LogPrintf("Using Serialized Boinc CPID %s with orig email of %s and bpk of %s with cpidhash of %s ",GlobalCPUMiningCPID.cpid, GlobalCPUMiningCPID.email, GlobalCPUMiningCPID.boincruntimepublickey, GlobalCPUMiningCPID.cpidhash);
+            StructCPID structcpid = GetStructCPID();
+            structcpid.initialized = true;
+            structcpid.cpidhash = GlobalCPUMiningCPID.cpidhash;
+            structcpid.projectname = GlobalCPUMiningCPID.projectname;
         structcpid.team = "gridcoin";
-        structcpid.rac = GlobalCPUMiningCPID.rac;
-        structcpid.cpid = GlobalCPUMiningCPID.cpid;
-        structcpid.boincpublickey = GlobalCPUMiningCPID.encboincpublickey;
-        structcpid.NetworkRAC = GlobalCPUMiningCPID.NetworkRAC;
-        // 2-6-2015 R Halford - Ensure CPIDv2 Is populated After deserializing GenBoincKey
+            structcpid.rac = GlobalCPUMiningCPID.rac;
+            structcpid.cpid = GlobalCPUMiningCPID.cpid;
+            structcpid.boincpublickey = GlobalCPUMiningCPID.encboincpublickey;
+            structcpid.NetworkRAC = GlobalCPUMiningCPID.NetworkRAC;
+            // 2-6-2015 R Halford - Ensure CPIDv2 Is populated After deserializing GenBoincKey
         LogPrintf("GenBoincKey using email %s and cpidhash %s key %s ", GlobalCPUMiningCPID.email, structcpid.cpidhash, sDec);
         structcpid.cpidv2 = ComputeCPIDv2(GlobalCPUMiningCPID.email, structcpid.cpidhash, 0);
-        structcpid.Iscpidvalid = true;
-        mvCPIDs.insert(map<string,StructCPID>::value_type(structcpid.projectname,structcpid));
-        // CreditCheck(structcpid.cpid,false);
-        GetNextProject(false);
-        if (fDebug10) LogPrintf("GCMCPI %s",GlobalCPUMiningCPID.cpid);
-        if (fDebug10)           LogPrintf("Finished getting first remote boinc project");
+            structcpid.Iscpidvalid = true;
+            mvCPIDs.insert(map<string,StructCPID>::value_type(structcpid.projectname,structcpid));
+            // CreditCheck(structcpid.cpid,false);
+            GetNextProject(false);
+            if (fDebug10) LogPrintf("GCMCPI %s",GlobalCPUMiningCPID.cpid);
+            if (fDebug10)           LogPrintf("Finished getting first remote boinc project");
         return;
-    }
-
-    try
-    {
-        std::string sourcefile = GetBoincDataDir() + "client_state.xml";
-        std::string sout = "";
-        sout = getfilecontents(sourcefile);
-        if (sout == "-1")
-        {
-            LogPrintf("Unable to obtain Boinc CPIDs ");
-
-            if (mapArgs.count("-boincdatadir") && mapArgs["-boincdatadir"].length() > 0)
-            {
-                LogPrintf("Boinc data directory set in gridcoinresearch.conf has been incorrectly specified ");
-            }
-
-            else LogPrintf("Boinc data directory is not in the operating system's default location \nPlease move it there or specify its current location in gridcoinresearch.conf");
-
-            return;
-        }
-
-        if (cleardata)
-        {
-            mvCPIDs.clear();
-        }
-        std::string email = GetArgument("email","");
-        boost::to_lower(email);
-
-        int iRow = 0;
-        std::vector<std::string> vCPID = split(sout.c_str(),"<project>");
-        std::string investor = GetArgument("investor","false");
-
-        if (investor=="true")
-        {
+  }
+
+ try
+ {
+    std::string sourcefile = GetBoincDataDir() + "client_state.xml";
+    std::string sout = "";
+    sout = getfilecontents(sourcefile);
+    if (sout == "-1")
+    {
+        LogPrintf("Unable to obtain Boinc CPIDs ");
+
+        if (mapArgs.count("-boincdatadir") && mapArgs["-boincdatadir"].length() > 0)
+        {
+            LogPrintf("Boinc data directory set in gridcoinresearch.conf has been incorrectly specified ");
+        }
+
+        else LogPrintf("Boinc data directory is not in the operating system's default location \nPlease move it there or specify its current location in gridcoinresearch.conf");
+
+        return;
+    }
+
+    if (cleardata)
+    {
+        mvCPIDs.clear();
+    }
+    std::string email = GetArgument("email","");
+    boost::to_lower(email);
+
+    int iRow = 0;
+    std::vector<std::string> vCPID = split(sout.c_str(),"<project>");
+    std::string investor = GetArgument("investor","false");
+
+    if (investor=="true")
+    {
             msPrimaryCPID="INVESTOR";
-        }
-        else
-        {
+    }
+    else
+    {
             if (vCPID.size() > 0)
             {
                 for (unsigned int i = 0; i < vCPID.size(); i++)
@@ -7607,7 +7544,7 @@
                         int64_t elapsed = GetTimeMillis()-nStart;
                         if (fDebug3)
                             LogPrintf("Enumerating boinc local project %s cpid %s valid %s, elapsed %" PRId64, structcpid.projectname, structcpid.cpid, YesNo(structcpid.Iscpidvalid), elapsed);
-                        
+
                         structcpid.rac = RoundFromString(rac,0);
                         structcpid.verifiedrac = RoundFromString(rac,0);
                         std::string sLocalClientEmailHash = RetrieveMd5(email);
@@ -7672,24 +7609,24 @@
 
                         if (structcpid.Iscpidvalid)
                         {
-                            // Verify the CPID is a valid researcher:
-                            if (IsResearcher(structcpid.cpid))
-                            {
-                                GlobalCPUMiningCPID.cpidhash = cpidhash;
-                                GlobalCPUMiningCPID.email = email;
-                                GlobalCPUMiningCPID.boincruntimepublickey = cpidhash;
-                                LogPrintf("Setting bpk to %s", cpidhash);
-
-                                if (structcpid.team=="gridcoin")
+                                // Verify the CPID is a valid researcher:
+                                if (IsResearcher(structcpid.cpid))
                                 {
-                                    msPrimaryCPID = structcpid.cpid;
-                                    //Let the Neural Network know what your CPID is so it can be charted:
-                                    std::string sXML = "<KEY>PrimaryCPID</KEY><VALUE>" + msPrimaryCPID + "</VALUE>";
-                                    std::string sData = NN::ExecuteDotNetStringFunction("WriteKey",sXML);
-                                    //Try to get a neural RAC report
-                                    AsyncNeuralRequest("explainmag",msPrimaryCPID,5);
+                                    GlobalCPUMiningCPID.cpidhash = cpidhash;
+                                    GlobalCPUMiningCPID.email = email;
+                                    GlobalCPUMiningCPID.boincruntimepublickey = cpidhash;
+                                    LogPrintf("Setting bpk to %s", cpidhash);
+
+                                    if (structcpid.team=="gridcoin")
+                                    {
+                                        msPrimaryCPID = structcpid.cpid;
+                                            //Let the Neural Network know what your CPID is so it can be charted:
+                                            std::string sXML = "<KEY>PrimaryCPID</KEY><VALUE>" + msPrimaryCPID + "</VALUE>";
+                                        std::string sData = NN::ExecuteDotNetStringFunction("WriteKey",sXML);
+                                        //Try to get a neural RAC report
+                                        AsyncNeuralRequest("explainmag",msPrimaryCPID,5);
+                                    }
                                 }
-                            }
                         }
 
                         mvCPIDs[proj] = structcpid;
@@ -7707,11 +7644,11 @@
     }
     catch (std::exception &e)
     {
-        LogPrintf("Error while harvesting CPIDs.");
+             LogPrintf("Error while harvesting CPIDs.");
     }
     catch(...)
     {
-        LogPrintf("Error while harvesting CPIDs 2.");
+             LogPrintf("Error while harvesting CPIDs 2.");
     }
 }
 
@@ -8132,96 +8069,96 @@
 {
     const std::string &msg = tx.hashBoinc;
     const int64_t &nTime = tx.nTime;
-    if (msg.empty()) return false;
-    bool fMessageLoaded = false;
-
-    if (Contains(msg,"<MT>"))
-    {
-        std::string sMessageType      = ExtractXML(msg,"<MT>","</MT>");
-        std::string sMessageKey       = ExtractXML(msg,"<MK>","</MK>");
-        std::string sMessageValue     = ExtractXML(msg,"<MV>","</MV>");
-        std::string sMessageAction    = ExtractXML(msg,"<MA>","</MA>");
-        std::string sSignature        = ExtractXML(msg,"<MS>","</MS>");
-        std::string sMessagePublicKey = ExtractXML(msg,"<MPK>","</MPK>");
-        if (sMessageType=="beacon" && Contains(sMessageValue,"INVESTOR"))
-        {
-            sMessageValue="";
-        }
-
-        if (sMessageType=="superblock")
-        {
-            // Deny access to superblock processing runtime data
-            sMessageValue="";
-        }
-
-        if (!sMessageType.empty() && !sMessageKey.empty() && !sMessageValue.empty() && !sMessageAction.empty() && !sSignature.empty())
-        {
-            //Verify sig first
-            bool Verified = CheckMessageSignature(sMessageAction,sMessageType,sMessageType+sMessageKey+sMessageValue,
-                                                  sSignature,sMessagePublicKey);
-
-            if (Verified)
-            {
-                if (sMessageAction=="A")
-                {
-                    /* With this we allow verifying blocks with stupid beacon */
-                    if("beacon"==sMessageType)
-                    {
-                        std::string out_cpid = "";
-                        std::string out_address = "";
-                        std::string out_publickey = "";
-                        GetBeaconElements(sMessageValue, out_cpid, out_address, out_publickey);
+          if (msg.empty()) return false;
+          bool fMessageLoaded = false;
+
+          if (Contains(msg,"<MT>"))
+          {
+              std::string sMessageType      = ExtractXML(msg,"<MT>","</MT>");
+              std::string sMessageKey       = ExtractXML(msg,"<MK>","</MK>");
+              std::string sMessageValue     = ExtractXML(msg,"<MV>","</MV>");
+              std::string sMessageAction    = ExtractXML(msg,"<MA>","</MA>");
+              std::string sSignature        = ExtractXML(msg,"<MS>","</MS>");
+              std::string sMessagePublicKey = ExtractXML(msg,"<MPK>","</MPK>");
+              if (sMessageType=="beacon" && Contains(sMessageValue,"INVESTOR"))
+              {
+                    sMessageValue="";
+              }
+
+              if (sMessageType=="superblock")
+              {
+                  // Deny access to superblock processing runtime data
+                  sMessageValue="";
+              }
+
+              if (!sMessageType.empty() && !sMessageKey.empty() && !sMessageValue.empty() && !sMessageAction.empty() && !sSignature.empty())
+              {
+                  //Verify sig first
+                  bool Verified = CheckMessageSignature(sMessageAction,sMessageType,sMessageType+sMessageKey+sMessageValue,
+                      sSignature,sMessagePublicKey);
+
+                  if (Verified)
+                  {
+                        if (sMessageAction=="A")
+                        {
+                                /* With this we allow verifying blocks with stupid beacon */
+                                if("beacon"==sMessageType)
+                                {
+                                    std::string out_cpid = "";
+                                    std::string out_address = "";
+                                    std::string out_publickey = "";
+                                    GetBeaconElements(sMessageValue, out_cpid, out_address, out_publickey);
                         WriteCache(Section::BEACONALT, sMessageKey+"."+ToString(nTime),out_publickey,nTime);
-                    }
+                                }
 
                     try
                     {
                         WriteCache(StringToSection(sMessageType), sMessageKey,sMessageValue,nTime);
                         if(fDebug10 && sMessageType=="beacon" )
-                            LogPrintf("BEACON add %s %s %s", sMessageKey, DecodeBase64(sMessageValue), TimestampToHRDate(nTime));
-                    }
+                                    LogPrintf("BEACON add %s %s %s", sMessageKey, DecodeBase64(sMessageValue), TimestampToHRDate(nTime));
+                                }
                     catch(const std::runtime_error& e)
                     {
                         error("Attempting to add to unknown cache: %s", sMessageType);
                     }
 
-                    fMessageLoaded = true;
-                    if (sMessageType=="poll")
-                    {
+                                fMessageLoaded = true;
+                                if (sMessageType=="poll")
+                                {
                         msPoll = msg;
-                    }
-                }
-                else if(sMessageAction=="D")
-                {
-                    if (fDebug10) LogPrintf("Deleting key type %s Key %s Value %s", sMessageType, sMessageKey, sMessageValue);
-                    if(fDebug10 && sMessageType=="beacon" ){
-                        LogPrintf("BEACON DEL %s - %s", sMessageKey, TimestampToHRDate(nTime));
-                    }
+                                        }
+                        }
+                        else if(sMessageAction=="D")
+                        {
+                                if (fDebug10) LogPrintf("Deleting key type %s Key %s Value %s", sMessageType, sMessageKey, sMessageValue);
+                                if(fDebug10 && sMessageType=="beacon" ){
+                                    LogPrintf("BEACON DEL %s - %s", sMessageKey, TimestampToHRDate(nTime));
+                                }
                     
                     try
                     {
                         DeleteCache(StringToSection(sMessageType), sMessageKey);
-                        fMessageLoaded = true;
-                    }
+                                fMessageLoaded = true;
+                        }
                     catch(const std::runtime_error& e)
                     {
                         error("Attempting to add to unknown cache: %s", sMessageType);
                     }
                 }
-                // If this is a boinc project, load the projects into the coin:
-                if (sMessageType=="project" || sMessageType=="projectmapping")
-                {
-                    //Reserved
-                    fMessageLoaded = true;
+                        // If this is a boinc project, load the projects into the coin:
+                        if (sMessageType=="project" || sMessageType=="projectmapping")
+                        {
+                            //Reserved
+                            fMessageLoaded = true;
+                        }
+
+                        if(fDebug)
+                    WriteCache(Section::TRXID, sMessageType + ";" + sMessageKey,tx.GetHash().GetHex(),nTime);
+                  }
                 }
-
-                if(fDebug)
-                    WriteCache(Section::TRXID, sMessageType + ";" + sMessageKey,tx.GetHash().GetHex(),nTime);
-            }
-        }
-    }
-
-    return fMessageLoaded;
+    }
+
+   return fMessageLoaded;
 }
 
 double GRCMagnitudeUnit(int64_t locktime)
