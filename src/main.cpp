// Copyright (c) 2009-2010 Satoshi Nakamoto
// Copyright (c) 2009-2012 The Bitcoin developers
// Distributed under the MIT/X11 software license, see the accompanying
// file COPYING or http://www.opensource.org/licenses/mit-license.php.

#include "util.h"
#include "net.h"
#include "alert.h"
#include "checkpoints.h"
#include "db.h"
#include "txdb.h"
#include "init.h"
#include "ui_interface.h"
#include "kernel.h"
#include "block.h"
#include "scrypt.h"
#include "global_objects_noui.hpp"
#include "cpid.h"
#include "rpcserver.h"
#include "rpcclient.h"
#include "boinc.h"
#include "beacon.h"
#include "miner.h"
#include "neuralnet.h"
#include "backup.h"
#include "appcache.h"
#include "tally.h"
#include "contract/contract.h"

#include <boost/filesystem.hpp>
#include <boost/filesystem/fstream.hpp>
#include <boost/algorithm/string/replace.hpp>
#include <boost/algorithm/string/case_conv.hpp> // for to_lower()
#include <boost/algorithm/string/predicate.hpp> // for startswith() and endswith()
#include <boost/algorithm/string/join.hpp>
#include <boost/thread.hpp>
#include <boost/asio.hpp>
#include <boost/range/adaptor/reversed.hpp>
#include <openssl/md5.h>
#include <ctime>
#include <math.h>

extern std::string NodeAddress(CNode* pfrom);
extern std::string ConvertBinToHex(std::string a);
extern std::string ConvertHexToBin(std::string a);
extern bool WalletOutOfSync();
extern bool WriteKey(std::string sKey, std::string sValue);
bool AdvertiseBeacon(std::string &sOutPrivKey, std::string &sOutPubKey, std::string &sError, std::string &sMessage);
extern void CleanInboundConnections(bool bClearAll);
bool RequestSupermajorityNeuralData();
extern bool AskForOutstandingBlocks(uint256 hashStart);
extern bool CleanChain();
extern void ResetTimerMain(std::string timer_name);
bool TallyResearchAverages(CBlockIndex* index);
bool TallyResearchAverages_retired(CBlockIndex* index);
bool TallyResearchAverages_v9(CBlockIndex* index);
extern void IncrementCurrentNeuralNetworkSupermajority(std::string NeuralHash, std::string GRCAddress, double distance);
extern MiningCPID GetInitializedMiningCPID(std::string name, std::map<std::string, MiningCPID>& vRef);
extern std::string getHardDriveSerial();
extern double ExtractMagnitudeFromExplainMagnitude();
extern void GridcoinServices();
extern double SnapToGrid(double d);
extern bool StrLessThanReferenceHash(std::string rh);
extern bool IsContract(CBlockIndex* pIndex);
std::string ExtractValue(std::string data, std::string delimiter, int pos);
extern MiningCPID GetBoincBlockByIndex(CBlockIndex* pblockindex);
UniValue MagnitudeReport(std::string cpid);
extern void AddCPIDBlockHash(const std::string& cpid, const uint256& blockhash);
void RemoveCPIDBlockHash(const std::string& cpid, const uint256& blockhash);
extern void ZeroOutResearcherTotals(std::string cpid);
extern StructCPID GetLifetimeCPID(const std::string& cpid, const std::string& sFrom);
extern std::string getCpuHash();
std::string TimestampToHRDate(double dtm);
bool CPIDAcidTest2(std::string bpk, std::string externalcpid);
extern bool BlockNeedsChecked(int64_t BlockTime);
extern void FixInvalidResearchTotals(std::vector<CBlockIndex*> vDisconnect, std::vector<CBlockIndex*> vConnect);
int64_t GetEarliestWalletTransaction();
extern void IncrementVersionCount(const std::string& Version);
double GetSuperblockAvgMag(std::string data,double& out_beacon_count,double& out_participant_count,double& out_avg,bool bIgnoreBeacons, int nHeight);
extern bool LoadAdminMessages(bool bFullTableScan,std::string& out_errors);

extern std::string GetCurrentNeuralNetworkSupermajorityHash(double& out_popularity);

extern double CalculatedMagnitude2(std::string cpid, int64_t locktime,bool bUseLederstrumpf);

double DoubleFromAmount(int64_t amount);

extern bool UpdateNeuralNetworkQuorumData();
bool AsyncNeuralRequest(std::string command_name,std::string cpid,int NodeLimit);
extern bool FullSyncWithDPORNodes();

bool CheckMessageSignature(std::string sMessageAction, std::string sMessageType, std::string sMsg, std::string sSig,std::string opt_pubkey);
extern std::string strReplace(std::string& str, const std::string& oldStr, const std::string& newStr);
extern bool GetEarliestStakeTime(std::string grcaddress, std::string cpid);
extern double GetTotalBalance();
extern std::string PubKeyToAddress(const CScript& scriptPubKey);
extern void IncrementNeuralNetworkSupermajority(const std::string& NeuralHash, const std::string& GRCAddress, double distance, const CBlockIndex* pblockindex);

extern CBlockIndex* GetHistoricalMagnitude(std::string cpid);

extern double GetOutstandingAmountOwed(StructCPID &mag, std::string cpid, int64_t locktime, double& total_owed, double block_magnitude);

extern double GetOwedAmount(std::string cpid);
bool TallyMagnitudesInSuperblock();
extern std::string GetNeuralNetworkReport();
std::string GetCommandNonce(std::string command);
std::string DefaultBlockKey(int key_length);

extern std::string ToOfficialName(std::string proj);

extern double GRCMagnitudeUnit(int64_t locktime);
unsigned int nNodeLifespan;

using namespace std;
using namespace boost;

//
// Global state
//

CCriticalSection cs_setpwalletRegistered;
set<CWallet*> setpwalletRegistered;

CCriticalSection cs_main;

extern std::string NodeAddress(CNode* pfrom);

CTxMemPool mempool;
unsigned int WHITELISTED_PROJECTS = 0;
int64_t nLastPing = 0;
int64_t nLastAskedForBlocks = 0;
int64_t nBootup = 0;
int64_t nLastLoadAdminMessages = 0;
int64_t nLastGRCtallied = 0;
int64_t nLastCleaned = 0;

extern bool IsCPIDValidv3(std::string cpidv2, bool allow_investor);

double GetLastPaymentTimeByCPID(std::string cpid);
extern double CoinToDouble(double surrogate);
int64_t GetRSAWeightByCPID(std::string cpid);
extern MiningCPID GetMiningCPID();
extern StructCPID GetStructCPID();

int64_t nLastBlockSolved = 0;  //Future timestamp
int64_t nLastBlockSubmitted = 0;
int64_t nLastCheckedForUpdate = 0;

///////////////////////MINOR VERSION////////////////////////////////
std::string msMasterProjectPublicKey  = "049ac003b3318d9fe28b2830f6a95a2624ce2a69fb0c0c7ac0b513efcc1e93a6a6e8eba84481155dd82f2f1104e0ff62c69d662b0094639b7106abc5d84f948c0a";
// The Private Key is revealed by design, for public messages only:
std::string msMasterMessagePrivateKey = "308201130201010420fbd45ffb02ff05a3322c0d77e1e7aea264866c24e81e5ab6a8e150666b4dc6d8a081a53081a2020101302c06072a8648ce3d0101022100fffffffffffffffffffffffffffffffffffffffffffffffffffffffefffffc2f300604010004010704410479be667ef9dcbbac55a06295ce870b07029bfcdb2dce28d959f2815b16f81798483ada7726a3c4655da4fbfc0e1108a8fd17b448a68554199c47d08ffb10d4b8022100fffffffffffffffffffffffffffffffebaaedce6af48a03bbfd25e8cd0364141020101a144034200044b2938fbc38071f24bede21e838a0758a52a0085f2e034e7f971df445436a252467f692ec9c5ba7e5eaa898ab99cbd9949496f7e3cafbf56304b1cc2e5bdf06e";
std::string msMasterMessagePublicKey  = "044b2938fbc38071f24bede21e838a0758a52a0085f2e034e7f971df445436a252467f692ec9c5ba7e5eaa898ab99cbd9949496f7e3cafbf56304b1cc2e5bdf06e";

std::string YesNo(bool bin);

int64_t GetMaximumBoincSubsidy(int64_t nTime);
extern double CalculatedMagnitude(int64_t locktime,bool bUseLederstrumpf);
extern int64_t GetCoinYearReward(int64_t nTime);

BlockMap mapBlockIndex;
set<pair<COutPoint, unsigned int> > setStakeSeen;

CBigNum bnProofOfWorkLimit(~uint256(0) >> 20); // "standard" scrypt target limit for proof of work, results with 0,000244140625 proof-of-work difficulty
CBigNum bnProofOfStakeLimit(~uint256(0) >> 20);
CBigNum bnProofOfStakeLimitV2(~uint256(0) >> 20);
CBigNum bnProofOfWorkLimitTestNet(~uint256(0) >> 16);

//Gridcoin Minimum Stake Age (16 Hours)
unsigned int nStakeMinAge = 16 * 60 * 60; // 16 hours
unsigned int nStakeMaxAge = -1; // unlimited
unsigned int nModifierInterval = 10 * 60; // time to elapse before new modifier is computed
bool bOPReturnEnabled = true;

// Gridcoin:
int nCoinbaseMaturity = 100;
CBlockIndex* pindexGenesisBlock = NULL;
int nBestHeight = -1;

uint256 nBestChainTrust = 0;
uint256 nBestInvalidTrust = 0;
uint256 hashBestChain = 0;
CBlockIndex* pindexBest = NULL;
int64_t nTimeBestReceived = 0;
CMedianFilter<int> cPeerBlockCounts(5, 0); // Amount of blocks that other nodes claim to have




map<uint256, CBlock*> mapOrphanBlocks;
multimap<uint256, CBlock*> mapOrphanBlocksByPrev;
set<pair<COutPoint, unsigned int> > setStakeSeenOrphan;

map<uint256, CTransaction> mapOrphanTransactions;
map<uint256, set<uint256> > mapOrphanTransactionsByPrev;

// Constant stuff for coinbase transactions we create:
CScript COINBASE_FLAGS;
const string strMessageMagic = "Gridcoin Signed Message:\n";

// Settings
int64_t nTransactionFee = MIN_TX_FEE;
int64_t nReserveBalance = 0;
int64_t nMinimumInputValue = 0;

std::map<std::string, double> mvNeuralNetworkHash;
std::map<std::string, double> mvCurrentNeuralNetworkHash;

std::map<std::string, double> mvNeuralVersion;

std::map<std::string, StructCPID> mvDPOR;
std::map<std::string, StructCPID> mvDPORCopy;

std::map<std::string, StructCPID> mvResearchAge;
std::map<std::string, HashSet> mvCPIDBlockHashes;

BlockFinder blockFinder;

// Gridcoin - Rob Halford

extern std::string RetrieveMd5(std::string s1);
extern std::string aes_complex_hash(uint256 scrypt_hash);

bool bNetAveragesLoaded = false;
bool bForceUpdate = false;
bool bGlobalcomInitialized = false;
bool bStakeMinerOutOfSyncWithNetwork = false;
bool fQtActive = false;
bool bGridcoinGUILoaded = false;

extern double LederstrumpfMagnitude2(double Magnitude, int64_t locktime);
extern void GetGlobalStatus();
extern bool ProjectIsValid(std::string project);

double GetNetworkAvgByProject(std::string projectname);
extern bool IsCPIDValid_Retired(std::string cpid, std::string ENCboincpubkey);
extern bool IsCPIDValidv2(MiningCPID& mc, int height);
extern std::string getfilecontents(std::string filename);
extern bool LessVerbose(int iMax1000);
extern MiningCPID GetNextProject(bool bForce);
extern void HarvestCPIDs(bool cleardata);

///////////////////////////////
// Standard Boinc Projects ////
///////////////////////////////

//Global variables to display current mined project in various places:
std::string    msMiningProject;
std::string    msMiningCPID;
std::string    msPrimaryCPID;
double         mdPORNonce = 0;
double         mdLastPorNonce = 0;
double         mdMachineTimerLast = 0;
// Mining status variables
std::string    msHashBoinc;
std::string    msMiningErrors;
std::string    msPoll;
std::string    msMiningErrors5;
std::string    msMiningErrors6;
std::string    msMiningErrors7;
std::string    msMiningErrors8;
std::string    msAttachmentGuid;
std::string    msMiningErrorsIncluded;
std::string    msMiningErrorsExcluded;
std::string    msNeuralResponse;
std::string    msHDDSerial;
//When syncing, we grandfather block rejection rules up to this block, as rules became stricter over time and fields changed

int nGrandfather = 1034700;
int nNewIndex = 271625;
int nNewIndex2 = 364500;

int64_t nGenesisSupply = 340569880;

// Stats for Main Screen:
globalStatusType GlobalStatusStruct;

bool fColdBoot = true;
bool fEnforceCanonical = true;
bool fUseFastIndex = false;

// Gridcoin status    *************
MiningCPID GlobalCPUMiningCPID = GetMiningCPID();
int nBoincUtilization = 0;
std::string sRegVer;

std::map<std::string, StructCPID> mvCPIDs;        //Contains the project stats at the user level
std::map<std::string, StructCPID> mvCreditNode;   //Contains the verified stats at the user level
std::map<std::string, StructCPID> mvNetwork;      //Contains the project stats at the network level
std::map<std::string, StructCPID> mvNetworkCopy;      //Contains the project stats at the network level
std::map<std::string, StructCPID> mvCreditNodeCPID;        // Contains verified CPID Magnitudes;
std::map<std::string, StructCPID> mvMagnitudes; // Contains Magnitudes by CPID & Outstanding Payments Owed per CPID
std::map<std::string, StructCPID> mvMagnitudesCopy; // Contains Magnitudes by CPID & Outstanding Payments Owed per CPID

std::map<std::string, int> mvTimers; // Contains event timers that reset after max ms duration iterator is exceeded

// End of Gridcoin Global vars

//////////////////////////////////////////////////////////////////////////////
//
// dispatching functions
//
void ResetTimerMain(std::string timer_name)
{
    mvTimers[timer_name] = 0;
}


bool TimerMain(std::string timer_name, int max_ms)
{
    mvTimers[timer_name] = mvTimers[timer_name] + 1;
    if (mvTimers[timer_name] > max_ms)
    {
        mvTimers[timer_name]=0;
        return true;
    }
    return false;
}

bool UpdateNeuralNetworkQuorumData()
{
    if (!bGlobalcomInitialized) return false;
    int64_t superblock_time = ReadCache("superblock", "magnitudes").timestamp;
    int64_t superblock_age = GetAdjustedTime() - superblock_time;
    std::string myNeuralHash = "";
    double popularity = 0;
    std::string consensus_hash = GetNeuralNetworkSupermajorityHash(popularity);
    std::string sAge = ToString(superblock_age);
    std::string sBlock = ReadCache("superblock", "block_number").value;
    std::string sTimestamp = TimestampToHRDate(superblock_time);
    std::string data = "<QUORUMDATA><AGE>" + sAge + "</AGE><HASH>" + consensus_hash + "</HASH><BLOCKNUMBER>" + sBlock + "</BLOCKNUMBER><TIMESTAMP>"
                       + sTimestamp + "</TIMESTAMP><PRIMARYCPID>" + msPrimaryCPID + "</PRIMARYCPID></QUORUMDATA>";
    NN::ExecuteDotNetStringFunction("SetQuorumData",data);
    return true;
}

bool FullSyncWithDPORNodes()
{
    if(!NN::IsEnabled())
        return false;
    // 3-30-2016 : First try to get the master database from another neural network node if these conditions occur:
    // The foreign node is fully synced.  The foreign nodes quorum hash matches the supermajority hash.  My hash != supermajority hash.
    double dCurrentPopularity = 0;
    std::string sCurrentNeuralSupermajorityHash = GetCurrentNeuralNetworkSupermajorityHash(dCurrentPopularity);
    std::string sMyNeuralHash = "";
    sMyNeuralHash = NN::GetNeuralHash();
    if (!sMyNeuralHash.empty() && !sCurrentNeuralSupermajorityHash.empty() && sMyNeuralHash != sCurrentNeuralSupermajorityHash)
    {
        bool bNodeOnline = RequestSupermajorityNeuralData();
        if (bNodeOnline) return false;  // Async call to another node will continue after the node responds.
    }
    std::string errors1;
    LoadAdminMessages(false,errors1);

    const int64_t iEndTime= (GetAdjustedTime()-CONSENSUS_LOOKBACK) - ( (GetAdjustedTime()-CONSENSUS_LOOKBACK) % BLOCK_GRANULARITY);
    const int64_t nLookback = 30 * 6 * 86400;
    const int64_t iStartTime = (iEndTime - nLookback) - ( (iEndTime - nLookback) % BLOCK_GRANULARITY);
    std::string cpiddata = GetListOf("beacon", iStartTime, iEndTime);
    std::string sWhitelist = GetListOf("project");
    int64_t superblock_time = ReadCache("superblock", "magnitudes").timestamp;
    int64_t superblock_age = GetAdjustedTime() - superblock_time;
    double popularity = 0;
    std::string consensus_hash = GetNeuralNetworkSupermajorityHash(popularity);
    std::string sAge = ToString(superblock_age);
    std::string sBlock = ReadCache("superblock", "block_number").value;
    std::string sTimestamp = TimestampToHRDate(superblock_time);
    std::string data = "<WHITELIST>" + sWhitelist + "</WHITELIST><CPIDDATA>"
                       + cpiddata + "</CPIDDATA><QUORUMDATA><AGE>" + sAge + "</AGE><HASH>" + consensus_hash + "</HASH><BLOCKNUMBER>" + sBlock + "</BLOCKNUMBER><TIMESTAMP>"
                       + sTimestamp + "</TIMESTAMP><PRIMARYCPID>" + msPrimaryCPID + "</PRIMARYCPID></QUORUMDATA>";
    NN::SynchronizeDPOR(data);
    return true;
}

double GetEstimatedNetworkWeight(unsigned int nPoSInterval)
{
    // The number of stakes to include in the average has been reduced to 40 (default) from 72. 72 stakes represented 1.8 hours at
    // standard spacing. This is too long. 40 blocks is nominally 1 hour.
    double result;

    // The constant below comes from (MaxHash / StandardDifficultyTarget) * 16 sec / 90 sec. If you divide it by 80 to convert to GRC you
    // get the familiar 9544517.40667
    result = 763561392.533 * GetAverageDifficulty(nPoSInterval);
    if (fDebug10) LogPrintf("GetEstimatedNetworkWeight debug: Network Weight = %f", result);
    if (fDebug10) LogPrintf("GetEstimatedNetworkWeight debug: Network Weight in GRC = %f", result / 80.0);

    return result;
}

double GetAverageDifficulty(unsigned int nPoSInterval)
{
    /*
     * Diff is inversely related to Target (without the coinweight multiplier), but proportional to the
     * effective number of coins on the network. This is tricky, if you want to get the average target value
     * used over an interval you should use a harmonic average, since target is inversely related to diff. If
     * on the other hand, you want to average diff in a way to also determine the average coins active in
     * the network, you should simply use an arithmetic average. See the relation between diff and estimated
     * network weight above. We do not need to take into account the actual spacing of the blocks, because this
     * already handled by the retargeting in GetNextTargetRequiredV2, and in fact, given the random distribution
     * of block spacing, it would be harmful to use a spacing correction for small nPoSInterval sizes.
     *
     * Also... The number of stakes to include in the average has been reduced to 40 (default) from 72.
     * 72 stakes represented 1.8 hours at standard spacing. This is too long. 40 blocks is nominally 1 hour.
     */

    double dDiff = 1.0;
    double dDiffSum = 0.0;
    unsigned int nStakesHandled = 0;
    double result;

    CBlockIndex* pindex = pindexBest;

    while (pindex && nStakesHandled < nPoSInterval)
    {
        if (pindex->IsProofOfStake())
        {
            dDiff = GetDifficulty(pindex);
            // dDiff should never be zero, but just in case, skip the block and move to the next one.
            if (dDiff)
            {
                dDiffSum += dDiff;
                nStakesHandled++;
                if (fDebug10) LogPrintf("GetAverageDifficulty debug: dDiff = %f", dDiff);
                if (fDebug10) LogPrintf("GetAverageDifficulty debug: nStakesHandled = %u", nStakesHandled);
            }
        }

        pindex = pindex->pprev;
    }

    result = nStakesHandled ? dDiffSum / nStakesHandled : 0;
    if (fDebug10) LogPrintf("GetAverageDifficulty debug: Average dDiff = %f", result);

    return result;
}

double GetEstimatedTimetoStake(double dDiff, double dConfidence)
{
    /*
     * The algorithm below is an attempt to come up with a more accurate way of estimating Time to Stake (ETTS) based on
     * the actual situation of the miner and UTXO's. A simple equation will not provide good results, because in mainnet,
     * the cooldown period is 16 hours, and depending on how many UTXO's and where they are with respect to getting out of
     * cooldown has a lot to do with the expected time to stake.
     *
     * The way to conceptualize the approach below is to think of the UTXO's as bars on a Gantt Chart. It is a negative Gantt
     * chart, meaning that each UTXO bar is cooldown period long, and while the current time is in that bar, the staking probability
     * for the UTXO is zero, and UnitStakingProbability elsewhere. A timestamp mask of 16x the normal mask is used to reduce
     * the work in the nested loop, so that a 16 hour interval will have a maximum of 225 events, and most likely far less.
     * This is important, because the inner loop will be the number of UTXO's. A future improvement to this algorithm would
     * also be to quantize (group) the UTXO's themselves (the Gantt bars) so that the work would be further reduced.
     * You will see that once the UTXO's are sorted in ascending order based on the time of the end of each of their cooldowns, this
     * becomes a manageable algorithm to piece the probabilities together.
     *
     * You will note that the compound Poisson (geometric) recursive probability relation is used, since you cannot simply add
     * the probabilities due to consideration of high confidence (CDF) values of 80% or more.
     *
     * Thin local data structures are used to hold the UTXO information. This minimizes the amount of time
     * that locks on the wallet need to be held at the expense of a little memory consumption.
     */

    double result = 0.0;

    // dDiff must be >= 0 and dConfidence must lie on the interval [0,1) otherwise this is an error.
    assert(dDiff >= 0 && dConfidence >= 0 && dConfidence < 1);

    // if dConfidence = 0, then the result must be 0.
    if (!dConfidence)
    {
        if (fDebug10) LogPrintf("GetEstimatedTimetoStake debug: Confidence of 0 specified: ETTS = %f", result);
        return result;
    }

    bool staking = MinerStatus.nLastCoinStakeSearchInterval && MinerStatus.WeightSum;
    // Get out early if not staking and set return value of 0.
    if (!staking)
    {
        if (fDebug10) LogPrintf("GetEstimatedTimetoStake debug: Not staking: ETTS = %f", result);
        return result;
    }

    int64_t nValue = 0;
    int64_t nCurrentTime = GetAdjustedTime();
    if (fDebug10) LogPrintf("GetEstimatedTimetoStake debug: nCurrentTime = %i", nCurrentTime);

    CTxDB txdb("r");

    // Here I am defining a time mask 16 times as long as the normal stake time mask. This is to quantize the UTXO's into a maximum of
    // 16 hours * 3600 / 256 = 225 time bins for evaluation. Otherwise for a large number of UTXO's, this algorithm could become
    // really expensive.
    const int ETTS_TIMESTAMP_MASK = (16 * (STAKE_TIMESTAMP_MASK + 1)) - 1;
    if (fDebug10) LogPrintf("GetEstimatedTimetoStake debug: ETTS_TIMESTAMP_MASK = %x", ETTS_TIMESTAMP_MASK);

    int64_t BalanceAvailForStaking = 0;
    vector<COutput> vCoins;

    {
        LOCK2(cs_main, pwalletMain->cs_wallet);

        BalanceAvailForStaking = pwalletMain->GetBalance() - nReserveBalance;

        if (fDebug10) LogPrintf("GetEstimatedTimetoStake debug: BalanceAvailForStaking = %u", BalanceAvailForStaking);

        // Get out early if no balance available and set return value of 0. This should already have happened above, because with no
        // balance left after reserve, staking should be disabled; however, just to be safe...
        if (BalanceAvailForStaking <= 0)
        {
            if (fDebug10) LogPrintf("GetEstimatedTimetoStake debug: No balance available: ETTS = %f", result);
            return result;
        }

        //reminder... void AvailableCoins(std::vector<COutput>& vCoins, bool fOnlyConfirmed=true, const CCoinControl *coinControl=NULL, bool fIncludeStakingCoins=false) const;
        pwalletMain->AvailableCoins(vCoins, true, NULL, true);
    }


    // An efficient local structure to store the UTXO's with the bare minimum info we need.
    typedef vector< std::pair<int64_t, int64_t> > vCoinsExt;
    vCoinsExt vUTXO;
    // A local ordered set to store the unique "bins" corresponding to the UTXO transaction times. We are going to use this
    // for the outer loop.
    std::set<int64_t> UniqueUTXOTimes;
    // We want the first "event" to be the CurrentTime. This does not have to be quantized.
    UniqueUTXOTimes.insert(nCurrentTime);

    // Debug output cooldown...
    if (fDebug10) LogPrintf("GetEstimatedTimetoStake debug: nStakeMinAge = %i", nStakeMinAge);

    // If dDiff = 0 from supplied argument (which is also the default), then derive a smoothed difficulty over the default PoSInterval of 40 blocks by calling
    // GetAverageDifficulty(40), otherwise let supplied argument dDiff stand.
    if (!dDiff) dDiff = GetAverageDifficulty(40);
    if (fDebug10) LogPrintf("GetEstimatedTimetoStake debug: dDiff = %f", dDiff);

    // The stake probability per "throw" of 1 weight unit = target value at diff of 1.0 / (maxhash * diff). This happens effectively every STAKE_TIMESTAMP_MASK+1 sec.
    double dUnitStakeProbability = 1 / (4295032833.0 * dDiff);
    if (fDebug10) LogPrintf("GetEstimatedTimetoStake debug: dUnitStakeProbability = %e", dUnitStakeProbability);


    int64_t nTime = 0;
    for (const auto& out : vCoins)
    {
        CTxIndex txindex;
        CBlock CoinBlock; //Block which contains CoinTx
        if (!txdb.ReadTxIndex(out.tx->GetHash(), txindex))
            continue; //error?

        if (!CoinBlock.ReadFromDisk(txindex.pos.nFile, txindex.pos.nBlockPos, false))
            continue;

        // We are going to store as an event the time that the UTXO matures (is available for staking again.)
        nTime = (CoinBlock.GetBlockTime() & ~ETTS_TIMESTAMP_MASK) + nStakeMinAge;

        nValue = out.tx->vout[out.i].nValue;

        // Only consider UTXO's that are actually stakeable - which means that each one must be less than the available balance
        // subtracting the reserve. Each UTXO also has to be greater than 1/80 GRC to result in a weight greater than zero in the CreateCoinStake loop,
        // so eliminate UTXO's with less than 0.0125 GRC balances right here. The test with Satoshi units for that is
        // nValue >= 1250000.
        if(BalanceAvailForStaking >= nValue && nValue >= 1250000)
        {
        vUTXO.push_back(std::pair<int64_t, int64_t>( nTime, nValue));
        if (fDebug10) LogPrintf("GetEstimatedTimetoStake debug: pair (relative to current time: <%i, %i>", nTime - nCurrentTime, nValue);

        // Only record a time below if it is after nCurrentTime, because UTXO's that have matured already are already stakeable and can be grouped (will be found)
        // by the nCurrentTime record that was already injected above.
        if(nTime > nCurrentTime) UniqueUTXOTimes.insert(nTime);
        }
    }


    int64_t nTimePrev = nCurrentTime;
    int64_t nDeltaTime = 0;
    int64_t nThrows = 0;
    int64_t nCoinWeight = 0;
    double dProbAccumulator = 0;
    double dCumulativeProbability = 0;
    // Note: Even though this is a compound Poisson process leading to a compound geometric distribution, and the individual probabilities are
    // small, we are mounting to high CDFs. This means to be reasonably accurate, we cannot just add the probabilities, because the intersections
    // become significant. The CDF of a compound geometric distribution as you do tosses with different probabilities follows the
    // recursion relation... CDF.i = 1 - (1 - CDF.i-1)(1 - p.i). If all probabilities are the same, this reduces to the familiar
    // CDF.k = 1 - (1 - p)^k where ^ is exponentiation.
    for(const auto& itertime : UniqueUTXOTimes)
    {

        nTime = itertime;
        dProbAccumulator = 0;

        for( auto& iterUTXO : vUTXO)
        {

            if (fDebug10) LogPrintf("GetEstimatedTimetoStake debug: Unique UTXO Time: %u, vector pair <%u, %u>", nTime, iterUTXO.first, iterUTXO.second);

            // If the "negative Gantt chart bar" is ending or has ended for a UTXO, it now accumulates probability. (I.e. the event time being checked
            // is greater than or equal to the cooldown expiration of the UTXO.)
            // accumulation for that UTXO.
            if(nTime >= iterUTXO.first)
            {
                // The below weight calculation is just like the CalculateStakeWeightV8 in kernel.cpp.
                nCoinWeight = iterUTXO.second / 1250000;

                dProbAccumulator = 1 - ((1 - dProbAccumulator) * (1 - (dUnitStakeProbability * nCoinWeight)));
                if (fDebug10) LogPrintf("GetEstimatedTimetoStake debug: dProbAccumulator = %e", dProbAccumulator);
            }

        }
        nDeltaTime = nTime - nTimePrev;
        nThrows = nDeltaTime / (STAKE_TIMESTAMP_MASK + 1);
        if (fDebug10) LogPrintf("GetEstimatedTimetoStake debug: nThrows = %i", nThrows);
        dCumulativeProbability = 1 - ((1 - dCumulativeProbability) * pow((1 - dProbAccumulator), nThrows));
        if (fDebug10) LogPrintf("GetEstimatedTimetoStake debug: dCumulativeProbability = %e", dCumulativeProbability);

        if(dCumulativeProbability >= dConfidence)
            break;

        nTimePrev = nTime;
    }

    // If (dConfidence - dCumulativeProbability) > 0, it means we exited the negative Gantt chart area and the desired confidence level
    // has not been reached. All of the eligible UTXO's are contributing probability, and this is the final dProbAccumulator value.
    // If the loop above is degenerate (i.e. only the current time pass through), then dCumulativeProbability will be zero.
    // If it was not degenerate and the positive reqions in the Gantt chart area contributed some probability, then dCumulativeProbability will
    // be greater than zero. We must compute the amount of time beyond nTime that is required to bridge the gap between
    // dCumulativeProbability and dConfidence. If (dConfidence - dCumulativeProbability) <= 0 then we overshot during the Gantt chart area,
    // and we will back off by nThrows amount, which will now be negative.
    if (fDebug10) LogPrintf("GetEstimatedTimetoStake debug: dProbAccumulator = %e", dProbAccumulator);

    // Shouldn't happen because if we are down here, we are staking, and there have to be eligible UTXO's, but just in case...
    if (dProbAccumulator == 0.0)
    {
        if (fDebug10) LogPrintf("GetEstimatedTimetoStake debug: ERROR in dProbAccumulator calculations");
        return result;
    }

    if (fDebug10) LogPrintf("GetEstimatedTimetoStake debug: dConfidence = %f", dConfidence);
    // If nThrows is negative, this just means we overshot in the Gantt chart loop and have to backtrack by nThrows.
    nThrows = (int64_t)((log(1 - dConfidence) - log(1 - dCumulativeProbability)) / log(1 - dProbAccumulator));
    if (fDebug10) LogPrintf("GetEstimatedTimetoStake debug: nThrows = %i", nThrows);

    nDeltaTime = nThrows * (STAKE_TIMESTAMP_MASK + 1);
    if (fDebug10) LogPrintf("GetEstimatedTimetoStake debug: nDeltaTime = %i", nDeltaTime);

    // Because we are looking at the delta time required past nTime, which is where we exited the Gantt chart loop.
    result = nDeltaTime + nTime - nCurrentTime;
    if (fDebug10) LogPrintf("GetEstimatedTimetoStake debug: ETTS at %d confidence = %i", dConfidence, result);

    // The old calculation for comparative purposes, only done if fDebug10 set. Note that this is the "fixed" old
    // calculation, because the old network weight calculation was wrong too...
    if (fDebug10)
    {
        double oldETTS = 0;

        oldETTS = GetTargetSpacing(nBestHeight) * GetEstimatedNetworkWeight(40) / MinerStatus.WeightSum;
        LogPrintf("GetEstimatedTimetoStake debug: oldETTS = %f", oldETTS);
    }

    return result;
}


void GetGlobalStatus()
{
    //Populate overview

    try
    {
        double boincmagnitude = CalculatedMagnitude(GetAdjustedTime(),false);
        uint64_t nWeight = 0;
        pwalletMain->GetStakeWeight(nWeight);
        nBoincUtilization = boincmagnitude; //Legacy Support for the about screen
        double weight = nWeight/COIN;
        double PORDiff = GetDifficulty(GetLastBlockIndex(pindexBest, true));
        std::string sWeight = RoundToString((double)weight,0);

        //9-6-2015 Add RSA fields to overview
        if ((double)weight > 100000000000000)
        {
            sWeight = sWeight.substr(0,13) + "E" + RoundToString((double)sWeight.length()-13,0);
        }

        // It is necessary to assign a local variable for ETTS to avoid an occasional deadlock between the lock below,
        // the lock on cs_main in GetEstimateTimetoStake(), and the corresponding lock in the stakeminer.
        double dETTS = GetEstimatedTimetoStake()/86400.0;
        LOCK(GlobalStatusStruct.lock);
        { LOCK(MinerStatus.lock);
        GlobalStatusStruct.blocks = ToString(nBestHeight);
        GlobalStatusStruct.difficulty = RoundToString(PORDiff,3);
        GlobalStatusStruct.netWeight = RoundToString(GetEstimatedNetworkWeight() / 80.0,2);
        //todo: use the real weight from miner status (requires scaling)
        GlobalStatusStruct.coinWeight = sWeight;
        GlobalStatusStruct.magnitude = RoundToString(boincmagnitude,2);
        GlobalStatusStruct.ETTS = RoundToString(dETTS,3);
        GlobalStatusStruct.ERRperday = RoundToString(boincmagnitude * GRCMagnitudeUnit(GetAdjustedTime()),2);
        GlobalStatusStruct.project = msMiningProject;
        GlobalStatusStruct.cpid = GlobalCPUMiningCPID.cpid;
        GlobalStatusStruct.poll = msPoll;

        GlobalStatusStruct.status.clear();

        if(MinerStatus.WeightSum)
            GlobalStatusStruct.coinWeight = RoundToString(MinerStatus.WeightSum / 80.0,2);

        GlobalStatusStruct.errors.clear();
        std::string Alerts = GetWarnings("statusbar");
        if(!Alerts.empty())
            GlobalStatusStruct.errors += _("Alert: ") + Alerts + "; ";

        if (PORDiff < 0.1)
            GlobalStatusStruct.errors +=  _("Low difficulty!; ");

        if(!MinerStatus.ReasonNotStaking.empty())
            GlobalStatusStruct.errors +=  _("Miner: ") + MinerStatus.ReasonNotStaking;

        unsigned long stk_dropped = MinerStatus.KernelsFound - MinerStatus.AcceptedCnt;
        if(stk_dropped)
            GlobalStatusStruct.errors += "Rejected " + ToString(stk_dropped) + " stakes;";

        if(!msMiningErrors6.empty())
            GlobalStatusStruct.errors +=msMiningErrors6 + "; ";
        if(!msMiningErrors7.empty())
            GlobalStatusStruct.errors += msMiningErrors7 + "; ";
        if(!msMiningErrors8.empty())
            GlobalStatusStruct.errors += msMiningErrors8 + "; ";

        }
        return;
    }
    catch (std::exception& e)
    {
        msMiningErrors = _("Error obtaining status.");

        LogPrintf("Error obtaining status");
        return;
    }
}

bool Timer_Main(std::string timer_name, int max_ms)
{
    mvTimers[timer_name] = mvTimers[timer_name] + 1;
    if (mvTimers[timer_name] > max_ms)
    {
        mvTimers[timer_name]=0;
        return true;
    }
    return false;
}

void RegisterWallet(CWallet* pwalletIn)
{
    {
        LOCK(cs_setpwalletRegistered);
        setpwalletRegistered.insert(pwalletIn);
    }
}

void UnregisterWallet(CWallet* pwalletIn)
{
    {
        LOCK(cs_setpwalletRegistered);
        setpwalletRegistered.erase(pwalletIn);
    }
}


MiningCPID GetInitializedGlobalCPUMiningCPID(std::string cpid)
{

    MiningCPID mc = GetMiningCPID();
    mc.initialized = true;
    mc.cpid=cpid;
    mc.projectname = cpid;
    mc.cpidv2=cpid;
    mc.cpidhash = "";
    mc.email = cpid;
    mc.boincruntimepublickey = cpid;
    mc.rac=0;
    mc.encboincpublickey = "";
    mc.enccpid = "";
    mc.NetworkRAC = 0;
    mc.Magnitude = 0;
    mc.clientversion = "";
    mc.RSAWeight = GetRSAWeightByCPID(cpid);
    mc.LastPaymentTime = nLastBlockSolved;
    mc.diffbytes = 0;
    mc.lastblockhash = "0";
    // Reuse for debugging
    mc.Organization = GetArg("-org", "");
    return mc;
}


MiningCPID GetNextProject(bool bForce)
{



    if (GlobalCPUMiningCPID.projectname.length() > 3   &&  GlobalCPUMiningCPID.projectname != "INVESTOR"  && GlobalCPUMiningCPID.Magnitude >= 1)
    {
                if (!Timer_Main("globalcpuminingcpid",10))
                {
                    //Prevent Thrashing
                    return GlobalCPUMiningCPID;
                }
    }


    std::string sBoincKey = GetArgument("boinckey","");
    if (!sBoincKey.empty())
    {
        if (fDebug3 && LessVerbose(50)) LogPrintf("Using cached boinckey for project %s",GlobalCPUMiningCPID.projectname);
                    msMiningProject = GlobalCPUMiningCPID.projectname;
                    msMiningCPID = GlobalCPUMiningCPID.cpid;
                    if (LessVerbose(5)) LogPrintf("BoincKey - Mining project %s     RAC(%f)",  GlobalCPUMiningCPID.projectname, GlobalCPUMiningCPID.rac);
                    double ProjectRAC = GetNetworkAvgByProject(GlobalCPUMiningCPID.projectname);
                    GlobalCPUMiningCPID.NetworkRAC = ProjectRAC;
                    GlobalCPUMiningCPID.Magnitude = CalculatedMagnitude(GetAdjustedTime(),false);
                    if (fDebug3) LogPrintf("(boinckey) For CPID %s Verified Magnitude = %f",GlobalCPUMiningCPID.cpid,GlobalCPUMiningCPID.Magnitude);
                    msMiningErrors = (msMiningCPID == "INVESTOR" || msPrimaryCPID=="INVESTOR" || msMiningCPID.empty()) ? _("Staking Interest") : _("Mining");
                    GlobalCPUMiningCPID.RSAWeight = GetRSAWeightByCPID(GlobalCPUMiningCPID.cpid);
                    GlobalCPUMiningCPID.LastPaymentTime = GetLastPaymentTimeByCPID(GlobalCPUMiningCPID.cpid);
                    return GlobalCPUMiningCPID;
    }


    msMiningProject = "";
    msMiningCPID = "";
    GlobalCPUMiningCPID = GetInitializedGlobalCPUMiningCPID("");

    std::string email = GetArgument("email", "NA");
    boost::to_lower(email);



    if (IsInitialBlockDownload() && !bForce)
    {
        if (LessVerbose(100)) LogPrintf("CPUMiner: Gridcoin is downloading blocks Or CPIDs are not yet loaded...");
        MilliSleep(1);
        return GlobalCPUMiningCPID;
    }

    try
    {

        if (mvCPIDs.size() < 1)
        {
            if (fDebug && LessVerbose(10)) LogPrintf("Gridcoin has no CPIDs...");
            //Let control reach the investor area
        }

        int iValidProjects=0;
        //Count valid projects:
        for(map<string,StructCPID>::iterator ii=mvCPIDs.begin(); ii!=mvCPIDs.end(); ++ii)
        {
                StructCPID structcpid = mvCPIDs[(*ii).first];
                if (        msPrimaryCPID == structcpid.cpid &&
                    structcpid.initialized && structcpid.Iscpidvalid)           iValidProjects++;
        }

        // Find next available CPU project:
        int iDistributedProject = 0;
        int iRow = 0;

        if (email=="" || email=="NA") iValidProjects = 0;  //Let control reach investor area


        if (iValidProjects > 0)
        {
        for (int i = 0; i <= 4;i++)
        {
            iRow=0;
            iDistributedProject = (rand() % iValidProjects)+1;

            for(map<string,StructCPID>::iterator ii=mvCPIDs.begin(); ii!=mvCPIDs.end(); ++ii)
            {
                StructCPID structcpid = mvCPIDs[(*ii).first];

                if (structcpid.initialized)
                {
                    if (msPrimaryCPID == structcpid.cpid &&
                        structcpid.Iscpidvalid && structcpid.projectname.length() > 1)
                    {
                            iRow++;
                            if (i==4 || iDistributedProject == iRow)
                            {
                                if (true)
                                {
                                    GlobalCPUMiningCPID.enccpid = structcpid.boincpublickey;
                                    bool checkcpid = IsCPIDValid_Retired(structcpid.cpid,GlobalCPUMiningCPID.enccpid);
                                    if (!checkcpid)
                                    {
                                        LogPrintf("CPID invalid %s  1.  ",structcpid.cpid);
                                        continue;
                                    }

                                    if (checkcpid)
                                    {

                                        GlobalCPUMiningCPID.email = email;

                                        if (LessVerbose(1) || fDebug || fDebug3) LogPrintf("Ready to CPU Mine project %s with CPID %s, RAC(%f) ",
                                            structcpid.projectname.c_str(),structcpid.cpid.c_str(),
                                            structcpid.rac);
                                        //Required for project to be mined in a block:
                                        GlobalCPUMiningCPID.cpid=structcpid.cpid;
                                        GlobalCPUMiningCPID.projectname = structcpid.projectname;
                                        GlobalCPUMiningCPID.rac=structcpid.rac;
                                        GlobalCPUMiningCPID.encboincpublickey = structcpid.boincpublickey;
                                        GlobalCPUMiningCPID.encaes = structcpid.boincpublickey;


                                        GlobalCPUMiningCPID.boincruntimepublickey = structcpid.cpidhash;
                                        if(fDebug) LogPrintf("GNP: Setting bpk to %s",structcpid.cpidhash);

                                        uint256 pbh = 1;
                                        GlobalCPUMiningCPID.cpidv2 = ComputeCPIDv2(GlobalCPUMiningCPID.email,GlobalCPUMiningCPID.boincruntimepublickey, pbh);
                                        GlobalCPUMiningCPID.lastblockhash = "0";
                                        // Sign the block
                                        GlobalCPUMiningCPID.BoincPublicKey = GetBeaconPublicKey(structcpid.cpid, false);
                                        std::string sSignature;
                                        std::string sError;
                                        bool bResult = SignBlockWithCPID(GlobalCPUMiningCPID.cpid, GlobalCPUMiningCPID.lastblockhash, sSignature, sError, true);
#                                       if 0
                                        if (!bResult)
                                        {
                                            LogPrintf("GetNextProject: failed to sign block with cpid -> %s", sError);
                                            continue;
                                        }
                                        GlobalCPUMiningCPID.BoincSignature = sSignature;
                                        if (!IsCPIDValidv2(GlobalCPUMiningCPID,1))
                                        {
                                            LogPrintf("CPID INVALID (GetNextProject) %s, %s  ",GlobalCPUMiningCPID.cpid,GlobalCPUMiningCPID.cpidv2);
                                            continue;
                                        }
#                                       endif


                                        //Only used for global status:
                                        msMiningProject = structcpid.projectname;
                                        msMiningCPID = structcpid.cpid;

                                        double ProjectRAC = GetNetworkAvgByProject(GlobalCPUMiningCPID.projectname);
                                        GlobalCPUMiningCPID.NetworkRAC = ProjectRAC;
                                        GlobalCPUMiningCPID.Magnitude = CalculatedMagnitude(GetAdjustedTime(),false);
                                        if (fDebug && LessVerbose(2)) LogPrintf("For CPID %s Verified Magnitude = %f",GlobalCPUMiningCPID.cpid, GlobalCPUMiningCPID.Magnitude);
                                        //Reserved for GRC Speech Synthesis
                                        msMiningErrors = (msMiningCPID == "INVESTOR" || !IsResearcher(msPrimaryCPID) || msMiningCPID.empty()) ? _("Staking Interest") : _("Boinc Mining");
                                        GlobalCPUMiningCPID.RSAWeight = GetRSAWeightByCPID(GlobalCPUMiningCPID.cpid);
                                        GlobalCPUMiningCPID.LastPaymentTime = GetLastPaymentTimeByCPID(GlobalCPUMiningCPID.cpid);
                                        return GlobalCPUMiningCPID;
                                    }
                                }
                            }

                    }

                }
            }

        }
        }

        msMiningErrors = (IsResearcher(msPrimaryCPID)) ? _("All BOINC projects exhausted.") : "";
        msMiningProject = "INVESTOR";
        msMiningCPID = "INVESTOR";
        GlobalCPUMiningCPID = GetInitializedGlobalCPUMiningCPID("INVESTOR");
        if (fDebug10) LogPrintf("-Investor mode-");

        }
        catch (std::exception& e)
        {
            msMiningErrors = _("Error obtaining next project.  Error 16172014.");

            LogPrintf("Error obtaining next project");
        }
        catch(...)
        {
            msMiningErrors = _("Error obtaining next project.  Error 06172014.");
            LogPrintf("Error obtaining next project 2.");
        }
        return GlobalCPUMiningCPID;

}



// check whether the passed transaction is from us
bool static IsFromMe(CTransaction& tx)
{
    for (auto const& pwallet : setpwalletRegistered)
        if (pwallet->IsFromMe(tx))
            return true;
    return false;
}

// get the wallet transaction with the given hash (if it exists)
bool static GetTransaction(const uint256& hashTx, CWalletTx& wtx)
{
    for (auto const& pwallet : setpwalletRegistered)
        if (pwallet->GetTransaction(hashTx,wtx))
            return true;
    return false;
}

// erases transaction with the given hash from all wallets
void static EraseFromWallets(uint256 hash)
{
    for (auto const& pwallet : setpwalletRegistered)
        pwallet->EraseFromWallet(hash);
}

// make sure all wallets know about the given transaction, in the given block
void SyncWithWallets(const CTransaction& tx, const CBlock* pblock, bool fUpdate, bool fConnect)
{
    if (!fConnect)
    {
        // ppcoin: wallets need to refund inputs when disconnecting coinstake
        if (tx.IsCoinStake())
        {
            for (auto const& pwallet : setpwalletRegistered)
                if (pwallet->IsFromMe(tx))
                    pwallet->DisableTransaction(tx);
        }
        return;
    }

    for (auto const& pwallet : setpwalletRegistered)
        pwallet->AddToWalletIfInvolvingMe(tx, pblock, fUpdate);
}

// notify wallets about a new best chain
void static SetBestChain(const CBlockLocator& loc)
{
    for (auto const& pwallet : setpwalletRegistered)
        pwallet->SetBestChain(loc);
}

// notify wallets about an updated transaction
void static UpdatedTransaction(const uint256& hashTx)
{
    for (auto const& pwallet : setpwalletRegistered)
        pwallet->UpdatedTransaction(hashTx);
}

// dump all wallets
void static PrintWallets(const CBlock& block)
{
    for (auto const& pwallet : setpwalletRegistered)
        pwallet->PrintWallet(block);
}

// notify wallets about an incoming inventory (for request counts)
void static Inventory(const uint256& hash)
{
    for (auto const& pwallet : setpwalletRegistered)
        pwallet->Inventory(hash);
}

// ask wallets to resend their transactions
void ResendWalletTransactions(bool fForce)
{
    for (auto const& pwallet : setpwalletRegistered)
        pwallet->ResendWalletTransactions(fForce);
}


double CoinToDouble(double surrogate)
{
    //Converts satoshis to a human double amount
    double coin = (double)surrogate/(double)COIN;
    return coin;
}

double GetTotalBalance()
{
    double total = 0;
    for (auto const& pwallet : setpwalletRegistered)
    {
        total = total + pwallet->GetBalance();
        total = total + pwallet->GetStake();
    }
    return total/COIN;
}
//////////////////////////////////////////////////////////////////////////////
//
// mapOrphanTransactions
//

bool AddOrphanTx(const CTransaction& tx)
{
    uint256 hash = tx.GetHash();
    if (mapOrphanTransactions.count(hash))
        return false;

    // Ignore big transactions, to avoid a
    // send-big-orphans memory exhaustion attack. If a peer has a legitimate
    // large transaction with a missing parent then we assume
    // it will rebroadcast it later, after the parent transaction(s)
    // have been mined or received.
    // 10,000 orphans, each of which is at most 5,000 bytes big is
    // at most 500 megabytes of orphans:

    size_t nSize = tx.GetSerializeSize(SER_NETWORK, CTransaction::CURRENT_VERSION);

    if (nSize > 5000)
    {
        LogPrint("mempool", "ignoring large orphan tx (size: %" PRIszu ", hash: %s)", nSize, hash.ToString().substr(0,10));
        return false;
    }

    mapOrphanTransactions[hash] = tx;
    for (auto const& txin : tx.vin)
        mapOrphanTransactionsByPrev[txin.prevout.hash].insert(hash);

    LogPrint("mempool", "stored orphan tx %s (mapsz %" PRIszu ")", hash.ToString().substr(0,10), mapOrphanTransactions.size());
    return true;
}

void static EraseOrphanTx(uint256 hash)
{
    if (!mapOrphanTransactions.count(hash))
        return;
    const CTransaction& tx = mapOrphanTransactions[hash];
    for (auto const& txin : tx.vin)
    {
        mapOrphanTransactionsByPrev[txin.prevout.hash].erase(hash);
        if (mapOrphanTransactionsByPrev[txin.prevout.hash].empty())
            mapOrphanTransactionsByPrev.erase(txin.prevout.hash);
    }
    mapOrphanTransactions.erase(hash);
}

unsigned int LimitOrphanTxSize(unsigned int nMaxOrphans)
{
    unsigned int nEvicted = 0;
    while (mapOrphanTransactions.size() > nMaxOrphans)
    {
        // Evict a random orphan:
        uint256 randomhash = GetRandHash();
        map<uint256, CTransaction>::iterator it = mapOrphanTransactions.lower_bound(randomhash);
        if (it == mapOrphanTransactions.end())
            it = mapOrphanTransactions.begin();
        EraseOrphanTx(it->first);
        ++nEvicted;
    }
    return nEvicted;
}



std::string DefaultWalletAddress()
{
    static std::string sDefaultWalletAddress;
    if (!sDefaultWalletAddress.empty())
        return sDefaultWalletAddress;

    try
    {
        //Gridcoin - Find the default public GRC address (since a user may have many receiving addresses):
        for (auto const& item : pwalletMain->mapAddressBook)
        {
            const CBitcoinAddress& address = item.first;
            const std::string& strName = item.second;
            bool fMine = IsMine(*pwalletMain, address.Get());
            if (fMine && strName == "Default")
            {
                sDefaultWalletAddress=CBitcoinAddress(address).ToString();
                return sDefaultWalletAddress;
            }
        }

        //Cant Find
        for (auto const& item : pwalletMain->mapAddressBook)
        {
            const CBitcoinAddress& address = item.first;
            //const std::string& strName = item.second;
            bool fMine = IsMine(*pwalletMain, address.Get());
            if (fMine)
            {
                sDefaultWalletAddress=CBitcoinAddress(address).ToString();
                return sDefaultWalletAddress;
            }
        }
    }
    catch (std::exception& e)
    {
        return "ERROR";
    }
    return "NA";
}






//////////////////////////////////////////////////////////////////////////////
//
// CTransaction and CTxIndex
//

bool CTransaction::ReadFromDisk(CTxDB& txdb, COutPoint prevout, CTxIndex& txindexRet)
{
    SetNull();
    if (!txdb.ReadTxIndex(prevout.hash, txindexRet))
        return false;
    if (!ReadFromDisk(txindexRet.pos))
        return false;
    if (prevout.n >= vout.size())
    {
        SetNull();
        return false;
    }
    return true;
}

bool CTransaction::ReadFromDisk(CTxDB& txdb, COutPoint prevout)
{
    CTxIndex txindex;
    return ReadFromDisk(txdb, prevout, txindex);
}

bool CTransaction::ReadFromDisk(COutPoint prevout)
{
    CTxDB txdb("r");
    CTxIndex txindex;
    return ReadFromDisk(txdb, prevout, txindex);
}





bool IsStandardTx(const CTransaction& tx)
{
    std::string reason = "";
    if (tx.nVersion > CTransaction::CURRENT_VERSION)
        return false;

    // Treat non-final transactions as non-standard to prevent a specific type
    // of double-spend attack, as well as DoS attacks. (if the transaction
    // can't be mined, the attacker isn't expending resources broadcasting it)
    // Basically we don't want to propagate transactions that can't included in
    // the next block.
    //
    // However, IsFinalTx() is confusing... Without arguments, it uses
    // chainActive.Height() to evaluate nLockTime; when a block is accepted, chainActive.Height()
    // is set to the value of nHeight in the block. However, when IsFinalTx()
    // is called within CBlock::AcceptBlock(), the height of the block *being*
    // evaluated is what is used. Thus if we want to know if a transaction can
    // be part of the *next* block, we need to call IsFinalTx() with one more
    // than chainActive.Height().
    //
    // Timestamps on the other hand don't get any special treatment, because we
    // can't know what timestamp the next block will have, and there aren't
    // timestamp applications where it matters.
    if (!IsFinalTx(tx, nBestHeight + 1)) {
        return false;
    }
    // nTime has different purpose from nLockTime but can be used in similar attacks
    if (tx.nTime > FutureDrift(GetAdjustedTime(), nBestHeight + 1)) {
        return false;
    }

    // Extremely large transactions with lots of inputs can cost the network
    // almost as much to process as they cost the sender in fees, because
    // computing signature hashes is O(ninputs*txsize). Limiting transactions
    // to MAX_STANDARD_TX_SIZE mitigates CPU exhaustion attacks.
    unsigned int sz = tx.GetSerializeSize(SER_NETWORK, CTransaction::CURRENT_VERSION);
    if (sz >= MAX_STANDARD_TX_SIZE)
        return false;

    for (auto const& txin : tx.vin)
    {

        // Biggest 'standard' txin is a 15-of-15 P2SH multisig with compressed
        // keys. (remember the 520 byte limit on redeemScript size) That works
        // out to a (15*(33+1))+3=513 byte redeemScript, 513+1+15*(73+1)=1624
        // bytes of scriptSig, which we round off to 1650 bytes for some minor
        // future-proofing. That's also enough to spend a 20-of-20
        // CHECKMULTISIG scriptPubKey, though such a scriptPubKey is not
        // considered standard)

        if (txin.scriptSig.size() > 1650)
            return false;
        if (!txin.scriptSig.IsPushOnly())
            return false;
        if (fEnforceCanonical && !txin.scriptSig.HasCanonicalPushes()) {
            return false;
        }
    }

    unsigned int nDataOut = 0;
    txnouttype whichType;
    for (auto const& txout : tx.vout) {
        if (!::IsStandard(txout.scriptPubKey, whichType))
            return false;
        if (whichType == TX_NULL_DATA)
            nDataOut++;
        if (txout.nValue == 0)
            return false;
        if (fEnforceCanonical && !txout.scriptPubKey.HasCanonicalPushes()) {
            return false;
        }
    }


    // not more than one data txout per non-data txout is permitted
    // only one data txout is permitted too
    if (nDataOut > 1 && nDataOut > tx.vout.size()/2)
    {
        reason = "multi-op-return";
        return false;
    }


    return true;
}

bool IsFinalTx(const CTransaction &tx, int nBlockHeight, int64_t nBlockTime)
{
    AssertLockHeld(cs_main);
    // Time based nLockTime implemented in 0.1.6
    if (tx.nLockTime == 0)
        return true;
    if (nBlockHeight == 0)
        nBlockHeight = nBestHeight;
    if (nBlockTime == 0)
        nBlockTime = GetAdjustedTime();
    if ((int64_t)tx.nLockTime < ((int64_t)tx.nLockTime < LOCKTIME_THRESHOLD ? (int64_t)nBlockHeight : nBlockTime))
        return true;
    for (auto const& txin : tx.vin)
        if (!txin.IsFinal())
            return false;
    return true;
}

//
// Check transaction inputs, and make sure any
// pay-to-script-hash transactions are evaluating IsStandard scripts
//
// Why bother? To avoid denial-of-service attacks; an attacker
// can submit a standard HASH... OP_EQUAL transaction,
// which will get accepted into blocks. The redemption
// script can be anything; an attacker could use a very
// expensive-to-check-upon-redemption script like:
//   DUP CHECKSIG DROP ... repeated 100 times... OP_1
//
bool CTransaction::AreInputsStandard(const MapPrevTx& mapInputs) const
{
    if (IsCoinBase())
        return true; // Coinbases don't use vin normally

    for (unsigned int i = 0; i < vin.size(); i++)
    {
        const CTxOut& prev = GetOutputFor(vin[i], mapInputs);

        vector<vector<unsigned char> > vSolutions;
        txnouttype whichType;
        // get the scriptPubKey corresponding to this input:
        const CScript& prevScript = prev.scriptPubKey;
        if (!Solver(prevScript, whichType, vSolutions))
            return false;
        int nArgsExpected = ScriptSigArgsExpected(whichType, vSolutions);
        if (nArgsExpected < 0)
            return false;

        // Transactions with extra stuff in their scriptSigs are
        // non-standard. Note that this EvalScript() call will
        // be quick, because if there are any operations
        // beside "push data" in the scriptSig the
        // IsStandard() call returns false
        vector<vector<unsigned char> > stack;
        if (!EvalScript(stack, vin[i].scriptSig, *this, i, 0))            return false;

        if (whichType == TX_SCRIPTHASH)
        {
            if (stack.empty())
                return false;
            CScript subscript(stack.back().begin(), stack.back().end());
            vector<vector<unsigned char> > vSolutions2;
            txnouttype whichType2;
            if (!Solver(subscript, whichType2, vSolutions2))
                return false;
            if (whichType2 == TX_SCRIPTHASH)
                return false;

            int tmpExpected;
            tmpExpected = ScriptSigArgsExpected(whichType2, vSolutions2);
            if (tmpExpected < 0)
                return false;
            nArgsExpected += tmpExpected;
        }

        if (stack.size() != (unsigned int)nArgsExpected)
            return false;
    }

    return true;
}

unsigned int CTransaction::GetLegacySigOpCount() const
{
    unsigned int nSigOps = 0;
    for (auto const& txin : vin)
    {
        nSigOps += txin.scriptSig.GetSigOpCount(false);
    }
    for (auto const& txout : vout)
    {
        nSigOps += txout.scriptPubKey.GetSigOpCount(false);
    }
    return nSigOps;
}


int CMerkleTx::SetMerkleBranch(const CBlock* pblock)
{
    AssertLockHeld(cs_main);

    CBlock blockTmp;
    if (pblock == NULL)
    {
        // Load the block this tx is in
        CTxIndex txindex;
        if (!CTxDB("r").ReadTxIndex(GetHash(), txindex))
            return 0;
        if (!blockTmp.ReadFromDisk(txindex.pos.nFile, txindex.pos.nBlockPos))
            return 0;
        pblock = &blockTmp;
    }

    // Update the tx's hashBlock
    hashBlock = pblock->GetHash();

    // Locate the transaction
    for (nIndex = 0; nIndex < (int)pblock->vtx.size(); nIndex++)
        if (pblock->vtx[nIndex] == *(CTransaction*)this)
            break;
    if (nIndex == (int)pblock->vtx.size())
    {
        vMerkleBranch.clear();
        nIndex = -1;
        LogPrintf("ERROR: SetMerkleBranch() : couldn't find tx in block");
        return 0;
    }

    // Fill in merkle branch
    vMerkleBranch = pblock->GetMerkleBranch(nIndex);

    // Is the tx in a block that's in the main chain
    BlockMap::iterator mi = mapBlockIndex.find(hashBlock);
    if (mi == mapBlockIndex.end())
        return 0;
    CBlockIndex* pindex = (*mi).second;
    if (!pindex || !pindex->IsInMainChain())
        return 0;

    return pindexBest->nHeight - pindex->nHeight + 1;
}




bool CTransaction::CheckTransaction() const
{
    // Basic checks that don't depend on any context
    if (vin.empty())
        return DoS(10, error("CTransaction::CheckTransaction() : vin empty"));
    if (vout.empty())
        return DoS(10, error("CTransaction::CheckTransaction() : vout empty"));
    // Size limits
    if (::GetSerializeSize(*this, SER_NETWORK, PROTOCOL_VERSION) > MAX_BLOCK_SIZE)
        return DoS(100, error("CTransaction::CheckTransaction() : size limits failed"));

    // Check for negative or overflow output values
    int64_t nValueOut = 0;
    for (unsigned int i = 0; i < vout.size(); i++)
    {
        const CTxOut& txout = vout[i];
        if (txout.IsEmpty() && !IsCoinBase() && !IsCoinStake())
            return DoS(100, error("CTransaction::CheckTransaction() : txout empty for user transaction"));
        if (txout.nValue < 0)
            return DoS(100, error("CTransaction::CheckTransaction() : txout.nValue negative"));
        if (txout.nValue > MAX_MONEY)
            return DoS(100, error("CTransaction::CheckTransaction() : txout.nValue too high"));
        nValueOut += txout.nValue;
        if (!MoneyRange(nValueOut))
            return DoS(100, error("CTransaction::CheckTransaction() : txout total out of range"));
    }
    // Check for duplicate inputs
    set<COutPoint> vInOutPoints;
    for (auto const& txin : vin)
    {
        if (vInOutPoints.count(txin.prevout))
            return false;
        vInOutPoints.insert(txin.prevout);
    }

    if (IsCoinBase())
    {
        if (vin[0].scriptSig.size() < 2 || vin[0].scriptSig.size() > 100)
            return DoS(100, error("CTransaction::CheckTransaction() : coinbase script size is invalid"));
    }
    else
    {
        for (auto const& txin : vin)
            if (txin.prevout.IsNull())
                return DoS(10, error("CTransaction::CheckTransaction() : prevout is null"));
    }
    return true;
}

int64_t CTransaction::GetMinFee(unsigned int nBlockSize, enum GetMinFee_mode mode, unsigned int nBytes) const
{
    // Base fee is either MIN_TX_FEE or MIN_RELAY_TX_FEE
    int64_t nBaseFee = (mode == GMF_RELAY) ? MIN_RELAY_TX_FEE : MIN_TX_FEE;

    unsigned int nNewBlockSize = nBlockSize + nBytes;
    int64_t nMinFee = (1 + (int64_t)nBytes / 1000) * nBaseFee;

    // To limit dust spam, require MIN_TX_FEE/MIN_RELAY_TX_FEE if any output is less than 0.01
    if (nMinFee < nBaseFee)
    {
        for (auto const& txout : vout)
            if (txout.nValue < CENT)
                nMinFee = nBaseFee;
    }

    // Raise the price as the block approaches full
    if (nBlockSize != 1 && nNewBlockSize >= MAX_BLOCK_SIZE_GEN/2)
    {
        if (nNewBlockSize >= MAX_BLOCK_SIZE_GEN)
            return MAX_MONEY;
        nMinFee *= MAX_BLOCK_SIZE_GEN / (MAX_BLOCK_SIZE_GEN - nNewBlockSize);
    }

    if (!MoneyRange(nMinFee))
        nMinFee = MAX_MONEY;
    return nMinFee;
}


bool AcceptToMemoryPool(CTxMemPool& pool, CTransaction &tx, bool* pfMissingInputs)
{
    AssertLockHeld(cs_main);
    if (pfMissingInputs)
        *pfMissingInputs = false;

    if (!tx.CheckTransaction())
        return error("AcceptToMemoryPool : CheckTransaction failed");

    // Verify beacon contract in tx if found
    if (!VerifyBeaconContractTx(tx))
        return tx.DoS(25, error("AcceptToMemoryPool : bad beacon contract in tx %s; rejected", tx.GetHash().ToString().c_str()));

    // Coinbase is only valid in a block, not as a loose transaction
    if (tx.IsCoinBase())
        return tx.DoS(100, error("AcceptToMemoryPool : coinbase as individual tx"));

    // ppcoin: coinstake is also only valid in a block, not as a loose transaction
    if (tx.IsCoinStake())
        return tx.DoS(100, error("AcceptToMemoryPool : coinstake as individual tx"));

    // Rather not work on nonstandard transactions (unless -testnet)
    if (!fTestNet && !IsStandardTx(tx))
        return error("AcceptToMemoryPool : nonstandard transaction type");

    // is it already in the memory pool?
    uint256 hash = tx.GetHash();
    if (pool.exists(hash))
        return false;

    // Check for conflicts with in-memory transactions
    CTransaction* ptxOld = NULL;
    {
        LOCK(pool.cs); // protect pool.mapNextTx
        for (unsigned int i = 0; i < tx.vin.size(); i++)
        {
            COutPoint outpoint = tx.vin[i].prevout;
            if (pool.mapNextTx.count(outpoint))
            {
                // Disable replacement feature for now
                return false;

                // Allow replacing with a newer version of the same transaction
                if (i != 0)
                    return false;
                ptxOld = pool.mapNextTx[outpoint].ptx;
                if (IsFinalTx(*ptxOld))
                    return false;
                if (!tx.IsNewerThan(*ptxOld))
                    return false;
                for (unsigned int i = 0; i < tx.vin.size(); i++)
                {
                    COutPoint outpoint = tx.vin[i].prevout;
                    if (!pool.mapNextTx.count(outpoint) || pool.mapNextTx[outpoint].ptx != ptxOld)
                        return false;
                }
                break;
            }
        }
    }

    {
        CTxDB txdb("r");

        // do we already have it?
        if (txdb.ContainsTx(hash))
            return false;

        MapPrevTx mapInputs;
        map<uint256, CTxIndex> mapUnused;
        bool fInvalid = false;
        if (!tx.FetchInputs(txdb, mapUnused, false, false, mapInputs, fInvalid))
        {
            if (fInvalid)
                return error("AcceptToMemoryPool : FetchInputs found invalid tx %s", hash.ToString().substr(0,10).c_str());
            if (pfMissingInputs)
                *pfMissingInputs = true;
            return false;
        }

        // Check for non-standard pay-to-script-hash in inputs
        if (!tx.AreInputsStandard(mapInputs) && !fTestNet)
            return error("AcceptToMemoryPool : nonstandard transaction input");

        // Note: if you modify this code to accept non-standard transactions, then
        // you should add code here to check that the transaction does a
        // reasonable number of ECDSA signature verifications.

        int64_t nFees = tx.GetValueIn(mapInputs)-tx.GetValueOut();
        unsigned int nSize = ::GetSerializeSize(tx, SER_NETWORK, PROTOCOL_VERSION);

        // Don't accept it if it can't get into a block
        int64_t txMinFee = tx.GetMinFee(1000, GMF_RELAY, nSize);
        if (nFees < txMinFee)
            return error("AcceptToMemoryPool : not enough fees %s, %" PRId64 " < %" PRId64,
                         hash.ToString().c_str(),
                         nFees, txMinFee);

        // Continuously rate-limit free transactions
        // This mitigates 'penny-flooding' -- sending thousands of free transactions just to
        // be annoying or make others' transactions take longer to confirm.
        if (nFees < MIN_RELAY_TX_FEE)
        {
            static CCriticalSection cs;
            static double dFreeCount;
            static int64_t nLastTime;
            int64_t nNow =  GetAdjustedTime();

            {
                LOCK(pool.cs);
                // Use an exponentially decaying ~10-minute window:
                dFreeCount *= pow(1.0 - 1.0/600.0, (double)(nNow - nLastTime));
                nLastTime = nNow;
                // -limitfreerelay unit is thousand-bytes-per-minute
                // At default rate it would take over a month to fill 1GB
                if (dFreeCount > GetArg("-limitfreerelay", 15)*10*1000 && !IsFromMe(tx))
                    return error("AcceptToMemoryPool : free transaction rejected by rate limiter");
                if (fDebug)
                    LogPrint("mempool", "Rate limit dFreeCount: %g => %g", dFreeCount, dFreeCount+nSize);
                dFreeCount += nSize;
            }
        }

        // Check against previous transactions
        // This is done last to help prevent CPU exhaustion denial-of-service attacks.
        if (!tx.ConnectInputs(txdb, mapInputs, mapUnused, CDiskTxPos(1,1,1), pindexBest, false, false))
        {
            // If this happens repeatedly, purge peers
            if (TimerMain("AcceptToMemoryPool", 20))
            {
                LogPrint("mempool", "AcceptToMemoryPool::CleaningInboundConnections");
                CleanInboundConnections(true);
            }
            if (fDebug || true)
            {
                return error("AcceptToMemoryPool : Unable to Connect Inputs %s", hash.ToString().c_str());
            }
            else
            {
                return false;
            }
        }
    }

    // Store transaction in memory
    {
        LOCK(pool.cs);
        if (ptxOld)
        {
            LogPrint("mempool", "AcceptToMemoryPool : replacing tx %s with new version", ptxOld->GetHash().ToString());
            pool.remove(*ptxOld);
        }
        pool.addUnchecked(hash, tx);
    }

    ///// are we sure this is ok when loading transactions or restoring block txes
    // If updated, erase old tx from wallet
    if (ptxOld)
        EraseFromWallets(ptxOld->GetHash());
    if (fDebug)     LogPrint("mempool", "AcceptToMemoryPool : accepted %s (poolsz %" PRIszu ")",           hash.ToString(), pool.mapTx.size());
    return true;
}

bool CTxMemPool::addUnchecked(const uint256& hash, CTransaction &tx)
{
    // Add to memory pool without checking anything.  Don't call this directly,
    // call AcceptToMemoryPool to properly check the transaction first.
    {
        mapTx[hash] = tx;
        for (unsigned int i = 0; i < tx.vin.size(); i++)
            mapNextTx[tx.vin[i].prevout] = CInPoint(&mapTx[hash], i);
    }
    return true;
}


bool CTxMemPool::remove(const CTransaction &tx, bool fRecursive)
{
    // Remove transaction from memory pool
    {
        LOCK(cs);
        uint256 hash = tx.GetHash();
        if (mapTx.count(hash))
        {
            if (fRecursive) {
                for (unsigned int i = 0; i < tx.vout.size(); i++) {
                    std::map<COutPoint, CInPoint>::iterator it = mapNextTx.find(COutPoint(hash, i));
                    if (it != mapNextTx.end())
                        remove(*it->second.ptx, true);
                }
            }
            for (auto const& txin : tx.vin)
                mapNextTx.erase(txin.prevout);
            mapTx.erase(hash);
        }
    }
    return true;
}

bool CTxMemPool::removeConflicts(const CTransaction &tx)
{
    // Remove transactions which depend on inputs of tx, recursively
    LOCK(cs);
    for (auto const &txin : tx.vin)
    {
        std::map<COutPoint, CInPoint>::iterator it = mapNextTx.find(txin.prevout);
        if (it != mapNextTx.end()) {
            const CTransaction &txConflict = *it->second.ptx;
            if (txConflict != tx)
                remove(txConflict, true);
        }
    }
    return true;
}

void CTxMemPool::clear()
{
    LOCK(cs);
    mapTx.clear();
    mapNextTx.clear();
}

void CTxMemPool::queryHashes(std::vector<uint256>& vtxid)
{
    vtxid.clear();

    LOCK(cs);
    vtxid.reserve(mapTx.size());
    for (map<uint256, CTransaction>::iterator mi = mapTx.begin(); mi != mapTx.end(); ++mi)
        vtxid.push_back((*mi).first);
}




int CMerkleTx::GetDepthInMainChainINTERNAL(CBlockIndex* &pindexRet) const
{
    if (hashBlock == 0 || nIndex == -1)
        return 0;
    AssertLockHeld(cs_main);

    // Find the block it claims to be in
    BlockMap::iterator mi = mapBlockIndex.find(hashBlock);
    if (mi == mapBlockIndex.end())
        return 0;
    CBlockIndex* pindex = (*mi).second;
    if (!pindex || !pindex->IsInMainChain())
        return 0;

    // Make sure the merkle branch connects to this block
    if (!fMerkleVerified)
    {
        if (CBlock::CheckMerkleBranch(GetHash(), vMerkleBranch, nIndex) != pindex->hashMerkleRoot)
            return 0;
        fMerkleVerified = true;
    }

    pindexRet = pindex;
    return pindexBest->nHeight - pindex->nHeight + 1;
}

int CMerkleTx::GetDepthInMainChain(CBlockIndex* &pindexRet) const
{
    AssertLockHeld(cs_main);
    int nResult = GetDepthInMainChainINTERNAL(pindexRet);
    if (nResult == 0 && !mempool.exists(GetHash()))
        return -1; // Not in chain, not in mempool

    return nResult;
}

int CMerkleTx::GetBlocksToMaturity() const
{
    if (!(IsCoinBase() || IsCoinStake()))
        return 0;
    return max(0, (nCoinbaseMaturity+10) - GetDepthInMainChain());
}


bool CMerkleTx::AcceptToMemoryPool()
{
    return ::AcceptToMemoryPool(mempool, *this, NULL);
}



bool CWalletTx::AcceptWalletTransaction(CTxDB& txdb)
{

    {
        // Add previous supporting transactions first
        for (auto tx : vtxPrev)
        {
            if (!(tx.IsCoinBase() || tx.IsCoinStake()))
            {
                uint256 hash = tx.GetHash();
                if (!mempool.exists(hash) && !txdb.ContainsTx(hash))
                    tx.AcceptToMemoryPool();
            }
        }
        return AcceptToMemoryPool();
    }
    return false;
}

bool CWalletTx::AcceptWalletTransaction()
{
    CTxDB txdb("r");
    return AcceptWalletTransaction(txdb);
}

int CTxIndex::GetDepthInMainChain() const
{
    // Read block header
    CBlock block;
    if (!block.ReadFromDisk(pos.nFile, pos.nBlockPos, false))
        return 0;
    // Find the block in the index
    BlockMap::iterator mi = mapBlockIndex.find(block.GetHash());
    if (mi == mapBlockIndex.end())
        return 0;
    CBlockIndex* pindex = (*mi).second;
    if (!pindex || !pindex->IsInMainChain())
        return 0;
    return 1 + nBestHeight - pindex->nHeight;
}

// Return transaction in tx, and if it was found inside a block, its hash is placed in hashBlock
bool GetTransaction(const uint256 &hash, CTransaction &tx, uint256 &hashBlock)
{
    {
        LOCK(cs_main);
        {
            if (mempool.lookup(hash, tx))
            {
                return true;
            }
        }
        CTxDB txdb("r");
        CTxIndex txindex;
        if (tx.ReadFromDisk(txdb, COutPoint(hash, 0), txindex))
        {
            CBlock block;
            if (block.ReadFromDisk(txindex.pos.nFile, txindex.pos.nBlockPos, false))
                hashBlock = block.GetHash();
            return true;
        }
    }
    return false;
}






//////////////////////////////////////////////////////////////////////////////
//
// CBlock and CBlockIndex
//
bool CBlock::ReadFromDisk(const CBlockIndex* pindex, bool fReadTransactions)
{
    if (!fReadTransactions)
    {
        *this = pindex->GetBlockHeader();
        return true;
    }
    if (!ReadFromDisk(pindex->nFile, pindex->nBlockPos, fReadTransactions))
        return false;
    if (GetHash() != pindex->GetBlockHash())
        return error("CBlock::ReadFromDisk() : GetHash() doesn't match index");
    return true;
}

uint256 static GetOrphanRoot(const CBlock* pblock)
{
    // Work back to the first block in the orphan chain
    while (mapOrphanBlocks.count(pblock->hashPrevBlock))
        pblock = mapOrphanBlocks[pblock->hashPrevBlock];
    return pblock->GetHash();
}

// ppcoin: find block wanted by given orphan block
uint256 WantedByOrphan(const CBlock* pblockOrphan)
{
    // Work back to the first block in the orphan chain
    while (mapOrphanBlocks.count(pblockOrphan->hashPrevBlock))
        pblockOrphan = mapOrphanBlocks[pblockOrphan->hashPrevBlock];
    return pblockOrphan->hashPrevBlock;
}


static CBigNum GetProofOfStakeLimit(int nHeight)
{
    if (IsProtocolV2(nHeight))
        return bnProofOfStakeLimitV2;
    else
        return bnProofOfStakeLimit;
}


double CalculatedMagnitude(int64_t locktime,bool bUseLederstrumpf)
{
    // Get neural network magnitude:
    std::string cpid = "";
    if (GlobalCPUMiningCPID.initialized && !GlobalCPUMiningCPID.cpid.empty()) cpid = GlobalCPUMiningCPID.cpid;
    StructCPID stDPOR = GetInitializedStructCPID2(cpid,mvDPOR);
    return bUseLederstrumpf ? LederstrumpfMagnitude2(stDPOR.Magnitude,locktime) : stDPOR.Magnitude;
}

double CalculatedMagnitude2(std::string cpid, int64_t locktime,bool bUseLederstrumpf)
{
    // Get neural network magnitude:
    StructCPID stDPOR = GetInitializedStructCPID2(cpid,mvDPOR);
    return bUseLederstrumpf ? LederstrumpfMagnitude2(stDPOR.Magnitude,locktime) : stDPOR.Magnitude;
}



// miner's coin base reward
int64_t GetProofOfWorkReward(int64_t nFees, int64_t locktime, int64_t height)
{
    //NOTE: THIS REWARD IS ONLY USED IN THE POW PHASE (Block < 8000):
    int64_t nSubsidy = CalculatedMagnitude(locktime,true) * COIN;
    if (fDebug && GetBoolArg("-printcreation"))
        LogPrintf("GetProofOfWorkReward() : create=%s nSubsidy=%" PRId64, FormatMoney(nSubsidy), nSubsidy);
    if (nSubsidy < (30*COIN)) nSubsidy=30*COIN;
    //Gridcoin Foundation Block:
    if (height==10)
    {
        nSubsidy = nGenesisSupply * COIN;
    }
    if (fTestNet) nSubsidy += 1000*COIN;

    return nSubsidy + nFees;
}


int64_t GetProofOfWorkMaxReward(int64_t nFees, int64_t locktime, int64_t height)
{
    int64_t nSubsidy = (GetMaximumBoincSubsidy(locktime)+1) * COIN;
    if (height==10)
    {
        //R.Halford: 10-11-2014: Gridcoin Foundation Block:
        //Note: Gridcoin Classic emitted these coins.  So we had to add them to block 10.  The coins were burned then given back to the owners that mined them in classic (as research coins).
        nSubsidy = nGenesisSupply * COIN;
    }

    if (fTestNet) nSubsidy += 1000*COIN;
    return nSubsidy + nFees;
}

//Survey Results: Start inflation rate: 9%, end=1%, 30 day steps, 9 steps, mag multiplier start: 2, mag end .3, 9 steps
int64_t GetMaximumBoincSubsidy(int64_t nTime)
{
    // Gridcoin Global Daily Maximum Researcher Subsidy Schedule
    int MaxSubsidy = 500;
    if (nTime >= 1410393600 && nTime <= 1417305600) MaxSubsidy =    500; // between inception  and 11-30-2014
    if (nTime >= 1417305600 && nTime <= 1419897600) MaxSubsidy =    400; // between 11-30-2014 and 12-30-2014
    if (nTime >= 1419897600 && nTime <= 1422576000) MaxSubsidy =    400; // between 12-30-2014 and 01-30-2015
    if (nTime >= 1422576000 && nTime <= 1425254400) MaxSubsidy =    300; // between 01-30-2015 and 02-28-2015
    if (nTime >= 1425254400 && nTime <= 1427673600) MaxSubsidy =    250; // between 02-28-2015 and 03-30-2015
    if (nTime >= 1427673600 && nTime <= 1430352000) MaxSubsidy =    200; // between 03-30-2015 and 04-30-2015
    if (nTime >= 1430352000 && nTime <= 1438310876) MaxSubsidy =    150; // between 05-01-2015 and 07-31-2015
    if (nTime >= 1438310876 && nTime <= 1445309276) MaxSubsidy =    100; // between 08-01-2015 and 10-20-2015
    if (nTime >= 1445309276 && nTime <= 1447977700) MaxSubsidy =     75; // between 10-20-2015 and 11-20-2015
    if (nTime > 1447977700)                         MaxSubsidy =     50; // from  11-20-2015 forever
    return MaxSubsidy+.5;  //The .5 allows for fractional amounts after the 4th decimal place (used to store the POR indicator)
}

int64_t GetCoinYearReward(int64_t nTime)
{
    // Gridcoin Global Interest Rate Schedule
    int64_t INTEREST = 9;
    if (nTime >= 1410393600 && nTime <= 1417305600) INTEREST =   9 * CENT; // 09% between inception  and 11-30-2014
    if (nTime >= 1417305600 && nTime <= 1419897600) INTEREST =   8 * CENT; // 08% between 11-30-2014 and 12-30-2014
    if (nTime >= 1419897600 && nTime <= 1422576000) INTEREST =   8 * CENT; // 08% between 12-30-2014 and 01-30-2015
    if (nTime >= 1422576000 && nTime <= 1425254400) INTEREST =   7 * CENT; // 07% between 01-30-2015 and 02-30-2015
    if (nTime >= 1425254400 && nTime <= 1427673600) INTEREST =   6 * CENT; // 06% between 02-30-2015 and 03-30-2015
    if (nTime >= 1427673600 && nTime <= 1430352000) INTEREST =   5 * CENT; // 05% between 03-30-2015 and 04-30-2015
    if (nTime >= 1430352000 && nTime <= 1438310876) INTEREST =   4 * CENT; // 04% between 05-01-2015 and 07-31-2015
    if (nTime >= 1438310876 && nTime <= 1447977700) INTEREST =   3 * CENT; // 03% between 08-01-2015 and 11-20-2015
    if (nTime > 1447977700)                         INTEREST = 1.5 * CENT; //1.5% from 11-21-2015 forever
    return INTEREST;
}

double GetMagnitudeMultiplier(int64_t nTime)
{
    // Gridcoin Global Resarch Subsidy Multiplier Schedule
    double magnitude_multiplier = 2;
    if (nTime >= 1410393600 && nTime <= 1417305600) magnitude_multiplier =    2;  // between inception and 11-30-2014
    if (nTime >= 1417305600 && nTime <= 1419897600) magnitude_multiplier =  1.5;  // between 11-30-2014 and 12-30-2014
    if (nTime >= 1419897600 && nTime <= 1422576000) magnitude_multiplier =  1.5;  // between 12-30-2014 and 01-30-2015
    if (nTime >= 1422576000 && nTime <= 1425254400) magnitude_multiplier =    1;  // between 01-30-2015 and 02-30-2015
    if (nTime >= 1425254400 && nTime <= 1427673600) magnitude_multiplier =   .9;  // between 02-30-2015 and 03-30-2015
    if (nTime >= 1427673600 && nTime <= 1430352000) magnitude_multiplier =   .8;  // between 03-30-2015 and 04-30-2015
    if (nTime >= 1430352000 && nTime <= 1438310876) magnitude_multiplier =   .7;  // between 05-01-2015 and 07-31-2015
    if (nTime >= 1438310876 && nTime <= 1447977700) magnitude_multiplier =  .60;  // between 08-01-2015 and 11-20-2015
    if (nTime > 1447977700)                         magnitude_multiplier =  .50;  // from 11-21-2015  forever
    return magnitude_multiplier;
}


int64_t GetProofOfStakeMaxReward(uint64_t nCoinAge, int64_t nFees, int64_t locktime)
{
    int64_t nInterest = nCoinAge * GetCoinYearReward(locktime) * 33 / (365 * 33 + 8);
    nInterest += 10*COIN;
    int64_t nBoinc    = (GetMaximumBoincSubsidy(locktime)+1) * COIN;
    int64_t nSubsidy  = nInterest + nBoinc;
    return nSubsidy + nFees;
}

double GetProofOfResearchReward(std::string cpid, bool VerifyingBlock)
{

        StructCPID mag = GetInitializedStructCPID2(cpid,mvMagnitudes);

        if (!mag.initialized) return 0;
        double owed = (mag.owed*1.0);
        if (owed < 0) owed = 0;
        // Coarse Payment Rule (helps prevent sync problems):
        if (!VerifyingBlock)
        {
            //If owed less than 4% of max subsidy, assess at 0:
            if (owed < (GetMaximumBoincSubsidy(GetAdjustedTime())/50))
            {
                owed = 0;
            }
            //Coarse payment rule:
            if (mag.totalowed > (GetMaximumBoincSubsidy(GetAdjustedTime())*2))
            {
                //If owed more than 2* Max Block, pay normal amount
                owed = (owed*1);
            }
            else
            {
                owed = owed/2;
            }

            if (owed > (GetMaximumBoincSubsidy(GetAdjustedTime()))) owed = GetMaximumBoincSubsidy(GetAdjustedTime());


        }
        //End of Coarse Payment Rule
        return owed * COIN;
}


// miner's coin stake reward based on coin age spent (coin-days)

int64_t GetProofOfStakeReward(uint64_t nCoinAge, int64_t nFees, std::string cpid,
    bool VerifyingBlock, int VerificationPhase, int64_t nTime, CBlockIndex* pindexLast, std::string operation,
    double& OUT_POR, double& OUT_INTEREST, double& dAccrualAge, double& dMagnitudeUnit, double& AvgMagnitude)
{

    // Non Research Age - RSA Mode - Legacy (before 10-20-2015)
    if (!IsResearchAgeEnabled(pindexLast->nHeight))
    {
            int64_t nInterest = nCoinAge * GetCoinYearReward(nTime) * 33 / (365 * 33 + 8);
            int64_t nBoinc    = GetProofOfResearchReward(cpid,VerifyingBlock);
            int64_t nSubsidy  = nInterest + nBoinc;
            if (fDebug10 || GetBoolArg("-printcreation"))
            {
                LogPrintf("GetProofOfStakeReward(): create=%s nCoinAge=%" PRIu64 " nBoinc=%" PRId64 "   ",
                FormatMoney(nSubsidy), nCoinAge, nBoinc);
            }
            int64_t maxStakeReward1 = GetProofOfStakeMaxReward(nCoinAge, nFees, nTime);
            int64_t maxStakeReward2 = GetProofOfStakeMaxReward(nCoinAge, nFees, GetAdjustedTime());
            int64_t maxStakeReward = std::min(maxStakeReward1, maxStakeReward2);
            if ((nSubsidy+nFees) > maxStakeReward) nSubsidy = maxStakeReward-nFees;
            int64_t nTotalSubsidy = nSubsidy + nFees;
            if (nBoinc > 1)
            {
                std::string sTotalSubsidy = RoundToString(CoinToDouble(nTotalSubsidy)+.00000123,8);
                if (sTotalSubsidy.length() > 7)
                {
                    sTotalSubsidy = sTotalSubsidy.substr(0,sTotalSubsidy.length()-4) + "0124";
                    nTotalSubsidy = RoundFromString(sTotalSubsidy,8)*COIN;
                }
            }

            OUT_POR = CoinToDouble(nBoinc);
            OUT_INTEREST = CoinToDouble(nInterest);
            return nTotalSubsidy;
    }
    else
    {
            // Research Age Subsidy - PROD
            int64_t nBoinc = ComputeResearchAccrual(nTime, cpid, operation, pindexLast, VerifyingBlock, VerificationPhase, dAccrualAge, dMagnitudeUnit, AvgMagnitude);
            int64_t nInterest = 0;

            // TestNet: For any subsidy < 30 day duration, ensure 100% that we have a start magnitude and an end magnitude, otherwise make subsidy 0 : PASS
            // TestNet: For any subsidy > 30 day duration, ensure 100% that we have a midpoint magnitude in Every Period, otherwise, make subsidy 0 : In Test as of 09-06-2015
            // TestNet: Ensure no magnitudes are out of bounds to ensure we do not generate an insane payment : PASS (Lifetime PPD takes care of this)
            // TestNet: Any subsidy with a duration wider than 6 months should not be paid : PASS

            /* Constant Block Reward */
            if (pindexLast->nVersion>=10)
            {
                AppCacheEntry oCBReward= ReadCache("protocol","blockreward1");
                //TODO: refactor the expire checking to subroutine
                //Note: time constant is same as GetBeaconPublicKey
                if( (pindexLast->nTime - oCBReward.timestamp) <= (60 * 24 * 30 * 6 * 60) )
                {
                    nInterest= atoi64(oCBReward.value);
                }
            }
            else
            {
                nInterest = nCoinAge * GetCoinYearReward(nTime) * 33 / (365 * 33 + 8);
            }

            int64_t maxStakeReward = GetMaximumBoincSubsidy(nTime) * COIN * 255;

            if (nBoinc > maxStakeReward) nBoinc = maxStakeReward;
            int64_t nSubsidy = nInterest + nBoinc;

            if (fDebug10 || GetBoolArg("-printcreation"))
            {
                LogPrintf("GetProofOfStakeReward(): create=%s nCoinAge=%" PRIu64 " nBoinc=%" PRId64 "   ",
                FormatMoney(nSubsidy), nCoinAge, nBoinc);
            }

            int64_t nTotalSubsidy = nSubsidy + nFees;
            if (nBoinc > 1)
            {
                std::string sTotalSubsidy = RoundToString(CoinToDouble(nTotalSubsidy)+.00000123,8);
                if (sTotalSubsidy.length() > 7)
                {
                    sTotalSubsidy = sTotalSubsidy.substr(0,sTotalSubsidy.length()-4) + "0124";
                    nTotalSubsidy = RoundFromString(sTotalSubsidy,8)*COIN;
                }
            }

            OUT_POR = CoinToDouble(nBoinc);
            OUT_INTEREST = CoinToDouble(nInterest);
            return nTotalSubsidy;

    }
}



static const int64_t nTargetTimespan = 16 * 60;  // 16 mins

//
// maximum nBits value could possible be required nTime after
//
unsigned int ComputeMaxBits(CBigNum bnTargetLimit, unsigned int nBase, int64_t nTime)
{
    CBigNum bnResult;
    bnResult.SetCompact(nBase);
    bnResult *= 2;
    while (nTime > 0 && bnResult < bnTargetLimit)
    {
        // Maximum 200% adjustment per day...
        bnResult *= 2;
        nTime -= 24 * 60 * 60;
    }
    if (bnResult > bnTargetLimit)
        bnResult = bnTargetLimit;
    return bnResult.GetCompact();
}

//
// minimum amount of work that could possibly be required nTime after
// minimum proof-of-work required was nBase
//
unsigned int ComputeMinWork(unsigned int nBase, int64_t nTime)
{
    return ComputeMaxBits(bnProofOfWorkLimit, nBase, nTime);
}

//
// minimum amount of stake that could possibly be required nTime after
// minimum proof-of-stake required was nBase
//
unsigned int ComputeMinStake(unsigned int nBase, int64_t nTime, unsigned int nBlockTime)
{
    return ComputeMaxBits(bnProofOfStakeLimit, nBase, nTime);
}


// ppcoin: find last block index up to pindex
const CBlockIndex* GetLastBlockIndex(const CBlockIndex* pindex, bool fProofOfStake)
{
    while (pindex && pindex->pprev && (pindex->IsProofOfStake() != fProofOfStake))
        pindex = pindex->pprev;
    return pindex;
}


static unsigned int GetNextTargetRequiredV1(const CBlockIndex* pindexLast, bool fProofOfStake)
{
    CBigNum bnTargetLimit = fProofOfStake ? bnProofOfStakeLimit : bnProofOfWorkLimit;

    if (pindexLast == NULL)
        return bnTargetLimit.GetCompact(); // genesis block

    const CBlockIndex* pindexPrev = GetLastBlockIndex(pindexLast, fProofOfStake);
    if (pindexPrev->pprev == NULL)
        return bnTargetLimit.GetCompact(); // first block
    const CBlockIndex* pindexPrevPrev = GetLastBlockIndex(pindexPrev->pprev, fProofOfStake);
    if (pindexPrevPrev->pprev == NULL)
        return bnTargetLimit.GetCompact(); // second block

    int64_t nTargetSpacing = GetTargetSpacing(pindexLast->nHeight);
    int64_t nActualSpacing = pindexPrev->GetBlockTime() - pindexPrevPrev->GetBlockTime();

    // ppcoin: target change every block
    // ppcoin: retarget with exponential moving toward target spacing
    CBigNum bnNew;
    bnNew.SetCompact(pindexPrev->nBits);
    int64_t nInterval = nTargetTimespan / nTargetSpacing;
    bnNew *= ((nInterval - 1) * nTargetSpacing + nActualSpacing + nActualSpacing);
    bnNew /= ((nInterval + 1) * nTargetSpacing);

    if (bnNew > bnTargetLimit)
        bnNew = bnTargetLimit;

    return bnNew.GetCompact();
}

static unsigned int GetNextTargetRequiredV2(const CBlockIndex* pindexLast, bool fProofOfStake)
{
    CBigNum bnTargetLimit = fProofOfStake ? GetProofOfStakeLimit(pindexLast->nHeight) : bnProofOfWorkLimit;

    if (pindexLast == NULL)
        return bnTargetLimit.GetCompact(); // genesis block

    const CBlockIndex* pindexPrev = GetLastBlockIndex(pindexLast, fProofOfStake);
    if (pindexPrev->pprev == NULL)
        return bnTargetLimit.GetCompact(); // first block
    const CBlockIndex* pindexPrevPrev = GetLastBlockIndex(pindexPrev->pprev, fProofOfStake);
    if (pindexPrevPrev->pprev == NULL)
        return bnTargetLimit.GetCompact(); // second block

    int64_t nTargetSpacing = GetTargetSpacing(pindexLast->nHeight);
    int64_t nActualSpacing = pindexPrev->GetBlockTime() - pindexPrevPrev->GetBlockTime();
    if (nActualSpacing < 0)
        nActualSpacing = nTargetSpacing;

    // ppcoin: target change every block
    // ppcoin: retarget with exponential moving toward target spacing
    CBigNum bnNew;
    bnNew.SetCompact(pindexPrev->nBits);

    //Gridcoin - Reset Diff to 1 on 12-19-2014 (R Halford) - Diff sticking at 2065 due to many incompatible features
    if (pindexLast->nHeight >= 91387 && pindexLast->nHeight <= 91500)
    {
            return bnTargetLimit.GetCompact();
    }

    //1-14-2015 R Halford - Make diff reset to zero after periods of exploding diff:
    double PORDiff = GetDifficulty(GetLastBlockIndex(pindexBest, true));
    if (PORDiff > 900000)
    {
            return bnTargetLimit.GetCompact();
    }


    //Since our nTargetTimespan is (16 * 60) or 16 mins and our TargetSpacing = 64, the nInterval = 15 min

    int64_t nInterval = nTargetTimespan / nTargetSpacing;
    bnNew *= ((nInterval - 1) * nTargetSpacing + nActualSpacing + nActualSpacing);
    bnNew /= ((nInterval + 1) * nTargetSpacing);

    if (bnNew <= 0 || bnNew > bnTargetLimit)
    {
        bnNew = bnTargetLimit;
    }

    return bnNew.GetCompact();
}

unsigned int GetNextTargetRequired(const CBlockIndex* pindexLast, bool fProofOfStake)
{
    //After block 89600, new diff algorithm is used
    if (pindexLast->nHeight < 89600)
        return GetNextTargetRequiredV1(pindexLast, fProofOfStake);
    else
        return GetNextTargetRequiredV2(pindexLast, fProofOfStake);
}

bool CheckProofOfWork(uint256 hash, unsigned int nBits)
{
    CBigNum bnTarget;
    bnTarget.SetCompact(nBits);

    // Check range
    if (bnTarget <= 0 || bnTarget > bnProofOfWorkLimit)
        return error("CheckProofOfWork() : nBits below minimum work");

    // Check proof of work matches claimed amount
    if (hash > bnTarget.getuint256())
        return error("CheckProofOfWork() : hash doesn't match nBits");

    return true;
}

bool CheckProofOfResearch(
        const CBlockIndex* pindexPrev, //previous block in chain index
        const CBlock &block)     //block to check
{
    /* In this function GetProofOfStakeReward is called with wrong pindex,
     * which does not matter, because this one is no longer used */
    if(block.vtx.size() == 0 ||
       !block.IsProofOfStake() ||
       pindexPrev->nHeight <= nGrandfather ||
       !IsResearchAgeEnabled(pindexPrev->nHeight))
        return true;

    MiningCPID bb = DeserializeBoincBlock(block.vtx[0].hashBoinc, block.nVersion);
    if(!IsResearcher(bb.cpid))
        return true;

    //For higher security, plus lets catch these bad blocks before adding them to the chain to prevent reorgs:
    double OUT_POR = 0;
    double OUT_INTEREST = 0;
    double dAccrualAge = 0;
    double dMagnitudeUnit = 0;
    double dAvgMagnitude = 0;
    int64_t nCoinAge = 0;
    int64_t nFees = 0;

    bool fNeedsChecked = BlockNeedsChecked(block.nTime) || block.nVersion>=9;

    if(!fNeedsChecked)
        return true;

    // 6-4-2017 - Verify researchers stored block magnitude
    double dNeuralNetworkMagnitude = CalculatedMagnitude2(bb.cpid, block.nTime, false);
    if( bb.Magnitude > 0
        && (fTestNet || (!fTestNet && pindexPrev->nHeight > 947000))
        && bb.Magnitude > (dNeuralNetworkMagnitude*1.25) )
    {
        return error("CheckProofOfResearch: Researchers block magnitude > neural network magnitude: Block Magnitude %f, Neural Network Magnitude %f, CPID %s ",
                     bb.Magnitude, dNeuralNetworkMagnitude, bb.cpid.c_str());
    }

    int64_t nCalculatedResearch = GetProofOfStakeReward(nCoinAge, nFees, bb.cpid, true, 1, block.nTime,
                                                        pindexBest, "checkblock_researcher", OUT_POR, OUT_INTEREST, dAccrualAge, dMagnitudeUnit, dAvgMagnitude);

    if(!IsV9Enabled_Tally(pindexPrev->nHeight))
    {
        if (bb.ResearchSubsidy > ((OUT_POR*1.25)+1))
        {
            if (fDebug) LogPrintf("CheckProofOfResearch: Researchers Reward Pays too much : Retallying : "
                                "claimedand %f vs calculated StakeReward %f for CPID %s",
                                bb.ResearchSubsidy, OUT_POR, bb.cpid);

            TallyResearchAverages(pindexBest);
            GetLifetimeCPID(bb.cpid,"CheckProofOfResearch()");
            nCalculatedResearch = GetProofOfStakeReward(nCoinAge, nFees, bb.cpid, true, 2, block.nTime,
                                                        pindexBest, "checkblock_researcher_doublecheck", OUT_POR, OUT_INTEREST, dAccrualAge, dMagnitudeUnit, dAvgMagnitude);
        }
    }
    (void)nCalculatedResearch;

    if (bb.ResearchSubsidy > ((OUT_POR*1.25)+1))
    {
        if(fDebug) LogPrintf("CheckProofOfResearch: pHistorical was %s", GetHistoricalMagnitude(bb.cpid)->GetBlockHash().GetHex());
        return block.DoS(10,error("CheckProofOfResearch: Researchers Reward Pays too much : "
                            "claimed %f vs calculated %f for CPID %s",
                            bb.ResearchSubsidy, OUT_POR, bb.cpid.c_str() ));
    }

    return true;
}

// Return maximum amount of blocks that other nodes claim to have
int GetNumBlocksOfPeers()
{
    LOCK(cs_main);
    return std::max(cPeerBlockCounts.median(), Checkpoints::GetTotalBlocksEstimate());
}

bool IsInitialBlockDownload()
{
    LOCK(cs_main);
    if ((pindexBest == NULL || nBestHeight < GetNumBlocksOfPeers()) && nBestHeight<1185000)
        return true;
    static int64_t nLastUpdate;
    static CBlockIndex* pindexLastBest;
    if (pindexBest != pindexLastBest)
    {
        pindexLastBest = pindexBest;
        nLastUpdate =  GetAdjustedTime();
    }
    return ( GetAdjustedTime() - nLastUpdate < 15 &&
            pindexBest->GetBlockTime() <  GetAdjustedTime() - 8 * 60 * 60);
}

void static InvalidChainFound(CBlockIndex* pindexNew)
{
    if (pindexNew->nChainTrust > nBestInvalidTrust)
    {
        nBestInvalidTrust = pindexNew->nChainTrust;
        CTxDB().WriteBestInvalidTrust(CBigNum(nBestInvalidTrust));
        uiInterface.NotifyBlocksChanged();
    }

    uint256 nBestInvalidBlockTrust = pindexNew->nChainTrust - pindexNew->pprev->nChainTrust;
    uint256 nBestBlockTrust = pindexBest->nHeight != 0 ? (pindexBest->nChainTrust - pindexBest->pprev->nChainTrust) : pindexBest->nChainTrust;

    LogPrintf("InvalidChainFound: invalid block=%s  height=%d  trust=%s  blocktrust=%" PRId64 "  date=%s",
      pindexNew->GetBlockHash().ToString().substr(0,20), pindexNew->nHeight,
      CBigNum(pindexNew->nChainTrust).ToString(), nBestInvalidBlockTrust.Get64(),
      DateTimeStrFormat("%x %H:%M:%S", pindexNew->GetBlockTime()));
    LogPrintf("InvalidChainFound:  current best=%s  height=%d  trust=%s  blocktrust=%" PRId64 "  date=%s",
      hashBestChain.ToString().substr(0,20), nBestHeight,
      CBigNum(pindexBest->nChainTrust).ToString(),
      nBestBlockTrust.Get64(),
      DateTimeStrFormat("%x %H:%M:%S", pindexBest->GetBlockTime()));
}


void CBlock::UpdateTime(const CBlockIndex* pindexPrev)
{
    nTime = max(GetBlockTime(), GetAdjustedTime());
}



bool CTransaction::DisconnectInputs(CTxDB& txdb)
{
    // Relinquish previous transactions' spent pointers
    if (!IsCoinBase())
    {
        for (auto const& txin : vin)
        {
            COutPoint prevout = txin.prevout;
            // Get prev txindex from disk
            CTxIndex txindex;
            if (!txdb.ReadTxIndex(prevout.hash, txindex))
                return error("DisconnectInputs() : ReadTxIndex failed");

            if (prevout.n >= txindex.vSpent.size())
                return error("DisconnectInputs() : prevout.n out of range");

            // Mark outpoint as not spent
            txindex.vSpent[prevout.n].SetNull();

            // Write back
            if (!txdb.UpdateTxIndex(prevout.hash, txindex))
                return error("DisconnectInputs() : UpdateTxIndex failed");
        }
    }

    // Remove transaction from index
    // This can fail if a duplicate of this transaction was in a chain that got
    // reorganized away. This is only possible if this transaction was completely
    // spent, so erasing it would be a no-op anyway.
    txdb.EraseTxIndex(*this);

    return true;
}


bool CTransaction::FetchInputs(CTxDB& txdb, const map<uint256, CTxIndex>& mapTestPool,
                               bool fBlock, bool fMiner, MapPrevTx& inputsRet, bool& fInvalid)
{
    // FetchInputs can return false either because we just haven't seen some inputs
    // (in which case the transaction should be stored as an orphan)
    // or because the transaction is malformed (in which case the transaction should
    // be dropped).  If tx is definitely invalid, fInvalid will be set to true.
    fInvalid = false;

    if (IsCoinBase())
        return true; // Coinbase transactions have no inputs to fetch.

    for (unsigned int i = 0; i < vin.size(); i++)
    {
        COutPoint prevout = vin[i].prevout;
        if (inputsRet.count(prevout.hash))
            continue; // Got it already

        // Read txindex
        CTxIndex& txindex = inputsRet[prevout.hash].first;
        bool fFound = true;
        if ((fBlock || fMiner) && mapTestPool.count(prevout.hash))
        {
            // Get txindex from current proposed changes
            txindex = mapTestPool.find(prevout.hash)->second;
        }
        else
        {
            // Read txindex from txdb
            fFound = txdb.ReadTxIndex(prevout.hash, txindex);
        }
        if (!fFound && (fBlock || fMiner))
            return fMiner ? false : error("FetchInputs() : %s prev tx %s index entry not found", GetHash().ToString().substr(0,10).c_str(),  prevout.hash.ToString().substr(0,10).c_str());

        // Read txPrev
        CTransaction& txPrev = inputsRet[prevout.hash].second;
        if (!fFound || txindex.pos == CDiskTxPos(1,1,1))
        {
            // Get prev tx from single transactions in memory
            if (!mempool.lookup(prevout.hash, txPrev))
            {
                if (fDebug) LogPrintf("FetchInputs() : %s mempool Tx prev not found %s", GetHash().ToString().substr(0,10),  prevout.hash.ToString().substr(0,10));
                return false;
            }
            if (!fFound)
                txindex.vSpent.resize(txPrev.vout.size());
        }
        else
        {
            // Get prev tx from disk
            if (!txPrev.ReadFromDisk(txindex.pos))
                return error("FetchInputs() : %s ReadFromDisk prev tx %s failed", GetHash().ToString().substr(0,10).c_str(),  prevout.hash.ToString().substr(0,10).c_str());
        }
    }

    // Make sure all prevout.n indexes are valid:
    for (unsigned int i = 0; i < vin.size(); i++)
    {
        const COutPoint prevout = vin[i].prevout;
        assert(inputsRet.count(prevout.hash) != 0);
        const CTxIndex& txindex = inputsRet[prevout.hash].first;
        const CTransaction& txPrev = inputsRet[prevout.hash].second;
        if (prevout.n >= txPrev.vout.size() || prevout.n >= txindex.vSpent.size())
        {
            // Revisit this if/when transaction replacement is implemented and allows
            // adding inputs:
            fInvalid = true;
            return DoS(100, error("FetchInputs() : %s prevout.n out of range %d %" PRIszu " %" PRIszu " prev tx %s\n%s", GetHash().ToString().substr(0,10).c_str(), prevout.n, txPrev.vout.size(), txindex.vSpent.size(), prevout.hash.ToString().substr(0,10).c_str(), txPrev.ToString().c_str()));
        }
    }

    return true;
}

const CTxOut& CTransaction::GetOutputFor(const CTxIn& input, const MapPrevTx& inputs) const
{
    MapPrevTx::const_iterator mi = inputs.find(input.prevout.hash);
    if (mi == inputs.end())
        throw std::runtime_error("CTransaction::GetOutputFor() : prevout.hash not found");

    const CTransaction& txPrev = (mi->second).second;
    if (input.prevout.n >= txPrev.vout.size())
        throw std::runtime_error("CTransaction::GetOutputFor() : prevout.n out of range");

    return txPrev.vout[input.prevout.n];
}

int64_t CTransaction::GetValueIn(const MapPrevTx& inputs) const
{
    if (IsCoinBase())
        return 0;

    int64_t nResult = 0;
    for (unsigned int i = 0; i < vin.size(); i++)
    {
        nResult += GetOutputFor(vin[i], inputs).nValue;
    }
    return nResult;

}


int64_t PreviousBlockAge()
{
    LOCK(cs_main);

    int64_t blockTime = pindexBest && pindexBest->pprev
            ? pindexBest->pprev->GetBlockTime()
            : 0;

    return GetAdjustedTime() - blockTime;
}


bool OutOfSyncByAge()
{
    // Assume we are out of sync if the current block age is 10
    // times older than the target spacing. This is the same
    // rules at Bitcoin uses.
    const int64_t maxAge = GetTargetSpacing(nBestHeight) * 10;
    return PreviousBlockAge() >= maxAge;
}


bool LessVerbose(int iMax1000)
{
     //Returns True when RND() level is lower than the number presented
     int iVerbosityLevel = rand() % 1000;
     if (iVerbosityLevel < iMax1000) return true;
     return false;
}


bool KeyEnabled(std::string key)
{
    if (mapArgs.count("-" + key))
    {
            std::string sBool = GetArg("-" + key, "false");
            if (sBool == "true") return true;
    }
    return false;
}

unsigned int CTransaction::GetP2SHSigOpCount(const MapPrevTx& inputs) const
{
    if (IsCoinBase())
        return 0;

    unsigned int nSigOps = 0;
    for (unsigned int i = 0; i < vin.size(); i++)
    {
        const CTxOut& prevout = GetOutputFor(vin[i], inputs);
        if (prevout.scriptPubKey.IsPayToScriptHash())
            nSigOps += prevout.scriptPubKey.GetSigOpCount(vin[i].scriptSig);
    }
    return nSigOps;
}

bool CTransaction::ConnectInputs(CTxDB& txdb, MapPrevTx inputs, map<uint256, CTxIndex>& mapTestPool, const CDiskTxPos& posThisTx,
    const CBlockIndex* pindexBlock, bool fBlock, bool fMiner)
{
    // Take over previous transactions' spent pointers
    // fBlock is true when this is called from AcceptBlock when a new best-block is added to the blockchain
    // fMiner is true when called from the internal bitcoin miner
    // ... both are false when called from CTransaction::AcceptToMemoryPool
    if (!IsCoinBase())
    {
        int64_t nValueIn = 0;
        int64_t nFees = 0;
        for (unsigned int i = 0; i < vin.size(); i++)
        {
            COutPoint prevout = vin[i].prevout;
            assert(inputs.count(prevout.hash) > 0);
            CTxIndex& txindex = inputs[prevout.hash].first;
            CTransaction& txPrev = inputs[prevout.hash].second;

            if (prevout.n >= txPrev.vout.size() || prevout.n >= txindex.vSpent.size())
                return DoS(100, error("ConnectInputs() : %s prevout.n out of range %d %" PRIszu " %" PRIszu " prev tx %s\n%s", GetHash().ToString().substr(0,10).c_str(), prevout.n, txPrev.vout.size(), txindex.vSpent.size(), prevout.hash.ToString().substr(0,10).c_str(), txPrev.ToString().c_str()));

            // If prev is coinbase or coinstake, check that it's matured
            if (txPrev.IsCoinBase() || txPrev.IsCoinStake())
                for (const CBlockIndex* pindex = pindexBlock; pindex && pindexBlock->nHeight - pindex->nHeight < nCoinbaseMaturity; pindex = pindex->pprev)
                    if (pindex->nBlockPos == txindex.pos.nBlockPos && pindex->nFile == txindex.pos.nFile)
                        return error("ConnectInputs() : tried to spend %s at depth %d", txPrev.IsCoinBase() ? "coinbase" : "coinstake", pindexBlock->nHeight - pindex->nHeight);

            // ppcoin: check transaction timestamp
            if (txPrev.nTime > nTime)
                return DoS(100, error("ConnectInputs() : transaction timestamp earlier than input transaction"));

            // Check for negative or overflow input values
            nValueIn += txPrev.vout[prevout.n].nValue;
            if (!MoneyRange(txPrev.vout[prevout.n].nValue) || !MoneyRange(nValueIn))
                return DoS(100, error("ConnectInputs() : txin values out of range"));

        }
        // The first loop above does all the inexpensive checks.
        // Only if ALL inputs pass do we perform expensive ECDSA signature checks.
        // Helps prevent CPU exhaustion attacks.
        for (unsigned int i = 0; i < vin.size(); i++)
        {
            COutPoint prevout = vin[i].prevout;
            assert(inputs.count(prevout.hash) > 0);
            CTxIndex& txindex = inputs[prevout.hash].first;
            CTransaction& txPrev = inputs[prevout.hash].second;

            // Check for conflicts (double-spend)
            // This doesn't trigger the DoS code on purpose; if it did, it would make it easier
            // for an attacker to attempt to split the network.
            if (!txindex.vSpent[prevout.n].IsNull())
            {
                if (fMiner)
                {
                    msMiningErrorsExcluded += " ConnectInputs() : " + GetHash().GetHex() + " used at "
                        + txindex.vSpent[prevout.n].ToString() + ";   ";
                    return false;
                }
                if (!txindex.vSpent[prevout.n].IsNull())
                {
                    if (fTestNet && pindexBlock->nHeight < nGrandfather)
                    {
                        return fMiner ? false : true;
                    }
                    if (!fTestNet && pindexBlock->nHeight < nGrandfather)
                    {
                        return fMiner ? false : true;
                    }
                    if (TimerMain("ConnectInputs", 20))
                    {
                        CleanInboundConnections(false);
                    }

                    if (fMiner) return false;
                    return fDebug ? error("ConnectInputs() : %s prev tx already used at %s", GetHash().ToString().c_str(), txindex.vSpent[prevout.n].ToString().c_str()) : false;
                }

            }

            // Skip ECDSA signature verification when connecting blocks (fBlock=true)
            // before the last blockchain checkpoint. This is safe because block merkle hashes are
            // still computed and checked, and any change will be caught at the next checkpoint.

            if (!(fBlock && (nBestHeight < Checkpoints::GetTotalBlocksEstimate())))
            {
                // Verify signature
                if (!VerifySignature(txPrev, *this, i, 0))
                {
                    return DoS(100,error("ConnectInputs() : %s VerifySignature failed", GetHash().ToString().substr(0,10).c_str()));
                }
            }

            // Mark outpoints as spent
            txindex.vSpent[prevout.n] = posThisTx;

            // Write back
            if (fBlock || fMiner)
            {
                mapTestPool[prevout.hash] = txindex;
            }
        }

        if (!IsCoinStake())
        {
            if (nValueIn < GetValueOut())
            {
                LogPrintf("ConnectInputs(): VALUE IN < VALUEOUT ");
                return DoS(100, error("ConnectInputs() : %s value in < value out", GetHash().ToString().substr(0,10).c_str()));
            }

            // Tally transaction fees
            int64_t nTxFee = nValueIn - GetValueOut();
            if (nTxFee < 0)
                return DoS(100, error("ConnectInputs() : %s nTxFee < 0", GetHash().ToString().substr(0,10).c_str()));

            // enforce transaction fees for every block
            if (nTxFee < GetMinFee())
                return fBlock? DoS(100, error("ConnectInputs() : %s not paying required fee=%s, paid=%s", GetHash().ToString().substr(0,10).c_str(), FormatMoney(GetMinFee()).c_str(), FormatMoney(nTxFee).c_str())) : false;

            nFees += nTxFee;
            if (!MoneyRange(nFees))
                return DoS(100, error("ConnectInputs() : nFees out of range"));
        }
    }

    return true;
}

bool CBlock::DisconnectBlock(CTxDB& txdb, CBlockIndex* pindex)
{

    // Disconnect in reverse order
    bool bDiscTxFailed = false;
    for (int i = vtx.size()-1; i >= 0; i--)
    {
        if (!vtx[i].DisconnectInputs(txdb))
        {
            bDiscTxFailed = true;
        }

        /* Delete the contract.
         * Previous version will be reloaded in reoranize. */
        {
            std::string sMType = ExtractXML(vtx[i].hashBoinc, "<MT>", "</MT>");
            if(!sMType.empty())
            {
                std::string sMKey = ExtractXML(vtx[i].hashBoinc, "<MK>", "</MK>");
                DeleteCache(sMType, sMKey);
                if(fDebug)
                    LogPrintf("DisconnectBlock: Delete contract %s %s", sMType, sMKey);

                if("beacon"==sMType)
                {
                    sMKey=sMKey+"A";
                    DeleteCache("beaconalt", sMKey+"."+ToString(vtx[i].nTime));
                }
            }
        }

    }

    // Update block index on disk without changing it in memory.
    // The memory index structure will be changed after the db commits.
    // Brod: I do not like this...
    if (pindex->pprev)
    {
        CDiskBlockIndex blockindexPrev(pindex->pprev);
        blockindexPrev.hashNext = 0;
        if (!txdb.WriteBlockIndex(blockindexPrev))
            return error("DisconnectBlock() : WriteBlockIndex failed");
    }

    // ppcoin: clean up wallet after disconnecting coinstake
    for (auto const& tx : vtx)
        SyncWithWallets(tx, this, false, false);

    if (bDiscTxFailed) return error("DisconnectBlock(): Failed");
    return true;
}



double BlockVersion(std::string v)
{
    if (v.length() < 10) return 0;
    std::string vIn = v.substr(1,7);
    boost::replace_all(vIn, ".", "");
    double ver1 = RoundFromString(vIn,0);
    return ver1;
}


std::string PubKeyToAddress(const CScript& scriptPubKey)
{
    //Converts a script Public Key to a Gridcoin wallet address
    txnouttype type;
    vector<CTxDestination> addresses;
    int nRequired;
    if (!ExtractDestinations(scriptPubKey, type, addresses, nRequired))
    {
        return "";
    }
    std::string address = "";
    for (auto const& addr : addresses)
    {
        address = CBitcoinAddress(addr).ToString();
    }
    return address;
}

bool LoadSuperblock(std::string data, int64_t nTime, int height)
{
        WriteCache("superblock","magnitudes",ExtractXML(data,"<MAGNITUDES>","</MAGNITUDES>"),nTime);
        WriteCache("superblock","averages",ExtractXML(data,"<AVERAGES>","</AVERAGES>"),nTime);
        WriteCache("superblock","quotes",ExtractXML(data,"<QUOTES>","</QUOTES>"),nTime);
        WriteCache("superblock","all",data,nTime);
        WriteCache("superblock","block_number",ToString(height),nTime);
        return true;
}

std::string CharToString(char c)
{
    std::stringstream ss;
    std::string sOut = "";
    ss << c;
    ss >> sOut;
    return sOut;
}


template< typename T >
std::string int_to_hex( T i )
{
  std::stringstream stream;
  stream << "0x"
         << std::setfill ('0') << std::setw(sizeof(T)*2)
         << std::hex << i;
  return stream.str();
}

std::string DoubleToHexStr(double d, int iPlaces)
{
    int nMagnitude = atoi(RoundToString(d,0).c_str());
    std::string hex_string = int_to_hex(nMagnitude);
    std::string sOut = "00000000" + hex_string;
    std::string sHex = sOut.substr(sOut.length()-iPlaces,iPlaces);
    return sHex;
}

int HexToInt(std::string sHex)
{
    int x;
    std::stringstream ss;
    ss << std::hex << sHex;
    ss >> x;
    return x;
}
std::string ConvertHexToBin(std::string a)
{
    if (a.empty()) return "";
    std::string sOut = "";
    for (unsigned int x = 1; x <= a.length(); x += 2)
    {
       std::string sChunk = a.substr(x-1,2);
       int i = HexToInt(sChunk);
       char c = (char)i;
       sOut.push_back(c);
    }
    return sOut;
}


double ConvertHexToDouble(std::string hex)
{
    int d = HexToInt(hex);
    double dOut = (double)d;
    return dOut;
}


std::string ConvertBinToHex(std::string a)
{
      if (a.empty()) return "0";
      std::string sOut = "";
      for (unsigned int x = 1; x <= a.length(); x++)
      {
           char c = a[x-1];
           int i = (int)c;
           std::string sHex = DoubleToHexStr((double)i,2);
           sOut += sHex;
      }
      return sOut;
}

std::string UnpackBinarySuperblock(std::string sBlock)
{
    // 12-21-2015: R HALFORD: If the block is not binary, return the legacy format for backward compatibility
    std::string sBinary = ExtractXML(sBlock,"<BINARY>","</BINARY>");
    if (sBinary.empty()) return sBlock;
    std::string sZero = ExtractXML(sBlock,"<ZERO>","</ZERO>");
    double dZero = RoundFromString(sZero,0);
    // Binary data support structure:
    // Each CPID consumes 16 bytes and 2 bytes for magnitude: (Except CPIDs with zero magnitude - the count of those is stored in XML node <ZERO> to save space)
    // 1234567890123456MM
    // MM = Magnitude stored as 2 bytes
    // No delimiter between CPIDs, Step Rate = 18
    std::string sReconstructedMagnitudes = "";
    for (unsigned int x = 0; x < sBinary.length(); x += 18)
    {
        if (sBinary.length() >= x+18)
        {
            std::string bCPID = sBinary.substr(x,16);
            std::string bMagnitude = sBinary.substr(x+16,2);
            std::string sCPID = ConvertBinToHex(bCPID);
            std::string sHexMagnitude = ConvertBinToHex(bMagnitude);
            double dMagnitude = ConvertHexToDouble("0x" + sHexMagnitude);
            std::string sRow = sCPID + "," + RoundToString(dMagnitude,0) + ";";
            sReconstructedMagnitudes += sRow;
        }
    }
    // Append zero magnitude researchers so the beacon count matches
    for (double d0 = 1; d0 <= dZero; d0++)
    {
            std::string sZeroCPID = "0";
            std::string sRow1 = sZeroCPID + ",15;";
            sReconstructedMagnitudes += sRow1;
    }
    std::string sAverages   = ExtractXML(sBlock,"<AVERAGES>","</AVERAGES>");
    std::string sQuotes     = ExtractXML(sBlock,"<QUOTES>","</QUOTES>");
    std::string sReconstructedBlock = "<AVERAGES>" + sAverages + "</AVERAGES><QUOTES>" + sQuotes + "</QUOTES><MAGNITUDES>" + sReconstructedMagnitudes + "</MAGNITUDES>";
    return sReconstructedBlock;
}

std::string PackBinarySuperblock(std::string sBlock)
{
    std::string sMagnitudes = ExtractXML(sBlock,"<MAGNITUDES>","</MAGNITUDES>");
    std::string sAverages   = ExtractXML(sBlock,"<AVERAGES>","</AVERAGES>");
    std::string sQuotes     = ExtractXML(sBlock,"<QUOTES>","</QUOTES>");
    // For each CPID in the superblock, convert data to binary
    std::vector<std::string> vSuperblock = split(sMagnitudes.c_str(),";");
    std::string sBinary = "";
    double dZeroMagCPIDCount = 0;
    for (unsigned int i = 0; i < vSuperblock.size(); i++)
    {
            if (vSuperblock[i].length() > 1)
            {
                std::string sPrefix = "00000000000000000000000000000000000" + ExtractValue(vSuperblock[i],",",0);
                std::string sCPID = sPrefix.substr(sPrefix.length()-32,32);
                double magnitude = RoundFromString(ExtractValue("0"+vSuperblock[i],",",1),0);
                if (magnitude < 0)     magnitude=0;
                if (magnitude > 32767) magnitude = 32767;  // Ensure we do not blow out the binary space (technically we can handle 0-65535)
                std::string sBinaryCPID   = ConvertHexToBin(sCPID);
                std::string sHexMagnitude = DoubleToHexStr(magnitude,4);
                std::string sBinaryMagnitude = ConvertHexToBin(sHexMagnitude);
                std::string sBinaryEntry  = sBinaryCPID+sBinaryMagnitude;
                if (sCPID=="00000000000000000000000000000000")
                {
                    dZeroMagCPIDCount += 1;
                }
                else
                {
                    sBinary += sBinaryEntry;
                }

            }
    }
    std::string sReconstructedBinarySuperblock = "<ZERO>" + RoundToString(dZeroMagCPIDCount,0) + "</ZERO><BINARY>" + sBinary + "</BINARY><AVERAGES>" + sAverages + "</AVERAGES><QUOTES>" + sQuotes + "</QUOTES>";
    return sReconstructedBinarySuperblock;
}




double ClientVersionNew()
{
    double cv = BlockVersion(FormatFullVersion());
    return cv;
}


int64_t ReturnCurrentMoneySupply(CBlockIndex* pindexcurrent)
{
    if (pindexcurrent->pprev)
    {
        // If previous exists, and previous money supply > Genesis, OK to use it:
        if (pindexcurrent->pprev->nHeight > 11 && pindexcurrent->pprev->nMoneySupply > nGenesisSupply)
        {
            return pindexcurrent->pprev->nMoneySupply;
        }
    }
    // Special case where block height < 12, use standard old logic:
    if (pindexcurrent->nHeight < 12)
    {
        return (pindexcurrent->pprev? pindexcurrent->pprev->nMoneySupply : 0);
    }
    // At this point, either the last block pointer was NULL, or the client erased the money supply previously, fix it:
    CBlockIndex* pblockIndex = pindexcurrent;
    CBlockIndex* pblockMemory = pindexcurrent;
    int nMinDepth = (pindexcurrent->nHeight)-140000;
    if (nMinDepth < 12) nMinDepth=12;
    while (pblockIndex->nHeight > nMinDepth)
    {
            pblockIndex = pblockIndex->pprev;
            LogPrintf("Money Supply height %d", pblockIndex->nHeight);

            if (pblockIndex == NULL || !pblockIndex->IsInMainChain()) continue;
            if (pblockIndex == pindexGenesisBlock)
            {
                return nGenesisSupply;
            }
            if (pblockIndex->nMoneySupply > nGenesisSupply)
            {
                //Set index back to original pointer
                pindexcurrent = pblockMemory;
                //Return last valid money supply
                return pblockIndex->nMoneySupply;
            }
    }
    // At this point, we fall back to the old logic with a minimum of the genesis supply (should never happen - if it did, blockchain will need rebuilt anyway due to other fields being invalid):
    pindexcurrent = pblockMemory;
    return (pindexcurrent->pprev? pindexcurrent->pprev->nMoneySupply : nGenesisSupply);
}

bool CBlock::ConnectBlock(CTxDB& txdb, CBlockIndex* pindex, bool fJustCheck, bool fReorganizing)
{
    // Check it again in case a previous version let a bad block in, but skip BlockSig checking
    if (!CheckBlock("ConnectBlock",pindex->pprev->nHeight, 395*COIN, !fJustCheck, !fJustCheck, false,false))
    {
        LogPrintf("ConnectBlock::Failed - ");
        return false;
    }
    //// issue here: it doesn't know the version
    unsigned int nTxPos;
    if (fJustCheck)
        // FetchInputs treats CDiskTxPos(1,1,1) as a special "refer to memorypool" indicator
        // Since we're just checking the block and not actually connecting it, it might not (and probably shouldn't) be on the disk to get the transaction from
        nTxPos = 1;
    else
        nTxPos = pindex->nBlockPos + ::GetSerializeSize(CBlock(), SER_DISK, CLIENT_VERSION) - (2 * GetSizeOfCompactSize(0)) + GetSizeOfCompactSize(vtx.size());

    map<uint256, CTxIndex> mapQueuedChanges;
    int64_t nFees = 0;
    int64_t nValueIn = 0;
    int64_t nValueOut = 0;
    int64_t nStakeReward = 0;
    unsigned int nSigOps = 0;
    double DPOR_Paid = 0;

    bool bIsDPOR = false;

    if(nVersion>=8)
    {
        uint256 tmp_hashProof;
        if(!CheckProofOfStakeV8(pindex->pprev, *this, /*generated_by_me*/ false, tmp_hashProof))
            return error("ConnectBlock(): check proof-of-stake failed");
    }

    for (auto &tx : vtx)
    {
        uint256 hashTx = tx.GetHash();

        // Do not allow blocks that contain transactions which 'overwrite' older transactions,
        // unless those are already completely spent.
        // If such overwrites are allowed, coinbases and transactions depending upon those
        // can be duplicated to remove the ability to spend the first instance -- even after
        // being sent to another address.
        // See BIP30 and http://r6.ca/blog/20120206T005236Z.html for more information.
        // This logic is not necessary for memory pool transactions, as AcceptToMemoryPool
        // already refuses previously-known transaction ids entirely.
        // This rule was originally applied all blocks whose timestamp was after March 15, 2012, 0:00 UTC.
        // Now that the whole chain is irreversibly beyond that time it is applied to all blocks except the
        // two in the chain that violate it. This prevents exploiting the issue against nodes in their
        // initial block download.
        CTxIndex txindexOld;
        if (txdb.ReadTxIndex(hashTx, txindexOld)) {
            for (auto const& pos : txindexOld.vSpent)
                if (pos.IsNull())
                    return false;
        }

        nSigOps += tx.GetLegacySigOpCount();
        if (nSigOps > MAX_BLOCK_SIGOPS)
            return DoS(100, error("ConnectBlock[] : too many sigops"));

        CDiskTxPos posThisTx(pindex->nFile, pindex->nBlockPos, nTxPos);
        if (!fJustCheck)
            nTxPos += ::GetSerializeSize(tx, SER_DISK, CLIENT_VERSION);

        MapPrevTx mapInputs;
        if (tx.IsCoinBase())
        {
            nValueOut += tx.GetValueOut();
        }
        else
        {
            bool fInvalid;
            if (!tx.FetchInputs(txdb, mapQueuedChanges, true, false, mapInputs, fInvalid))
                return false;

            // Add in sigops done by pay-to-script-hash inputs;
            // this is to prevent a "rogue miner" from creating
            // an incredibly-expensive-to-validate block.
            nSigOps += tx.GetP2SHSigOpCount(mapInputs);
            if (nSigOps > MAX_BLOCK_SIGOPS)
                return DoS(100, error("ConnectBlock[] : too many sigops"));

            int64_t nTxValueIn = tx.GetValueIn(mapInputs);
            int64_t nTxValueOut = tx.GetValueOut();
            nValueIn += nTxValueIn;
            nValueOut += nTxValueOut;
            if (!tx.IsCoinStake())
                nFees += nTxValueIn - nTxValueOut;
            if (tx.IsCoinStake())
            {
                nStakeReward = nTxValueOut - nTxValueIn;
                if (tx.vout.size() > 3 && pindex->nHeight > nGrandfather) bIsDPOR = true;
                // ResearchAge: Verify vouts cannot contain any other payments except coinstake: PASS (GetValueOut returns the sum of all spent coins in the coinstake)
                if (IsResearchAgeEnabled(pindex->nHeight) && fDebug10)
                {
                    int64_t nTotalCoinstake = 0;
                    for (unsigned int i = 0; i < tx.vout.size(); i++)
                    {
                        nTotalCoinstake += tx.vout[i].nValue;
                    }
                    if (fDebug10)   LogPrintf(" nHeight %d; nTCS %f; nTxValueOut %f",
                        pindex->nHeight,CoinToDouble(nTotalCoinstake),CoinToDouble(nTxValueOut));
                }

                // Verify no recipients exist after coinstake (Recipients start at output position 3 (0=Coinstake flag, 1=coinstake amount, 2=splitstake amount)
                if (bIsDPOR && pindex->nHeight > nGrandfather)
                {
                    for (unsigned int i = 3; i < tx.vout.size(); i++)
                    {
                        std::string Recipient = PubKeyToAddress(tx.vout[i].scriptPubKey);
                        double      Amount    = CoinToDouble(tx.vout[i].nValue);
                        if (fDebug10) LogPrintf("Iterating Recipient #%d  %s with Amount %f", i, Recipient, Amount);
                        if (Amount > 0)
                        {
                            if (fDebug3) LogPrintf("Iterating Recipient #%d  %s with Amount %f", i, Recipient, Amount);
                            LogPrintf("POR Payment results in an overpayment; Recipient %s, Amount %f ",Recipient, Amount);
                            return DoS(50,error("POR Payment results in an overpayment; Recipient %s, Amount %f ",
                                                Recipient.c_str(), Amount));
                        }
                    }
                }
            }

            if (!tx.ConnectInputs(txdb, mapInputs, mapQueuedChanges, posThisTx, pindex, true, false))
                return false;
        }

        mapQueuedChanges[hashTx] = CTxIndex(posThisTx, tx.vout.size());
    }

    if (IsProofOfWork() && pindex->nHeight > nGrandfather)
    {
        int64_t nReward = GetProofOfWorkMaxReward(nFees,nTime,pindex->nHeight);
        // Check coinbase reward
        if (vtx[0].GetValueOut() > nReward)
            return DoS(50, error("ConnectBlock[] : coinbase reward exceeded (actual=%" PRId64 " vs calculated=%" PRId64 ")",
                   vtx[0].GetValueOut(),
                   nReward));
    }

    MiningCPID bb = DeserializeBoincBlock(vtx[0].hashBoinc,nVersion);
    uint64_t nCoinAge = 0;

    double dStakeReward = CoinToDouble(nStakeReward+nFees) - DPOR_Paid; //DPOR Recipients checked above already
    double dStakeRewardWithoutFees = CoinToDouble(nStakeReward) - DPOR_Paid;

    if (fDebug) LogPrintf("Stake Reward of %f B %f I %f F %.f %s %s  ",
        dStakeReward,bb.ResearchSubsidy,bb.InterestSubsidy,(double)nFees,bb.cpid, bb.Organization);

    if (IsProofOfStake() && pindex->nHeight > nGrandfather)
    {
            // ppcoin: coin stake tx earns reward instead of paying fee
        if (!vtx[1].GetCoinAge(txdb, nCoinAge))
            return error("ConnectBlock[] : %s unable to get coin age for coinstake", vtx[1].GetHash().ToString().substr(0,10).c_str());

        double dCalcStakeReward = CoinToDouble(GetProofOfStakeMaxReward(nCoinAge, nFees, nTime));

        if (dStakeReward > dCalcStakeReward+1 && !IsResearchAgeEnabled(pindex->nHeight))
            return DoS(1, error("ConnectBlock[] : coinstake pays above maximum (actual= %f, vs calculated=%f )", dStakeReward, dCalcStakeReward));

        //9-3-2015
        double dMaxResearchAgeReward = CoinToDouble(GetMaximumBoincSubsidy(nTime) * COIN * 255);

        if (bb.ResearchSubsidy > dMaxResearchAgeReward && IsResearchAgeEnabled(pindex->nHeight))
            return DoS(1, error("ConnectBlock[ResearchAge] : Coinstake pays above maximum (actual= %f, vs calculated=%f )", dStakeRewardWithoutFees, dMaxResearchAgeReward));

        if (!IsResearcher(bb.cpid) && dStakeReward > 1)
        {
            double OUT_POR = 0;
            double OUT_INTEREST_OWED = 0;

            double dAccrualAge = 0;
            double dAccrualMagnitudeUnit = 0;
            double dAccrualMagnitude = 0;

            double dCalculatedResearchReward = CoinToDouble(GetProofOfStakeReward(nCoinAge, nFees, bb.cpid, true, 1, nTime,
                    pindex, "connectblock_investor",
                    OUT_POR, OUT_INTEREST_OWED, dAccrualAge, dAccrualMagnitudeUnit, dAccrualMagnitude));
            if (dStakeReward > (OUT_INTEREST_OWED+1+nFees) )
            {
                    return DoS(10, error("ConnectBlock[] : Investor Reward pays too much : cpid %s (actual %f vs calculated %f), dCalcResearchReward %f, Fees %f",
                    bb.cpid.c_str(), dStakeReward, OUT_INTEREST_OWED, dCalculatedResearchReward, (double)nFees));
            }
        }

    }


    AddCPIDBlockHash(bb.cpid, pindex->GetBlockHash());

    // Track money supply and mint amount info
    pindex->nMint = nValueOut - nValueIn + nFees;
    if (fDebug10) LogPrintf (".TMS.");

    pindex->nMoneySupply = ReturnCurrentMoneySupply(pindex) + nValueOut - nValueIn;

    // Gridcoin: Store verified magnitude and CPID in block index (7-11-2015)
    if (pindex->nHeight > nNewIndex2)
    {
        pindex->SetCPID(bb.cpid);
        pindex->nMagnitude = bb.Magnitude;
        pindex->nResearchSubsidy = bb.ResearchSubsidy;
        pindex->nInterestSubsidy = bb.InterestSubsidy;
        pindex->nIsSuperBlock =  (bb.superblock.length() > 20) ? 1 : 0;
        // Must scan transactions after CoinStake to know if this is a contract.
        int iPos = 0;
        pindex->nIsContract = 0;
        for (auto const& tx : vtx)
        {
            if (tx.hashBoinc.length() > 3 && iPos > 0)
            {
                pindex->nIsContract = 1;
                break;
            }
            iPos++;
        }
    }

    double mint = CoinToDouble(pindex->nMint);
    double PORDiff = GetBlockDifficulty(nBits);

    if (pindex->nHeight > nGrandfather && !fReorganizing)
    {
        if(nVersion < 10)
        {
            // Block Spamming
            if (mint < MintLimiter(PORDiff,bb.RSAWeight,bb.cpid,GetBlockTime()))
            {
                return error("CheckProofOfStake[] : Mint too Small, %f",(double)mint);
            }

            if (mint == 0) return error("CheckProofOfStake[] : Mint is ZERO! %f",(double)mint);
        }

        double OUT_POR = 0;
        double OUT_INTEREST = 0;
        double dAccrualAge = 0;
        double dMagnitudeUnit = 0;
        double dAvgMagnitude = 0;

        // ResearchAge 1:
        GetProofOfStakeReward(nCoinAge, nFees, bb.cpid, true, 1, nTime,
            pindex, "connectblock_researcher", OUT_POR, OUT_INTEREST, dAccrualAge, dMagnitudeUnit, dAvgMagnitude);
        if (IsResearcher(bb.cpid))
        {

                //ResearchAge: Since the best block may increment before the RA is connected but After the RA is computed, the ResearchSubsidy can sometimes be slightly smaller than we calculate here due to the RA timespan increasing.  So we will allow for time shift before rejecting the block.
                double dDrift = IsResearchAgeEnabled(pindex->nHeight) ? bb.ResearchSubsidy*.15 : 1;
                if (IsResearchAgeEnabled(pindex->nHeight) && dDrift < 10) dDrift = 10;

                if ((bb.ResearchSubsidy + bb.InterestSubsidy + dDrift) < dStakeRewardWithoutFees)
                {
                        return DoS(20, error("ConnectBlock[] : Researchers Interest %f + Research %f + TimeDrift %f and total Mint %f, [StakeReward] <> %f, with Out_Interest %f, OUT_POR %f, Fees %f, DPOR %f  for CPID %s does not match calculated research subsidy",
                            (double)bb.InterestSubsidy,(double)bb.ResearchSubsidy,dDrift,CoinToDouble(mint),dStakeRewardWithoutFees,
                            (double)OUT_INTEREST,(double)OUT_POR,CoinToDouble(nFees),(double)DPOR_Paid,bb.cpid.c_str()));

                }

                if (bb.lastblockhash != pindex->pprev->GetBlockHash().GetHex())
                {
                            std::string sNarr = "ConnectBlock[ResearchAge] : Historical DPOR Replay attack : lastblockhash != actual last block hash.";
                            LogPrintf("******  %s ***** ",sNarr);
                }

                if (IsResearchAgeEnabled(pindex->nHeight)
                    && (BlockNeedsChecked(nTime) || nVersion>=9))
                {

                        // 6-4-2017 - Verify researchers stored block magnitude
                        // 2018 02 04 - Moved here for better effect.
                        double dNeuralNetworkMagnitude = CalculatedMagnitude2(bb.cpid, nTime, false);
                        if( bb.Magnitude > 0
                            && (fTestNet || (!fTestNet && (pindex->nHeight-1) > 947000))
                            && bb.Magnitude > (dNeuralNetworkMagnitude*1.25) )
                        {
                            return DoS(20, error(
                                "ConnectBlock[ResearchAge]: Researchers block magnitude > neural network magnitude: Block Magnitude %f, Neural Network Magnitude %f, CPID %s ",
                                bb.Magnitude, dNeuralNetworkMagnitude, bb.cpid.c_str()));
                        }

                        // 2018 02 04 - Brod - Move cpid check here for better effect
                        /* Only signature check is sufficient here, but kiss and
                            call the function. The height is of previous block. */
                        if( !IsCPIDValidv2(bb,pindex->nHeight-1) )
                        {
                            /* ignore on bad blocks already in chain */
                            const std::set<uint256> vSkipHashBoincSignCheck =
                            {    uint256("58b2d6d0ff7e3ebcaca1058be7574a87efadd4b7f5c661f9e14255f851a6185e") //P1144550 S
                                ,uint256("471292b59e5f3ad94c39b3784a9a3f7a8324b9b56ff0ad00bd48c31658537c30") //P1146939 S
                                ,uint256("5b63d4edbdec06ddc2182703ce45a3ced70db0d813e329070e83bf37347a6c2c") //P1152917 S
                                ,uint256("e9035d821668a0563b632e9c84bc5af73f53eafcca1e053ac6da53907c7f6940") //P1154121 S
                                ,uint256("1d30c6d4dce377d69c037f1a725aabbc6bafa72a95456dbe2b2538bc1da115bd") //P1168122 S
                                ,uint256("934c6291209d90bb5d3987885b413c18e39f0e28430e8d302f20888d2a35e725") //P1168193 S
                                ,uint256("58282559939ced7ebed7d390559c7ac821932958f8f2399ad40d1188eb0a57f9") //P1170167 S
                                ,uint256("946996f693a33fa1334c1f068574238a463d438b1a3d2cd6d1dd51404a99c73d") //P1176436 S
                            };
                            if( vSkipHashBoincSignCheck.count(pindex->GetBlockHash())==0 )
                                return DoS(20, error(
                                    "ConnectBlock[ResearchAge]: Bad CPID or Block Signature : CPID %s, cpidv2 %s, LBH %s, Bad Hashboinc [%s]",
                                     bb.cpid.c_str(), bb.cpidv2.c_str(),
                                     bb.lastblockhash.c_str(), vtx[0].hashBoinc.c_str()));
                            else LogPrintf("WARNING: ignoring invalid hashBoinc signature on block %s", pindex->GetBlockHash().ToString());
                        }

                        // Mitigate DPOR Relay attack
                        // bb.LastBlockhash should be equal to previous index lastblockhash, in order to check block signature correctly and prevent re-use of lastblockhash
                        if (bb.lastblockhash != pindex->pprev->GetBlockHash().GetHex())
                        {
                            std::string sNarr = "ConnectBlock[ResearchAge] : DPOR Replay attack : lastblockhash != actual last block hash.";
                            LogPrintf("******  %s ***** ", sNarr);
                            if (fTestNet || (pindex->nHeight > 975000)) return DoS(20, error(" %s ",sNarr.c_str()));
                        }

                        if (dStakeReward > ((OUT_POR*1.25)+OUT_INTEREST+1+CoinToDouble(nFees)))
                        {
                            StructCPID st1 = GetLifetimeCPID(pindex->GetCPID(),"ConnectBlock()");
                            GetProofOfStakeReward(nCoinAge, nFees, bb.cpid, true, 2, nTime,
                                        pindex, "connectblock_researcher_doublecheck", OUT_POR, OUT_INTEREST, dAccrualAge, dMagnitudeUnit, dAvgMagnitude);
                            if (dStakeReward > ((OUT_POR*1.25)+OUT_INTEREST+1+CoinToDouble(nFees)))
                            {

                                if (fDebug3) LogPrintf("ConnectBlockError[ResearchAge] : Researchers Reward Pays too much : Interest %f and Research %f and StakeReward %f, OUT_POR %f, with Out_Interest %f for CPID %s ",
                                    (double)bb.InterestSubsidy,(double)bb.ResearchSubsidy,dStakeReward,(double)OUT_POR,(double)OUT_INTEREST,bb.cpid);

                                return DoS(10,error("ConnectBlock[ResearchAge] : Researchers Reward Pays too much : Interest %f and Research %f and StakeReward %f, OUT_POR %f, with Out_Interest %f for CPID %s ",
                                    (double)bb.InterestSubsidy,(double)bb.ResearchSubsidy,dStakeReward,(double)OUT_POR,(double)OUT_INTEREST,bb.cpid.c_str()));
                            }
                        }
                }
        }

        //Approve first coinstake in DPOR block
        if (IsResearcher(bb.cpid) && IsLockTimeWithinMinutes(GetBlockTime(), GetAdjustedTime(), 15) && !IsResearchAgeEnabled(pindex->nHeight))
        {
            if (bb.ResearchSubsidy > (GetOwedAmount(bb.cpid)+1))
            {
                if (bb.ResearchSubsidy > (GetOwedAmount(bb.cpid)+1))
                {
                    StructCPID strUntrustedHost = GetInitializedStructCPID2(bb.cpid,mvMagnitudes);
                    if (bb.ResearchSubsidy > strUntrustedHost.totalowed)
                    {
                        double deficit = strUntrustedHost.totalowed - bb.ResearchSubsidy;
                        if ( (deficit < -500 && strUntrustedHost.Accuracy > 10) || (deficit < -150 && strUntrustedHost.Accuracy > 5) || deficit < -50)
                        {
                            LogPrintf("ConnectBlock[] : Researchers Reward results in deficit of %f for CPID %s with trust level of %f - (Submitted Research Subsidy %f vs calculated=%f) Hash: %s",
                                   deficit, bb.cpid, (double)strUntrustedHost.Accuracy, bb.ResearchSubsidy,
                                   OUT_POR, vtx[0].hashBoinc.c_str());
                        }
                        else
                        {
                            return error("ConnectBlock[] : Researchers Reward for CPID %s pays too much - (Submitted Research Subsidy %f vs calculated=%f) Hash: %s",
                                         bb.cpid.c_str(), bb.ResearchSubsidy,
                                         OUT_POR, vtx[0].hashBoinc.c_str());
                        }
                    }
                }
            }
        }
    }

    //Gridcoin: Maintain network consensus for Payments and Neural popularity:  (As of 7-5-2015 this is now done exactly every 30 blocks)

    //DPOR - 6/12/2015 - Reject superblocks not hashing to the supermajority:

    if (bb.superblock.length() > 20)
    {
        if(nVersion >= 9)
        {
            // break away from block timing
            if (fDebug) LogPrintf("ConnectBlock: Updating Neural Supermajority (v9 CB) height %d",pindex->nHeight);
            ComputeNeuralNetworkSupermajorityHashes();
            // Prevent duplicate superblocks
            if(nVersion >= 9 && !NeedASuperblock())
                return error(("ConnectBlock: SuperBlock rcvd, but not Needed (too early)"));
        }

        if ((pindex->nHeight > nGrandfather && !fReorganizing) || nVersion >= 9 )
        {
            // 12-20-2015 : Add support for Binary Superblocks
            std::string superblock = UnpackBinarySuperblock(bb.superblock);
            std::string neural_hash = GetQuorumHash(superblock);
            std::string legacy_neural_hash = RetrieveMd5(superblock);
            double popularity = 0;
            std::string consensus_hash = GetNeuralNetworkSupermajorityHash(popularity);
            // Only reject superblock when it is new And when QuorumHash of Block != the Popular Quorum Hash:
            if ((IsLockTimeWithinMinutes(GetBlockTime(), GetAdjustedTime(), 15) || nVersion>=9) && !fColdBoot)
            {
                // Let this take effect together with stakev8
                if (nVersion>=8)
                {
                    try
                    {
                        CBitcoinAddress address;
                        bool validaddressinblock = address.SetString(bb.GRCAddress);
                        validaddressinblock &= address.IsValid();
                        if (!validaddressinblock)
                        {
                            return error("ConnectBlock[] : Superblock staked with invalid GRC address in block");
                        }
                        if (!IsNeuralNodeParticipant(bb.GRCAddress, nTime))
                        {
                            return error("ConnectBlock[] : Superblock staked by ineligible neural node participant");
                        }
                    }
                    catch (...)
                    {
                        return error("ConnectBlock[] : Superblock stake check caused unknown exception with GRC address %s", bb.GRCAddress.c_str());
                    }
                }
                if (!VerifySuperblock(superblock, pindex))
                {
                    return error("ConnectBlock[] : Superblock avg mag below 10; SuperblockHash: %s, Consensus Hash: %s",
                                        neural_hash.c_str(), consensus_hash.c_str());
                }
                if (!IsResearchAgeEnabled(pindex->nHeight))
                {
                    if (consensus_hash != neural_hash && consensus_hash != legacy_neural_hash)
                    {
                        return error("ConnectBlock[] : Superblock hash does not match consensus hash; SuperblockHash: %s, Consensus Hash: %s",
                                        neural_hash.c_str(), consensus_hash.c_str());
                    }
                }
                else
                {
                    if (consensus_hash != neural_hash)
                    {
                        return error("ConnectBlock[] : Superblock hash does not match consensus hash; SuperblockHash: %s, Consensus Hash: %s",
                                        neural_hash.c_str(), consensus_hash.c_str());
                    }
                }

            }
        }

        if(nVersion<9)
        {
            //If we are out of sync, and research age is enabled, and the superblock is valid, load it now, so we can continue checking blocks accurately
            // I would suggest to NOT bother with superblock at all here. It will be loaded in tally.
            if ((OutOfSyncByAge() || fColdBoot || fReorganizing) && IsResearchAgeEnabled(pindex->nHeight) && pindex->nHeight > nGrandfather)
            {
                if (bb.superblock.length() > 20)
                {
                    std::string superblock = UnpackBinarySuperblock(bb.superblock);
                    if (VerifySuperblock(superblock, pindex))
                    {
                        LoadSuperblock(superblock,pindex->nTime,pindex->nHeight);
                        if (fDebug)
                            LogPrintf("ConnectBlock(): Superblock Loaded %d", pindex->nHeight);

                        TallyResearchAverages(pindexBest);
                    }
                    else
                    {
                        if (fDebug3) LogPrintf("ConnectBlock(): Superblock Not Loaded %d", pindex->nHeight);
                    }
                }
            }
            /*
                -- Normal Superblocks are loaded during Tally
            */
        }
    }

    //  End of Network Consensus

    // Gridcoin: Track payments to CPID, and last block paid
    if (pindex->nResearchSubsidy > 0 && IsResearcher(bb.cpid))
    {
        StructCPID stCPID = GetInitializedStructCPID2(bb.cpid,mvResearchAge);

        stCPID.InterestSubsidy += bb.InterestSubsidy;
        stCPID.ResearchSubsidy += bb.ResearchSubsidy;
        if (pindex->nHeight > stCPID.LastBlock)
        {
                stCPID.LastBlock = pindex->nHeight;
                stCPID.BlockHash = pindex->GetBlockHash().GetHex();
        }

        if (pindex->nMagnitude > 0)
        {
                stCPID.Accuracy++;
                stCPID.TotalMagnitude += pindex->nMagnitude;
                stCPID.ResearchAverageMagnitude = stCPID.TotalMagnitude/(stCPID.Accuracy+.01);
        }

        if (pindex->nTime < stCPID.LowLockTime)  stCPID.LowLockTime = pindex->nTime;
        if (pindex->nTime > stCPID.HighLockTime) stCPID.HighLockTime = pindex->nTime;

        mvResearchAge[bb.cpid]=stCPID;
    }

    if (!txdb.WriteBlockIndex(CDiskBlockIndex(pindex)))
        return error("Connect() : WriteBlockIndex for pindex failed");

    if (pindex->nHeight % 5 == 0 && pindex->nHeight > 100)
    {
        std::string errors1 = "";
        LoadAdminMessages(false,errors1);
    }

    // Slow down Retallying when in RA mode so we minimize disruption of the network
    // TODO: Remove this if we can sync to v9 without it.
    if ( (pindex->nHeight % 60 == 0) && IsResearchAgeEnabled(pindex->nHeight) && BlockNeedsChecked(pindex->nTime))
    {
        if(!IsV9Enabled_Tally(pindexBest->nHeight))
            TallyResearchAverages(pindexBest);
    }

    if (IsResearchAgeEnabled(pindex->nHeight) && !OutOfSyncByAge())
    {
        fColdBoot = false;
    }

    if (fJustCheck)
        return true;

    // Write queued txindex changes
    for (map<uint256, CTxIndex>::iterator mi = mapQueuedChanges.begin(); mi != mapQueuedChanges.end(); ++mi)
    {
        if (!txdb.UpdateTxIndex((*mi).first, (*mi).second))
            return error("ConnectBlock[] : UpdateTxIndex failed");
    }

    // Update block index on disk without changing it in memory.
    // The memory index structure will be changed after the db commits.
    if (pindex->pprev)
    {
        CDiskBlockIndex blockindexPrev(pindex->pprev);
        blockindexPrev.hashNext = pindex->GetBlockHash();
        if (!txdb.WriteBlockIndex(blockindexPrev))
            return error("ConnectBlock[] : WriteBlockIndex failed");
    }

    // Watch for transactions paying to me
    for (auto const& tx : vtx)
        SyncWithWallets(tx, this, true);

    return true;
}


bool ReorganizeChain(CTxDB& txdb, unsigned &cnt_dis, unsigned &cnt_con, CBlock &blockNew, CBlockIndex* pindexNew);
bool ForceReorganizeToHash(uint256 NewHash)
{
    LOCK(cs_main);
    CTxDB txdb;

    auto mapItem = mapBlockIndex.find(NewHash);
    if(mapItem == mapBlockIndex.end())
        return error("ForceReorganizeToHash: failed to find requested block in block index");

    CBlockIndex* pindexCur = pindexBest;
    CBlockIndex* pindexNew = mapItem->second;
    LogPrintf("** Force Reorganize **");
    LogPrintf(" Current best height %i hash %s", pindexCur->nHeight,pindexCur->GetBlockHash().GetHex());
    LogPrintf(" Target height %i hash %s", pindexNew->nHeight,pindexNew->GetBlockHash().GetHex());

    CBlock blockNew;
    if (!blockNew.ReadFromDisk(pindexNew))
    {
        LogPrintf("ForceReorganizeToHash: Fatal Error while reading new best block.");
        return false;
    }

    unsigned cnt_dis=0;
    unsigned cnt_con=0;
    bool success = false;

    success = ReorganizeChain(txdb, cnt_dis, cnt_con, blockNew, pindexNew);

    if(pindexBest->nChainTrust < pindexCur->nChainTrust)
        LogPrintf("WARNING ForceReorganizeToHash: Chain trust is now less then before!");

    if (!success)
    {
        return error("ForceReorganizeToHash: Fatal Error while setting best chain.");
    }

    AskForOutstandingBlocks(uint256(0));
    LogPrintf("ForceReorganizeToHash: success! height %d hash %s", pindexBest->nHeight,pindexBest->GetBlockHash().GetHex());
    return true;
}

bool DisconnectBlocksBatch(CTxDB& txdb, list<CTransaction>& vResurrect, unsigned& cnt_dis, CBlockIndex* pcommon)
{
    set<string> vRereadCPIDs;
    while(pindexBest != pcommon)
    {
        if(!pindexBest->pprev)
            return error("DisconnectBlocksBatch: attempt to reorganize beyond genesis"); /*fatal*/

        if (fDebug) LogPrintf("DisconnectBlocksBatch: %s",pindexBest->GetBlockHash().GetHex());

        CBlock block;
        if (!block.ReadFromDisk(pindexBest))
            return error("DisconnectBlocksBatch: ReadFromDisk for disconnect failed"); /*fatal*/
        if (!block.DisconnectBlock(txdb, pindexBest))
            return error("DisconnectBlocksBatch: DisconnectBlock %s failed", pindexBest->GetBlockHash().ToString().c_str()); /*fatal*/

        // disconnect from memory
        assert(!pindexBest->pnext);
        if (pindexBest->pprev)
            pindexBest->pprev->pnext = NULL;

        // Queue memory transactions to resurrect.
        // We only do this for blocks after the last checkpoint (reorganisation before that
        // point should only happen with -reindex/-loadblock, or a misbehaving peer.
        for (auto const& tx : boost::adaptors::reverse(block.vtx))
            if (!(tx.IsCoinBase() || tx.IsCoinStake()) && pindexBest->nHeight > Checkpoints::GetTotalBlocksEstimate())
                vResurrect.push_front(tx);

        if(pindexBest->IsUserCPID())
        {
            // remeber the cpid to re-read later
            vRereadCPIDs.insert(pindexBest->GetCPID());
            // The user has no longer staked this block.
            RemoveCPIDBlockHash(pindexBest->GetCPID(), pindexBest->GetBlockHash());
        }

        // New best block
        cnt_dis++;
        pindexBest = pindexBest->pprev;
        hashBestChain = pindexBest->GetBlockHash();
        blockFinder.Reset();
        nBestHeight = pindexBest->nHeight;
        nBestChainTrust = pindexBest->nChainTrust;

        if (!txdb.WriteHashBestChain(pindexBest->GetBlockHash()))
            return error("DisconnectBlocksBatch: WriteHashBestChain failed"); /*fatal*/

    }

    /* fix up after disconnecting, prepare for new blocks */
    if(cnt_dis>0)
    {

        //Block was disconnected - User is Re-eligibile for staking
        StructCPID sMag = GetInitializedStructCPID2(GlobalCPUMiningCPID.cpid,mvMagnitudes);
        nLastBlockSolved = 0;
        if (sMag.initialized)
        {
            sMag.LastPaymentTime = 0;
            mvMagnitudes[GlobalCPUMiningCPID.cpid]=sMag;
        }

        // Resurrect memory transactions that were in the disconnected branch
        for( CTransaction& tx : vResurrect)
            AcceptToMemoryPool(mempool, tx, NULL);

        if (!txdb.TxnCommit())
            return error("DisconnectBlocksBatch: TxnCommit failed"); /*fatal*/

        // Need to reload all contracts
        if (fDebug10) LogPrintf("DisconnectBlocksBatch: LoadAdminMessages");
        std::string admin_messages;
        LoadAdminMessages(true, admin_messages);

        // Tally research averages.
        if(IsV9Enabled_Tally(nBestHeight))
        {
            assert(IsTallyTrigger(pindexBest));
            if (fDebug) LogPrintf("DisconnectBlocksBatch: TallyResearchAverages (v9P %%%d) height %d", TALLY_GRANULARITY, nBestHeight);
            TallyResearchAverages(pindexBest);
        }
        else
        {
            // todo: do something with retired tally? maybe?
        }

        // Re-read researchers history after all blocks disconnected
        if (fDebug10) LogPrintf("DisconnectBlocksBatch: GetLifetimeCPID");
        for( const string& sRereadCPID : vRereadCPIDs )
            GetLifetimeCPID(sRereadCPID,"DisconnectBlocksBatch");

    }
    return true;
}

bool ReorganizeChain(CTxDB& txdb, unsigned &cnt_dis, unsigned &cnt_con, CBlock &blockNew, CBlockIndex* pindexNew)
{
    assert(pindexNew);
    //assert(!pindexNew->pnext);
    //assert(pindexBest || hashBestChain == pindexBest->GetBlockHash());
    //assert(nBestHeight = pindexBest->nHeight && nBestChainTrust == pindexBest->nChainTrust);
    //assert(!pindexBest->pnext);
    assert(pindexNew->GetBlockHash()==blockNew.GetHash());
    /* note: it was already determined that this chain is better than current best */
    /* assert(pindexNew->nChainTrust > nBestChainTrust); but may be overriden by command */
    assert( !pindexGenesisBlock == !pindexBest );

    list<CTransaction> vResurrect;
    list<CBlockIndex*> vConnect;
    set<string> vRereadCPIDs;

    /* find fork point */
    CBlockIndex *pcommon = NULL;
    if(pindexGenesisBlock)
    {
        pcommon = pindexNew;
        while( pcommon->pnext==NULL && pcommon!=pindexBest )
        {
            pcommon = pcommon->pprev;

            if(!pcommon)
                return error("ReorganizeChain: unable to find fork root");
        }

        if(pcommon != pindexBest)
        {
            pcommon = FindTallyTrigger(pcommon);
            if(!pcommon)
                return error("ReorganizeChain: unable to find fork root with tally point");
        }

        if (pcommon!=pindexBest || pindexNew->pprev!=pcommon)
        {
            LogPrintf("ReorganizeChain: from {%s %d}\n"
                     "ReorganizeChain: comm {%s %d}\n"
                     "ReorganizeChain: to   {%s %d}\n"
                     "REORGANIZE: disconnect %d, connect %d blocks"
                ,pindexBest->GetBlockHash().GetHex().c_str(), pindexBest->nHeight
                ,pcommon->GetBlockHash().GetHex().c_str(), pcommon->nHeight
                ,pindexNew->GetBlockHash().GetHex().c_str(), pindexNew->nHeight
                ,pindexBest->nHeight - pcommon->nHeight
                ,pindexNew->nHeight - pcommon->nHeight);
        }
    }

    /* disconnect blocks */
    if(pcommon!=pindexBest)
    {
        if (!txdb.TxnBegin())
            return error("ReorganizeChain: TxnBegin failed");
        if(!DisconnectBlocksBatch(txdb, vResurrect, cnt_dis, pcommon))
        {
            error("ReorganizeChain: DisconnectBlocksBatch() failed");
            LogPrintf("This is fatal error. Chain index may be corrupt. Aborting.\n"
                      "Please Reindex the chain and Restart.");
            exit(1); //todo
        }

        int nMismatchSpent;
        int64_t nBalanceInQuestion;
        pwalletMain->FixSpentCoins(nMismatchSpent, nBalanceInQuestion);
    }

    if (fDebug && cnt_dis>0) LogPrintf("ReorganizeChain: disconnected %d blocks",cnt_dis);

    for(CBlockIndex *p = pindexNew; p != pcommon; p=p->pprev)
        vConnect.push_front(p);

    /* Connect blocks */
    for(auto const pindex : vConnect)
    {
        CBlock block_load;
        CBlock &block = (pindex==pindexNew)? blockNew : block_load;

        if(pindex!=pindexNew)
        {
            if (!block.ReadFromDisk(pindex))
                return error("ReorganizeChain: ReadFromDisk for connect failed");
            assert(pindex->GetBlockHash()==block.GetHash());
        }
        else
        {
            assert(pindex==pindexNew);
            assert(pindexNew->GetBlockHash()==block.GetHash());
            assert(pindexNew->GetBlockHash()==blockNew.GetHash());
        }

        uint256 hash = block.GetHash();
        uint256 nBestBlockTrust;

        if (fDebug) LogPrintf("ReorganizeChain: connect %s",hash.ToString());

        if (!txdb.TxnBegin())
            return error("ReorganizeChain: TxnBegin failed");

        if (pindexGenesisBlock == NULL)
        {
            if(hash != (!fTestNet ? hashGenesisBlock : hashGenesisBlockTestNet))
            {
                txdb.TxnAbort();
                return error("ReorganizeChain: genesis block hash does not match");
            }
            pindexGenesisBlock = pindex;
        }
        else
        {
            assert(pindex->GetBlockHash()==block.GetHash());
            assert(pindex->pprev == pindexBest);
            if (!block.ConnectBlock(txdb, pindex, false, false))
            {
                txdb.TxnAbort();
                error("ReorganizeChain: ConnectBlock %s failed", hash.ToString().c_str());
                LogPrintf("Previous block %s",pindex->pprev->GetBlockHash().ToString());
                InvalidChainFound(pindex);
                return false;
            }
        }

        // Delete redundant memory transactions
        for (auto const& tx : block.vtx)
        {
            mempool.remove(tx);
            mempool.removeConflicts(tx);
        }

        if (!txdb.WriteHashBestChain(pindex->GetBlockHash()))
        {
            txdb.TxnAbort();
            return error("ReorganizeChain: WriteHashBestChain failed");
        }

        // Make sure it's successfully written to disk before changing memory structure
        if (!txdb.TxnCommit())
            return error("ReorganizeChain: TxnCommit failed");

        // Add to current best branch
        if(pindex->pprev)
        {
            assert( !pindex->pprev->pnext );
            pindex->pprev->pnext = pindex;
            nBestBlockTrust = pindex->nChainTrust - pindex->pprev->nChainTrust;
        }
        else
            nBestBlockTrust = pindex->nChainTrust;

        // update best block
        hashBestChain = hash;
        pindexBest = pindex;
        blockFinder.Reset();
        nBestHeight = pindexBest->nHeight;
        nBestChainTrust = pindexBest->nChainTrust;
        nTimeBestReceived =  GetAdjustedTime();
        cnt_con++;

        // Load recent contracts
        std::string admin_messages;
        LoadAdminMessages(false, admin_messages);

        if(IsV9Enabled_Tally(nBestHeight))
        {
            // quorum not needed
            // Tally research averages.
            if(IsTallyTrigger(pindexBest))
            {
                if (fDebug) LogPrintf("ReorganizeChain: TallyNetworkAverages (v9N %%%d) height %d",TALLY_GRANULARITY,nBestHeight);
                TallyResearchAverages(pindexBest);
            }
        }
        else
        {
            //TODO: do something with retired tally?
        }

        if(pindex->IsUserCPID()) // is this needed?
            GetLifetimeCPID(pindex->cpid.GetHex(), "ReorganizeChain");
    }

    if (fDebug && (cnt_dis>0 || cnt_con>1))
        LogPrintf("ReorganizeChain: Disconnected %d and Connected %d blocks.",cnt_dis,cnt_con);

    return true;
}

bool SetBestChain(CTxDB& txdb, CBlock &blockNew, CBlockIndex* pindexNew)
{
    unsigned cnt_dis=0;
    unsigned cnt_con=0;
    bool success = false;
    const auto origBestIndex = pindexBest;

    success = ReorganizeChain(txdb, cnt_dis, cnt_con, blockNew, pindexNew);

    if(origBestIndex && origBestIndex->nChainTrust > nBestChainTrust)
    {
        LogPrintf("SetBestChain: Reorganize caused lower chain trust than before. Reorganizing back.");
        CBlock origBlock;
        if (!origBlock.ReadFromDisk(origBestIndex))
            return error("SetBestChain: Fatal Error while reading original best block");
        success = ReorganizeChain(txdb, cnt_dis, cnt_con, origBlock, origBestIndex);
    }

    if(!success)
        return false;

    /* Fix up after block connecting */


    //std::set<uint128> connected_cpids;


    // Update best block in wallet (so we can detect restored wallets)
    bool fIsInitialDownload = IsInitialBlockDownload();
    if (!fIsInitialDownload)
    {
        const CBlockLocator locator(pindexNew);
        ::SetBestChain(locator);
    }

    if(IsV9Enabled_Tally(nBestHeight))
    {
        // Update quorum data.
        if ((nBestHeight % 3) == 0)
        {
            if (fDebug) LogPrintf("SetBestChain: Updating Neural Supermajority (v9 %%3) height %d",nBestHeight);
            ComputeNeuralNetworkSupermajorityHashes();
        }
        // Update quorum data.
        if ((nBestHeight % 10) == 0 && !OutOfSyncByAge() && NeedASuperblock())
        {
            if (fDebug) LogPrintf("SetBestChain: Updating Neural Quorum (v9 M) height %d",nBestHeight);
            UpdateNeuralNetworkQuorumData();
        }
    }
    else if (!fIsInitialDownload)
        // Retally after reorganize to sync up amounts owed.
        TallyResearchAverages(pindexNew);

    if (fDebug)
    {
        LogPrintf("{SBC} {%s %d}  trust=%s  date=%s",
               hashBestChain.ToString(), nBestHeight,
               CBigNum(nBestChainTrust).ToString(),
               DateTimeStrFormat("%x %H:%M:%S", pindexBest->GetBlockTime()));
    }
    else
        LogPrintf("{SBC} new best {%s %d} ; ",hashBestChain.ToString(), nBestHeight);

    std::string strCmd = GetArg("-blocknotify", "");
    if (!fIsInitialDownload && !strCmd.empty())
    {
        boost::replace_all(strCmd, "%s", hashBestChain.GetHex());
        boost::thread t(runCommand, strCmd); // thread runs free
    }

    // Perform Gridcoin services now that w have a new head.
    // Remove V9 checks after the V9 switch.
    // TODO: ???
    if(IsV9Enabled(nBestHeight))
        GridcoinServices();

    return true;
}

// ppcoin: total coin age spent in transaction, in the unit of coin-days.
// Only those coins meeting minimum age requirement counts. As those
// transactions not in main chain are not currently indexed so we
// might not find out about their coin age. Older transactions are
// guaranteed to be in main chain by sync-checkpoint. This rule is
// introduced to help nodes establish a consistent view of the coin
// age (trust score) of competing branches.
bool CTransaction::GetCoinAge(CTxDB& txdb, uint64_t& nCoinAge) const
{
    CBigNum bnCentSecond = 0;  // coin age in the unit of cent-seconds
    nCoinAge = 0;

    if (IsCoinBase())
        return true;

    for (auto const& txin : vin)
    {
        // First try finding the previous transaction in database
        CTransaction txPrev;
        CTxIndex txindex;
        if (!txPrev.ReadFromDisk(txdb, txin.prevout, txindex))
            continue;  // previous transaction not in main chain
        if (nTime < txPrev.nTime)
            return false;  // Transaction timestamp violation

        // Read block header
        CBlock block;
        if (!block.ReadFromDisk(txindex.pos.nFile, txindex.pos.nBlockPos, false))
            return false; // unable to read block of previous transaction
        if (block.GetBlockTime() + nStakeMinAge > nTime)
            continue; // only count coins meeting min age requirement

        int64_t nValueIn = txPrev.vout[txin.prevout.n].nValue;
        bnCentSecond += CBigNum(nValueIn) * (nTime-txPrev.nTime) / CENT;

        if (fDebug && GetBoolArg("-printcoinage"))
            LogPrintf("coin age nValueIn=%" PRId64 " nTimeDiff=%d bnCentSecond=%s", nValueIn, nTime - txPrev.nTime, bnCentSecond.ToString());
    }

    CBigNum bnCoinDay = bnCentSecond * CENT / COIN / (24 * 60 * 60);
    if (fDebug && GetBoolArg("-printcoinage"))
        LogPrintf("coin age bnCoinDay=%s", bnCoinDay.ToString());
    nCoinAge = bnCoinDay.getuint64();
    return true;
}

// ppcoin: total coin age spent in block, in the unit of coin-days.
bool CBlock::GetCoinAge(uint64_t& nCoinAge) const
{
    nCoinAge = 0;

    CTxDB txdb("r");
    for (auto const& tx : vtx)
    {
        uint64_t nTxCoinAge;
        if (tx.GetCoinAge(txdb, nTxCoinAge))
            nCoinAge += nTxCoinAge;
        else
            return false;
    }

    if (nCoinAge == 0) // block coin age minimum 1 coin-day
        nCoinAge = 1;
    if (fDebug && GetBoolArg("-printcoinage"))
        LogPrintf("block coin age total nCoinDays=%" PRIu64, nCoinAge);
    return true;
}

bool CBlock::AddToBlockIndex(unsigned int nFile, unsigned int nBlockPos, const uint256& hashProof)
{
    // Check for duplicate
    uint256 hash = GetHash();
    if (mapBlockIndex.count(hash))
        return error("AddToBlockIndex() : %s already exists", hash.ToString().substr(0,20).c_str());

    // Construct new block index object
    CBlockIndex* pindexNew = new CBlockIndex(nFile, nBlockPos, *this);
    if (!pindexNew)
        return error("AddToBlockIndex() : new CBlockIndex failed");
    pindexNew->phashBlock = &hash;
    BlockMap::iterator miPrev = mapBlockIndex.find(hashPrevBlock);
    if (miPrev != mapBlockIndex.end())
    {
        pindexNew->pprev = (*miPrev).second;
        pindexNew->nHeight = pindexNew->pprev->nHeight + 1;
    }

    // ppcoin: compute chain trust score
    pindexNew->nChainTrust = (pindexNew->pprev ? pindexNew->pprev->nChainTrust : 0) + pindexNew->GetBlockTrust();

    // ppcoin: compute stake entropy bit for stake modifier
    if (!pindexNew->SetStakeEntropyBit(GetStakeEntropyBit()))
        return error("AddToBlockIndex() : SetStakeEntropyBit() failed");

    // Record proof hash value
    pindexNew->hashProof = hashProof;

    // ppcoin: compute stake modifier
    uint64_t nStakeModifier = 0;
    bool fGeneratedStakeModifier = false;
    if (!ComputeNextStakeModifier(pindexNew->pprev, nStakeModifier, fGeneratedStakeModifier))
    {
        LogPrintf("AddToBlockIndex() : ComputeNextStakeModifier() failed");
    }
    pindexNew->SetStakeModifier(nStakeModifier, fGeneratedStakeModifier);
    pindexNew->nStakeModifierChecksum = GetStakeModifierChecksum(pindexNew);

    // Add to mapBlockIndex
    BlockMap::iterator mi = mapBlockIndex.insert(make_pair(hash, pindexNew)).first;
    if (pindexNew->IsProofOfStake())
        setStakeSeen.insert(make_pair(pindexNew->prevoutStake, pindexNew->nStakeTime));
    pindexNew->phashBlock = &((*mi).first);

    // Write to disk block index
    CTxDB txdb;
    if (!txdb.TxnBegin())
        return false;
    txdb.WriteBlockIndex(CDiskBlockIndex(pindexNew));
    if (!txdb.TxnCommit())
        return false;

    LOCK(cs_main);

    // New best
    if (pindexNew->nChainTrust > nBestChainTrust)
        if (!SetBestChain(txdb, *this, pindexNew))
            return false;

    if (pindexNew == pindexBest)
    {
        // Notify UI to display prev block's coinbase if it was ours
        static uint256 hashPrevBestCoinBase;
        UpdatedTransaction(hashPrevBestCoinBase);
        hashPrevBestCoinBase = vtx[0].GetHash();
    }

    uiInterface.NotifyBlocksChanged();
    return true;
}

bool CBlock::CheckBlock(std::string sCaller, int height1, int64_t Mint, bool fCheckPOW, bool fCheckMerkleRoot, bool fCheckSig, bool fLoadingIndex) const
{

    if (GetHash()==hashGenesisBlock || GetHash()==hashGenesisBlockTestNet) return true;
    // These are checks that are independent of context
    // that can be verified before saving an orphan block.

    // Size limits
    if (vtx.empty() || vtx.size() > MAX_BLOCK_SIZE || ::GetSerializeSize(*this, SER_NETWORK, PROTOCOL_VERSION) > MAX_BLOCK_SIZE)
        return DoS(100, error("CheckBlock[] : size limits failed"));

    // Check proof of work matches claimed amount
    if (fCheckPOW && IsProofOfWork() && !CheckProofOfWork(GetPoWHash(), nBits))
        return DoS(50, error("CheckBlock[] : proof of work failed"));

    //Reject blocks with diff that has grown to an extrordinary level (should never happen)
    double blockdiff = GetBlockDifficulty(nBits);
    if (height1 > nGrandfather && blockdiff > 10000000000000000)
    {
       return DoS(1, error("CheckBlock[] : Block Bits larger than 10000000000000000."));
    }

    // First transaction must be coinbase, the rest must not be
    if (vtx.empty() || !vtx[0].IsCoinBase())
        return DoS(100, error("CheckBlock[] : first tx is not coinbase"));
    for (unsigned int i = 1; i < vtx.size(); i++)
        if (vtx[i].IsCoinBase())
            return DoS(100, error("CheckBlock[] : more than one coinbase"));
    //Research Age
    MiningCPID bb = DeserializeBoincBlock(vtx[0].hashBoinc,nVersion);
    if(nVersion<9)
    {
        //For higher security, plus lets catch these bad blocks before adding them to the chain to prevent reorgs:
        if (IsResearcher(bb.cpid) && IsProofOfStake() && height1 > nGrandfather && IsResearchAgeEnabled(height1) && BlockNeedsChecked(nTime) && !fLoadingIndex)
        {
            double blockVersion = BlockVersion(bb.clientversion);
            double cvn = ClientVersionNew();
            if (fDebug10) LogPrintf("BV %f, CV %f   ",blockVersion,cvn);
            // Enforce Beacon Age
            if (blockVersion < 3588 && height1 > 860500 && !fTestNet)
                return error("CheckBlock[]:  Old client spamming new blocks after mandatory upgrade ");
        }

        //Orphan Flood Attack
        if (height1 > nGrandfather)
        {
            double bv = BlockVersion(bb.clientversion);
            double cvn = ClientVersionNew();
            if (fDebug10) LogPrintf("BV %f, CV %f   ",bv,cvn);
            // Enforce Beacon Age
            if (bv < 3588 && height1 > 860500 && !fTestNet)
                return error("CheckBlock[]:  Old client spamming new blocks after mandatory upgrade ");
        }
    }

    if (IsResearcher(bb.cpid) && height1 > nGrandfather && BlockNeedsChecked(nTime))
    {
        if (bb.projectname.empty() && !IsResearchAgeEnabled(height1))
            return DoS(1,error("CheckBlock::PoR Project Name invalid"));

        if (!fLoadingIndex)
        {
            bool cpidresult = false;
            int cpidV2CutOverHeight = fTestNet ? 0 : 97000;
            int cpidV3CutOverHeight = fTestNet ? 196300 : 725000;
            if (height1 < cpidV2CutOverHeight)
            {
                cpidresult = IsCPIDValid_Retired(bb.cpid,bb.enccpid);
            }
            else if (height1 <= cpidV3CutOverHeight)
            {
                cpidresult = CPID_IsCPIDValid(bb.cpid, bb.cpidv2, (uint256)bb.lastblockhash);
            }
            else
            {

                cpidresult = (bb.lastblockhash.size()==64)
                    && (bb.BoincSignature.size()>=16)
                    && (bb.BoincSignature.find(' ')==std::string::npos);

                /* This is not used anywhere, so let it be.
                cpidresult = cpidresult
                    && (bb.BoincPublicKey.size()==130)
                    && (bb.BoincPublicKey.find(' ')==std::string::npos);
                */

                /* full "v3" signature check is performed in ConnectBlock */
            }

            if(!cpidresult)
                return DoS(20, error(
                            "Bad CPID or Block Signature : height %i, CPID %s, cpidv2 %s, LBH %s, Bad Hashboinc [%s]",
                             height1, bb.cpid.c_str(), bb.cpidv2.c_str(),
                             bb.lastblockhash.c_str(), vtx[0].hashBoinc.c_str()));
        }
    }

    // Gridcoin: check proof-of-stake block signature
    if (IsProofOfStake() && height1 > nGrandfather)
    {
        //Mint limiter checks 1-20-2015
        double PORDiff = GetBlockDifficulty(nBits);
        double mint1 = CoinToDouble(Mint);
        double total_subsidy = bb.ResearchSubsidy + bb.InterestSubsidy;
        double limiter = MintLimiter(PORDiff,bb.RSAWeight,bb.cpid,GetBlockTime());
        if (fDebug10) LogPrintf("CheckBlock[]: TotalSubsidy %f, Height %i, %s, %f, Res %f, Interest %f, hb: %s ",
                             total_subsidy, height1, bb.cpid,
                             mint1,bb.ResearchSubsidy,bb.InterestSubsidy,vtx[0].hashBoinc);
        if ((nVersion < 10) && (total_subsidy < limiter))
        {
            if (fDebug3) LogPrintf("****CheckBlock[]: Total Mint too Small %s, mint %f, Res %f, Interest %f, hash %s ",bb.cpid,
                                mint1,bb.ResearchSubsidy,bb.InterestSubsidy,vtx[0].hashBoinc);
            //1-21-2015 - Prevent Hackers from spamming the network with small blocks
            return error("****CheckBlock[]: Total Mint too Small %f < %f Research %f Interest %f BOINC %s",
                         total_subsidy,limiter,bb.ResearchSubsidy,bb.InterestSubsidy,vtx[0].hashBoinc);
        }

        if (fCheckSig && !CheckBlockSignature())
            return DoS(100, error("CheckBlock[] : bad proof-of-stake block signature"));
    }

    // End of Proof Of Research
    if (IsProofOfStake())
    {
        // Coinbase output should be empty if proof-of-stake block
        if (vtx[0].vout.size() != 1 || !vtx[0].vout[0].IsEmpty())
            return DoS(100, error("CheckBlock[] : coinbase output not empty for proof-of-stake block"));

        // Second transaction must be coinstake, the rest must not be
        if (vtx.empty() || !vtx[1].IsCoinStake())
            return DoS(100, error("CheckBlock[] : second tx is not coinstake"));

        for (unsigned int i = 2; i < vtx.size(); i++)
        {
            if (vtx[i].IsCoinStake())
            {
                LogPrintf("Found more than one coinstake in coinbase at location %d", i);
                return DoS(100, error("CheckBlock[] : more than one coinstake"));
            }
        }
    }

    // Check transactions
    for (auto const& tx : vtx)
    {
        if (!tx.CheckTransaction())
            return DoS(tx.nDoS, error("CheckBlock[] : CheckTransaction failed"));

        // ppcoin: check transaction timestamp
        if (GetBlockTime() < (int64_t)tx.nTime)
            return DoS(50, error("CheckBlock[] : block timestamp earlier than transaction timestamp"));
    }

    // Check for duplicate txids. This is caught by ConnectInputs(),
    // but catching it earlier avoids a potential DoS attack:
    set<uint256> uniqueTx;
    for (auto const& tx : vtx)
    {
        uniqueTx.insert(tx.GetHash());
    }
    if (uniqueTx.size() != vtx.size())
        return DoS(100, error("CheckBlock[] : duplicate transaction"));

    unsigned int nSigOps = 0;
    for (auto const& tx : vtx)
    {
        nSigOps += tx.GetLegacySigOpCount();
    }
    if (nSigOps > MAX_BLOCK_SIGOPS)
        return DoS(100, error("CheckBlock[] : out-of-bounds SigOpCount"));

    // Check merkle root
    if (fCheckMerkleRoot && hashMerkleRoot != BuildMerkleTree())
        return DoS(100, error("CheckBlock[] : hashMerkleRoot mismatch"));

    //if (fDebug3) LogPrintf(".EOCB.");
    return true;
}

bool CBlock::AcceptBlock(bool generated_by_me)
{
    AssertLockHeld(cs_main);

    if (nVersion > CURRENT_VERSION)
        return DoS(100, error("AcceptBlock() : reject unknown block version %d", nVersion));

    // Check for duplicate
    uint256 hash = GetHash();
    if (mapBlockIndex.count(hash))
        return error("AcceptBlock() : block already in mapBlockIndex");

    // Get prev block index
    BlockMap::iterator mi = mapBlockIndex.find(hashPrevBlock);
    if (mi == mapBlockIndex.end())
        return DoS(10, error("AcceptBlock() : prev block not found"));
    CBlockIndex* pindexPrev = (*mi).second;
    int nHeight = pindexPrev->nHeight+1;

    // The block height at which point we start rejecting v7 blocks and
    // start accepting v8 blocks.
    if(       (IsProtocolV2(nHeight) && nVersion < 7)
              || (IsV8Enabled(nHeight) && nVersion < 8)
              || (IsV9Enabled(nHeight) && nVersion < 9)
              || (nVersion < pindexPrev->nVersion)
              )
        return DoS(20, error("AcceptBlock() : reject too old nVersion = %d", nVersion));
    else if( (!IsProtocolV2(nHeight) && nVersion >= 7)
             ||(!IsV8Enabled(nHeight) && nVersion >= 8)
             ||(!IsV9Enabled(nHeight) && nVersion >= 9)
             )
        return DoS(100, error("AcceptBlock() : reject too new nVersion = %d", nVersion));

    if (IsProofOfWork() && nHeight > LAST_POW_BLOCK)
        return DoS(100, error("AcceptBlock() : reject proof-of-work at height %d", nHeight));

    if (nHeight > nGrandfather || nHeight >= 999000)
    {
            // Check coinbase timestamp
            if (GetBlockTime() > FutureDrift((int64_t)vtx[0].nTime, nHeight))
            {
                return DoS(80, error("AcceptBlock() : coinbase timestamp is too early"));
            }
            // Check timestamp against prev
            if (GetBlockTime() <= pindexPrev->GetPastTimeLimit() || FutureDrift(GetBlockTime(), nHeight) < pindexPrev->GetBlockTime())
                return DoS(60, error("AcceptBlock() : block's timestamp is too early"));
            // Check proof-of-work or proof-of-stake
            if (nBits != GetNextTargetRequired(pindexPrev, IsProofOfStake()))
                return DoS(100, error("AcceptBlock() : incorrect %s", IsProofOfWork() ? "proof-of-work" : "proof-of-stake"));
    }

    for (auto const& tx : vtx)
    {
        // Check that all transactions are finalized
        if (!IsFinalTx(tx, nHeight, GetBlockTime()))
            return DoS(10, error("AcceptBlock() : contains a non-final transaction"));

        // Verify beacon contract if a transaction contains a beacon contract
        // Current bad contracts in chain would cause a fork on sync, skip them
        if (nVersion>=9 && !VerifyBeaconContractTx(tx))
            return DoS(25, error("CheckBlock[] : bad beacon contract found in tx %s contained within block; rejected", tx.GetHash().ToString().c_str()));
    }

    // Check that the block chain matches the known block chain up to a checkpoint
    if (!Checkpoints::CheckHardened(nHeight, hash))
        return DoS(100, error("AcceptBlock() : rejected by hardened checkpoint lock-in at %d", nHeight));

    uint256 hashProof;

    // Verify hash target and signature of coinstake tx
    if ((nHeight > nGrandfather || nHeight >= 999000) && nVersion <= 7)
    {
                if (IsProofOfStake())
                {
                    uint256 targetProofOfStake;
                    if (!CheckProofOfStake(pindexPrev, vtx[1], nBits, hashProof, targetProofOfStake, vtx[0].hashBoinc, generated_by_me, nNonce) && (IsLockTimeWithinMinutes(GetBlockTime(), GetAdjustedTime(), 600) || nHeight >= 999000))
                    {
                        return error("WARNING: AcceptBlock(): check proof-of-stake failed for block %s, nonce %f    ", hash.ToString().c_str(),(double)nNonce);
                    }

                }
    }
    if (nVersion >= 8)
    {
        //must be proof of stake
        //no grandfather exceptions
        //if (IsProofOfStake())
        if(!CheckProofOfStakeV8(pindexPrev, *this, generated_by_me, hashProof))
        {
            error("WARNING: AcceptBlock(): check proof-of-stake failed for block %s, nonce %f    ", hash.ToString().c_str(),(double)nNonce);
            LogPrintf(" prev %s",pindexPrev->GetBlockHash().ToString());
            return false;
        }
    }

    if(nVersion<9)
    {
        // Verify proof of research.
        if(!CheckProofOfResearch(pindexPrev, *this))
        {
            return error("WARNING: AcceptBlock(): check proof-of-research failed for block %s, nonce %i", hash.ToString().c_str(), nNonce);
        }
    }
    /*else Do not check v9 rewards here as context here is insufficient and it is
      checked again in ConnectBlock */

    // PoW is checked in CheckBlock[]
    if (IsProofOfWork())
    {
        hashProof = GetPoWHash();
    }

    //Grandfather
    if (nHeight > nGrandfather)
    {
        // Check that the block chain matches the known block chain up to a checkpoint
        if (!Checkpoints::CheckHardened(nHeight, hash))
            return DoS(100, error("AcceptBlock() : rejected by hardened checkpoint lock-in at %d", nHeight));

        // Enforce rule that the coinbase starts with serialized block height
        CScript expect = CScript() << nHeight;
        if (vtx[0].vin[0].scriptSig.size() < expect.size() ||
                !std::equal(expect.begin(), expect.end(), vtx[0].vin[0].scriptSig.begin()))
            return DoS(100, error("AcceptBlock() : block height mismatch in coinbase"));
    }

    // Write block to history file
    if (!CheckDiskSpace(::GetSerializeSize(*this, SER_DISK, CLIENT_VERSION)))
        return error("AcceptBlock() : out of disk space");
    unsigned int nFile = -1;
    unsigned int nBlockPos = 0;
    if (!WriteToDisk(nFile, nBlockPos))
        return error("AcceptBlock() : WriteToDisk failed");
    if (!AddToBlockIndex(nFile, nBlockPos, hashProof))
        return error("AcceptBlock() : AddToBlockIndex failed");

    // Relay inventory, but don't relay old inventory during initial block download
    int nBlockEstimate = Checkpoints::GetTotalBlocksEstimate();
    if (hashBestChain == hash)
    {
        LOCK(cs_vNodes);
        for (auto const& pnode : vNodes)
            if (nBestHeight > (pnode->nStartingHeight != -1 ? pnode->nStartingHeight - 2000 : nBlockEstimate))
                pnode->PushInventory(CInv(MSG_BLOCK, hash));
    }

    if (fDebug) LogPrintf("{ACC}");
    nLastAskedForBlocks=GetAdjustedTime();
    ResetTimerMain("OrphanBarrage");
    return true;
}


uint256 CBlockIndex::GetBlockTrust() const
{
    CBigNum bnTarget;
    bnTarget.SetCompact(nBits);
    if (bnTarget <= 0) return 0;
    int64_t block_mag = 0;
    uint256 chaintrust = (((CBigNum(1)<<256) / (bnTarget+1)) - (block_mag)).getuint256();
    return chaintrust;
}

bool CBlockIndex::IsSuperMajority(int minVersion, const CBlockIndex* pstart, unsigned int nRequired, unsigned int nToCheck)
{
    unsigned int nFound = 0;
    for (unsigned int i = 0; i < nToCheck && nFound < nRequired && pstart != NULL; i++)
    {
        if (pstart->nVersion >= minVersion)
            ++nFound;
        pstart = pstart->pprev;
    }
    return (nFound >= nRequired);
}

bool ServicesIncludesNN(CNode* pNode)
{
    return (Contains(pNode->strSubVer,"1999")) ? true : false;
}

bool VerifySuperblock(const std::string& superblock, const CBlockIndex* parent)
{
    // Pre-condition checks.
    if(!parent)
    {
        LogPrintf("Invalid block passed to VerifySuperblock");
        return false;
    }

    if(superblock.length() <= 20)
    {
        LogPrintf("Invalid superblock passed to VerifySuperblock");
        return false;
    }

    // Validate superblock contents.
    bool bPassed = true;

    if(parent->nVersion < 8)
    {
        double out_avg = 0;
        double out_beacon_count=0;
        double out_participant_count=0;
        double avg_mag = GetSuperblockAvgMag(superblock,out_beacon_count,out_participant_count,out_avg,false, parent->nHeight);

        // New rules added here:
        // Before block version- and stake engine 8 there used to be a requirement
        // that the average magnitude across all researchers must be at least 10.
        // This is not necessary but cannot be changed until a mandatory is released.

        if (out_avg < 10 && fTestNet)  bPassed = false;
        if (out_avg < 70 && !fTestNet) bPassed = false;

        if (avg_mag < 10 && !fTestNet) bPassed = false;
    }
    else
    {
        // Block version above 8
        // none, as they are easy to work arount and complicate sb production

        // previously:
        // * low/high limit of average of researcher magnitudes
        // * low limit of project avg rac
        // * count of researchers within 10% of their beacon count
        // * count of projects at least half of previous sb project count
    }

    if (!bPassed)
    {
        if (fDebug) LogPrintf(" Verification of Superblock Failed ");
    }

    return bPassed;
}

bool NeedASuperblock()
{
    bool bDireNeedOfSuperblock = false;
    std::string superblock = ReadCache("superblock","all").value;
    if (superblock.length() > 20 && !OutOfSyncByAge())
    {
        if (!VerifySuperblock(superblock, pindexBest))
            bDireNeedOfSuperblock = true;
        /*
         // Check project count in last superblock
         double out_project_count = 0;
         double out_whitelist_count = 0;
         GetSuperblockProjectCount(superblock, out_project_count, out_whitelist_count);
         */
    }

    int64_t superblock_age = GetAdjustedTime() - ReadCache("superblock", "magnitudes").timestamp;
    if (superblock_age > GetSuperblockAgeSpacing(nBestHeight))
        bDireNeedOfSuperblock = true;

    if(bDireNeedOfSuperblock && pindexBest && pindexBest->nVersion>=9)
    {
        // If all the checks indicate true and is v9, look 15 blocks back to
        // prevent duplicate superblocks
        for(CBlockIndex *pindex = pindexBest;
            pindex && pindex->nHeight + 15 > nBestHeight;
            pindex = pindex->pprev)
        {
            if(pindex->nIsSuperBlock)
                return false;
        }
    }

    return bDireNeedOfSuperblock;
}




void GridcoinServices()
{

    //Dont do this on headless - SeP
    if(fQtActive)
    {
       if ((nBestHeight % 125) == 0)
       {
            GetGlobalStatus();
            bForceUpdate=true;
            uiInterface.NotifyBlocksChanged();
       }
    }

    // Services thread activity

    if(IsV9Enabled_Tally(nBestHeight))
    {
        // in SetBestChain
    }
    else
    {
        int64_t superblock_age = GetAdjustedTime() - ReadCache("superblock", "magnitudes").timestamp;
        bool bNeedSuperblock = (superblock_age > (GetSuperblockAgeSpacing(nBestHeight)));
        if ( nBestHeight % 3 == 0 && NeedASuperblock() ) bNeedSuperblock=true;

        if (fDebug10) LogPrintf(" MRSA %" PRId64 ", BH %d", superblock_age, nBestHeight);

        if (bNeedSuperblock)
        {
            if ((nBestHeight % 3) == 0)
            {
                if (fDebug) LogPrintf("SVC: Updating Neural Supermajority (v3 A) height %d",nBestHeight);
                ComputeNeuralNetworkSupermajorityHashes();
            }
            if ((nBestHeight % 3) == 0 && !OutOfSyncByAge())
            {
                if (fDebug) LogPrintf("SVC: Updating Neural Quorum (v3 A) height %d",nBestHeight);
                if (fDebug10) LogPrintf("#CNNSH# ");
                UpdateNeuralNetworkQuorumData();
            }

            // Perform retired tallies between the V9 block switch (1144000) and the
            // V9 tally switch (1144120) or else blocks will be rejected in between.
            if (IsV9Enabled(nBestHeight) && (nBestHeight % 20) == 0)
            {
                if (fDebug) LogPrintf("SVC: set off Tally (v3 B) height %d",nBestHeight);
                if (fDebug10) LogPrintf("#TIB# ");
                TallyResearchAverages(pindexBest);
            }
        }
        else
        {
            // When superblock is not old, Tally every N blocks:
            int nTallyGranularity = fTestNet ? 60 : 20;
            if (IsV9Enabled(nBestHeight) && (nBestHeight % nTallyGranularity) == 0)
            {
                if (fDebug) LogPrintf("SVC: set off Tally (v3 C) height %d",nBestHeight);
                if (fDebug3) LogPrintf("TIB1 ");
                TallyResearchAverages(pindexBest);
            }

            if ((nBestHeight % 5)==0)
            {
                if (fDebug) LogPrintf("SVC: Updating Neural Supermajority (v3 D) height %d",nBestHeight);
                ComputeNeuralNetworkSupermajorityHashes();
            }
            if ((nBestHeight % 5)==0 && !OutOfSyncByAge())
            {
                if (fDebug) LogPrintf("SVC: Updating Neural Quorum (v3 E) height %d",nBestHeight);
                if (fDebug3) LogPrintf("CNNSH2 ");
                UpdateNeuralNetworkQuorumData();
            }
        }
    }

    if (TimerMain("clearcache",1000))
    {
        ClearCache("neural_data");
    }


    //Dont perform the following functions if out of sync
    if (pindexBest->nHeight < nGrandfather || OutOfSyncByAge())
        return;

    if (fDebug) LogPrintf(" {SVC} ");

    //Backup the wallet once per 900 blocks or as specified in config:
    int nWBI = GetArg("-walletbackupinterval", 900);
    if (nWBI && TimerMain("backupwallet", nWBI))
    {
        bool bWalletBackupResults = BackupWallet(*pwalletMain, GetBackupFilename("wallet.dat"));
        bool bConfigBackupResults = BackupConfigFile(GetBackupFilename("gridcoinresearch.conf"));
        LogPrintf("Daily backup results: Wallet -> %s Config -> %s", (bWalletBackupResults ? "true" : "false"), (bConfigBackupResults ? "true" : "false"));
    }

    if (TimerMain("MyNeuralMagnitudeReport",30))
    {
        try
        {
            if (msNeuralResponse.length() < 25 && IsResearcher(msPrimaryCPID))
            {
                AsyncNeuralRequest("explainmag",msPrimaryCPID,5);
                if (fDebug3) LogPrintf("Async explainmag sent for %s.",msPrimaryCPID);
            }
            if (fDebug3) LogPrintf("MR Complete");
        }
        catch (std::exception &e)
        {
            LogPrintf("Error in MyNeuralMagnitudeReport1.");
        }
        catch(...)
        {
            LogPrintf("Error in MyNeuralMagnitudeReport.");
        }
    }

    // Every N blocks as a Synchronized TEAM:
    if ((nBestHeight % 30) == 0)
    {
        //Sync RAC with neural network IF superblock is over 24 hours Old, Or if we have No superblock (in case of the latter, age will be 45 years old)
        // Note that nodes will NOT accept superblocks without a supermajority hash, so the last block will not be in memory unless it is a good superblock.
        // Let's start syncing the neural network as soon as the LAST superblock is over 12 hours old.
        // Also, lets do this as a TEAM exactly every 30 blocks (~30 minutes) to try to reach an EXACT consensus every half hour:
        // For effeciency, the network sleeps for 20 hours after a good superblock is accepted
        if (NeedASuperblock() && IsNeuralNodeParticipant(DefaultWalletAddress(), GetAdjustedTime()))
        {
            if (fDebug3) LogPrintf("FSWDPOR ");
            FullSyncWithDPORNodes();
        }
    }

    if (( (nBestHeight-10) % 30 ) == 0)
    {
            // 10 Blocks after the network started syncing the neural network as a team, ask the neural network to come to a quorum
            if (NeedASuperblock() && IsNeuralNodeParticipant(DefaultWalletAddress(), GetAdjustedTime()))
            {
                // First verify my node has a synced contract
                std::string contract;
                contract = NN::GetNeuralContract();
                if (VerifySuperblock(contract, pindexBest))
                {
                        AsyncNeuralRequest("quorum","gridcoin",25);
                }
            }
    }


    if (TimerMain("send_beacon",180))
    {
        std::string tBeaconPublicKey = GetBeaconPublicKey(GlobalCPUMiningCPID.cpid,true);
        if (tBeaconPublicKey.empty() && IsResearcher(GlobalCPUMiningCPID.cpid))
        {
            std::string sOutPubKey = "";
            std::string sOutPrivKey = "";
            std::string sError = "";
            std::string sMessage = "";
            bool fResult = AdvertiseBeacon(sOutPrivKey,sOutPubKey,sError,sMessage);
            if (!fResult)
            {
                LogPrintf("BEACON ERROR!  Unable to send beacon %s, %s",sError, sMessage);
                LOCK(MinerStatus.lock);
                msMiningErrors6 = _("Unable To Send Beacon! Unlock Wallet!");
            }
        }
    }

    if (TimerMain("gather_cpids",480))
        msNeuralResponse.clear();

    if (fDebug10) LogPrintf(" {/SVC} ");
}

bool AskForOutstandingBlocks(uint256 hashStart)
{
    if (IsLockTimeWithinMinutes(nLastAskedForBlocks, GetAdjustedTime(), 2)) return true;
    nLastAskedForBlocks = GetAdjustedTime();

    int iAsked = 0;
    LOCK(cs_vNodes);
    for (auto const& pNode : vNodes)
    {
                pNode->ClearBanned();
                if (!pNode->fClient && !pNode->fOneShot && (pNode->nStartingHeight > (nBestHeight - 144)) && (pNode->nVersion < NOBLKS_VERSION_START || pNode->nVersion >= NOBLKS_VERSION_END) )
                {
                        if (hashStart==uint256(0))
                        {
                            pNode->PushGetBlocks(pindexBest, uint256(0), true);
                        }
                        else
                        {
                            CBlockIndex* pblockindex = mapBlockIndex[hashStart];
                            if (pblockindex)
                            {
                                pNode->PushGetBlocks(pblockindex, uint256(0), true);
                            }
                            else
                            {
                                return error("Unable to find block index %s",hashStart.ToString().c_str());
                            }
                        }
                        LogPrintf(".B.");
                        iAsked++;
                        if (iAsked > 10) break;
                }
    }
    return true;
}


void ClearOrphanBlocks()
{
    LOCK(cs_main);
    for(auto it = mapOrphanBlocks.begin(); it != mapOrphanBlocks.end(); it++)
    {
        delete it->second;
    }

    mapOrphanBlocks.clear();
    mapOrphanBlocksByPrev.clear();
}

void CleanInboundConnections(bool bClearAll)
{
        if (IsLockTimeWithinMinutes(nLastCleaned, GetAdjustedTime(), 10)) return;
        nLastCleaned = GetAdjustedTime();
        LOCK(cs_vNodes);
        for(CNode* pNode : vNodes)
        {
                pNode->ClearBanned();
                if (pNode->nStartingHeight < (nBestHeight-1000) || bClearAll)
                {
                        pNode->fDisconnect=true;
                }
        }
        LogPrintf("Cleaning inbound connections");
}

bool WalletOutOfSync()
{
    LOCK(cs_main);

    // Only trigger an out of sync condition if the node has synced near the best block prior to going out of sync.
    bool bSyncedCloseToTop = nBestHeight > GetNumBlocksOfPeers() - 1000;
    return OutOfSyncByAge() && bSyncedCloseToTop;
}

bool ProcessBlock(CNode* pfrom, CBlock* pblock, bool generated_by_me)
{
    AssertLockHeld(cs_main);

    // Check for duplicate
    uint256 hash = pblock->GetHash();
    if (mapBlockIndex.count(hash))
        return error("ProcessBlock() : already have block %d %s", mapBlockIndex[hash]->nHeight, hash.ToString().c_str());
    if (mapOrphanBlocks.count(hash))
        return error("ProcessBlock() : already have block (orphan) %s", hash.ToString().c_str());

    // ppcoin: check proof-of-stake
    // Limited duplicity on stake: prevents block flood attack
    // Duplicate stake allowed only when there is orphan child block
    if (pblock->IsProofOfStake() && setStakeSeen.count(pblock->GetProofOfStake()) && !mapOrphanBlocksByPrev.count(hash))
        return error("ProcessBlock() : duplicate proof-of-stake (%s, %d) for block %s", pblock->GetProofOfStake().first.ToString().c_str(),
        pblock->GetProofOfStake().second,
        hash.ToString().c_str());

    if (pblock->hashPrevBlock != hashBestChain)
    {
        // Extra checks to prevent "fill up memory by spamming with bogus blocks"
        const CBlockIndex* pcheckpoint = Checkpoints::GetLastCheckpoint(mapBlockIndex);
        if(pcheckpoint != NULL)
        {
            int64_t deltaTime = pblock->GetBlockTime() - pcheckpoint->nTime;
            if (deltaTime < 0)
            {
                if (pfrom)
                    pfrom->Misbehaving(1);
                return error("ProcessBlock() : block with timestamp before last checkpoint");
            }
        }
    }

    // Preliminary checks
    if (!pblock->CheckBlock("ProcessBlock", pindexBest->nHeight, 100*COIN))
        return error("ProcessBlock() : CheckBlock FAILED");

    // If don't already have its previous block, shunt it off to holding area until we get it
    if (!mapBlockIndex.count(pblock->hashPrevBlock))
    {
        // *****      This area covers Gridcoin Orphan Handling      *****
        if (WalletOutOfSync())
        {
            if (TimerMain("OrphanBarrage",100))
            {
                // If we stay out of sync for more than 25 orphans and never recover without accepting a block - attempt to recover the node- if we recover, reset the counters.
                // We reset these counters every time a block is accepted successfully in AcceptBlock().
                // Note: This code will never actually be exercised unless the wallet stays out of sync for a very long time - approx. 24 hours - the wallet normally recovers on its own without this code.
                // I'm leaving this in for people who may be on vacation for a long time - it may keep an external node running when everything else fails.
                if (TimerMain("CheckForFutileSync", 25))
                {
                    ClearOrphanBlocks();
                    setStakeSeen.clear();
                    setStakeSeenOrphan.clear();
                }

                LogPrintf("Clearing mapAlreadyAskedFor.");
                mapAlreadyAskedFor.clear();
                AskForOutstandingBlocks(uint256(0));
            }
        }
        else
        {
            // If we successfully synced we can reset the futile state.
            ResetTimerMain("CheckForFutileSync");
        }

        LogPrintf("ProcessBlock: ORPHAN BLOCK, prev=%s", pblock->hashPrevBlock.ToString());
        // ppcoin: check proof-of-stake
        if (pblock->IsProofOfStake())
        {
            // Limited duplicity on stake: prevents block flood attack
            // Duplicate stake allowed only when there is orphan child block
            if (setStakeSeenOrphan.count(pblock->GetProofOfStake()) &&
                !mapOrphanBlocksByPrev.count(hash))
                return error("ProcessBlock() : duplicate proof-of-stake (%s, %d) for orphan block %s",
                             pblock->GetProofOfStake().first.ToString().c_str(),
                             pblock->GetProofOfStake().second,
                             hash.ToString().c_str());
            else
                setStakeSeenOrphan.insert(pblock->GetProofOfStake());
        }

        CBlock* pblock2 = new CBlock(*pblock);
        mapOrphanBlocks.insert(make_pair(hash, pblock2));
        mapOrphanBlocksByPrev.insert(make_pair(pblock->hashPrevBlock, pblock2));

        // Ask this guy to fill in what we're missing
        if (pfrom)
        {
            pfrom->PushGetBlocks(pindexBest, GetOrphanRoot(pblock2), true);
            // ppcoin: getblocks may not obtain the ancestor block rejected
            // earlier by duplicate-stake check so we ask for it again directly
            if (!IsInitialBlockDownload())
                pfrom->AskFor(CInv(MSG_BLOCK, WantedByOrphan(pblock2)));
            // Ask a few other nodes for the missing block

        }
        return true;
    }

    // Store to disk
    if (!pblock->AcceptBlock(generated_by_me))
        return error("ProcessBlock() : AcceptBlock FAILED");

    // Recursively process any orphan blocks that depended on this one
    vector<uint256> vWorkQueue;
    vWorkQueue.push_back(hash);
    for (unsigned int i = 0; i < vWorkQueue.size(); i++)
    {
        uint256 hashPrev = vWorkQueue[i];
        for (multimap<uint256, CBlock*>::iterator mi = mapOrphanBlocksByPrev.lower_bound(hashPrev);
             mi != mapOrphanBlocksByPrev.upper_bound(hashPrev);
             ++mi)
        {
            CBlock* pblockOrphan = mi->second;
            if (pblockOrphan->AcceptBlock(generated_by_me))
                vWorkQueue.push_back(pblockOrphan->GetHash());
            mapOrphanBlocks.erase(pblockOrphan->GetHash());
            setStakeSeenOrphan.erase(pblockOrphan->GetProofOfStake());
            delete pblockOrphan;
        }
        mapOrphanBlocksByPrev.erase(hashPrev);

    }

    LogPrintf("{PB}: ACC; ");

    // Compatiblity while V8 is in use. Can be removed after the V9 switch.
    if(IsV9Enabled(pindexBest->nHeight) == false)
        GridcoinServices();

    return true;
}


bool CBlock::CheckBlockSignature() const
{
    if (IsProofOfWork())
        return vchBlockSig.empty();

    vector<valtype> vSolutions;
    txnouttype whichType;

    const CTxOut& txout = vtx[1].vout[1];

    if (!Solver(txout.scriptPubKey, whichType, vSolutions))
        return false;

    if (whichType == TX_PUBKEY)
    {
        valtype& vchPubKey = vSolutions[0];
        CKey key;
        if (!key.SetPubKey(vchPubKey))
            return false;
        if (vchBlockSig.empty())
            return false;
        return key.Verify(GetHash(), vchBlockSig);
    }

    return false;
}

bool CheckDiskSpace(uint64_t nAdditionalBytes)
{
    uint64_t nFreeBytesAvailable = filesystem::space(GetDataDir()).available;

    // Check for nMinDiskSpace bytes (currently 50MB)
    if (nFreeBytesAvailable < nMinDiskSpace + nAdditionalBytes)
    {
        fShutdown = true;
        string strMessage = _("Warning: Disk space is low!");
        strMiscWarning = strMessage;
        LogPrintf("*** %s", strMessage);
        uiInterface.ThreadSafeMessageBox(strMessage, "Gridcoin", CClientUIInterface::OK | CClientUIInterface::ICON_EXCLAMATION | CClientUIInterface::MODAL);
        StartShutdown();
        return false;
    }
    return true;
}

static filesystem::path BlockFilePath(unsigned int nFile)
{
    string strBlockFn = strprintf("blk%04u.dat", nFile);
    return GetDataDir() / strBlockFn;
}

FILE* OpenBlockFile(unsigned int nFile, unsigned int nBlockPos, const char* pszMode)
{
    if ((nFile < 1) || (nFile == (unsigned int) -1))
        return NULL;
    FILE* file = fopen(BlockFilePath(nFile).string().c_str(), pszMode);
    if (!file)
        return NULL;
    if (nBlockPos != 0 && !strchr(pszMode, 'a') && !strchr(pszMode, 'w'))
    {
        if (fseek(file, nBlockPos, SEEK_SET) != 0)
        {
            fclose(file);
            return NULL;
        }
    }
    return file;
}

static unsigned int nCurrentBlockFile = 1;

FILE* AppendBlockFile(unsigned int& nFileRet)
{
    nFileRet = 0;
    while (true)
    {
        FILE* file = OpenBlockFile(nCurrentBlockFile, 0, "ab");
        if (!file)
            return NULL;
        if (fseek(file, 0, SEEK_END) != 0)
            return NULL;
        // FAT32 file size max 4GB, fseek and ftell max 2GB, so we must stay under 2GB
        if (ftell(file) < (long)(0x7F000000 - MAX_SIZE))
        {
            nFileRet = nCurrentBlockFile;
            return file;
        }
        fclose(file);
        nCurrentBlockFile++;
    }
}

bool LoadBlockIndex(bool fAllowNew)
{
    LOCK(cs_main);

    CBigNum bnTrustedModulus;

    if (fTestNet)
    {
        // GLOBAL TESTNET SETTINGS - R HALFORD
        pchMessageStart[0] = 0xcd;
        pchMessageStart[1] = 0xf2;
        pchMessageStart[2] = 0xc0;
        pchMessageStart[3] = 0xef;
        bnProofOfWorkLimit = bnProofOfWorkLimitTestNet; // 16 bits PoW target limit for testnet
        nStakeMinAge = 1 * 60 * 60; // test net min age is 1 hour
        nCoinbaseMaturity = 10; // test maturity is 10 blocks
        nGrandfather = 196550;
        nNewIndex = 10;
        nNewIndex2 = 36500;
        bOPReturnEnabled = false;
        //1-24-2016
        MAX_OUTBOUND_CONNECTIONS = (int)GetArg("-maxoutboundconnections", 8);
    }


    std::string mode = fTestNet ? "TestNet" : "Prod";
    LogPrintf("Mode=%s",mode);


    //
    // Load block index
    //
    CTxDB txdb("cr+");
    if (!txdb.LoadBlockIndex())
        return false;

    //
    // Init with genesis block
    //
    if (mapBlockIndex.empty())
    {
        if (!fAllowNew)
            return false;

        // Genesis block - Genesis2
        // MainNet - Official New Genesis Block:
        ////////////////////////////////////////
        /*
     21:58:24 block.nTime = 1413149999
    10/12/14 21:58:24 block.nNonce = 1572771
    10/12/14 21:58:24 block.GetHash = 00000f762f698b5962aa81e38926c3a3f1f03e0b384850caed34cd9164b7f990
    10/12/14 21:58:24 CBlock(hash=00000f762f698b5962aa81e38926c3a3f1f03e0b384850caed34cd9164b7f990, ver=1,
    hashPrevBlock=0000000000000000000000000000000000000000000000000000000000000000,
    hashMerkleRoot=0bd65ac9501e8079a38b5c6f558a99aea0c1bcff478b8b3023d09451948fe841, nTime=1413149999, nBits=1e0fffff, nNonce=1572771, vtx=1, vchBlockSig=)
    10/12/14 21:58:24   Coinbase(hash=0bd65ac950, nTime=1413149999, ver=1, vin.size=1, vout.size=1, nLockTime=0)
    CTxIn(COutPoint(0000000000, 4294967295), coinbase 00012a4531302f31312f313420416e6472656120526f73736920496e647573747269616c20486561742076696e646963617465642077697468204c454e522076616c69646174696f6e)
    CTxOut(empty)
    vMerkleTree: 0bd65ac950

        */

        const char* pszTimestamp = "10/11/14 Andrea Rossi Industrial Heat vindicated with LENR validation";

        CTransaction txNew;
        //GENESIS TIME
        txNew.nTime = 1413033777;
        txNew.vin.resize(1);
        txNew.vout.resize(1);
        txNew.vin[0].scriptSig = CScript() << 0 << CBigNum(42) << vector<unsigned char>((const unsigned char*)pszTimestamp, (const unsigned char*)pszTimestamp + strlen(pszTimestamp));
        txNew.vout[0].SetEmpty();
        CBlock block;
        block.vtx.push_back(txNew);
        block.hashPrevBlock = 0;
        block.hashMerkleRoot = block.BuildMerkleTree();
        block.nVersion = 1;
        //R&D - Testers Wanted Thread:
        block.nTime    = !fTestNet ? 1413033777 : 1406674534;
        //Official Launch time:
        block.nBits    = bnProofOfWorkLimit.GetCompact();
        block.nNonce = !fTestNet ? 130208 : 22436;
        LogPrintf("starting Genesis Check...");
        // If genesis block hash does not match, then generate new genesis hash.
        if (block.GetHash() != (!fTestNet ? hashGenesisBlock : hashGenesisBlockTestNet))
        {
            LogPrintf("Searching for genesis block...");
            // This will figure out a valid hash and Nonce if you're
            // creating a different genesis block: 00000000000000000000000000000000000000000000000000000000000000000000000000000000000000xFFF
            uint256 hashTarget = CBigNum().SetCompact(block.nBits).getuint256();
            uint256 thash;
            while (true)
            {
                thash = block.GetHash();
                if (thash <= hashTarget)
                    break;
                if ((block.nNonce & 0xFFF) == 0)
                {
                    LogPrintf("nonce %08X: hash = %s (target = %s)", block.nNonce, thash.ToString(), hashTarget.ToString());
                }
                ++block.nNonce;
                if (block.nNonce == 0)
                {
                    LogPrintf("NONCE WRAPPED, incrementing time");
                    ++block.nTime;
                }
            }
            LogPrintf("block.nTime = %u ", block.nTime);
            LogPrintf("block.nNonce = %u ", block.nNonce);
            LogPrintf("block.GetHash = %s", block.GetHash().ToString());
        }


        block.print();

        //// debug print

        //GENESIS3: Official Merkle Root
        uint256 merkle_root = uint256("0x5109d5782a26e6a5a5eb76c7867f3e8ddae2bff026632c36afec5dc32ed8ce9f");
        assert(block.hashMerkleRoot == merkle_root);
        assert(block.GetHash() == (!fTestNet ? hashGenesisBlock : hashGenesisBlockTestNet));
        assert(block.CheckBlock("LoadBlockIndex",1,10*COIN));

        // Start new block file
        unsigned int nFile;
        unsigned int nBlockPos;
        if (!block.WriteToDisk(nFile, nBlockPos))
            return error("LoadBlockIndex() : writing genesis block to disk failed");
        if (!block.AddToBlockIndex(nFile, nBlockPos, hashGenesisBlock))
            return error("LoadBlockIndex() : genesis block not accepted");
    }

    return true;
}

std::string ExtractXML(std::string XMLdata, std::string key, std::string key_end)
{

    std::string extraction = "";
    string::size_type loc = XMLdata.find( key, 0 );
    if( loc != string::npos )
    {
        string::size_type loc_end = XMLdata.find( key_end, loc+3);
        if (loc_end != string::npos )
        {
            extraction = XMLdata.substr(loc+(key.length()),loc_end-loc-(key.length()));

        }
    }
    return extraction;
}

std::string RetrieveMd5(std::string s1)
{
    try
    {
        const char* chIn = s1.c_str();
        unsigned char digest2[16];
        MD5((unsigned char*)chIn, strlen(chIn), (unsigned char*)&digest2);
        char mdString2[33];
        for(int i = 0; i < 16; i++) sprintf(&mdString2[i*2], "%02x", (unsigned int)digest2[i]);
        std::string xmd5(mdString2);
        return xmd5;
    }
    catch (std::exception &e)
    {
        LogPrintf("MD5 INVALID!");
        return "";
    }
}

int GetFilesize(FILE* file)
{
    int nSavePos = ftell(file);
    int nFilesize = -1;
    if (fseek(file, 0, SEEK_END) == 0)
        nFilesize = ftell(file);
    fseek(file, nSavePos, SEEK_SET);
    return nFilesize;
}

bool WriteKey(std::string sKey, std::string sValue)
{
    // Allows Gridcoin to store the key value in the config file.
    boost::filesystem::path pathConfigFile(GetArg("-conf", "gridcoinresearch.conf"));
    if (!pathConfigFile.is_complete()) pathConfigFile = GetDataDir(false) / pathConfigFile;
    if (!filesystem::exists(pathConfigFile))  return false;
    boost::to_lower(sKey);
    std::string sLine = "";
    ifstream streamConfigFile;
    streamConfigFile.open(pathConfigFile.string().c_str());
    std::string sConfig = "";
    bool fWritten = false;
    if(streamConfigFile)
    {
       while(getline(streamConfigFile, sLine))
       {
            std::vector<std::string> vEntry = split(sLine,"=");
            if (vEntry.size() == 2)
            {
                std::string sSourceKey = vEntry[0];
                std::string sSourceValue = vEntry[1];
                boost::to_lower(sSourceKey);

                if (sSourceKey==sKey)
                {
                    sSourceValue = sValue;
                    sLine = sSourceKey + "=" + sSourceValue;
                    fWritten=true;
                }
            }
            sLine = strReplace(sLine,"\r","");
            sLine = strReplace(sLine,"\n","");
            sLine += "\n";
            sConfig += sLine;
       }
    }
    if (!fWritten)
    {
        sLine = sKey + "=" + sValue + "\n";
        sConfig += sLine;
    }

    streamConfigFile.close();

    FILE *outFile = fopen(pathConfigFile.string().c_str(),"w");
    fputs(sConfig.c_str(), outFile);
    fclose(outFile);

    ReadConfigFile(mapArgs, mapMultiArgs);
    return true;
}




std::string getfilecontents(std::string filename)
{
    std::string buffer;
    std::string line;
    ifstream myfile;
    if (fDebug10) LogPrintf("loading file to string %s",filename);

    filesystem::path path = filename;

    if (!filesystem::exists(path)) {
        LogPrintf("the file does not exist %s",path.string());
        return "-1";
    }

     FILE *file = fopen(filename.c_str(), "rb");
     CAutoFile filein = CAutoFile(file, SER_DISK, CLIENT_VERSION);
     int fileSize = GetFilesize(filein);
     filein.fclose();

     myfile.open(filename.c_str());

    buffer.reserve(fileSize);
    if (fDebug10) LogPrintf("opening file %s",filename);

    if(myfile)
    {
      while(getline(myfile, line))
      {
            buffer = buffer + line + "\n";
      }
    }
    myfile.close();
    return buffer;
}


bool IsCPIDValidv3(std::string cpidv2, bool allow_investor)
{
    // Used for checking the local cpid
    bool result=false;
    if (allow_investor) if (cpidv2 == "INVESTOR" || cpidv2=="investor") return true;
    if (cpidv2.length() < 34) return false;
    result = CPID_IsCPIDValid(cpidv2.substr(0,32),cpidv2,0);
    return result;
}

std::set<std::string> GetAlternativeBeaconKeys(const std::string& cpid)
{
    int64_t iMaxSeconds = 60 * 24 * 30 * 6 * 60;
    std::set<std::string> result;

    for(const auto& item : ReadCacheSection("beaconalt"))
    {
        const std::string& key = item.first;
        const std::string& value = item.second.value;
        if(!std::equal(cpid.begin(), cpid.end(), key.begin()))
            continue;

        const int64_t iAge = pindexBest != NULL
            ? pindexBest->nTime - item.second.timestamp
            : 0;
        if (iAge > iMaxSeconds)
            continue;

        result.emplace(value);
    }
    return result;
}

bool IsCPIDValidv2(MiningCPID& mc, int height)
{
    //09-25-2016: Transition to CPID Keypairs.
    if (height < nGrandfather) return true;
    bool result = false;
    int cpidV2CutOverHeight = fTestNet ? 0 : 97000;
    int cpidV3CutOverHeight = fTestNet ? 196300 : 725000;
    if (height < cpidV2CutOverHeight)
    {
        result = IsCPIDValid_Retired(mc.cpid,mc.enccpid);
    }
    else if (height >= cpidV2CutOverHeight && height <= cpidV3CutOverHeight)
    {
        if (!IsResearcher(mc.cpid)) return true;
        result = CPID_IsCPIDValid(mc.cpid, mc.cpidv2, (uint256)mc.lastblockhash);
    }
    else if (height >= cpidV3CutOverHeight)
    {
        if (mc.cpid.empty()) return error("IsCPIDValidv2(): cpid empty");
        if (!IsResearcher(mc.cpid)) return true; /* is investor? */

        const std::string sBPK_n = GetBeaconPublicKey(mc.cpid, false);
        bool kmval = sBPK_n == mc.BoincPublicKey;
        const bool scval_n = CheckMessageSignature("R","cpid", mc.cpid + mc.lastblockhash, mc.BoincSignature, sBPK_n);

        result= scval_n;
        if(!scval_n)
        {
            for(const std::string& key_alt : GetAlternativeBeaconKeys(mc.cpid))
            {
                const bool scval_alt = CheckMessageSignature("R","cpid", mc.cpid + mc.lastblockhash, mc.BoincSignature, key_alt);
                kmval = key_alt == mc.BoincPublicKey;
                if(scval_alt)
                {
                    LogPrintf("WARNING: IsCPIDValidv2: good signature with alternative key");
                    result= true;
                }
            }
        }

        if( !kmval )
            LogPrintf("WARNING: IsCPIDValidv2: block key mismatch");

    }

    return result;
}


bool IsLocalCPIDValid(StructCPID& structcpid)
{

    bool new_result = IsCPIDValidv3(structcpid.cpidv2,true);
    return new_result;

}



bool IsCPIDValid_Retired(std::string cpid, std::string ENCboincpubkey)
{

    try
    {
            if(cpid=="" || cpid.length() < 5)
            {
                LogPrintf("CPID length empty.");
                return false;
            }
            if (!IsResearcher(cpid)) return true;
            if (ENCboincpubkey == "" || ENCboincpubkey.length() < 5)
            {
                    if (fDebug10) LogPrintf("ENCBpk length empty.");
                    return false;
            }
            std::string bpk = AdvancedDecrypt(ENCboincpubkey);
            std::string bpmd5 = RetrieveMd5(bpk);
            if (bpmd5==cpid) return true;
            if (fDebug10) LogPrintf("Md5<>cpid, md5 %s cpid %s  root bpk %s",bpmd5, cpid, bpk);

            return false;
    }
    catch (std::exception &e)
    {
                LogPrintf("Error while resolving CPID");
                return false;
    }
    catch(...)
    {
                LogPrintf("Error while Resolving CPID[2].");
                return false;
    }
    return false;

}


double GetTotalOwedAmount(std::string cpid)
{
    StructCPID o = GetInitializedStructCPID2(cpid,mvMagnitudes);
    return o.totalowed;
}

double GetOwedAmount(std::string cpid)
{
    if (mvMagnitudes.size() > 1)
    {
        StructCPID m = GetInitializedStructCPID2(cpid,mvMagnitudes);
        if (m.initialized) return m.owed;
        return 0;
    }
    return 0;
}


double GetOutstandingAmountOwed(StructCPID &mag, std::string cpid, int64_t locktime,
    double& total_owed, double block_magnitude)
{
    // Gridcoin Payment Magnitude Unit in RSA Owed calculation ensures rewards are capped at MaxBlockSubsidy*BLOCKS_PER_DAY
    // Payment date range is stored in HighLockTime-LowLockTime
    // If newbie has not participated for 14 days, use earliest payment in chain to assess payment window
    // (Important to prevent e-mail change attacks) - Calculate payment timespan window in days
    try
    {
        double payment_timespan = (GetAdjustedTime() - mag.EarliestPaymentTime)/38400;
        if (payment_timespan < 2) payment_timespan =  2;
        if (payment_timespan > 10) payment_timespan = 14;
        mag.PaymentTimespan = Round(payment_timespan,0);
        double research_magnitude = 0;
        // Get neural network magnitude:
        StructCPID stDPOR = GetInitializedStructCPID2(cpid,mvDPOR);
        research_magnitude = LederstrumpfMagnitude2(stDPOR.Magnitude,locktime);
        double owed_standard = payment_timespan * std::min(research_magnitude*GetMagnitudeMultiplier(locktime),
            GetMaximumBoincSubsidy(locktime)*5.0);
        double owed_network_cap = payment_timespan * GRCMagnitudeUnit(locktime) * research_magnitude;
        double owed = std::min(owed_standard, owed_network_cap);
        double paid = mag.payments;
        double outstanding = std::min(owed-paid, GetMaximumBoincSubsidy(locktime) * 5.0);
        total_owed = owed;
        //if (outstanding < 0) outstanding=0;
        return outstanding;
    }
    catch (std::exception &e)
    {
            LogPrintf("Error while Getting outstanding amount owed.");
            return 0;
    }
    catch(...)
    {
            LogPrintf("Error while Getting outstanding amount owed.");
            return 0;
    }
}

bool BlockNeedsChecked(int64_t BlockTime)
{
    if (IsLockTimeWithin14days(BlockTime, GetAdjustedTime()))
    {
        if (fColdBoot) return false;
        bool fOut = OutOfSyncByAge();
        return !fOut;
    }
    else
    {
        return false;
    }
}

void AddResearchMagnitude(CBlockIndex* pIndex)
{
    // TODO: There are 3 different loops which do the same thing:
    //  - this function
    //  - LoadBlockIndex in txdb-leveldb.cpp
    //  - CBlock::ConnectBlock in main.cpp.
    //
    // This function should be the only one and the other two uses should
    // call it to update the data. At the same time, remove mvMagnitudesCopy
    // (and the other struct copies) as they are no longer used in a multi
    // threaded environment when the the tally thread is gone.


    if (pIndex->IsUserCPID() == false || pIndex->nResearchSubsidy <= 0)
        return;

    try
    {
        StructCPID stMag = GetInitializedStructCPID2(pIndex->GetCPID(),mvMagnitudesCopy);
        stMag.InterestSubsidy += pIndex->nInterestSubsidy;
        stMag.ResearchSubsidy += pIndex->nResearchSubsidy;
        if (pIndex->nHeight > stMag.LastBlock)
        {
            stMag.LastBlock = pIndex->nHeight;
            stMag.BlockHash = pIndex->GetBlockHash().GetHex();
        }

        if(pIndex->nMagnitude > 0)
        {
            stMag.Accuracy++;
            stMag.TotalMagnitude += pIndex->nMagnitude;
            stMag.ResearchAverageMagnitude = stMag.TotalMagnitude/(stMag.Accuracy+.01);
        }

        if (pIndex->nTime > stMag.LastPaymentTime)
            stMag.LastPaymentTime = pIndex->nTime;
        if (pIndex->nTime < stMag.EarliestPaymentTime)
            stMag.EarliestPaymentTime = pIndex->nTime;
        if (pIndex->nTime < stMag.LowLockTime)
            stMag.LowLockTime = pIndex->nTime;
        if (pIndex->nTime > stMag.HighLockTime)
            stMag.HighLockTime = pIndex->nTime;

        stMag.entries++;
        stMag.payments += pIndex->nResearchSubsidy;
        stMag.interestPayments += pIndex->nInterestSubsidy;
        stMag.AverageRAC = stMag.rac / (stMag.entries+.01);
        double total_owed = 0;
        stMag.owed = GetOutstandingAmountOwed(stMag,
                                              pIndex->GetCPID(), pIndex->nTime, total_owed, pIndex->nMagnitude);

        stMag.totalowed = total_owed;
        mvMagnitudesCopy[pIndex->GetCPID()] = stMag;
    }
    catch (const std::bad_alloc& ba)
    {
        LogPrintf("Bad Allocation in AddResearchMagnitude()");
    }
}


bool GetEarliestStakeTime(std::string grcaddress, std::string cpid)
{
    if (nBestHeight < 15)
    {
        // Write entries in the cache to get a timestamp.
        WriteCache("global", "nGRCTime", "", GetAdjustedTime());
        WriteCache("global", "nCPIDTime", "", GetAdjustedTime());
        return true;
    }

    int64_t nGRCTime = ReadCache("global", "nGRCTime").timestamp;
    int64_t nCPIDTime = ReadCache("global", "nCPIDTime").timestamp;
    if (IsLockTimeWithinMinutes(nLastGRCtallied, GetAdjustedTime(), 100) &&
        (nGRCTime > 0 || nCPIDTime > 0))
        return true;

    nLastGRCtallied = GetAdjustedTime();
    CBlock block;
    int64_t nStart = GetTimeMillis();
    LOCK(cs_main);
    {
            int nMaxDepth = nBestHeight;
            int nLookback = BLOCKS_PER_DAY*6*30;  //6 months back for performance
            int nMinDepth = nMaxDepth - nLookback;
            if (nMinDepth < 2) nMinDepth = 2;
            // Start at the earliest block index:
            CBlockIndex* pblockindex = blockFinder.FindByHeight(nMinDepth);
            while (pblockindex->nHeight < nMaxDepth-1)
            {
                        pblockindex = pblockindex->pnext;
                        if (pblockindex == pindexBest) break;
                        if (pblockindex == NULL || !pblockindex->IsInMainChain()) continue;
                        std::string myCPID = "";
                        if (pblockindex->nHeight < nNewIndex)
                        {
                            //Between block 1 and nNewIndex, unfortunately, we have to read from disk.
                            block.ReadFromDisk(pblockindex);
                            std::string hashboinc = "";
                            if (block.vtx.size() > 0) hashboinc = block.vtx[0].hashBoinc;
                            MiningCPID bb = DeserializeBoincBlock(hashboinc,block.nVersion);
                            myCPID = bb.cpid;
                        }
                        else
                        {
                            myCPID = pblockindex->GetCPID();
                        }
                        if (cpid == myCPID && nCPIDTime==0 && IsResearcher(myCPID))
                        {
                            nCPIDTime = pblockindex->nTime;
                            nGRCTime = pblockindex->nTime;
                            break;
                        }
            }
    }
    int64_t EarliestStakedWalletTx = GetEarliestWalletTransaction();
    if (EarliestStakedWalletTx > 0 && EarliestStakedWalletTx < nGRCTime) nGRCTime = EarliestStakedWalletTx;
    if (!IsResearcher(cpid) && EarliestStakedWalletTx > 0) nGRCTime = EarliestStakedWalletTx;
    if (fTestNet) nGRCTime -= (86400*30);
    if (nGRCTime <= 0)  nGRCTime = GetAdjustedTime();
    if (nCPIDTime <= 0) nCPIDTime = GetAdjustedTime();

    LogPrintf("Loaded staketime from index in %" PRId64, GetTimeMillis() - nStart);
    LogPrintf("CPIDTime %" PRId64 ", GRCTime %" PRId64 ", WalletTime %" PRId64, nCPIDTime, nGRCTime, EarliestStakedWalletTx);

    // Update caches with new timestamps.
    WriteCache("global", "nGRCTime", "", nGRCTime);
    WriteCache("global", "nCPIDTime", "", nCPIDTime);
    return true;
}

HashSet GetCPIDBlockHashes(const std::string& cpid)
{
    auto hashes = mvCPIDBlockHashes.find(cpid);
    return hashes != mvCPIDBlockHashes.end()
        ? hashes->second
        : HashSet();
}

void AddCPIDBlockHash(const std::string& cpid, const uint256& blockhash)
{
    // Add block hash to CPID hash set.
    mvCPIDBlockHashes[cpid].emplace(blockhash);
}

void RemoveCPIDBlockHash(const std::string& cpid, const uint256& blockhash)
{
   mvCPIDBlockHashes[cpid].erase(blockhash);
}

StructCPID GetLifetimeCPID(const std::string& cpid, const std::string& sCalledFrom)
{
    //Eliminates issues with reorgs, disconnects, double counting, etc..
    if (!IsResearcher(cpid))
        return GetInitializedStructCPID2("INVESTOR",mvResearchAge);

    if (fDebug10) LogPrintf("GetLifetimeCPID.BEGIN: %s %s", sCalledFrom, cpid);

    const HashSet& hashes = GetCPIDBlockHashes(cpid);
    ZeroOutResearcherTotals(cpid);


    StructCPID stCPID = GetInitializedStructCPID2(cpid, mvResearchAge);
    for (HashSet::iterator it = hashes.begin(); it != hashes.end(); ++it)
    {
        const uint256& uHash = *it;
        if (fDebug10) LogPrintf("GetLifetimeCPID: trying %s",uHash.GetHex());

        // Ensure that we have this block.
        auto mapItem = mapBlockIndex.find(uHash);
        if (mapItem == mapBlockIndex.end())
           continue;

        // Ensure that the block is valid
        CBlockIndex* pblockindex = mapItem->second;
        if(pblockindex == NULL ||
           pblockindex->IsInMainChain() == false ||
           pblockindex->GetCPID() != cpid)
            continue;

        // Block located and verified.
        if (fDebug10)
            LogPrintf("GetLifetimeCPID: verified %s height= %d LastBlock= %d nResearchSubsidy= %.3f",
            uHash.GetHex().c_str(),pblockindex->nHeight,(int)stCPID.LastBlock,pblockindex->nResearchSubsidy);
        if(!pblockindex->pnext && pblockindex!=pindexBest)
            LogPrintf("WARNING GetLifetimeCPID: index {%s %d} for cpid %s, "
                "is not in the main chain",pblockindex->GetBlockHash().GetHex(),
                pblockindex->nHeight,cpid);

        if(pblockindex->nResearchSubsidy> 0)
        {
            stCPID.InterestSubsidy += pblockindex->nInterestSubsidy;
            stCPID.ResearchSubsidy += pblockindex->nResearchSubsidy;
            if(pblockindex->nHeight > stCPID.LastBlock)
            {
                stCPID.LastBlock = pblockindex->nHeight;
                stCPID.BlockHash = pblockindex->GetBlockHash().GetHex();
            }

            if (pblockindex->nMagnitude > 0)
            {
                stCPID.Accuracy++;
                stCPID.TotalMagnitude += pblockindex->nMagnitude;
                stCPID.ResearchAverageMagnitude = stCPID.TotalMagnitude/(stCPID.Accuracy+.01);
            }

            if (pblockindex->nTime < stCPID.LowLockTime)  stCPID.LowLockTime  = pblockindex->nTime;
            if (pblockindex->nTime > stCPID.HighLockTime) stCPID.HighLockTime = pblockindex->nTime;
        }
    }

    // Save updated CPID data holder.
    if (fDebug10) LogPrintf("GetLifetimeCPID.END: %s set {%s %d}",cpid, stCPID.BlockHash, (int)stCPID.LastBlock);
    mvResearchAge[cpid] = stCPID;
    return stCPID;
}

MiningCPID GetInitializedMiningCPID(std::string name,std::map<std::string, MiningCPID>& vRef)
{
   MiningCPID& cpid = vRef[name];
    if (!cpid.initialized)
    {
                cpid = GetMiningCPID();
                cpid.initialized=true;
                cpid.LastPaymentTime = 0;
    }

   return cpid;
}


StructCPID GetInitializedStructCPID2(const std::string& name, std::map<std::string, StructCPID>& vRef)
{
    try
    {
        StructCPID& cpid = vRef[name];
        if (!cpid.initialized)
        {
            cpid = GetStructCPID();
            cpid.cpid = name;
            cpid.initialized=true;
            cpid.LowLockTime = std::numeric_limits<unsigned int>::max();
            cpid.HighLockTime = 0;
            cpid.LastPaymentTime = 0;
            cpid.EarliestPaymentTime = 99999999999;
            cpid.Accuracy = 0;
        }

        return cpid;
    }
    catch (const std::bad_alloc& ba)
    {
        LogPrintf("Bad alloc caught in GetInitializedStructCpid2 for %s", name);
    }
    catch(...)
    {
        LogPrintf("Exception caught in GetInitializedStructCpid2 for %s", name);
    }

    // Error during map's heap allocation. Return an empty object.
    return GetStructCPID();
}


bool ComputeNeuralNetworkSupermajorityHashes()
{
    if (nBestHeight < 15)  return true;
    //Clear the neural network hash buffer
    if (mvNeuralNetworkHash.size() > 0)  mvNeuralNetworkHash.clear();
    if (mvNeuralVersion.size() > 0)  mvNeuralVersion.clear();
    if (mvCurrentNeuralNetworkHash.size() > 0) mvCurrentNeuralNetworkHash.clear();

    //Clear the votes
    /* ClearCache was no-op in previous version due to bug. Now it was fixed,
        but we have to emulate the old behaviour to prevent early forks. */
    if(pindexBest && pindexBest->nVersion>=9)
    {
        ClearCache("neuralsecurity");
    }
    WriteCache("neuralsecurity","pending","0",GetAdjustedTime());
    try
    {
        int nMaxDepth = nBestHeight;
        int nLookback = 100;
        int nMinDepth = (nMaxDepth - nLookback);
        if (nMinDepth < 2)   nMinDepth = 2;
        CBlock block;
        CBlockIndex* pblockindex = pindexBest;
        while (pblockindex->nHeight > nMinDepth)
        {
            if (!pblockindex || !pblockindex->pprev) return false;
            pblockindex = pblockindex->pprev;
            if (pblockindex == pindexGenesisBlock) return false;
            if (!pblockindex->IsInMainChain()) continue;
            block.ReadFromDisk(pblockindex);
            std::string hashboinc = "";
            if (block.vtx.size() > 0) hashboinc = block.vtx[0].hashBoinc;
            if (!hashboinc.empty())
            {
                MiningCPID bb = DeserializeBoincBlock(hashboinc,block.nVersion);
                //If block is pending: 7-25-2015
                if (bb.superblock.length() > 20)
                {
                    std::string superblock = UnpackBinarySuperblock(bb.superblock);
                    if (VerifySuperblock(superblock, pblockindex))
                    {
                        WriteCache("neuralsecurity","pending",ToString(pblockindex->nHeight),GetAdjustedTime());
                    }
                }

                IncrementVersionCount(bb.clientversion);
                //Increment Neural Network Hashes Supermajority (over the last N blocks)
                IncrementNeuralNetworkSupermajority(bb.NeuralHash,bb.GRCAddress,(nMaxDepth-pblockindex->nHeight)+10,pblockindex);
                IncrementCurrentNeuralNetworkSupermajority(bb.CurrentNeuralHash,bb.GRCAddress,(nMaxDepth-pblockindex->nHeight)+10);

            }
        }

        if (fDebug3) LogPrintf(".11.");
    }
    catch (std::exception &e)
    {
            LogPrintf("Neural Error while memorizing hashes.");
    }
    catch(...)
    {
        LogPrintf("Neural error While Memorizing Hashes! [1]");
    }
    return true;

}

bool TallyResearchAverages(CBlockIndex* index)
{
    if(IsV9Enabled_Tally(index->nHeight))
        return TallyResearchAverages_v9(index);
    else if(IsResearchAgeEnabled(index->nHeight) && !IsV9Enabled_Tally(index->nHeight))
        return TallyResearchAverages_retired(index);
    else
        return false;
}

bool TallyResearchAverages_retired(CBlockIndex* index)
{
    LogPrintf("Tally (retired)");

    if (!index)
    {
        bNetAveragesLoaded = true;
        return true;
    }

    if(IsV9Enabled_Tally(index->nHeight))
        return error("TallyResearchAverages_retired: called while V9 tally enabled");

    //Iterate throught last 14 days, tally network averages
    if (index->nHeight < 15)
    {
        bNetAveragesLoaded = true;
        return true;
    }

    //8-27-2016
    int64_t nStart = GetTimeMillis();

    bNetAveragesLoaded = false;
    bool superblockloaded = false;
    double NetworkPayments = 0;
    double NetworkInterest = 0;

    //Consensus Start/End block:
    int nMaxDepth = (index->nHeight - CONSENSUS_LOOKBACK) - ( (index->nHeight - CONSENSUS_LOOKBACK) % BLOCK_GRANULARITY);
    int nLookback = BLOCKS_PER_DAY * 14; //Daily block count * Lookback in days
    int nMinDepth = (nMaxDepth - nLookback) - ( (nMaxDepth-nLookback) % TALLY_GRANULARITY);
    if (fDebug3) LogPrintf("START BLOCK %d, END BLOCK %d", nMaxDepth, nMinDepth);
    if (nMinDepth < 2)              nMinDepth = 2;
    if(fDebug) LogPrintf("TallyResearchAverages_retired: beginning start %d end %d",nMaxDepth,nMinDepth);
    mvMagnitudesCopy.clear();
    int iRow = 0;

    CBlockIndex* pblockindex = index;
    while (pblockindex->nHeight > nMaxDepth)
    {
        if (!pblockindex || !pblockindex->pprev || pblockindex == pindexGenesisBlock) return false;
        pblockindex = pblockindex->pprev;
    }

    if (fDebug3) LogPrintf("Max block %d, seektime %" PRId64, pblockindex->nHeight, GetTimeMillis()-nStart);
    nStart=GetTimeMillis();


    // Headless critical section ()
    try
    {
        while (pblockindex->nHeight > nMinDepth)
        {
            if (!pblockindex || !pblockindex->pprev) return false;
            pblockindex = pblockindex->pprev;
            if (pblockindex == pindexGenesisBlock) return false;
            if (!pblockindex->IsInMainChain()) continue;
            NetworkPayments += pblockindex->nResearchSubsidy;
            NetworkInterest += pblockindex->nInterestSubsidy;
            AddResearchMagnitude(pblockindex);

            iRow++;
            if (IsSuperBlock(pblockindex) && !superblockloaded)
            {
                MiningCPID bb = GetBoincBlockByIndex(pblockindex);
                if (bb.superblock.length() > 20)
                {
                    std::string superblock = UnpackBinarySuperblock(bb.superblock);
                    if (VerifySuperblock(superblock, pblockindex))
                    {
                        LoadSuperblock(superblock,pblockindex->nTime,pblockindex->nHeight);
                        superblockloaded=true;
                        if (fDebug)
                            LogPrintf("TallyResearchAverages_retired: Superblock Loaded {%s %i}", pblockindex->GetBlockHash().GetHex(), pblockindex->nHeight);
                    }
                }
            }
        }
        // End of critical section

        if (fDebug3) LogPrintf("TNA loaded in %" PRId64, GetTimeMillis()-nStart);
        nStart=GetTimeMillis();

        if (pblockindex)
        {
            if (fDebug3)
                LogPrintf("Min block %i, Rows %i", pblockindex->nHeight, iRow);

            StructCPID network = GetInitializedStructCPID2("NETWORK",mvNetworkCopy);
            network.projectname="NETWORK";
            network.payments = NetworkPayments;
            network.InterestSubsidy = NetworkInterest;
            mvNetworkCopy["NETWORK"] = network;
            if(fDebug3) LogPrintf(" TMIS1 ");
            TallyMagnitudesInSuperblock();
        }
        // 11-19-2015 Copy dictionaries to live RAM
        mvDPOR = mvDPORCopy;
        mvMagnitudes = mvMagnitudesCopy;
        mvNetwork = mvNetworkCopy;
        bNetAveragesLoaded = true;
        return true;
    }
    catch (bad_alloc ba)
    {
        LogPrintf("Bad Alloc while tallying network averages. [1]");
        bNetAveragesLoaded=true;
    }

    if (fDebug3) LogPrintf("NA loaded in %" PRId64, GetTimeMillis() - nStart);

    bNetAveragesLoaded=true;
    return false;
}

bool TallyResearchAverages_v9(CBlockIndex* index)
{
    if(!IsV9Enabled_Tally(index->nHeight))
        return error("TallyResearchAverages_v9: called while V9 tally disabled");

    LogPrintf("Tally (v9)");

    //Iterate throught last 14 days, tally network averages
    if (index->nHeight < 15)
    {
        bNetAveragesLoaded = true;
        return true;
    }

    //8-27-2016
    int64_t nStart = GetTimeMillis();

    if (fDebug) LogPrintf("Tallying Research Averages (begin) ");
    bNetAveragesLoaded = false;
    double NetworkPayments = 0;
    double NetworkInterest = 0;

    //Consensus Start/End block:
    int nMaxConensusDepth = index->nHeight - CONSENSUS_LOOKBACK;
    int nMaxDepth = nMaxConensusDepth - (nMaxConensusDepth % TALLY_GRANULARITY);
    int nLookback = BLOCKS_PER_DAY * 14; //Daily block count * Lookback in days
    int nMinDepth = nMaxDepth - nLookback;
    if (nMinDepth < 2)
        nMinDepth = 2;

    if(fDebug) LogPrintf("TallyResearchAverages: start %d end %d",nMaxDepth,nMinDepth);

    mvMagnitudesCopy.clear();
    CBlockIndex* pblockindex = index;
    if (!pblockindex)
    {
        bNetAveragesLoaded = true;
        return true;
    }

    // Seek to head of tally window.
    while (pblockindex->nHeight > nMaxDepth)
    {
        if (!pblockindex || !pblockindex->pprev || pblockindex == pindexGenesisBlock) return false;
        pblockindex = pblockindex->pprev;
    }

    if (fDebug3) LogPrintf("Max block %i, seektime %" PRId64, pblockindex->nHeight, GetTimeMillis()-nStart);
    nStart=GetTimeMillis();

    // Load newest superblock in tally window
    for(CBlockIndex* sbIndex = pblockindex;
        sbIndex != NULL;
        sbIndex = sbIndex->pprev)
    {
        if(!IsSuperBlock(sbIndex))
            continue;

        MiningCPID bb = GetBoincBlockByIndex(sbIndex);
        if(bb.superblock.length() <= 20)
            continue;

        const std::string& superblock = UnpackBinarySuperblock(bb.superblock);
        if(!VerifySuperblock(superblock, sbIndex))
            continue;

        LoadSuperblock(superblock, sbIndex->nTime, sbIndex->nHeight);
        if (fDebug)
            LogPrintf("TallyResearchAverages_v9: Superblock Loaded {%s %i}", sbIndex->GetBlockHash().GetHex(), sbIndex->nHeight);
        break;
    }

    // Headless critical section ()
    try
    {
        while (pblockindex->nHeight > nMinDepth)
        {
            if (!pblockindex || !pblockindex->pprev) return false;
            pblockindex = pblockindex->pprev;
            if (pblockindex == pindexGenesisBlock) return false;
            if (!pblockindex->IsInMainChain()) continue;
            NetworkPayments += pblockindex->nResearchSubsidy;
            NetworkInterest += pblockindex->nInterestSubsidy;
            AddResearchMagnitude(pblockindex);
        }
        // End of critical section
        if (fDebug3) LogPrintf("TNA loaded in %" PRId64, GetTimeMillis()-nStart);
        nStart=GetTimeMillis();


        if (pblockindex)
        {
            StructCPID network = GetInitializedStructCPID2("NETWORK",mvNetworkCopy);
            network.projectname="NETWORK";
            network.payments = NetworkPayments;
            network.InterestSubsidy = NetworkInterest;
            mvNetworkCopy["NETWORK"] = network;
            if(fDebug3) LogPrintf(" TMIS1 ");
            TallyMagnitudesInSuperblock();
        }
        // 11-19-2015 Copy dictionaries to live RAM
        mvDPOR = mvDPORCopy;
        mvMagnitudes = mvMagnitudesCopy;
        mvNetwork = mvNetworkCopy;
        bNetAveragesLoaded = true;
        return true;
    }
    catch (const std::bad_alloc& ba)
    {
        LogPrintf("Bad Alloc while tallying network averages. [1]");
        bNetAveragesLoaded=true;
    }

    if (fDebug3) LogPrintf("NA loaded in %" PRId64, GetTimeMillis() - nStart);

    bNetAveragesLoaded=true;
    return false;
}

void PrintBlockTree()
{
    AssertLockHeld(cs_main);
    // pre-compute tree structure
    map<CBlockIndex*, vector<CBlockIndex*> > mapNext;
    for (BlockMap::iterator mi = mapBlockIndex.begin(); mi != mapBlockIndex.end(); ++mi)
    {
        CBlockIndex* pindex = (*mi).second;
        mapNext[pindex->pprev].push_back(pindex);
    }

    vector<pair<int, CBlockIndex*> > vStack;
    vStack.push_back(make_pair(0, pindexGenesisBlock));

    int nPrevCol = 0;
    while (!vStack.empty())
    {
        int nCol = vStack.back().first;
        CBlockIndex* pindex = vStack.back().second;
        vStack.pop_back();

        // print split or gap
        if (nCol > nPrevCol)
        {
            for (int i = 0; i < nCol-1; i++)
                LogPrintf("| ");
            LogPrintf("|\\");
        }
        else if (nCol < nPrevCol)
        {
            for (int i = 0; i < nCol; i++)
                LogPrintf("| ");
            LogPrintf("|");
       }
        nPrevCol = nCol;

        // print columns
        for (int i = 0; i < nCol; i++)
            LogPrintf("| ");

        // print item
        CBlock block;
        block.ReadFromDisk(pindex);
        LogPrintf("%d (%u,%u) %s  %08x  %s  mint %7s  tx %" PRIszu "",
            pindex->nHeight,
            pindex->nFile,
            pindex->nBlockPos,
            block.GetHash().ToString().c_str(),
            block.nBits,
            DateTimeStrFormat("%x %H:%M:%S", block.GetBlockTime()).c_str(),
            FormatMoney(pindex->nMint).c_str(),
            block.vtx.size());

        PrintWallets(block);

        // put the main time-chain first
        vector<CBlockIndex*>& vNext = mapNext[pindex];
        for (unsigned int i = 0; i < vNext.size(); i++)
        {
            if (vNext[i]->pnext)
            {
                swap(vNext[0], vNext[i]);
                break;
            }
        }

        // iterate children
        for (unsigned int i = 0; i < vNext.size(); i++)
            vStack.push_back(make_pair(nCol+i, vNext[i]));
    }
}

bool LoadExternalBlockFile(FILE* fileIn)
{
    int64_t nStart = GetTimeMillis();

    int nLoaded = 0;
    {
        LOCK(cs_main);
        try {
            CAutoFile blkdat(fileIn, SER_DISK, CLIENT_VERSION);
            unsigned int nPos = 0;
            while (nPos != (unsigned int)-1 && blkdat.good() && !fRequestShutdown)
            {
                unsigned char pchData[65536];
                do {
                    fseek(blkdat, nPos, SEEK_SET);
                    int nRead = fread(pchData, 1, sizeof(pchData), blkdat);
                    if (nRead <= 8)
                    {
                        nPos = (unsigned int)-1;
                        break;
                    }
                    void* nFind = memchr(pchData, pchMessageStart[0], nRead+1-sizeof(pchMessageStart));
                    if (nFind)
                    {
                        if (memcmp(nFind, pchMessageStart, sizeof(pchMessageStart))==0)
                        {
                            nPos += ((unsigned char*)nFind - pchData) + sizeof(pchMessageStart);
                            break;
                        }
                        nPos += ((unsigned char*)nFind - pchData) + 1;
                    }
                    else
                        nPos += sizeof(pchData) - sizeof(pchMessageStart) + 1;
                } while(!fRequestShutdown);
                if (nPos == (unsigned int)-1)
                    break;
                fseek(blkdat, nPos, SEEK_SET);
                unsigned int nSize;
                blkdat >> nSize;
                if (nSize > 0 && nSize <= MAX_BLOCK_SIZE)
                {
                    CBlock block;
                    blkdat >> block;
                    if (ProcessBlock(NULL,&block,false))
                    {
                        nLoaded++;
                        nPos += 4 + nSize;
                    }
                }
            }
        }
        catch (std::exception &e) {
            LogPrintf("%s() : Deserialize or I/O error caught during load",
                   __PRETTY_FUNCTION__);
        }
    }
    LogPrintf("Loaded %i blocks from external file in %" PRId64 "ms", nLoaded, GetTimeMillis() - nStart);
    return nLoaded > 0;
}

//////////////////////////////////////////////////////////////////////////////
//
// CAlert
//

extern map<uint256, CAlert> mapAlerts;
extern CCriticalSection cs_mapAlerts;

string GetWarnings(string strFor)
{
    int nPriority = 0;
    string strStatusBar;
    string strRPC;

    if (GetBoolArg("-testsafemode"))
        strRPC = "test";

    // Misc warnings like out of disk space and clock is wrong
    if (strMiscWarning != "")
    {
        nPriority = 1000;
        strStatusBar = strMiscWarning;
    }

    // Alerts
    {
        LOCK(cs_mapAlerts);
        for (auto const& item : mapAlerts)
        {
            const CAlert& alert = item.second;
            if (alert.AppliesToMe() && alert.nPriority > nPriority)
            {
                nPriority = alert.nPriority;
                strStatusBar = alert.strStatusBar;
                if (nPriority > 1000)
                    strRPC = strStatusBar;
            }
        }
    }

    if (strFor == "statusbar")
        return strStatusBar;
    else if (strFor == "rpc")
        return strRPC;
    assert(!"GetWarnings() : invalid parameter");
    return "error";
}








//////////////////////////////////////////////////////////////////////////////
//
// Messages
//


bool static AlreadyHave(CTxDB& txdb, const CInv& inv)
{
    switch (inv.type)
    {
    case MSG_TX:
        {
        bool txInMap = false;
        txInMap = mempool.exists(inv.hash);
        return txInMap ||
               mapOrphanTransactions.count(inv.hash) ||
               txdb.ContainsTx(inv.hash);
        }

    case MSG_BLOCK:
        return mapBlockIndex.count(inv.hash) ||
               mapOrphanBlocks.count(inv.hash);
    }
    // Don't know what it is, just say we already got one
    return true;
}




// The message start string is designed to be unlikely to occur in normal data.
// The characters are rarely used upper ASCII, not valid as UTF-8, and produce
// a large 4-byte int at any alignment.
unsigned char pchMessageStart[4] = { 0x70, 0x35, 0x22, 0x05 };


std::string NodeAddress(CNode* pfrom)
{
    std::string ip = pfrom->addr.ToString();
    return ip;
}

double ExtractMagnitudeFromExplainMagnitude()
{
        if (msNeuralResponse.empty()) return 0;
        try
        {
            std::vector<std::string> vMag = split(msNeuralResponse.c_str(),"<ROW>");
            for (unsigned int i = 0; i < vMag.size(); i++)
            {
                if (Contains(vMag[i],"Total Mag:"))
                {
                    std::vector<std::string> vMyMag = split(vMag[i].c_str(),":");
                    if (vMyMag.size() > 0)
                    {
                        std::string sSubMag = vMyMag[1];
                        sSubMag = strReplace(sSubMag," ","");
                        double dMag = RoundFromString("0"+sSubMag,0);
                        return dMag;
                    }
                }
            }
            return 0;
        }
        catch(...)
        {
            return 0;
        }
        return 0;
}

bool VerifyExplainMagnitudeResponse()
{
    if (msNeuralResponse.empty())
        return false;

            double dMag = ExtractMagnitudeFromExplainMagnitude();
            if (dMag==0)
        msNeuralResponse.clear();

    return dMag != 0;
            }

bool SecurityTest(CNode* pfrom, bool acid_test)
{
    if (pfrom->nStartingHeight > (nBestHeight*.5) && acid_test) return true;
    return false;
}

bool static ProcessMessage(CNode* pfrom, string strCommand, CDataStream& vRecv, int64_t nTimeReceived)
{
    RandAddSeedPerfmon();
    if (fDebug10)
        LogPrintf("received: %s from %s (%" PRIszu " bytes)", strCommand, pfrom->addrName, vRecv.size());
    if (mapArgs.count("-dropmessagestest") && GetRand(atoi(mapArgs["-dropmessagestest"])) == 0)
    {
        LogPrintf("dropmessagestest DROPPING RECV MESSAGE");
        return true;
    }

    // Stay in Sync - 8-9-2016
    if (!IsLockTimeWithinMinutes(nBootup, GetAdjustedTime(), 15))
    {
        if ((!IsLockTimeWithinMinutes(nLastAskedForBlocks, GetAdjustedTime(), 5) && WalletOutOfSync()) || (WalletOutOfSync() && fTestNet))
        {
            if(fDebug) LogPrintf("Bootup");
            AskForOutstandingBlocks(uint256(0));
        }
    }

    // Message Attacks ////////////////////////////////////////////////////////
    ///////////////////////////////////////////////////////////////////////////

    if (strCommand == "aries")
    {
        // Each connection can only send one version message
        if (pfrom->nVersion != 0)
        {
            pfrom->Misbehaving(10);
            return false;
        }

        int64_t nTime;
        CAddress addrMe;
        CAddress addrFrom;
        uint64_t nNonce = 1;
        std::string acid = "";
        vRecv >> pfrom->nVersion >> pfrom->boinchashnonce >> pfrom->boinchashpw >> pfrom->cpid >> pfrom->enccpid >> acid >> pfrom->nServices >> nTime >> addrMe;

        if (fDebug10)
            LogPrintf("received aries version %i boinchashnonce %s boinchashpw %s cpid %s enccpid %s acid %s ..."
                      ,pfrom->nVersion, pfrom->boinchashnonce, pfrom->boinchashpw
                      ,pfrom->cpid.c_str(), pfrom->enccpid, acid);

        int64_t timedrift = std::abs(GetAdjustedTime() - nTime);

            if (timedrift > (8*60))
            {
            if (fDebug10) LogPrintf("Disconnecting unauthorized peer with Network Time so far off by %" PRId64 " seconds!", timedrift);
            pfrom->Misbehaving(100);
            pfrom->fDisconnect = true;
            return false;
        }


        // Ensure testnet users are running latest version as of 12-3-2015 (works in conjunction with block spamming)
        if (pfrom->nVersion < 180321 && fTestNet)
        {
            // disconnect from peers older than this proto version
            if (fDebug10) LogPrintf("Testnet partner %s using obsolete version %i; disconnecting", pfrom->addr.ToString(), pfrom->nVersion);
            pfrom->fDisconnect = true;
            return false;
        }

        if (pfrom->nVersion < MIN_PEER_PROTO_VERSION)
        {
            // disconnect from peers older than this proto version
            if (fDebug10) LogPrintf("partner %s using obsolete version %i; disconnecting", pfrom->addr.ToString(), pfrom->nVersion);
            pfrom->fDisconnect = true;
            return false;
        }

        if (pfrom->nVersion < 180323 && !fTestNet && pindexBest->nHeight > 860500)
        {
            // disconnect from peers older than this proto version - Enforce Beacon Age - 3-26-2017
            if (fDebug10) LogPrintf("partner %s using obsolete version %i (before enforcing beacon age); disconnecting", pfrom->addr.ToString(), pfrom->nVersion);
            pfrom->fDisconnect = true;
            return false;
        }

        if (!fTestNet && pfrom->nVersion < 180314 && IsResearchAgeEnabled(pindexBest->nHeight))
        {
            // disconnect from peers older than this proto version
            if (fDebug10) LogPrintf("ResearchAge: partner %s using obsolete version %i; disconnecting", pfrom->addr.ToString(), pfrom->nVersion);
            pfrom->fDisconnect = true;
            return false;
       }

        if (pfrom->nVersion == 10300)
            pfrom->nVersion = 300;
        if (!vRecv.empty())
            vRecv >> addrFrom >> nNonce;
        if (!vRecv.empty())
            vRecv >> pfrom->strSubVer;

        if (!vRecv.empty())
            vRecv >> pfrom->nStartingHeight;
        // 12-5-2015 - Append Trust fields
        pfrom->nTrust = 0;

        if (!vRecv.empty())         vRecv >> pfrom->sGRCAddress;


        // Allow newbies to connect easily with 0 blocks
        if (GetArgument("autoban","true") == "true")
        {

                // Note: Hacking attempts start in this area

                if (pfrom->nStartingHeight < 1 && pfrom->nServices == 0 )
                {
                    pfrom->Misbehaving(100);
                    if (fDebug3) LogPrintf("Disconnecting possible hacker node with no services.  Banned for 24 hours.");
                    pfrom->fDisconnect=true;
                    return false;
                }
        }



        if (pfrom->fInbound && addrMe.IsRoutable())
        {
            pfrom->addrLocal = addrMe;
            SeenLocal(addrMe);
        }

        // Disconnect if we connected to ourself
        if (nNonce == nLocalHostNonce && nNonce > 1)
        {
            if (fDebug3) LogPrintf("connected to self at %s, disconnecting", pfrom->addr.ToString());
            pfrom->fDisconnect = true;
            return true;
        }

        // record my external IP reported by peer
        if (addrFrom.IsRoutable() && addrMe.IsRoutable())
            addrSeenByPeer = addrMe;

        // Be shy and don't send version until we hear
        if (pfrom->fInbound)
            pfrom->PushVersion();

        pfrom->fClient = !(pfrom->nServices & NODE_NETWORK);

        // Moved the below from AddTimeData to here to follow bitcoin's approach.
        int64_t nOffsetSample = nTime - GetTime();
        if (GetBoolArg("-synctime", true))
            AddTimeData(pfrom->addr, nOffsetSample);

        // Change version
        pfrom->PushMessage("verack");
        pfrom->ssSend.SetVersion(min(pfrom->nVersion, PROTOCOL_VERSION));


        if (!pfrom->fInbound)
        {
            // Advertise our address
            if (!fNoListen && !IsInitialBlockDownload())
            {
                CAddress addr = GetLocalAddress(&pfrom->addr);
                if (addr.IsRoutable())
                    pfrom->PushAddress(addr);
            }

            // Get recent addresses
            if (pfrom->fOneShot || pfrom->nVersion >= CADDR_TIME_VERSION || addrman.size() < 1000)
            {
                pfrom->PushMessage("getaddr");
                pfrom->fGetAddr = true;
            }
            addrman.Good(pfrom->addr);
        }
        else
        {
            if (((CNetAddr)pfrom->addr) == (CNetAddr)addrFrom)
            {
                if (SecurityTest(pfrom,true))
                {
                    //Dont store the peer unless it passes the test
                    addrman.Add(addrFrom, addrFrom);
                    addrman.Good(addrFrom);
                }
            }
        }


        // Ask the first connected node for block updates
        static int nAskedForBlocks = 0;
        if (!pfrom->fClient && !pfrom->fOneShot &&
            (pfrom->nStartingHeight > (nBestHeight - 144)) &&
            (pfrom->nVersion < NOBLKS_VERSION_START ||
             pfrom->nVersion >= NOBLKS_VERSION_END) &&
             (nAskedForBlocks < 1 || (vNodes.size() <= 1 && nAskedForBlocks < 1)))
        {
            nAskedForBlocks++;
            pfrom->PushGetBlocks(pindexBest, uint256(0), true);
            if (fDebug3) LogPrintf("Asked For blocks.");
        }

        // Relay alerts
        {
            LOCK(cs_mapAlerts);
            for (auto const& item : mapAlerts)
                item.second.RelayTo(pfrom);
        }

        pfrom->fSuccessfullyConnected = true;

        if (fDebug10) LogPrintf("receive version message: version %d, blocks=%d, us=%s, them=%s, peer=%s", pfrom->nVersion,
            pfrom->nStartingHeight, addrMe.ToString(), addrFrom.ToString(), pfrom->addr.ToString());

        cPeerBlockCounts.input(pfrom->nStartingHeight);
    }
    else if (pfrom->nVersion == 0)
    {
        // Must have a version message before anything else 1-10-2015 Halford
        LogPrintf("Hack attempt from %s - %s (banned) ",pfrom->addrName, NodeAddress(pfrom));
        pfrom->Misbehaving(100);
        pfrom->fDisconnect=true;
        return false;
    }
    else if (strCommand == "verack")
    {
        pfrom->SetRecvVersion(min(pfrom->nVersion, PROTOCOL_VERSION));
    }
    else if (strCommand == "gridaddr")
    {
        //addr->gridaddr
        vector<CAddress> vAddr;
        vRecv >> vAddr;

        // Don't want addr from older versions unless seeding
        if (pfrom->nVersion < CADDR_TIME_VERSION && addrman.size() > 1000)
            return true;
        if (vAddr.size() > 1000)
        {
            pfrom->Misbehaving(10);
            return error("message addr size() = %" PRIszu "", vAddr.size());
        }

        // Don't store the node address unless they have block height > 50%
        if (pfrom->nStartingHeight < (nBestHeight*.5) && LessVerbose(975)) return true;

        // Store the new addresses
        vector<CAddress> vAddrOk;
        int64_t nNow = GetAdjustedTime();
        int64_t nSince = nNow - 10 * 60;
        for (auto &addr : vAddr)
        {
            if (fShutdown)
                return true;
            if (addr.nTime <= 100000000 || addr.nTime > nNow + 10 * 60)
                addr.nTime = nNow - 5 * 24 * 60 * 60;
            pfrom->AddAddressKnown(addr);
            bool fReachable = IsReachable(addr);

            bool bad_node = (pfrom->nStartingHeight < 1 && LessVerbose(700));


            if (addr.nTime > nSince && !pfrom->fGetAddr && vAddr.size() <= 10 && addr.IsRoutable() && !bad_node)
            {
                // Relay to a limited number of other nodes
                {
                    LOCK(cs_vNodes);
                    // Use deterministic randomness to send to the same nodes for 24 hours
                    // at a time so the setAddrKnowns of the chosen nodes prevent repeats
                    static uint256 hashSalt;
                    if (hashSalt == 0)
                        hashSalt = GetRandHash();
                    uint64_t hashAddr = addr.GetHash();
                    uint256 hashRand = hashSalt ^ (hashAddr<<32) ^ (( GetAdjustedTime() +hashAddr)/(24*60*60));
                    hashRand = Hash(BEGIN(hashRand), END(hashRand));
                    multimap<uint256, CNode*> mapMix;
                    for (auto const& pnode : vNodes)
                    {
                        if (pnode->nVersion < CADDR_TIME_VERSION)
                            continue;
                        unsigned int nPointer;
                        memcpy(&nPointer, &pnode, sizeof(nPointer));
                        uint256 hashKey = hashRand ^ nPointer;
                        hashKey = Hash(BEGIN(hashKey), END(hashKey));
                        mapMix.insert(make_pair(hashKey, pnode));
                    }
                    int nRelayNodes = fReachable ? 2 : 1; // limited relaying of addresses outside our network(s)
                    for (multimap<uint256, CNode*>::iterator mi = mapMix.begin(); mi != mapMix.end() && nRelayNodes-- > 0; ++mi)
                        ((*mi).second)->PushAddress(addr);
                }
            }
            // Do not store addresses outside our network
            if (fReachable)
                vAddrOk.push_back(addr);
        }
        addrman.Add(vAddrOk, pfrom->addr, 2 * 60 * 60);
        if (vAddr.size() < 1000)
            pfrom->fGetAddr = false;
        if (pfrom->fOneShot)
            pfrom->fDisconnect = true;
    }

    else if (strCommand == "inv")
    {
        vector<CInv> vInv;
        vRecv >> vInv;
        if (vInv.size() > MAX_INV_SZ)
        {
            pfrom->Misbehaving(50);
            return error("message inv size() = %" PRIszu "", vInv.size());
        }

        // find last block in inv vector
        unsigned int nLastBlock = (unsigned int)(-1);
        for (unsigned int nInv = 0; nInv < vInv.size(); nInv++) {
            if (vInv[vInv.size() - 1 - nInv].type == MSG_BLOCK) {
                nLastBlock = vInv.size() - 1 - nInv;
                break;
            }
        }

        LOCK(cs_main);
        CTxDB txdb("r");
        for (unsigned int nInv = 0; nInv < vInv.size(); nInv++)
        {
            const CInv &inv = vInv[nInv];

            if (fShutdown)
                return true;
            pfrom->AddInventoryKnown(inv);

            bool fAlreadyHave = AlreadyHave(txdb, inv);
            if (fDebug10)
                LogPrintf("  got inventory: %s  %s", inv.ToString(), fAlreadyHave ? "have" : "new");

            if (!fAlreadyHave)
                pfrom->AskFor(inv);
            else if (inv.type == MSG_BLOCK && mapOrphanBlocks.count(inv.hash)) {
                pfrom->PushGetBlocks(pindexBest, GetOrphanRoot(mapOrphanBlocks[inv.hash]), true);
            } else if (nInv == nLastBlock) {
                // In case we are on a very long side-chain, it is possible that we already have
                // the last block in an inv bundle sent in response to getblocks. Try to detect
                // this situation and push another getblocks to continue.
                pfrom->PushGetBlocks(mapBlockIndex[inv.hash], uint256(0), true);
                if (fDebug10)
                    LogPrintf("force getblock request: %s", inv.ToString());
            }

            // Track requests for our stuff
            Inventory(inv.hash);
        }
    }


    else if (strCommand == "getdata")
    {
        vector<CInv> vInv;
        vRecv >> vInv;
        if (vInv.size() > MAX_INV_SZ)
        {
            pfrom->Misbehaving(10);
            return error("message getdata size() = %" PRIszu "", vInv.size());
        }

        if (fDebugNet || (vInv.size() != 1))
        {
            if (fDebug10)  LogPrintf("received getdata (%" PRIszu " invsz)", vInv.size());
        }

        LOCK(cs_main);
        for (auto const& inv : vInv)
        {
            if (fShutdown)
                return true;
            if (fDebugNet || (vInv.size() == 1))
            {
              if (fDebug10)   LogPrintf("received getdata for: %s", inv.ToString());
            }

            if (inv.type == MSG_BLOCK)
            {
                // Send block from disk
                BlockMap::iterator mi = mapBlockIndex.find(inv.hash);
                if (mi != mapBlockIndex.end())
                {
                    CBlock block;
                    block.ReadFromDisk((*mi).second);
                    //HALFORD 12-26-2014
                    std::string acid = GetCommandNonce("encrypt");
                    pfrom->PushMessage("encrypt", block, acid);

                    // Trigger them to send a getblocks request for the next batch of inventory
                    if (inv.hash == pfrom->hashContinue)
                    {
                        // Bypass PushInventory, this must send even if redundant,
                        // and we want it right after the last block so they don't
                        // wait for other stuff first.
                        vector<CInv> vInv;
                        vInv.push_back(CInv(MSG_BLOCK, hashBestChain));
                        pfrom->PushMessage("inv", vInv);
                        pfrom->hashContinue = 0;
                    }
                }
            }
             else if (inv.IsKnownType())
            {
                // Send stream from relay memory
                bool pushed = false;
                {
                    LOCK(cs_mapRelay);
                    map<CInv, CDataStream>::iterator mi = mapRelay.find(inv);
                    if (mi != mapRelay.end()) {
                        pfrom->PushMessage(inv.GetCommand(), (*mi).second);
                        pushed = true;
                    }
                }
                if (!pushed && inv.type == MSG_TX) {
                    CTransaction tx;
                    if (mempool.lookup(inv.hash, tx)) {
                        CDataStream ss(SER_NETWORK, PROTOCOL_VERSION);
                        ss.reserve(1000);
                        ss << tx;
                        pfrom->PushMessage("tx", ss);
                    }
                }
            }

            // Track requests for our stuff
            Inventory(inv.hash);
        }
    }

    else if (strCommand == "getblocks")
    {
        CBlockLocator locator;
        uint256 hashStop;
        vRecv >> locator >> hashStop;

        LOCK(cs_main);

        // Find the last block the caller has in the main chain
        CBlockIndex* pindex = locator.GetBlockIndex();

        // Send the rest of the chain
        if (pindex)
            pindex = pindex->pnext;
        int nLimit = 500;

        if (fDebug3) LogPrintf("getblocks %d to %s limit %d", (pindex ? pindex->nHeight : -1), hashStop.ToString().substr(0,20), nLimit);
        for (; pindex; pindex = pindex->pnext)
        {
            if (pindex->GetBlockHash() == hashStop)
            {
                if (fDebug3) LogPrintf("getblocks stopping at %d %s", pindex->nHeight, pindex->GetBlockHash().ToString().substr(0,20));
                // ppcoin: tell downloading node about the latest block if it's
                // without risk being rejected due to stake connection check
                if (hashStop != hashBestChain && pindex->GetBlockTime() + nStakeMinAge > pindexBest->GetBlockTime())
                    pfrom->PushInventory(CInv(MSG_BLOCK, hashBestChain));
                break;
            }
            pfrom->PushInventory(CInv(MSG_BLOCK, pindex->GetBlockHash()));
            if (--nLimit <= 0)
            {
                // When this block is requested, we'll send an inv that'll make them
                // getblocks the next batch of inventory.
                if (fDebug3) LogPrintf("getblocks stopping at limit %d %s", pindex->nHeight, pindex->GetBlockHash().ToString().substr(0,20));
                pfrom->hashContinue = pindex->GetBlockHash();
                break;
            }
        }
    }
    else if (strCommand == "getheaders")
    {
        CBlockLocator locator;
        uint256 hashStop;
        vRecv >> locator >> hashStop;

        LOCK(cs_main);

        CBlockIndex* pindex = NULL;
        if (locator.IsNull())
        {
            // If locator is null, return the hashStop block
            BlockMap::iterator mi = mapBlockIndex.find(hashStop);
            if (mi == mapBlockIndex.end())
                return true;
            pindex = (*mi).second;
        }
        else
        {
            // Find the last block the caller has in the main chain
            pindex = locator.GetBlockIndex();
            if (pindex)
                pindex = pindex->pnext;
        }

        vector<CBlock> vHeaders;
        int nLimit = 1000;
        LogPrintf("getheaders %d to %s", (pindex ? pindex->nHeight : -1), hashStop.ToString().substr(0,20));
        for (; pindex; pindex = pindex->pnext)
        {
            vHeaders.push_back(pindex->GetBlockHeader());
            if (--nLimit <= 0 || pindex->GetBlockHash() == hashStop)
                break;
        }
        pfrom->PushMessage("headers", vHeaders);
    }
    else if (strCommand == "tx")
    {
        vector<uint256> vWorkQueue;
        vector<uint256> vEraseQueue;
        CTransaction tx;
        vRecv >> tx;

        CInv inv(MSG_TX, tx.GetHash());
        pfrom->AddInventoryKnown(inv);

        LOCK(cs_main);

        bool fMissingInputs = false;
        if (AcceptToMemoryPool(mempool, tx, &fMissingInputs))
        {
            RelayTransaction(tx, inv.hash);
            mapAlreadyAskedFor.erase(inv);
            vWorkQueue.push_back(inv.hash);
            vEraseQueue.push_back(inv.hash);

            // Recursively process any orphan transactions that depended on this one
            for (unsigned int i = 0; i < vWorkQueue.size(); i++)
            {
                uint256 hashPrev = vWorkQueue[i];
                for (set<uint256>::iterator mi = mapOrphanTransactionsByPrev[hashPrev].begin();
                     mi != mapOrphanTransactionsByPrev[hashPrev].end();
                     ++mi)
                {
                    const uint256& orphanTxHash = *mi;
                    CTransaction& orphanTx = mapOrphanTransactions[orphanTxHash];
                    bool fMissingInputs2 = false;

                    if (AcceptToMemoryPool(mempool, orphanTx, &fMissingInputs2))
                    {
                        LogPrintf("   accepted orphan tx %s", orphanTxHash.ToString().substr(0,10));
                        RelayTransaction(orphanTx, orphanTxHash);
                        mapAlreadyAskedFor.erase(CInv(MSG_TX, orphanTxHash));
                        vWorkQueue.push_back(orphanTxHash);
                        vEraseQueue.push_back(orphanTxHash);
                        pfrom->nTrust++;
                    }
                    else if (!fMissingInputs2)
                    {
                        // invalid orphan
                        vEraseQueue.push_back(orphanTxHash);
                        LogPrintf("   removed invalid orphan tx %s", orphanTxHash.ToString().substr(0,10));
                    }
                }
            }

            for (auto const& hash : vEraseQueue)
                EraseOrphanTx(hash);
        }
        else if (fMissingInputs)
        {
            AddOrphanTx(tx);

            // DoS prevention: do not allow mapOrphanTransactions to grow unbounded
            unsigned int nEvicted = LimitOrphanTxSize(MAX_ORPHAN_TRANSACTIONS);
            if (nEvicted > 0)
                LogPrintf("mapOrphan overflow, removed %u tx", nEvicted);
        }
        if (tx.nDoS) pfrom->Misbehaving(tx.nDoS);
    }


    else if (strCommand == "encrypt")
    {
        //Response from getblocks, message = block

        CBlock block;
        std::string acid = "";
        vRecv >> block >> acid;
        uint256 hashBlock = block.GetHash();

        LogPrintf(" Received block %s; ", hashBlock.ToString());
        if (fDebug10) block.print();

        CInv inv(MSG_BLOCK, hashBlock);
        pfrom->AddInventoryKnown(inv);

        LOCK(cs_main);

        if (ProcessBlock(pfrom, &block, false))
        {
            mapAlreadyAskedFor.erase(inv);
            pfrom->nTrust++;
        }
        if (block.nDoS)
        {
                pfrom->Misbehaving(block.nDoS);
                pfrom->nTrust--;
        }

    }


    else if (strCommand == "getaddr")
    {
        // Don't return addresses older than nCutOff timestamp
        int64_t nCutOff =  GetAdjustedTime() - (nNodeLifespan * 24 * 60 * 60);
        pfrom->vAddrToSend.clear();
        vector<CAddress> vAddr = addrman.GetAddr();
        for (auto const&addr : vAddr)
            if(addr.nTime > nCutOff)
                pfrom->PushAddress(addr);
    }


    else if (strCommand == "mempool")
    {
        LOCK(cs_main);

        std::vector<uint256> vtxid;
        mempool.queryHashes(vtxid);
        vector<CInv> vInv;
        for (unsigned int i = 0; i < vtxid.size(); i++) {
            CInv inv(MSG_TX, vtxid[i]);
            vInv.push_back(inv);
            if (i == (MAX_INV_SZ - 1))
                    break;
        }
        if (vInv.size() > 0)
            pfrom->PushMessage("inv", vInv);
    }

    else if (strCommand == "reply")
    {
        uint256 hashReply;
        vRecv >> hashReply;

        CRequestTracker tracker;
        {
            LOCK(pfrom->cs_mapRequests);
            map<uint256, CRequestTracker>::iterator mi = pfrom->mapRequests.find(hashReply);
            if (mi != pfrom->mapRequests.end())
            {
                tracker = (*mi).second;
                pfrom->mapRequests.erase(mi);
            }
        }
        if (!tracker.IsNull())
            tracker.fn(tracker.param1, vRecv);
    }
    else if (strCommand == "neural")
    {
            std::string neural_request = "";
            std::string neural_request_id = "";
            vRecv >> neural_request >> neural_request_id;  // foreign node issued neural request with request ID:
            std::string neural_response = "generic_response";

            if (neural_request=="neural_data")
            {
                pfrom->PushMessage("ndata_nresp", NN::GetNeuralContract());
            }
            else if (neural_request=="neural_hash")
            {
            if(0==neural_request_id.compare(0,13,"supercfwd.rqa"))
            {
                std::string r_hash;  vRecv >> r_hash;
                supercfwd::SendResponse(pfrom,r_hash);
            }
            else
            pfrom->PushMessage("hash_nresp", NN::GetNeuralHash());
            }
            else if (neural_request=="explainmag")
            {
            neural_response = NN::ExecuteDotNetStringFunction("ExplainMag",neural_request_id);
                pfrom->PushMessage("expmag_nresp", neural_response);
                }
            else if (neural_request=="quorum")
            {
            // 7-12-2015 Resolve discrepencies in w nodes to speak to each other
            pfrom->PushMessage("quorum_nresp", NN::GetNeuralContract());
            }
            else if (neural_request=="supercfwdr")
            {
                // this command could be done by reusing quorum_nresp, but I do not want to confuse the NN
                supercfwd::QuorumResponseHook(pfrom,neural_request_id);
            }
    }
    else if (strCommand == "ping")
    {
        std::string acid = "";
        if (pfrom->nVersion > BIP0031_VERSION)
        {
            uint64_t nonce = 0;
            vRecv >> nonce >> acid;

            // Echo the message back with the nonce. This allows for two useful features:
            //
            // 1) A remote node can quickly check if the connection is operational
            // 2) Remote nodes can measure the latency of the network thread. If this node
            //    is overloaded it won't respond to pings quickly and the remote node can
            //    avoid sending us more work, like chain download requests.
            //
            // The nonce stops the remote getting confused between different pings: without
            // it, if the remote node sends a ping once per second and this node takes 5
            // seconds to respond to each, the 5th ping the remote sends would appear to
            // return very quickly.
            pfrom->PushMessage("pong", nonce);
        }
    }
    else if (strCommand == "pong")
    {
        int64_t pingUsecEnd = GetTimeMicros();
        uint64_t nonce = 0;
        size_t nAvail = vRecv.in_avail();
        bool bPingFinished = false;
        std::string sProblem;

        if (nAvail >= sizeof(nonce)) {
            vRecv >> nonce;

            // Only process pong message if there is an outstanding ping (old ping without nonce should never pong)
            if (pfrom->nPingNonceSent != 0)
            {
                if (nonce == pfrom->nPingNonceSent)
                {
                    // Matching pong received, this ping is no longer outstanding
                    bPingFinished = true;
                    int64_t pingUsecTime = pingUsecEnd - pfrom->nPingUsecStart;
                    if (pingUsecTime > 0) {
                        // Successful ping time measurement, replace previous
                        pfrom->nPingUsecTime = pingUsecTime;
                    } else {
                        // This should never happen
                        sProblem = "Timing mishap";
                    }
                } else {
                    // Nonce mismatches are normal when pings are overlapping
                    sProblem = "Nonce mismatch";
                    if (nonce == 0) {
                        // This is most likely a bug in another implementation somewhere, cancel this ping
                        bPingFinished = true;
                        sProblem = "Nonce zero";
                    }
                }
            } else {
                sProblem = "Unsolicited pong without ping";
            }
        } else {
            // This is most likely a bug in another implementation somewhere, cancel this ping
            bPingFinished = true;
            sProblem = "Short payload";
        }

        if (!(sProblem.empty())) {
            LogPrintf("pong %s %s: %s, %" PRIx64 " expected, %" PRIx64 " received, %" PRIu64 " bytes"
                , pfrom->addr.ToString()
                , pfrom->strSubVer
                , sProblem, pfrom->nPingNonceSent, nonce, nAvail);
        }
        if (bPingFinished) {
            pfrom->nPingNonceSent = 0;
        }
    }
    else if (strCommand == "hash_nresp")
    {
            std::string neural_response = "";
            vRecv >> neural_response;
            // if (pfrom->nNeuralRequestSent != 0)
            // nNeuralNonce must match request ID
            pfrom->NeuralHash = neural_response;
            if (fDebug10) LogPrintf("hash_Neural Response %s ",neural_response);

            // Hook into miner for delegated sb staking
            supercfwd::HashResponseHook(pfrom, neural_response);
    }
    else if (strCommand == "expmag_nresp")
    {
            std::string neural_response = "";
            vRecv >> neural_response;
            if (neural_response.length() > 10)
            {
                msNeuralResponse=neural_response;
                //If invalid, try again 10-20-2015
                VerifyExplainMagnitudeResponse();
            }
            if (fDebug10) LogPrintf("expmag_Neural Response %s ",neural_response);
    }
    else if (strCommand == "quorum_nresp")
    {
            std::string neural_contract = "";
            vRecv >> neural_contract;
            if (fDebug && neural_contract.length() > 100) LogPrintf("Quorum contract received %s",neural_contract.substr(0,80));
            if (neural_contract.length() > 10)
            {
                 std::string results = "";
                 //Resolve discrepancies
                results = NN::ExecuteDotNetStringFunction("ResolveDiscrepancies",neural_contract);
                 if (fDebug && !results.empty()) LogPrintf("Quorum Resolution: %s ",results);
            }

            // Hook into miner for delegated sb staking
            supercfwd::QuorumResponseHook(pfrom,neural_contract);
    }
    else if (strCommand == "ndata_nresp")
    {
            std::string neural_contract = "";
            vRecv >> neural_contract;
            if (fDebug3 && neural_contract.length() > 100) LogPrintf("Quorum contract received %s",neural_contract.substr(0,80));
            if (neural_contract.length() > 10)
            {
                 std::string results = "";
                 //Resolve discrepancies
                LogPrintf("Sync neural network data from supermajority");
                results = NN::ExecuteDotNetStringFunction("ResolveCurrentDiscrepancies",neural_contract);
                if (fDebug && !results.empty()) LogPrintf("Quorum Resolution: %s ",results);
                 // Resume the full DPOR sync at this point now that we have the supermajority data
                 if (results=="SUCCESS")  FullSyncWithDPORNodes();
            }
    }
    else if (strCommand == "alert")
    {
        CAlert alert;
        vRecv >> alert;

        uint256 alertHash = alert.GetHash();
        if (pfrom->setKnown.count(alertHash) == 0)
        {
            if (alert.ProcessAlert())
            {
                // Relay
                pfrom->setKnown.insert(alertHash);
                {
                    LOCK(cs_vNodes);
                    for (auto const& pnode : vNodes)
                        alert.RelayTo(pnode);
                }
            }
            else {
                // Small DoS penalty so peers that send us lots of
                // duplicate/expired/invalid-signature/whatever alerts
                // eventually get banned.
                // This isn't a Misbehaving(100) (immediate ban) because the
                // peer might be an older or different implementation with
                // a different signature key, etc.
                pfrom->Misbehaving(10);
            }
        }
    }


    else
    {
        // Ignore unknown commands for extensibility
        // Let the peer know that we didn't find what it asked for, so it doesn't
        // have to wait around forever. Currently only SPV clients actually care
        // about this message: it's needed when they are recursively walking the
        // dependencies of relevant unconfirmed transactions. SPV clients want to
        // do that because they want to know about (and store and rebroadcast and
        // risk analyze) the dependencies of transactions relevant to them, without
        // having to download the entire memory pool.


    }

    // Update the last seen time for this node's address
    if (pfrom->fNetworkNode)
        if (strCommand == "aries" || strCommand == "gridaddr" || strCommand == "inv" || strCommand == "getdata" || strCommand == "ping")
            AddressCurrentlyConnected(pfrom->addr);

    return true;
}

// requires LOCK(cs_vRecvMsg)
bool ProcessMessages(CNode* pfrom)
{
    //
    // Message format
    //  (4) message start
    //  (12) command
    //  (4) size
    //  (4) checksum
    //  (x) data
    //
    bool fOk = true;

    std::deque<CNetMessage>::iterator it = pfrom->vRecvMsg.begin();
    while (!pfrom->fDisconnect && it != pfrom->vRecvMsg.end()) {
        // Don't bother if send buffer is too full to respond anyway
        if (pfrom->nSendSize >= SendBufferSize())
            break;

        // get next message
        CNetMessage& msg = *it;

        //if (fDebug10)
        //    LogPrintf("ProcessMessages(message %u msgsz, %zu bytes, complete:%s)",
        //            msg.hdr.nMessageSize, msg.vRecv.size(),
        //            msg.complete() ? "Y" : "N");

        // end, if an incomplete message is found
        if (!msg.complete())
            break;

        // at this point, any failure means we can delete the current message
        it++;

        // Scan for message start
        if (memcmp(msg.hdr.pchMessageStart, pchMessageStart, sizeof(pchMessageStart)) != 0) {
            if (fDebug10) LogPrintf("PROCESSMESSAGE: INVALID MESSAGESTART");
            fOk = false;
            break;
        }

        // Read header
        CMessageHeader& hdr = msg.hdr;
        if (!hdr.IsValid())
        {
            LogPrintf("PROCESSMESSAGE: ERRORS IN HEADER %s", hdr.GetCommand());
            continue;
        }
        string strCommand = hdr.GetCommand();


        // Message size
        unsigned int nMessageSize = hdr.nMessageSize;

        // Checksum
        CDataStream& vRecv = msg.vRecv;
        uint256 hash = Hash(vRecv.begin(), vRecv.begin() + nMessageSize);
        unsigned int nChecksum = 0;
        memcpy(&nChecksum, &hash, sizeof(nChecksum));
        if (nChecksum != hdr.nChecksum)
        {
            LogPrintf("ProcessMessages(%s, %u bytes) : CHECKSUM ERROR nChecksum=%08x hdr.nChecksum=%08x",
               strCommand, nMessageSize, nChecksum, hdr.nChecksum);
            continue;
        }

        // Process message
        bool fRet = false;
        try
        {
            fRet = ProcessMessage(pfrom, strCommand, vRecv, msg.nTime);
            if (fShutdown)
                break;
        }
        catch (std::ios_base::failure& e)
        {
            if (strstr(e.what(), "end of data"))
            {
                // Allow exceptions from under-length message on vRecv
                LogPrintf("ProcessMessages(%s, %u bytes) : Exception '%s' caught, normally caused by a message being shorter than its stated length", strCommand, nMessageSize, e.what());
            }
            else if (strstr(e.what(), "size too large"))
            {
                // Allow exceptions from over-long size
                LogPrintf("ProcessMessages(%s, %u bytes) : Exception '%s' caught", strCommand, nMessageSize, e.what());
            }
            else
            {
                PrintExceptionContinue(&e, "ProcessMessages()");
            }
        }
        catch (std::exception& e) {
            PrintExceptionContinue(&e, "ProcessMessages()");
        } catch (...) {
            PrintExceptionContinue(NULL, "ProcessMessages()");
        }

        if (!fRet)
        {
           if (fDebug10) LogPrintf("ProcessMessage(%s, %u bytes) FAILED", strCommand, nMessageSize);
        }
    }

    // In case the connection got shut down, its receive buffer was wiped
    if (!pfrom->fDisconnect)
        pfrom->vRecvMsg.erase(pfrom->vRecvMsg.begin(), it);

    return fOk;
}

double LederstrumpfMagnitude2(double Magnitude, int64_t locktime)
{
    //2-1-2015 - Halford - The MagCap is 2000
    double MagCap = 2000;
    double out_mag = Magnitude;
    if (Magnitude >= MagCap*.90 && Magnitude <= MagCap*1.0) out_mag = MagCap*.90;
    if (Magnitude >= MagCap*1.0 && Magnitude <= MagCap*1.1) out_mag = MagCap*.91;
    if (Magnitude >= MagCap*1.1 && Magnitude <= MagCap*1.2) out_mag = MagCap*.92;
    if (Magnitude >= MagCap*1.2 && Magnitude <= MagCap*1.3) out_mag = MagCap*.93;
    if (Magnitude >= MagCap*1.3 && Magnitude <= MagCap*1.4) out_mag = MagCap*.94;
    if (Magnitude >= MagCap*1.4 && Magnitude <= MagCap*1.5) out_mag = MagCap*.95;
    if (Magnitude >= MagCap*1.5 && Magnitude <= MagCap*1.6) out_mag = MagCap*.96;
    if (Magnitude >= MagCap*1.6 && Magnitude <= MagCap*1.7) out_mag = MagCap*.97;
    if (Magnitude >= MagCap*1.7 && Magnitude <= MagCap*1.8) out_mag = MagCap*.98;
    if (Magnitude >= MagCap*1.8 && Magnitude <= MagCap*1.9) out_mag = MagCap*.99;
    if (Magnitude >= MagCap*1.9)                            out_mag = MagCap*1.0;
    return out_mag;
}

std::string GetLastPORBlockHash(std::string cpid)
{
    StructCPID stCPID = GetInitializedStructCPID2(cpid,mvResearchAge);
    return stCPID.BlockHash;
}

std::string SerializeBoincBlock(MiningCPID mcpid, int BlockVersion)
{
    std::string delim = "<|>";
    std::string version = FormatFullVersion();
    int subsidy_places= BlockVersion<8 ? 2 : 8;
    if (!IsResearchAgeEnabled(pindexBest->nHeight))
    {
        mcpid.Organization = GetArg("-org", "windows");
        mcpid.OrganizationKey = "12345678"; //Only reveal 8 characters
    }
    else
    {
        mcpid.projectname = "";
        mcpid.rac = 0;
        mcpid.NetworkRAC = 0;
    }


    mcpid.LastPORBlockHash = GetLastPORBlockHash(mcpid.cpid);

    if (mcpid.lastblockhash.empty()) mcpid.lastblockhash = "0";
    if (mcpid.LastPORBlockHash.empty()) mcpid.LastPORBlockHash="0";

    if (IsResearcher(mcpid.cpid) && mcpid.lastblockhash != "0")
    {
        mcpid.BoincPublicKey = GetBeaconPublicKey(mcpid.cpid, false);
    }

    std::string bb = mcpid.cpid + delim + mcpid.projectname + delim + mcpid.aesskein + delim + RoundToString(mcpid.rac,0)
                    + delim + RoundToString(mcpid.pobdifficulty,5) + delim + RoundToString((double)mcpid.diffbytes,0)
                    + delim + mcpid.enccpid
                    + delim + mcpid.encaes + delim + RoundToString(mcpid.nonce,0) + delim + RoundToString(mcpid.NetworkRAC,0)
                    + delim + version
                    + delim + RoundToString(mcpid.ResearchSubsidy,subsidy_places)
                    + delim + RoundToString(mcpid.LastPaymentTime,0)
                    + delim + RoundToString(mcpid.RSAWeight,0)
                    + delim + mcpid.cpidv2
                    + delim + RoundToString(mcpid.Magnitude,0)
                    + delim + mcpid.GRCAddress + delim + mcpid.lastblockhash
                    + delim + RoundToString(mcpid.InterestSubsidy,subsidy_places) + delim + mcpid.Organization
                    + delim + mcpid.OrganizationKey + delim + mcpid.NeuralHash + delim + mcpid.superblock
                    + delim + RoundToString(mcpid.ResearchSubsidy2,2) + delim + RoundToString(mcpid.ResearchAge,6)
                    + delim + RoundToString(mcpid.ResearchMagnitudeUnit,6) + delim + RoundToString(mcpid.ResearchAverageMagnitude,2)
                    + delim + mcpid.LastPORBlockHash + delim + mcpid.CurrentNeuralHash + delim + mcpid.BoincPublicKey + delim + mcpid.BoincSignature;
    return bb;
}



MiningCPID DeserializeBoincBlock(std::string block, int BlockVersion)
{
    MiningCPID surrogate = GetMiningCPID();
    int subsidy_places= BlockVersion<8 ? 2 : 8;
    try
    {

    std::vector<std::string> s = split(block,"<|>");
    if (s.size() > 7)
    {
        surrogate.cpid = s[0];
        surrogate.projectname = s[1];
        boost::to_lower(surrogate.projectname);
        surrogate.aesskein = s[2];
        surrogate.rac = RoundFromString(s[3],0);
        surrogate.pobdifficulty = RoundFromString(s[4],6);
        surrogate.diffbytes = (unsigned int)RoundFromString(s[5],0);
        surrogate.enccpid = s[6];
        surrogate.encboincpublickey = s[6];
        surrogate.encaes = s[7];
        surrogate.nonce = RoundFromString(s[8],0);
        if (s.size() > 9)
        {
            surrogate.NetworkRAC = RoundFromString(s[9],0);
        }
        if (s.size() > 10)
        {
            surrogate.clientversion = s[10];
        }
        if (s.size() > 11)
        {
            surrogate.ResearchSubsidy = RoundFromString(s[11],2);
        }
        if (s.size() > 12)
        {
            surrogate.LastPaymentTime = RoundFromString(s[12],0);
        }
        if (s.size() > 13)
        {
            surrogate.RSAWeight = RoundFromString(s[13],0);
        }
        if (s.size() > 14)
        {
            surrogate.cpidv2 = s[14];
        }
        if (s.size() > 15)
        {
            surrogate.Magnitude = RoundFromString(s[15],0);
        }
        if (s.size() > 16)
        {
            surrogate.GRCAddress = s[16];
        }
        if (s.size() > 17)
        {
            surrogate.lastblockhash = s[17];
        }
        if (s.size() > 18)
        {
            surrogate.InterestSubsidy = RoundFromString(s[18],subsidy_places);
        }
        if (s.size() > 19)
        {
            surrogate.Organization = s[19];
        }
        if (s.size() > 20)
        {
            surrogate.OrganizationKey = s[20];
        }
        if (s.size() > 21)
        {
            surrogate.NeuralHash = s[21];
        }
        if (s.size() > 22)
        {
            surrogate.superblock = s[22];
        }
        if (s.size() > 23)
        {
            surrogate.ResearchSubsidy2 = RoundFromString(s[23],subsidy_places);
        }
        if (s.size() > 24)
        {
            surrogate.ResearchAge = RoundFromString(s[24],6);
        }
        if (s.size() > 25)
        {
            surrogate.ResearchMagnitudeUnit = RoundFromString(s[25],6);
        }
        if (s.size() > 26)
        {
            surrogate.ResearchAverageMagnitude = RoundFromString(s[26],2);
        }
        if (s.size() > 27)
        {
            surrogate.LastPORBlockHash = s[27];
        }
        if (s.size() > 28)
        {
            surrogate.CurrentNeuralHash = s[28];
        }
        if (s.size() > 29)
        {
            surrogate.BoincPublicKey = s[29];
        }
        if (s.size() > 30)
        {
            surrogate.BoincSignature = s[30];
        }

    }
    }
    catch (...)
    {
            LogPrintf("Deserialize ended with an error (06182014) ");
    }
    return surrogate;
}


void InitializeProjectStruct(StructCPID& project)
{
    std::string email = GetArgument("email", "NA");
    boost::to_lower(email);

    project.email = email;
    std::string cpid_non = project.cpidhash+email;
    project.boincruntimepublickey = project.cpidhash;
    project.cpid = CPID(cpid_non).hexdigest();
    std::string ENCbpk = AdvancedCrypt(cpid_non);
    project.boincpublickey = ENCbpk;
    project.cpidv2 = ComputeCPIDv2(email, project.cpidhash, 0);
    // (Old netsoft link) project.link = "http://boinc.netsoft-online.com/get_user.php?cpid=" + project.cpid;
    project.link = "http://boinc.netsoft-online.com/e107_plugins/boinc/get_user.php?cpid=" + project.cpid;
    //Local CPID with struct
    //Must contain cpidv2, cpid, boincpublickey
    project.Iscpidvalid = IsLocalCPIDValid(project);
    if (fDebug10) LogPrintf("Memorizing local project %s, CPID Valid: %s;    ",project.projectname, YesNo(project.Iscpidvalid));
}

bool ProjectIsValid(std::string sProject)
{
    if (sProject.empty())
        return false;

    boost::to_lower(sProject);

    for (const auto& item : ReadCacheSection("project"))
    {
        const AppCacheEntry& entry = item.second;
        std::string sProjectName = ToOfficialName(entry.value);

        if (sProjectName == sProject)
            return true;
    }

    return false;
}

std::string strReplace(std::string& str, const std::string& oldStr, const std::string& newStr)
{
    assert(oldStr.empty() == false && "Cannot replace an empty string");

  size_t pos = 0;
    while((pos = str.find(oldStr, pos)) != std::string::npos)
    {
     str.replace(pos, oldStr.length(), newStr);
     pos += newStr.length();
  }
  return str;
}

std::string LowerUnderscore(std::string data)
{
    boost::to_lower(data);
    data = strReplace(data,"_"," ");
    return data;
}

std::string ToOfficialName(std::string proj)
{
        proj = LowerUnderscore(proj);
        //Convert local XML project name [On the Left] to official [Netsoft] projectname:
    for(const auto& item : ReadCacheSection("projectmapping"))
        {
        const std::string& key = item.first;
        const AppCacheEntry& entry = item.second;

        std::string project_boinc   = key;
        std::string project_netsoft = entry.value;
                                proj=LowerUnderscore(proj);
                                project_boinc=LowerUnderscore(project_boinc);
                                project_netsoft=LowerUnderscore(project_netsoft);
                                if (proj==project_boinc) proj=project_netsoft;
                            }

        return proj;
}

void HarvestCPIDs(bool cleardata)
{

    if (fDebug10) LogPrintf("loading BOINC cpids ...");

    //Remote Boinc Feature - R Halford
    std::string sBoincKey = GetArgument("boinckey","");

    if (!sBoincKey.empty())
    {
        //Deserialize key into Global CPU Mining CPID 2-6-2015
        LogPrintf("Using key %s ",sBoincKey);

        std::string sDec=DecodeBase64(sBoincKey);
        LogPrintf("Using key %s ",sDec);

        if (sDec.empty()) LogPrintf("Error while deserializing boinc key!  Please use execute genboinckey to generate a boinc key from the host with boinc installed.");
        //Version not needed for keys for now
        GlobalCPUMiningCPID = DeserializeBoincBlock(sDec,7);

        GlobalCPUMiningCPID.initialized = true;

        if (GlobalCPUMiningCPID.cpid.empty())
        {
                 LogPrintf("Error while deserializing boinc key!  Please use execute genboinckey to generate a boinc key from the host with boinc installed.");
        }
        else
        {
            LogPrintf("CPUMiningCPID Initialized.");
        }

            GlobalCPUMiningCPID.email = GlobalCPUMiningCPID.aesskein;
            LogPrintf("Using Serialized Boinc CPID %s with orig email of %s and bpk of %s with cpidhash of %s ",GlobalCPUMiningCPID.cpid, GlobalCPUMiningCPID.email, GlobalCPUMiningCPID.boincruntimepublickey, GlobalCPUMiningCPID.cpidhash);
            GlobalCPUMiningCPID.cpidhash = GlobalCPUMiningCPID.boincruntimepublickey;
            LogPrintf("Using Serialized Boinc CPID %s with orig email of %s and bpk of %s with cpidhash of %s ",GlobalCPUMiningCPID.cpid, GlobalCPUMiningCPID.email, GlobalCPUMiningCPID.boincruntimepublickey, GlobalCPUMiningCPID.cpidhash);
            StructCPID structcpid = GetStructCPID();
            structcpid.initialized = true;
            structcpid.cpidhash = GlobalCPUMiningCPID.cpidhash;
            structcpid.projectname = GlobalCPUMiningCPID.projectname;
            structcpid.team = "gridcoin"; //Will be verified later during Netsoft Call
            structcpid.verifiedteam = "gridcoin";
            structcpid.rac = GlobalCPUMiningCPID.rac;
            structcpid.cpid = GlobalCPUMiningCPID.cpid;
            structcpid.boincpublickey = GlobalCPUMiningCPID.encboincpublickey;
            structcpid.boincruntimepublickey = structcpid.cpidhash;
            structcpid.NetworkRAC = GlobalCPUMiningCPID.NetworkRAC;
            structcpid.email = GlobalCPUMiningCPID.email;
            // 2-6-2015 R Halford - Ensure CPIDv2 Is populated After deserializing GenBoincKey
            LogPrintf("GenBoincKey using email %s and cpidhash %s key %s ", structcpid.email, structcpid.cpidhash, sDec);
            structcpid.cpidv2 = ComputeCPIDv2(structcpid.email, structcpid.cpidhash, 0);
            // Old link: structcpid.link = "http://boinc.netsoft-online.com/get_user.php?cpid=" + structcpid.cpid;
            structcpid.link = "http://boinc.netsoft-online.com/e107_plugins/boinc/get_user.php?cpid=" + structcpid.cpid;
            structcpid.Iscpidvalid = true;
            mvCPIDs.insert(map<string,StructCPID>::value_type(structcpid.projectname,structcpid));
            // CreditCheck(structcpid.cpid,false);
            GetNextProject(false);
            if (fDebug10) LogPrintf("GCMCPI %s",GlobalCPUMiningCPID.cpid);
            if (fDebug10)           LogPrintf("Finished getting first remote boinc project");
        return;
  }

 try
 {
    std::string sourcefile = GetBoincDataDir() + "client_state.xml";
    std::string sout = "";
    sout = getfilecontents(sourcefile);
    if (sout == "-1")
    {
        LogPrintf("Unable to obtain Boinc CPIDs ");

        if (mapArgs.count("-boincdatadir") && mapArgs["-boincdatadir"].length() > 0)
        {
            LogPrintf("Boinc data directory set in gridcoinresearch.conf has been incorrectly specified ");
        }

        else LogPrintf("Boinc data directory is not in the operating system's default location \nPlease move it there or specify its current location in gridcoinresearch.conf");

        return;
    }

    if (cleardata)
    {
        mvCPIDs.clear();
    }
    std::string email = GetArgument("email","");
    boost::to_lower(email);

    int iRow = 0;
    std::vector<std::string> vCPID = split(sout.c_str(),"<project>");
    std::string investor = GetArgument("investor","false");

    if (investor=="true")
    {
            msPrimaryCPID="INVESTOR";
    }
    else
    {

            if (vCPID.size() > 0)
            {
                for (unsigned int i = 0; i < vCPID.size(); i++)
                {
                    std::string email_hash = ExtractXML(vCPID[i],"<email_hash>","</email_hash>");
                    std::string cpidhash = ExtractXML(vCPID[i],"<cross_project_id>","</cross_project_id>");
                    std::string externalcpid = ExtractXML(vCPID[i],"<external_cpid>","</external_cpid>");
                    std::string utc=ExtractXML(vCPID[i],"<user_total_credit>","</user_total_credit>");
                    std::string rac=ExtractXML(vCPID[i],"<user_expavg_credit>","</user_expavg_credit>");
                    std::string proj=ExtractXML(vCPID[i],"<project_name>","</project_name>");
                    std::string team=ExtractXML(vCPID[i],"<team_name>","</team_name>");
                    std::string rectime = ExtractXML(vCPID[i],"<rec_time>","</rec_time>");

                    boost::to_lower(proj);
                    proj = ToOfficialName(proj);
                    ProjectIsValid(proj);
                    int64_t nStart = GetTimeMillis();
                    if (cpidhash.length() > 5 && proj.length() > 3)
                    {
                        std::string cpid_non = cpidhash+email;
                        to_lower(cpid_non);
                        StructCPID structcpid = GetInitializedStructCPID2(proj,mvCPIDs);
                        iRow++;
                        structcpid.cpidhash = cpidhash;
                        structcpid.projectname = proj;
                        boost::to_lower(team);
                        structcpid.team = team;
                        InitializeProjectStruct(structcpid);
                        int64_t elapsed = GetTimeMillis()-nStart;
                        if (fDebug3)
                            LogPrintf("Enumerating boinc local project %s cpid %s valid %s, elapsed %" PRId64, structcpid.projectname, structcpid.cpid, YesNo(structcpid.Iscpidvalid), elapsed);

                        structcpid.rac = RoundFromString(rac,0);
                        structcpid.verifiedrac = RoundFromString(rac,0);
                        std::string sLocalClientEmailHash = RetrieveMd5(email);

                        if (email_hash != sLocalClientEmailHash)
                        {
                            structcpid.errors = "Gridcoin Email setting does not match project Email.  Check Gridcoin e-mail address setting or boinc project e-mail setting.";
                            structcpid.Iscpidvalid=false;
                        }


                        if (!structcpid.Iscpidvalid)
                        {
                            structcpid.errors = "CPID calculation invalid.  Check e-mail address and try resetting the boinc project.";
                        }

                        structcpid.utc = RoundFromString(utc,0);
                        structcpid.rectime = RoundFromString(rectime,0);
                        double currenttime =  GetAdjustedTime();
                        double nActualTimespan = currenttime - structcpid.rectime;
                        structcpid.age = nActualTimespan;
                        std::string sKey = structcpid.cpid + ":" + proj;
                        mvCPIDs[proj] = structcpid;

                        if (!structcpid.Iscpidvalid)
                        {
                            structcpid.errors = "CPID invalid.  Check E-mail address.";
                        }

                        if (structcpid.team != "gridcoin")
                        {
                            structcpid.Iscpidvalid = false;
                            structcpid.errors = "Team invalid";
                        }
                        bool bTestExternal = true;
                        bool bTestInternal = true;

                        if (!externalcpid.empty())
                        {
                            LogPrintf("External CPID not empty %s", externalcpid);

                            bTestExternal = CPIDAcidTest2(cpidhash,externalcpid);
                            bTestInternal = CPIDAcidTest2(cpidhash,structcpid.cpid);
                            if (bTestExternal)
                            {
                                structcpid.cpid = externalcpid;
                                LogPrintf(" Setting CPID to %s ",structcpid.cpid);
                            }
                            else
                            {
                                LogPrintf("External test failed.");
                            }


                            if (!bTestExternal && !bTestInternal)
                            {
                                structcpid.Iscpidvalid = false;
                                structcpid.errors = "CPID corrupted Internal: %s, External: %s" + structcpid.cpid + "," + externalcpid.c_str();
                                LogPrintf("CPID corrupted Internal: %s, External: %s", structcpid.cpid, externalcpid);
                            }
                            mvCPIDs[proj] = structcpid;
                        }

                        if (structcpid.Iscpidvalid)
                        {
                                // Verify the CPID is a valid researcher:
                                if (IsResearcher(structcpid.cpid))
                                {
                                    GlobalCPUMiningCPID.cpidhash = cpidhash;
                                    GlobalCPUMiningCPID.email = email;
                                    GlobalCPUMiningCPID.boincruntimepublickey = cpidhash;
                                    LogPrintf("Setting bpk to %s", cpidhash);

                                    if (structcpid.team=="gridcoin")
                                    {
                                        msPrimaryCPID = structcpid.cpid;
                                            //Let the Neural Network know what your CPID is so it can be charted:
                                            std::string sXML = "<KEY>PrimaryCPID</KEY><VALUE>" + msPrimaryCPID + "</VALUE>";
                                        std::string sData = NN::ExecuteDotNetStringFunction("WriteKey",sXML);
                                        //Try to get a neural RAC report
                                        AsyncNeuralRequest("explainmag",msPrimaryCPID,5);
                                    }
                                }
                        }

                        mvCPIDs[proj] = structcpid;
                        if (fDebug10) LogPrintf("Adding Local Project %s ", structcpid.cpid);

                    }

                }

            }
            // If no valid boinc projects were found:
            if (msPrimaryCPID.empty()) msPrimaryCPID="INVESTOR";

        }
    }
    catch (std::exception &e)
    {
             LogPrintf("Error while harvesting CPIDs.");
    }
    catch(...)
    {
             LogPrintf("Error while harvesting CPIDs 2.");
    }
}

void LoadCPIDs()
{
    LogPrintf("Load CPID; ");
    HarvestCPIDs(true);
    LogPrintf(" Getting first project;");
    GetNextProject(false);
    LogPrintf(" Finished getting first project");
}

StructCPID GetStructCPID()
{
    StructCPID c;
    c.initialized=false;
    c.rac = 0;
    c.utc=0;
    c.rectime=0;
    c.age = 0;
    c.verifiedutc=0;
    c.verifiedrectime=0;
    c.verifiedage=0;
    c.entries=0;
    c.AverageRAC=0;
    c.NetworkProjects=0;
    c.Iscpidvalid=false;
    c.NetworkRAC=0;
    c.TotalRAC=0;
    c.Magnitude=0;
    c.PaymentMagnitude=0;
    c.owed=0;
    c.payments=0;
    c.verifiedTotalRAC=0;
    c.verifiedMagnitude=0;
    c.TotalMagnitude=0;
    c.LowLockTime=0;
    c.HighLockTime=0;
    c.Accuracy=0;
    c.totalowed=0;
    c.LastPaymentTime=0;
    c.EarliestPaymentTime=0;
    c.PaymentTimespan=0;
    c.ResearchSubsidy = 0;
    c.InterestSubsidy = 0;
    c.ResearchAverageMagnitude = 0;
    c.interestPayments = 0;
    c.payments = 0;
    c.LastBlock = 0;
    c.NetworkMagnitude=0;
    c.NetworkAvgMagnitude=0;

    return c;

}

MiningCPID GetMiningCPID()
{
    MiningCPID mc;
    mc.rac = 0;
    mc.pobdifficulty = 0;
    mc.diffbytes = 0;
    mc.initialized = false;
    mc.nonce = 0;
    mc.NetworkRAC=0;
    mc.lastblockhash = "0";
    mc.Magnitude = 0;
    mc.RSAWeight = 0;
    mc.LastPaymentTime=0;
    mc.ResearchSubsidy = 0;
    mc.InterestSubsidy = 0;
    mc.ResearchSubsidy2 = 0;
    mc.ResearchAge = 0;
    mc.ResearchMagnitudeUnit = 0;
    mc.ResearchAverageMagnitude = 0;
    return mc;
}

bool SendMessages(CNode* pto, bool fSendTrickle)
{
    // Treat lock failures as send successes in case the caller disconnects
    // the node based on the return value.
    TRY_LOCK(cs_main, lockMain);
    if(!lockMain)
        return true;

    // Don't send anything until we get their version message
    if (pto->nVersion == 0)
        return true;

    //
    // Message: ping
    //
    bool pingSend = false;
    if (pto->fPingQueued)
    {
        // RPC ping request by user
        pingSend = true;
    }
    if (pto->nPingNonceSent == 0 && pto->nPingUsecStart + PING_INTERVAL * 1000000 < GetTimeMicros())
    {
        // Ping automatically sent as a latency probe & keepalive.
        pingSend = true;
    }
    if (pingSend)
    {
        uint64_t nonce = 0;
        while (nonce == 0) {
            RAND_bytes((unsigned char*)&nonce, sizeof(nonce));
        }
        pto->fPingQueued = false;
        pto->nPingUsecStart = GetTimeMicros();
        if (pto->nVersion > BIP0031_VERSION)
        {
            pto->nPingNonceSent = nonce;
            std::string acid = GetCommandNonce("ping");
            pto->PushMessage("ping", nonce, acid);
        } else
        {
            // Peer is too old to support ping command with nonce, pong will never arrive.
            pto->nPingNonceSent = 0;
            pto->PushMessage("ping");
        }
    }

    // Resend wallet transactions that haven't gotten in a block yet
    ResendWalletTransactions();

    // Address refresh broadcast
    static int64_t nLastRebroadcast;
    if (!IsInitialBlockDownload() && ( GetAdjustedTime() - nLastRebroadcast > 24 * 60 * 60))
    {
        {
            LOCK(cs_vNodes);
            for (auto const& pnode : vNodes)
            {
                // Periodically clear setAddrKnown to allow refresh broadcasts
                if (nLastRebroadcast)
                    pnode->setAddrKnown.clear();

                // Rebroadcast our address
                if (!fNoListen)
                {
                    CAddress addr = GetLocalAddress(&pnode->addr);
                    if (addr.IsRoutable())
                        pnode->PushAddress(addr);
                }
            }
        }
        nLastRebroadcast =  GetAdjustedTime();
    }

    //
    // Message: addr
    //
    if (fSendTrickle)
    {
        vector<CAddress> vAddr;
        vAddr.reserve(pto->vAddrToSend.size());
        for (auto const& addr : pto->vAddrToSend)
        {
            // returns true if wasn't already contained in the set
            if (pto->setAddrKnown.insert(addr).second)
            {
                vAddr.push_back(addr);
                // receiver rejects addr messages larger than 1000
                if (vAddr.size() >= 1000)
                {
                    pto->PushMessage("gridaddr", vAddr);
                    vAddr.clear();
                }
            }
        }
        pto->vAddrToSend.clear();
        if (!vAddr.empty())
            pto->PushMessage("gridaddr", vAddr);
    }


    //
    // Message: inventory
    //
    vector<CInv> vInv;
    vector<CInv> vInvWait;
    {
        LOCK(pto->cs_inventory);
        vInv.reserve(pto->vInventoryToSend.size());
        vInvWait.reserve(pto->vInventoryToSend.size());
        for (auto const& inv : pto->vInventoryToSend)
        {
            if (pto->setInventoryKnown.count(inv))
                continue;

            // trickle out tx inv to protect privacy
            if (inv.type == MSG_TX && !fSendTrickle)
            {
                // 1/4 of tx invs blast to all immediately
                static uint256 hashSalt;
                if (hashSalt == 0)
                    hashSalt = GetRandHash();
                uint256 hashRand = inv.hash ^ hashSalt;
                hashRand = Hash(BEGIN(hashRand), END(hashRand));
                bool fTrickleWait = ((hashRand & 3) != 0);

                // always trickle our own transactions
                if (!fTrickleWait)
                {
                    CWalletTx wtx;
                    if (GetTransaction(inv.hash, wtx))
                        if (wtx.fFromMe)
                            fTrickleWait = true;
                }

                if (fTrickleWait)
                {
                    vInvWait.push_back(inv);
                    continue;
                }
            }

            // returns true if wasn't already contained in the set
            if (pto->setInventoryKnown.insert(inv).second)
            {
                vInv.push_back(inv);
                if (vInv.size() >= 1000)
                {
                    pto->PushMessage("inv", vInv);
                    vInv.clear();
                }
            }
        }
        pto->vInventoryToSend = vInvWait;
    }
    if (!vInv.empty())
        pto->PushMessage("inv", vInv);


    //
    // Message: getdata
    //
    vector<CInv> vGetData;
    int64_t nNow =  GetAdjustedTime() * 1000000;
    CTxDB txdb("r");
    while (!pto->mapAskFor.empty() && (*pto->mapAskFor.begin()).first <= nNow)
    {
        const CInv& inv = (*pto->mapAskFor.begin()).second;
        if (!AlreadyHave(txdb, inv))
        {
            if (fDebugNet)        LogPrintf("sending getdata: %s", inv.ToString());
            vGetData.push_back(inv);
            if (vGetData.size() >= 1000)
            {
                pto->PushMessage("getdata", vGetData);
                vGetData.clear();
            }
            mapAlreadyAskedFor[inv] = nNow;
        }
        pto->mapAskFor.erase(pto->mapAskFor.begin());
    }
    if (!vGetData.empty())
        pto->PushMessage("getdata", vGetData);

    return true;
}

void IncrementCurrentNeuralNetworkSupermajority(std::string NeuralHash, std::string GRCAddress, double distance)
{
    if (NeuralHash.length() < 5) return;
    double temp_hashcount = 0;
    if (mvCurrentNeuralNetworkHash.size() > 0)
    {
            temp_hashcount = mvCurrentNeuralNetworkHash[NeuralHash];
    }
    // 6-13-2015 ONLY Count Each Neural Hash Once per GRC address / CPID (1 VOTE PER RESEARCHER)
    std::string Security = ReadCache("currentneuralsecurity",GRCAddress).value;
    if (Security == NeuralHash)
    {
        //This node has already voted, throw away the vote
        return;
    }
    WriteCache("currentneuralsecurity",GRCAddress,NeuralHash,GetAdjustedTime());
    if (temp_hashcount == 0)
    {
        mvCurrentNeuralNetworkHash.insert(map<std::string,double>::value_type(NeuralHash,0));
    }
    double multiplier = 200;
    if (distance < 40) multiplier = 400;
    double votes = (1/distance)*multiplier;
    temp_hashcount += votes;
    mvCurrentNeuralNetworkHash[NeuralHash] = temp_hashcount;
}



void IncrementNeuralNetworkSupermajority(const std::string& NeuralHash, const std::string& GRCAddress, double distance, const CBlockIndex* pblockindex)
{
    if (NeuralHash.length() < 5) return;
    if (pblockindex->nVersion >= 8)
    {
        try
        {
            CBitcoinAddress address(GRCAddress);
            bool validaddresstovote = address.IsValid();
            if (!validaddresstovote)
            {
                LogPrintf("INNS : Vote found in block with invalid GRC address. HASH: %s GRC: %s", NeuralHash, GRCAddress);
                return;
            }
            if (!IsNeuralNodeParticipant(GRCAddress, pblockindex->nTime))
            {
                LogPrintf("INNS : Vote found in block from ineligible neural node participant. HASH: %s GRC: %s", NeuralHash, GRCAddress);
                return;
            }
        }
        catch (const bignum_error& innse)
        {
            LogPrintf("INNS : Exception: %s", innse.what());
            return;
        }
    }
    double temp_hashcount = 0;
    if (mvNeuralNetworkHash.size() > 0)
    {
            temp_hashcount = mvNeuralNetworkHash[NeuralHash];
    }
    // 6-13-2015 ONLY Count Each Neural Hash Once per GRC address / CPID (1 VOTE PER RESEARCHER)
    std::string Security = ReadCache("neuralsecurity",GRCAddress).value;
    if (Security == NeuralHash)
    {
        //This node has already voted, throw away the vote
        return;
    }
    WriteCache("neuralsecurity",GRCAddress,NeuralHash,GetAdjustedTime());
    if (temp_hashcount == 0)
    {
        mvNeuralNetworkHash.insert(map<std::string,double>::value_type(NeuralHash,0));
    }
    double multiplier = 200;
    if (distance < 40) multiplier = 400;
    double votes = (1/distance)*multiplier;
    temp_hashcount += votes;
    mvNeuralNetworkHash[NeuralHash] = temp_hashcount;
}


void IncrementVersionCount(const std::string& Version)
{
    if(!Version.empty())
        mvNeuralVersion[Version]++;
}



std::string GetNeuralNetworkSupermajorityHash(double& out_popularity)
{
    double highest_popularity = -1;
    std::string neural_hash;

    for(const auto& network_hash : mvNeuralNetworkHash)
    {
        const std::string& hash = network_hash.first;
        double popularity       = network_hash.second;

        // d41d8 is the hash of an empty magnitude contract - don't count it
        if (popularity > 0 &&
            popularity > highest_popularity &&
            hash != "d41d8cd98f00b204e9800998ecf8427e" &&
            hash != "TOTAL_VOTES")
        {
            highest_popularity = popularity;
            neural_hash = hash;
        }
    }

    out_popularity = highest_popularity;
    return neural_hash;
}


std::string GetCurrentNeuralNetworkSupermajorityHash(double& out_popularity)
{
    double highest_popularity = -1;
    std::string neural_hash = "";
    for(map<std::string,double>::iterator ii=mvCurrentNeuralNetworkHash.begin(); ii!=mvCurrentNeuralNetworkHash.end(); ++ii)
    {
                double popularity = mvCurrentNeuralNetworkHash[(*ii).first];
                // d41d8 is the hash of an empty magnitude contract - don't count it
                if ( ((*ii).first != "d41d8cd98f00b204e9800998ecf8427e") && popularity > 0 && popularity > highest_popularity && (*ii).first != "TOTAL_VOTES")
                {
                    highest_popularity = popularity;
                    neural_hash = (*ii).first;
                }
    }
    out_popularity = highest_popularity;
    return neural_hash;
}






std::string GetNeuralNetworkReport()
{
    //Returns a report of the networks neural hashes in order of popularity
    std::string neural_hash = "";
    std::string report = "Neural_hash, Popularity\n";
    std::string row = "";
    for(map<std::string,double>::iterator ii=mvNeuralNetworkHash.begin(); ii!=mvNeuralNetworkHash.end(); ++ii)
    {
                double popularity = mvNeuralNetworkHash[(*ii).first];
                neural_hash = (*ii).first;
                row = neural_hash+ "," + RoundToString(popularity,0);
                report += row + "\n";
    }

    return report;
}

std::string GetOrgSymbolFromFeedKey(std::string feedkey)
{
    std::string Symbol = ExtractValue(feedkey,"-",0);
    return Symbol;

}



bool MemorizeMessage(const CTransaction &tx, double dAmount, std::string sRecipient)
{
    const std::string &msg = tx.hashBoinc;
    const int64_t &nTime = tx.nTime;
          if (msg.empty()) return false;
          bool fMessageLoaded = false;

          if (Contains(msg,"<MT>"))
          {
              std::string sMessageType      = ExtractXML(msg,"<MT>","</MT>");
              std::string sMessageKey       = ExtractXML(msg,"<MK>","</MK>");
              std::string sMessageValue     = ExtractXML(msg,"<MV>","</MV>");
              std::string sMessageAction    = ExtractXML(msg,"<MA>","</MA>");
              std::string sSignature        = ExtractXML(msg,"<MS>","</MS>");
              std::string sMessagePublicKey = ExtractXML(msg,"<MPK>","</MPK>");
              if (sMessageType=="beacon" && Contains(sMessageValue,"INVESTOR"))
              {
                    sMessageValue="";
              }

              if (sMessageType=="superblock")
              {
                  // Deny access to superblock processing runtime data
                  sMessageValue="";
              }

              if (!sMessageType.empty() && !sMessageKey.empty() && !sMessageValue.empty() && !sMessageAction.empty() && !sSignature.empty())
              {
                  //Verify sig first
                  bool Verified = CheckMessageSignature(sMessageAction,sMessageType,sMessageType+sMessageKey+sMessageValue,
                      sSignature,sMessagePublicKey);

                  if (Verified)
                  {
                        if (sMessageAction=="A")
                        {
                                /* With this we allow verifying blocks with stupid beacon */
                                if("beacon"==sMessageType)
                                {
                                    std::string out_cpid = "";
                                    std::string out_address = "";
                                    std::string out_publickey = "";
                                    GetBeaconElements(sMessageValue, out_cpid, out_address, out_publickey);
                                    WriteCache("beaconalt",sMessageKey+"."+ToString(nTime),out_publickey,nTime);
                                }

                                WriteCache(sMessageType,sMessageKey,sMessageValue,nTime);
                                if(fDebug10 && sMessageType=="beacon" ){
                                    LogPrintf("BEACON add %s %s %s", sMessageKey, DecodeBase64(sMessageValue), TimestampToHRDate(nTime));
                                }
                                fMessageLoaded = true;
                                if (sMessageType=="poll")
                                {
                                        if (Contains(sMessageKey,"[Foundation"))
                                        {
                                                msPoll = "Foundation Poll: " + sMessageKey.substr(0,80);
                                        }
                                        else
                                        {
                                                msPoll = "Poll: " + sMessageKey.substr(0,80);
                                        }
                                }
                        }
                        else if(sMessageAction=="D")
                        {
                                if (fDebug10) LogPrintf("Deleting key type %s Key %s Value %s", sMessageType, sMessageKey, sMessageValue);
                                if(fDebug10 && sMessageType=="beacon" ){
                                    LogPrintf("BEACON DEL %s - %s", sMessageKey, TimestampToHRDate(nTime));
                                }
                                DeleteCache(sMessageType,sMessageKey);
                                fMessageLoaded = true;
                        }
                        // If this is a boinc project, load the projects into the coin:
                        if (sMessageType=="project" || sMessageType=="projectmapping")
                        {
                            //Reserved
                            fMessageLoaded = true;
                        }

                        if(fDebug)
                            WriteCache("TrxID;"+sMessageType,sMessageKey,tx.GetHash().GetHex(),nTime);
                  }
                }
    }

   return fMessageLoaded;
}

double GRCMagnitudeUnit(int64_t locktime)
{
    //7-12-2015 - Calculate GRCMagnitudeUnit (Amount paid per magnitude per day)
    StructCPID network = GetInitializedStructCPID2("NETWORK",mvNetwork);
    double TotalNetworkMagnitude = network.NetworkMagnitude;
    if (TotalNetworkMagnitude < 1000) TotalNetworkMagnitude=1000;
    double MaximumEmission = BLOCKS_PER_DAY*GetMaximumBoincSubsidy(locktime);
    double Kitty = MaximumEmission - (network.payments/14);
    if (Kitty < 1) Kitty = 1;
    double MagnitudeUnit = 0;
    if (AreBinarySuperblocksEnabled(nBestHeight))
    {
        MagnitudeUnit = (Kitty/TotalNetworkMagnitude)*1.25;
    }
    else
    {
        MagnitudeUnit = Kitty/TotalNetworkMagnitude;
    }
    if (MagnitudeUnit > 5) MagnitudeUnit = 5; //Just in case we lose a superblock or something strange happens.
    MagnitudeUnit = SnapToGrid(MagnitudeUnit); //Snaps the value into .025 increments
    return MagnitudeUnit;
}


int64_t ComputeResearchAccrual(int64_t nTime, std::string cpid, std::string operation, CBlockIndex* pindexLast, bool bVerifyingBlock, int iVerificationPhase, double& dAccrualAge, double& dMagnitudeUnit, double& AvgMagnitude)
{
    // If not a researcher save cpu cycles and return 0
    if (!IsResearcher(cpid))
        return 0;

    double dCurrentMagnitude = CalculatedMagnitude2(cpid, nTime, false);
    if(pindexLast->nVersion>=9)
    {
        // Bugfix for newbie rewards always being around 1 GRC
        dMagnitudeUnit = GRCMagnitudeUnit(nTime);
    }
    CBlockIndex* pHistorical = GetHistoricalMagnitude(cpid);
    bool bIsNewbie = (pHistorical->nHeight <= nNewIndex || pHistorical->nTime==0);
    if(pindexLast->nVersion<9)
    {
        // Bugfix for zero mag stakes being mistaken for newbie stake
        bIsNewbie |= pHistorical->nMagnitude==0;
    }
    if (bIsNewbie)
    {
        //No prior block exists... Newbies get .01 age to bootstrap the CPID (otherwise they will not have any prior block to refer to, thus cannot get started):
        if(fDebug && !bVerifyingBlock) LogPrintf("CRE: No prior block exists...");
        if (!AreBinarySuperblocksEnabled(pindexLast->nHeight))
        {
                if(fDebug) LogPrintf("ComputeResearchAccrual: %s Newbie stake, Binary SB not enabled, dCurrentMagnitude= %.1f",
                    cpid, dCurrentMagnitude);
            return dCurrentMagnitude > 0 ? ((dCurrentMagnitude/100)*COIN) : 0;
        }
        else
        {
            // New rules - 12-4-2015 - Pay newbie from the moment beacon was sent as long as it is within 6 months old and NN mag > 0 and newbie is in the superblock and their lifetime paid is zero
            // Note: If Magnitude is zero, or researcher is not in superblock, or lifetimepaid > 0, this function returns zero
            int64_t iBeaconTimestamp = BeaconTimeStamp(cpid, true);
            if (IsLockTimeWithinMinutes(iBeaconTimestamp, pindexBest->GetBlockTime(), 60*24*30*6))
            {
                double dNewbieAccrualAge = ((double)nTime - (double)iBeaconTimestamp) / 86400;
                int64_t iAccrual = (int64_t)((dNewbieAccrualAge*dCurrentMagnitude*dMagnitudeUnit*COIN) + (1*COIN));
                if ((dNewbieAccrualAge*dCurrentMagnitude*dMagnitudeUnit) > 500)
                {
                    LogPrintf("ComputeResearchAccrual: %s Newbie special stake too high, reward=500GRC", cpid);
                    return (500*COIN);
                }
                if(fDebug) LogPrintf("ComputeResearchAccrual: %s Newbie stake, unit=%f, age=%f, magnitude= %.1f -> %f",
                    cpid, dMagnitudeUnit, dNewbieAccrualAge, dCurrentMagnitude, iAccrual/(double)COIN);
                return iAccrual;
            }
            else
            {
                LogPrintf("ComputeResearchAccrual: %s Invalid Beacon, Using 0.01 age bootstrap", cpid);
                return dCurrentMagnitude > 0 ? (((dCurrentMagnitude/100)*COIN) + (1*COIN)): 0;
            }
        }
    }
    // To prevent reorgs and checkblock errors, ensure the research age is > 10 blocks wide:
    int iRABlockSpan = pindexLast->nHeight - pHistorical->nHeight;
    StructCPID stCPID = GetInitializedStructCPID2(cpid,mvResearchAge);
    double dAvgMag = stCPID.ResearchAverageMagnitude;
    // ResearchAge: If the accrual age is > 20 days, add in the midpoint lifetime average magnitude to ensure the overall avg magnitude accurate:
    if (iRABlockSpan > (int)(BLOCKS_PER_DAY*20))
    {
            AvgMagnitude = (pHistorical->nMagnitude + dAvgMag + dCurrentMagnitude) / 3;
    }
    else
    {
            AvgMagnitude = (pHistorical->nMagnitude + dCurrentMagnitude) / 2;
    }
    if (AvgMagnitude > 20000) AvgMagnitude = 20000;

    dAccrualAge = ((double)nTime - (double)pHistorical->nTime) / 86400;
    if (dAccrualAge < 0) dAccrualAge=0;
    dMagnitudeUnit = GRCMagnitudeUnit(nTime);

    int64_t Accrual = (int64_t)(dAccrualAge*AvgMagnitude*dMagnitudeUnit*COIN);
    // Double check researcher lifetime paid
    double days = (nTime - stCPID.LowLockTime) / 86400.0;
    double PPD = stCPID.ResearchSubsidy/(days+.01);
    double ReferencePPD = dMagnitudeUnit*dAvgMag;

    if ((PPD > ReferencePPD*5))
    {
        if(fDebug) LogPrintf("ComputeResearchAccrual: %s RA-PPD, PPD=%f, unit=%f, RAAvgMag=%f, RASubsidy=%f, RALowLockTime=%d -> Accrual 0 (would be %f)",
                cpid, PPD, dMagnitudeUnit, stCPID.ResearchAverageMagnitude,stCPID.ResearchSubsidy,stCPID.LowLockTime, Accrual/(double)COIN);

        return 0; //Since this condition can occur when a user ramps up computing power, lets return 0 so as to not shortchange the researcher, but instead, owed will continue to accrue and will be paid later when PPD falls below 5
    }

    // Note that if the RA Block Span < 10, we want to return 0 for the Accrual Amount so the CPID can still receive an accurate accrual in the future
    if((pindexLast->nVersion >= 10 && iRABlockSpan < 10) ||
       (pindexLast->nVersion < 10 && iRABlockSpan < 10 && iVerificationPhase != 2))
    {
        if(fDebug) LogPrintf("ComputeResearchAccrual: %s Block Span less than 10 (%d) -> Accrual 0 (would be %f)", cpid, iRABlockSpan, Accrual/(double)COIN);
        if(fDebug2) LogPrintf(" pHistorical w %s", pHistorical->GetBlockHash().GetHex());
<<<<<<< HEAD

    // Note that if the RA Block Span < 10, we want to return 0 for the Accrual Amount so the CPID can still receive an accurate accrual in the future
        return 0;
    }
    else
    {
        if(fDebug) LogPrintf("ComputeResearchAccrual: %s Normal, unit=%f, Age=%f, AvgMagnitude=%f, Span=%d, CurMag=%.1f, OldMag=%.1f, RAAvgMag=%f, RASubsidy=%f, RALowLockTime=%d -> %d",
            cpid, dMagnitudeUnit,dAccrualAge,AvgMagnitude,iRABlockSpan,dCurrentMagnitude,pHistorical->nMagnitude,
            stCPID.ResearchAverageMagnitude,stCPID.ResearchSubsidy,stCPID.LowLockTime, Accrual/(double)COIN);
    return Accrual;
}
=======
        return 0;
    }

    if(fDebug) LogPrintf("ComputeResearchAccrual: %s Normal, unit=%f, Age=%f, AvgMagnitude=%f, Span=%d, CurMag=%.1f, OldMag=%.1f, RAAvgMag=%f, RASubsidy=%f, RALowLockTime=%d -> %d",
        cpid, dMagnitudeUnit,dAccrualAge,AvgMagnitude,iRABlockSpan,dCurrentMagnitude,pHistorical->nMagnitude,
        stCPID.ResearchAverageMagnitude,stCPID.ResearchSubsidy,stCPID.LowLockTime, Accrual/(double)COIN);
    return Accrual;
>>>>>>> 63f7ef50
}



CBlockIndex* GetHistoricalMagnitude(std::string cpid)
{
    if (!IsResearcher(cpid)) return pindexGenesisBlock;

    // Starting at the block prior to StartHeight, find the last instance of the CPID in the chain:
    // Limit lookback to 6 months
    int nMinIndex = pindexBest->nHeight-(6*30*BLOCKS_PER_DAY);
    if (nMinIndex < 2) nMinIndex=2;
    // Last block Hash paid to researcher
    StructCPID stCPID = GetInitializedStructCPID2(cpid,mvResearchAge);
    if (!stCPID.BlockHash.empty())
    {
        uint256 hash(stCPID.BlockHash);

        auto mapItem = mapBlockIndex.find(hash);
        if (mapItem == mapBlockIndex.end())
            return pindexGenesisBlock;

        CBlockIndex* pblockindex = mapItem->second;
        if(!pblockindex->pnext && pblockindex!=pindexBest)
            LogPrintf("WARNING GetHistoricalMagnitude: index {%s %d} for cpid %s, "
            "is not in the main chain",pblockindex->GetBlockHash().GetHex().c_str(),
            pblockindex->nHeight,cpid.c_str());
        if (pblockindex->nHeight < nMinIndex)
        {
            // In this case, the last staked block was Found, but it is over 6 months old....
            LogPrintf("GetHistoricalMagnitude: Last staked block found at height %d, but cannot verify magnitude older than 6 months (min %d)!",pblockindex->nHeight,nMinIndex);
            return pindexGenesisBlock;
        }

        return pblockindex;
    }
    else
    {
        return pindexGenesisBlock;
    }
}

void ZeroOutResearcherTotals(std::string cpid)
{
    if (!cpid.empty())
    {
                StructCPID stCPID = GetInitializedStructCPID2(cpid,mvResearchAge);
                stCPID.LastBlock = 0;
                stCPID.BlockHash = "";
                stCPID.InterestSubsidy = 0;
                stCPID.ResearchSubsidy = 0;
                stCPID.Accuracy = 0;
                stCPID.LowLockTime = std::numeric_limits<unsigned int>::max();
                stCPID.HighLockTime = 0;
                stCPID.TotalMagnitude = 0;
                stCPID.ResearchAverageMagnitude = 0;

                mvResearchAge[cpid]=stCPID;
    }
}


bool LoadAdminMessages(bool bFullTableScan, std::string& out_errors)
{
    int nMaxDepth = nBestHeight;
    int nMinDepth = fTestNet ? 1 : 164618;
    nMinDepth = pindexBest->nHeight - (BLOCKS_PER_DAY*30*12);
    if (nMinDepth < 2) nMinDepth=2;
    if (!bFullTableScan) nMinDepth = nMaxDepth-6;
    if (nMaxDepth < nMinDepth) return false;
    CBlockIndex* pindex = blockFinder.FindByHeight(nMinDepth);
    // These are memorized consecutively in order from oldest to newest

    while (pindex->nHeight < nMaxDepth)
    {
        if (!pindex || !pindex->pnext) return false;
        pindex = pindex->pnext;
        if (pindex==NULL) continue;
        if (!pindex || !pindex->IsInMainChain()) continue;
        if (IsContract(pindex))
        {
            CBlock block;
            if (!block.ReadFromDisk(pindex)) continue;
            int iPos = 0;
            for (auto const &tx : block.vtx)
            {
                  if (iPos > 0)
                  {
                      // Retrieve the Burn Amount for Contracts
                      double dAmount = 0;
                      std::string sRecipient = "";
                      for (unsigned int i = 1; i < tx.vout.size(); i++)
                      {
                            sRecipient = PubKeyToAddress(tx.vout[i].scriptPubKey);
                            dAmount += CoinToDouble(tx.vout[i].nValue);
                      }
                      MemorizeMessage(tx,dAmount,sRecipient);
                  }
                  iPos++;
            }
        }
    }

    return true;
}




MiningCPID GetBoincBlockByIndex(CBlockIndex* pblockindex)
{
    CBlock block;
    MiningCPID bb;
    bb.initialized=false;
    if (!pblockindex || !pblockindex->IsInMainChain()) return bb;
    if (block.ReadFromDisk(pblockindex))
    {
        std::string hashboinc = "";
        if (block.vtx.size() > 0) hashboinc = block.vtx[0].hashBoinc;
        bb = DeserializeBoincBlock(hashboinc,block.nVersion);
        bb.initialized=true;
        return bb;
    }
    return bb;
}

std::string CPIDHash(double dMagIn, std::string sCPID)
{
    std::string sMag = RoundToString(dMagIn,0);
    double dMagLength = (double)sMag.length();
    double dExponent = pow(dMagLength,5);
    std::string sMagComponent1 = RoundToString(dMagIn/(dExponent+.01),0);
    std::string sSuffix = RoundToString(dMagLength * dExponent, 0);
    std::string sHash = sCPID + sMagComponent1 + sSuffix;
    return sHash;
}

std::string GetQuorumHash(const std::string& data)
{
    //Data includes the Magnitudes, and the Projects:
    std::string sMags = ExtractXML(data,"<MAGNITUDES>","</MAGNITUDES>");
    std::vector<std::string> vMags = split(sMags.c_str(),";");
    std::string sHashIn = "";
    for (unsigned int x = 0; x < vMags.size(); x++)
    {
        std::vector<std::string> vRow = split(vMags[x].c_str(),",");

        // Each row should consist of two fields, CPID and magnitude.
        if(vRow.size() < 2)
            continue;

        // First row (CPID) must be exactly 32 bytes.
        const std::string& sCPID = vRow[0];
        if(sCPID.size() != 32)
            continue;

        double dMag = RoundFromString(vRow[1],0);
        sHashIn += CPIDHash(dMag, sCPID) + "<COL>";
    }

    return RetrieveMd5(sHashIn);
}


std::string getHardwareID()
{
    std::string ele1 = "?";
    /*#ifdef QT_GUI
        ele1 = getMacAddress();
    #endif*/
    ele1 += ":" + getCpuHash();
    ele1 += ":" + getHardDriveSerial();

    std::string hwid = RetrieveMd5(ele1);
    return hwid;
}

#ifdef WIN32
static void getCpuid( unsigned int* p, unsigned int ax )
 {
    __asm __volatile
    (   "movl %%ebx, %%esi\n\t"
        "cpuid\n\t"
        "xchgl %%ebx, %%esi"
        : "=a" (p[0]), "=S" (p[1]),
          "=c" (p[2]), "=d" (p[3])
        : "0" (ax)
    );
 }
#endif

 std::string getCpuHash()
 {
    std::string n = boost::asio::ip::host_name();
    #ifdef WIN32
        unsigned int cpuinfo[4] = { 0, 0, 0, 0 };
        getCpuid( cpuinfo, 0 );
        unsigned short hash = 0;
        unsigned int* ptr = (&cpuinfo[0]);
        for ( unsigned int i = 0; i < 4; i++ )
            hash += (ptr[i] & 0xFFFF) + ( ptr[i] >> 16 );
        double dHash = (double)hash;
        return n + ";" + RoundToString(dHash,0);
    #else
        return n;
    #endif
 }



std::string SystemCommand(const char* cmd)
{
    FILE* pipe = popen(cmd, "r");
    if (!pipe) return "ERROR";
    char buffer[128];
    std::string result = "";
    while(!feof(pipe))
    {
        if(fgets(buffer, 128, pipe) != NULL)
            result += buffer;
    }
    pclose(pipe);
    return result;
}


std::string getHardDriveSerial()
{
    if (!msHDDSerial.empty()) return msHDDSerial;
    std::string cmd1 = "";
    #ifdef WIN32
        cmd1 = "wmic path win32_physicalmedia get SerialNumber";
    #else
        cmd1 = "ls /dev/disk/by-uuid";
    #endif
    std::string result = SystemCommand(cmd1.c_str());
    msHDDSerial = result;
    return result;
}

bool IsContract(CBlockIndex* pIndex)
{
    return pIndex->nIsContract==1 ? true : false;
}

bool IsSuperBlock(CBlockIndex* pIndex)
{
    return pIndex->nIsSuperBlock==1 ? true : false;
}


double SnapToGrid(double d)
{
    double dDither = .04;
    double dOut = RoundFromString(RoundToString(d*dDither,3),3) / dDither;
    return dOut;
}

bool IsNeuralNodeParticipant(const std::string& addr, int64_t locktime)
{
    //Calculate the neural network nodes abililty to particiapte by GRC_Address_Day
    int address_day = GetDayOfYear(locktime);
    std::string address_tohash = addr + "_" + ToString(address_day);
    std::string address_day_hash = RetrieveMd5(address_tohash);

    // For now, let's call for a 25% participation rate (approx. 125 nodes):
    // When RA is enabled, 25% of the neural network nodes will work on a quorum at any given time to alleviate stress on the project sites:
    uint256 uRef;
    if (IsResearchAgeEnabled(pindexBest->nHeight))
    {
        uRef = fTestNet
               ? uint256("0x00000000000000000000000000000000ed182f81388f317df738fd9994e7020b")
               : uint256("0x000000000000000000000000000000004d182f81388f317df738fd9994e7020b"); //This hash is approx 25% of the md5 range (90% for testnet)
    }
    else
    {
        uRef = fTestNet
               ? uint256("0x00000000000000000000000000000000ed182f81388f317df738fd9994e7020b")
               : uint256("0x00000000000000000000000000000000fd182f81388f317df738fd9994e7020b"); //This hash is approx 25% of the md5 range (90% for testnet)
    }

    uint256 uADH = uint256("0x" + address_day_hash);
    return (uADH < uRef);
}


bool StrLessThanReferenceHash(std::string rh)
{
    int address_day = GetDayOfYear(GetAdjustedTime());
    std::string address_tohash = rh + "_" + ToString(address_day);
    std::string address_day_hash = RetrieveMd5(address_tohash);
    uint256 uRef = fTestNet ? uint256("0x000000000000000000000000000000004d182f81388f317df738fd9994e7020b") : uint256("0x000000000000000000000000000000004d182f81388f317df738fd9994e7020b"); //This hash is approx 25% of the md5 range (90% for testnet)
    uint256 uADH = uint256("0x" + address_day_hash);
    return (uADH < uRef);
}

bool IsResearcher(const std::string& cpid)
{
    return cpid.length() == 32;
}
<|MERGE_RESOLUTION|>--- conflicted
+++ resolved
@@ -8541,19 +8541,8 @@
     {
         if(fDebug) LogPrintf("ComputeResearchAccrual: %s Block Span less than 10 (%d) -> Accrual 0 (would be %f)", cpid, iRABlockSpan, Accrual/(double)COIN);
         if(fDebug2) LogPrintf(" pHistorical w %s", pHistorical->GetBlockHash().GetHex());
-<<<<<<< HEAD
-
-    // Note that if the RA Block Span < 10, we want to return 0 for the Accrual Amount so the CPID can still receive an accurate accrual in the future
-        return 0;
-    }
-    else
-    {
-        if(fDebug) LogPrintf("ComputeResearchAccrual: %s Normal, unit=%f, Age=%f, AvgMagnitude=%f, Span=%d, CurMag=%.1f, OldMag=%.1f, RAAvgMag=%f, RASubsidy=%f, RALowLockTime=%d -> %d",
-            cpid, dMagnitudeUnit,dAccrualAge,AvgMagnitude,iRABlockSpan,dCurrentMagnitude,pHistorical->nMagnitude,
-            stCPID.ResearchAverageMagnitude,stCPID.ResearchSubsidy,stCPID.LowLockTime, Accrual/(double)COIN);
-    return Accrual;
-}
-=======
+
+        // Note that if the RA Block Span < 10, we want to return 0 for the Accrual Amount so the CPID can still receive an accurate accrual in the future
         return 0;
     }
 
@@ -8561,7 +8550,6 @@
         cpid, dMagnitudeUnit,dAccrualAge,AvgMagnitude,iRABlockSpan,dCurrentMagnitude,pHistorical->nMagnitude,
         stCPID.ResearchAverageMagnitude,stCPID.ResearchSubsidy,stCPID.LowLockTime, Accrual/(double)COIN);
     return Accrual;
->>>>>>> 63f7ef50
 }
 
 
