// Copyright (c) 2009-2010 Satoshi Nakamoto
// Copyright (c) 2009-2012 The Bitcoin developers
// Distributed under the MIT/X11 software license, see the accompanying
// file COPYING or http://www.opensource.org/licenses/mit-license.php.

#include "alert.h"
#include "checkpoints.h"
#include "db.h"
#include "txdb.h"
#include "net.h"
#include "init.h"
#include "ui_interface.h"
#include "kernel.h"
#include "block.h"
#include "scrypt.h"
#include "global_objects_noui.hpp"
#include "util.h"
#include "cpid.h"
#include "bitcoinrpc.h"
#include "json/json_spirit_value.h"
#include "boinc.h"

#include <boost/lexical_cast.hpp>
#include <boost/filesystem.hpp>
#include <boost/filesystem/fstream.hpp>
#include <boost/algorithm/string/replace.hpp>
#include <boost/algorithm/string/case_conv.hpp> // for to_lower()
#include <boost/algorithm/string/predicate.hpp> // for startswith() and endswith()
#include <boost/algorithm/string/join.hpp>
#include <boost/thread.hpp>
#include <boost/asio.hpp>

#include <openssl/md5.h>
#include <ctime>
#include <math.h>

int GetDayOfYear();
extern std::string NodeAddress(CNode* pfrom);
extern std::string ConvertBinToHex(std::string a);
extern std::string ConvertHexToBin(std::string a);
extern bool WalletOutOfSync();
extern bool WriteKey(std::string sKey, std::string sValue);
std::string GetBeaconPublicKey(const std::string& cpid);
std::string GetBeaconPrivateKey(const std::string& cpid);
bool AdvertiseBeacon(bool bFromService, std::string &sOutPrivKey, std::string &sOutPubKey, std::string &sError, std::string &sMessage);
std::string SignBlockWithCPID(std::string sCPID, std::string sBlockHash);
extern void CleanInboundConnections(bool bClearAll);
extern bool PushGridcoinDiagnostics();
double qtPushGridcoinDiagnosticData(std::string data);
int RestartClient();
bool RequestSupermajorityNeuralData();
extern bool AskForOutstandingBlocks(uint256 hashStart);
extern bool CleanChain();
extern void ResetTimerMain(std::string timer_name);
extern std::string UnpackBinarySuperblock(std::string sBlock);
extern std::string PackBinarySuperblock(std::string sBlock);
extern bool TallyResearchAverages(bool Forcefully);
extern void IncrementCurrentNeuralNetworkSupermajority(std::string NeuralHash, std::string GRCAddress, double distance);
bool VerifyCPIDSignature(std::string sCPID, std::string sBlockHash, std::string sSignature);
int DownloadBlocks();
int DetermineCPIDType(std::string cpid);
extern MiningCPID GetInitializedMiningCPID(std::string name, std::map<std::string, MiningCPID>& vRef);
extern std::string getHardDriveSerial();
extern bool IsSuperBlock(CBlockIndex* pIndex);
extern bool VerifySuperblock(std::string superblock, int nHeight);
extern double ExtractMagnitudeFromExplainMagnitude();
extern void AddPeek(std::string data);
extern void GridcoinServices();
int64_t BeaconTimeStamp(std::string cpid, bool bZeroOutAfterPOR);
extern bool NeedASuperblock();
extern double SnapToGrid(double d);
extern bool NeuralNodeParticipates();
extern bool StrLessThanReferenceHash(std::string rh);
void BusyWaitForTally();
extern bool TallyNetworkAverages(bool Forcefully);
extern void SetUpExtendedBlockIndexFieldsOnce();
extern bool IsContract(CBlockIndex* pIndex);
std::string ExtractValue(std::string data, std::string delimiter, int pos);
extern MiningCPID GetBoincBlockByIndex(CBlockIndex* pblockindex);
json_spirit::Array MagnitudeReport(std::string cpid);
extern void AddCPIDBlockHash(const std::string& cpid, const uint256& blockhash);
extern void ZeroOutResearcherTotals(std::string cpid);
extern StructCPID GetLifetimeCPID(std::string cpid,std::string sFrom);
extern std::string getCpuHash();
std::string getMacAddress();
std::string TimestampToHRDate(double dtm);
bool CPIDAcidTest2(std::string bpk, std::string externalcpid);

bool HasActiveBeacon(const std::string& cpid);
extern bool BlockNeedsChecked(int64_t BlockTime);
extern void FixInvalidResearchTotals(std::vector<CBlockIndex*> vDisconnect, std::vector<CBlockIndex*> vConnect);
int64_t GetEarliestWalletTransaction();
extern void IncrementVersionCount(const std::string& Version);
double GetSuperblockAvgMag(std::string data,double& out_beacon_count,double& out_participant_count,double& out_avg,bool bIgnoreBeacons);
extern bool LoadAdminMessages(bool bFullTableScan,std::string& out_errors);
extern bool UnusualActivityReport();

extern std::string GetCurrentNeuralNetworkSupermajorityHash(double& out_popularity);
extern std::string GetNeuralNetworkSupermajorityHash(double& out_popularity);
       
extern double CalculatedMagnitude2(std::string cpid, int64_t locktime,bool bUseLederstrumpf);
extern bool IsLockTimeWithin14days(double locktime);
extern int64_t ComputeResearchAccrual(int64_t nTime, std::string cpid, std::string operation, CBlockIndex* pindexLast, bool bVerifyingBlock, int VerificationPhase, double& dAccrualAge, double& dMagnitudeUnit, double& AvgMagnitude);



extern bool UpdateNeuralNetworkQuorumData();
bool AsyncNeuralRequest(std::string command_name,std::string cpid,int NodeLimit);
double qtExecuteGenericFunction(std::string function,std::string data);
extern std::string GetQuorumHash(std::string data);
extern bool FullSyncWithDPORNodes();
extern  void TestScan();
extern void TestScan2();



std::string qtExecuteDotNetStringFunction(std::string function, std::string data);


bool CheckMessageSignature(std::string sMessageAction, std::string sMessageType, std::string sMsg, std::string sSig,std::string opt_pubkey);
extern std::string ReadCache(std::string section, std::string key);
extern std::string strReplace(std::string& str, const std::string& oldStr, const std::string& newStr);
extern bool GetEarliestStakeTime(std::string grcaddress, std::string cpid);
extern double GetTotalBalance();
extern std::string PubKeyToAddress(const CScript& scriptPubKey);
extern void IncrementNeuralNetworkSupermajority(std::string NeuralHash, std::string GRCAddress,double distance);
extern bool LoadSuperblock(std::string data, int64_t nTime, double height);


extern CBlockIndex* GetHistoricalMagnitude(std::string cpid);

extern double GetOutstandingAmountOwed(StructCPID &mag, std::string cpid, int64_t locktime, double& total_owed, double block_magnitude);
extern StructCPID GetInitializedStructCPID2(std::string name,std::map<std::string, StructCPID>& vRef);


extern double GetOwedAmount(std::string cpid);
extern double Round(double d, int place);
extern bool ComputeNeuralNetworkSupermajorityHashes();

extern void DeleteCache(std::string section, std::string keyname);
extern void ClearCache(std::string section);
bool TallyMagnitudesInSuperblock();
extern void WriteCache(std::string section, std::string key, std::string value, int64_t locktime);

std::string qtGetNeuralContract(std::string data);

extern  std::string GetNetsoftProjects(std::string cpid);
extern std::string GetNeuralNetworkReport();
void qtSyncWithDPORNodes(std::string data);
std::string qtGetNeuralHash(std::string data);
std::string GetListOf(std::string datatype);

std::string GetCommandNonce(std::string command);
std::string DefaultBlockKey(int key_length);

extern std::string ToOfficialNameNew(std::string proj);

extern double GRCMagnitudeUnit(int64_t locktime);
unsigned int nNodeLifespan;

using namespace std;
using namespace boost;
std::string DefaultBoincHashArgs();

//
// Global state
//

CCriticalSection cs_setpwalletRegistered;
set<CWallet*> setpwalletRegistered;

CCriticalSection cs_main;

extern std::string NodeAddress(CNode* pfrom);
extern std::string ExtractHTML(std::string HTMLdata, std::string tagstartprefix,  std::string tagstart_suffix, std::string tag_end);

CTxMemPool mempool;
unsigned int nTransactionsUpdated = 0;
unsigned int REORGANIZE_FAILED = 0;
extern void RemoveNetworkMagnitude(double LockTime, std::string cpid, MiningCPID bb, double mint, bool IsStake);

unsigned int WHITELISTED_PROJECTS = 0;
unsigned int CHECKPOINT_VIOLATIONS = 0;
int64_t nLastTallied = 0;
int64_t nLastPing = 0;
int64_t nLastPeek = 0;
int64_t nLastAskedForBlocks = 0;
int64_t nBootup = 0;
int64_t nLastCalculatedMedianTimePast = 0;
double nLastBlockAge = 0;
int64_t nLastCalculatedMedianPeerCount = 0;
int nLastMedianPeerCount = 0;
int64_t nLastTallyBusyWait = 0;

int64_t nLastTalliedNeural = 0;
int64_t nLastLoadAdminMessages = 0;
int64_t nCPIDsLoaded = 0;
int64_t nLastGRCtallied = 0;
int64_t nLastCleaned = 0;


extern bool IsCPIDValidv3(std::string cpidv2, bool allow_investor);

std::string DefaultOrg();
std::string DefaultOrgKey(int key_length);

extern std::string boinc_hash(const std::string str);
double MintLimiter(double PORDiff,int64_t RSA_WEIGHT,std::string cpid,int64_t locktime);
extern std::string ComputeCPIDv2(std::string email, std::string bpk, uint256 blockhash);
extern double GetBlockDifficulty(unsigned int nBits);
double GetLastPaymentTimeByCPID(std::string cpid);
extern bool Contains(std::string data, std::string instring);

extern bool LockTimeRecent(double locktime);
extern double CoinToDouble(double surrogate);
extern double PreviousBlockAge();
void CheckForUpgrade();
int64_t GetRSAWeightByCPID(std::string cpid);
extern MiningCPID GetMiningCPID();
extern StructCPID GetStructCPID();
extern std::string GetArgument(std::string arg, std::string defaultvalue);

extern void SetAdvisory();
extern bool InAdvisory();
json_spirit::Array MagnitudeReportCSV(bool detail);

bool bNewUserWizardNotified = false;
int64_t nLastBlockSolved = 0;  //Future timestamp
int64_t nLastBlockSubmitted = 0;

uint256 muGlobalCheckpointHash = 0;
uint256 muGlobalCheckpointHashRelayed = 0;
///////////////////////MINOR VERSION////////////////////////////////
std::string msMasterProjectPublicKey  = "049ac003b3318d9fe28b2830f6a95a2624ce2a69fb0c0c7ac0b513efcc1e93a6a6e8eba84481155dd82f2f1104e0ff62c69d662b0094639b7106abc5d84f948c0a";
// The Private Key is revealed by design, for public messages only:
std::string msMasterMessagePrivateKey = "308201130201010420fbd45ffb02ff05a3322c0d77e1e7aea264866c24e81e5ab6a8e150666b4dc6d8a081a53081a2020101302c06072a8648ce3d0101022100fffffffffffffffffffffffffffffffffffffffffffffffffffffffefffffc2f300604010004010704410479be667ef9dcbbac55a06295ce870b07029bfcdb2dce28d959f2815b16f81798483ada7726a3c4655da4fbfc0e1108a8fd17b448a68554199c47d08ffb10d4b8022100fffffffffffffffffffffffffffffffebaaedce6af48a03bbfd25e8cd0364141020101a144034200044b2938fbc38071f24bede21e838a0758a52a0085f2e034e7f971df445436a252467f692ec9c5ba7e5eaa898ab99cbd9949496f7e3cafbf56304b1cc2e5bdf06e";
std::string msMasterMessagePublicKey  = "044b2938fbc38071f24bede21e838a0758a52a0085f2e034e7f971df445436a252467f692ec9c5ba7e5eaa898ab99cbd9949496f7e3cafbf56304b1cc2e5bdf06e";

std::string BackupGridcoinWallet();
extern double GetPoSKernelPS2();

extern uint256 GridcoinMultipleAlgoHash(std::string t1);
extern bool OutOfSyncByAgeWithChanceOfMining();

int RebootClient();

std::string YesNo(bool bin);

int64_t GetMaximumBoincSubsidy(int64_t nTime);
extern bool IsLockTimeWithinMinutes(int64_t locktime, int minutes);
extern bool IsLockTimeWithinMinutes(double locktime, int minutes);
extern double CalculatedMagnitude(int64_t locktime,bool bUseLederstrumpf);
extern int64_t GetCoinYearReward(int64_t nTime);
extern void AddNMRetired(double height,double LockTime, std::string cpid, MiningCPID bb);


map<uint256, CBlockIndex*> mapBlockIndex;
set<pair<COutPoint, unsigned int> > setStakeSeen;

CBigNum bnProofOfWorkLimit(~uint256(0) >> 20); // "standard" scrypt target limit for proof of work, results with 0,000244140625 proof-of-work difficulty
CBigNum bnProofOfStakeLimit(~uint256(0) >> 20);
CBigNum bnProofOfStakeLimitV2(~uint256(0) >> 20);
CBigNum bnProofOfWorkLimitTestNet(~uint256(0) >> 16);

//Gridcoin Minimum Stake Age (16 Hours)
unsigned int nStakeMinAge = 16 * 60 * 60; // 16 hours
unsigned int nStakeMaxAge = -1; // unlimited
unsigned int nModifierInterval = 10 * 60; // time to elapse before new modifier is computed
bool bOPReturnEnabled = true;

// Gridcoin:
int nCoinbaseMaturity = 100;
CBlockIndex* pindexGenesisBlock = NULL;
int nBestHeight = -1;

uint256 nBestChainTrust = 0;
uint256 nBestInvalidTrust = 0;
uint256 hashBestChain = 0;
CBlockIndex* pindexBest = NULL;
int64_t nTimeBestReceived = 0;
CMedianFilter<int> cPeerBlockCounts(5, 0); // Amount of blocks that other nodes claim to have




map<uint256, CBlock*> mapOrphanBlocks;
multimap<uint256, CBlock*> mapOrphanBlocksByPrev;
set<pair<COutPoint, unsigned int> > setStakeSeenOrphan;

map<uint256, CTransaction> mapOrphanTransactions;
map<uint256, set<uint256> > mapOrphanTransactionsByPrev;

// Constant stuff for coinbase transactions we create:
CScript COINBASE_FLAGS;
const string strMessageMagic = "Gridcoin Signed Message:\n";

// Settings
int64_t nTransactionFee = MIN_TX_FEE;
int64_t nReserveBalance = 0;
int64_t nMinimumInputValue = 0;

std::map<std::string, std::string> mvApplicationCache;
std::map<std::string, int64_t> mvApplicationCacheTimestamp;
std::map<std::string, double> mvNeuralNetworkHash;
std::map<std::string, double> mvCurrentNeuralNetworkHash;

std::map<std::string, double> mvNeuralVersion;

std::map<std::string, StructCPID> mvDPOR;
std::map<std::string, StructCPID> mvDPORCopy;

std::map<std::string, StructCPID> mvResearchAge;
std::map<std::string, HashSet> mvCPIDBlockHashes;

enum Checkpoints::CPMode CheckpointsMode;
BlockFinder blockFinder;

// Gridcoin - Rob Halford

extern std::string GetHttpPageFromCreditServerRetired(std::string cpid, bool usedns, bool clearcache);
extern std::string RetrieveMd5(std::string s1);
extern std::string aes_complex_hash(uint256 scrypt_hash);

volatile bool bNetAveragesLoaded = false;
volatile bool bTallyStarted      = false;
volatile bool bForceUpdate = false;
volatile bool bExecuteCode = false;
volatile bool bAddressUser = false;
volatile bool bCheckedForUpgrade = false;
volatile bool bCheckedForUpgradeLive = false;
volatile bool bGlobalcomInitialized = false;
volatile bool bStakeMinerOutOfSyncWithNetwork = false;
volatile bool bDoTally = false;
volatile bool bExecuteGridcoinServices = false;
volatile bool bTallyFinished = false;
volatile bool bGridcoinGUILoaded = false;

extern double LederstrumpfMagnitude2(double Magnitude, int64_t locktime);
extern double cdbl(std::string s, int place);

extern double GetBlockValueByHash(uint256 hash);
extern void WriteAppCache(std::string key, std::string value);
extern std::string AppCache(std::string key);
extern void LoadCPIDsInBackground();

extern void ThreadCPIDs();
extern std::string GetGlobalStatus();

extern bool OutOfSyncByAge();
extern std::vector<std::string> split(std::string s, std::string delim);
extern bool ProjectIsValid(std::string project);
extern std::string SerializeBoincBlock(MiningCPID mcpid);
extern MiningCPID DeserializeBoincBlock(std::string block);

double GetNetworkAvgByProject(std::string projectname);
extern bool IsCPIDValid_Retired(std::string cpid, std::string ENCboincpubkey);
extern bool IsCPIDValidv2(MiningCPID& mc, int height);
extern std::string getfilecontents(std::string filename);
extern std::string ToOfficialName(std::string proj);
extern bool LessVerbose(int iMax1000);
extern std::string ExtractXML(std::string XMLdata, std::string key, std::string key_end);
extern bool OutOfSync();
extern MiningCPID GetNextProject(bool bForce);
extern void HarvestCPIDs(bool cleardata);

static boost::thread_group* cpidThreads = NULL;

///////////////////////////////
// Standard Boinc Projects ////
///////////////////////////////

//Global variables to display current mined project in various places:
std::string     msMiningProject = "";
std::string     msMiningCPID = "";
std::string    msPrimaryCPID = "";
std::string    msENCboincpublickey = "";
double          mdMiningRAC =0;
double         mdMiningNetworkRAC = 0;
double          mdPORNonce = 0;
double         mdPORNonceSolved = 0;
double         mdLastPorNonce = 0;
double         mdMachineTimer = 0;
double         mdMachineTimerLast = 0;
bool           mbBlocksDownloaded = false;
// Mining status variables
std::string    msHashBoinc    = "";
std::string    msHashBoincTxId= "";
std::string    msMiningErrors = "";
std::string    msMiningErrors2 = "";
std::string    msMiningErrors3 = "";
std::string    msMiningErrors5 = "";
std::string    msMiningErrors6 = "";
std::string    msMiningErrors7 = "";
std::string    msMiningErrors8 = "";
std::string    msPeek = "";
std::string    msLastCommand = "";

std::string    msAttachmentGuid = "";

std::string    msMiningErrorsIncluded = "";
std::string    msMiningErrorsExcluded = "";
std::string    msContracts = "";

std::string    msRSAOverview = "";
std::string    Organization = "";
std::string    OrganizationKey = "";
std::string    msNeuralResponse = "";
std::string    msHDDSerial = "";
//When syncing, we grandfather block rejection rules up to this block, as rules became stricter over time and fields changed

int nGrandfather = 860000;
int nNewIndex = 271625;
int nNewIndex2 = 364500;

int64_t nGenesisSupply = 340569880;

// Stats for Main Screen:
std::string    msGlobalStatus = "";
std::string    msLastPaymentTime = "";

bool fColdBoot = true;
bool fEnforceCanonical = true;
bool fUseFastIndex = false;

// Gridcoin status    *************
MiningCPID GlobalCPUMiningCPID = GetMiningCPID();
int nBoincUtilization = 0;
double nMinerPaymentCount = 0;
std::string sRegVer = "";
std::string sDefaultWalletAddress = "";


std::map<std::string, StructCPID> mvCPIDs;        //Contains the project stats at the user level
std::map<std::string, StructCPID> mvCreditNode;   //Contains the verified stats at the user level
std::map<std::string, StructCPID> mvNetwork;      //Contains the project stats at the network level
std::map<std::string, StructCPID> mvNetworkCopy;      //Contains the project stats at the network level
std::map<std::string, StructCPID> mvCreditNodeCPID;        // Contains verified CPID Magnitudes;
std::map<std::string, StructCPIDCache> mvCPIDCache; //Contains cached blocknumbers for CPID+Projects;
std::map<std::string, StructCPIDCache> mvAppCache; //Contains cached blocknumbers for CPID+Projects;
std::map<std::string, StructCPID> mvBoincProjects; // Contains all of the allowed boinc projects;
std::map<std::string, StructCPID> mvMagnitudes; // Contains Magnitudes by CPID & Outstanding Payments Owed per CPID
std::map<std::string, StructCPID> mvMagnitudesCopy; // Contains Magnitudes by CPID & Outstanding Payments Owed per CPID

std::map<std::string, int> mvTimers; // Contains event timers that reset after max ms duration iterator is exceeded

// End of Gridcoin Global vars

bool bDebugMode = false;
bool bPoolMiningMode = false;
bool bBoincSubsidyEligible = false;
bool bCPUMiningMode = false;




//////////////////////////////////////////////////////////////////////////////
//
// dispatching functions
//
void ResetTimerMain(std::string timer_name)
{
    mvTimers[timer_name] = 0;
}


bool TimerMain(std::string timer_name, int max_ms)
{
    mvTimers[timer_name] = mvTimers[timer_name] + 1;
    if (mvTimers[timer_name] > max_ms)
    {
        mvTimers[timer_name]=0;
        return true;
    }
    return false;
}

bool UpdateNeuralNetworkQuorumData()
{
            #if defined(WIN32) && defined(QT_GUI)
                if (!bGlobalcomInitialized) return false;
                std::string errors1 = "";
                int64_t superblock_age = GetAdjustedTime() - mvApplicationCacheTimestamp["superblock;magnitudes"];
                std::string myNeuralHash = "";
                double popularity = 0;
                std::string consensus_hash = GetNeuralNetworkSupermajorityHash(popularity);
                std::string sAge = RoundToString((double)superblock_age,0);
                std::string sBlock = mvApplicationCache["superblock;block_number"];
                std::string sTimestamp = TimestampToHRDate(mvApplicationCacheTimestamp["superblock;magnitudes"]);
                std::string data = "<QUORUMDATA><AGE>" + sAge + "</AGE><HASH>" + consensus_hash + "</HASH><BLOCKNUMBER>" + sBlock + "</BLOCKNUMBER><TIMESTAMP>"
                    + sTimestamp + "</TIMESTAMP><PRIMARYCPID>" + msPrimaryCPID + "</PRIMARYCPID></QUORUMDATA>";
                std::string testnet_flag = fTestNet ? "TESTNET" : "MAINNET";
                qtExecuteGenericFunction("SetTestNetFlag",testnet_flag);
                qtExecuteDotNetStringFunction("SetQuorumData",data);
                return true;
            #endif
            return false;
}

bool PushGridcoinDiagnostics()
{
        #if defined(WIN32) && defined(QT_GUI)
                if (!bGlobalcomInitialized) return false;
                std::string errors1 = "";
                LoadAdminMessages(false,errors1);
                std::string cpiddata = GetListOf("beacon");
                std::string sWhitelist = GetListOf("project");
                int64_t superblock_age = GetAdjustedTime() - mvApplicationCacheTimestamp["superblock;magnitudes"];
                double popularity = 0;
                std::string consensus_hash = GetNeuralNetworkSupermajorityHash(popularity);
                std::string sAge = RoundToString((double)superblock_age,0);
                std::string sBlock = mvApplicationCache["superblock;block_number"];
                std::string sTimestamp = TimestampToHRDate(mvApplicationCacheTimestamp["superblock;magnitudes"]);
                printf("Pushing diagnostic data...");
                double lastblockage = PreviousBlockAge();
                double PORDiff = GetDifficulty(GetLastBlockIndex(pindexBest, true));
                std::string data = "<WHITELIST>" + sWhitelist + "</WHITELIST><CPIDDATA>"
                    + cpiddata + "</CPIDDATA><QUORUMDATA><AGE>" + sAge + "</AGE><HASH>" + consensus_hash + "</HASH><BLOCKNUMBER>" + sBlock + "</BLOCKNUMBER><TIMESTAMP>"
                    + sTimestamp + "</TIMESTAMP><PRIMARYCPID>" + msPrimaryCPID + "</PRIMARYCPID><LASTBLOCKAGE>" + RoundToString(lastblockage,0) + "</LASTBLOCKAGE><DIFFICULTY>" + RoundToString(PORDiff,2) + "</DIFFICULTY></QUORUMDATA>";
                std::string testnet_flag = fTestNet ? "TESTNET" : "MAINNET";
                qtExecuteGenericFunction("SetTestNetFlag",testnet_flag);
                double dResponse = qtPushGridcoinDiagnosticData(data);
                return true;
        #endif
        return false;
}

bool FullSyncWithDPORNodes()
{
            #if defined(WIN32) && defined(QT_GUI)

                std::string sDisabled = GetArgument("disableneuralnetwork", "false");
                if (sDisabled=="true") return false;
                // 3-30-2016 : First try to get the master database from another neural network node if these conditions occur:
                // The foreign node is fully synced.  The foreign nodes quorum hash matches the supermajority hash.  My hash != supermajority hash.
                double dCurrentPopularity = 0;
                std::string sCurrentNeuralSupermajorityHash = GetCurrentNeuralNetworkSupermajorityHash(dCurrentPopularity);
                std::string sMyNeuralHash = "";
                #if defined(WIN32) && defined(QT_GUI)
                           sMyNeuralHash = qtGetNeuralHash("");
                #endif
                if (!sMyNeuralHash.empty() && !sCurrentNeuralSupermajorityHash.empty() && sMyNeuralHash != sCurrentNeuralSupermajorityHash)
                {
                    bool bNodeOnline = RequestSupermajorityNeuralData();
                    if (bNodeOnline) return false;  // Async call to another node will continue after the node responds.
                }
            
                std::string errors1 = "";
                LoadAdminMessages(false,errors1);
                std::string cpiddata = GetListOf("beacon");
                std::string sWhitelist = GetListOf("project");
                int64_t superblock_age = GetAdjustedTime() - mvApplicationCacheTimestamp["superblock;magnitudes"];
                double popularity = 0;
                std::string consensus_hash = GetNeuralNetworkSupermajorityHash(popularity);
                std::string sAge = RoundToString((double)superblock_age,0);
                std::string sBlock = mvApplicationCache["superblock;block_number"];
                std::string sTimestamp = TimestampToHRDate(mvApplicationCacheTimestamp["superblock;magnitudes"]);
                std::string data = "<WHITELIST>" + sWhitelist + "</WHITELIST><CPIDDATA>"
                    + cpiddata + "</CPIDDATA><QUORUMDATA><AGE>" + sAge + "</AGE><HASH>" + consensus_hash + "</HASH><BLOCKNUMBER>" + sBlock + "</BLOCKNUMBER><TIMESTAMP>"
                    + sTimestamp + "</TIMESTAMP><PRIMARYCPID>" + msPrimaryCPID + "</PRIMARYCPID></QUORUMDATA>";
                //if (fDebug3) printf("Syncing neural network %s \r\n",data.c_str());
                std::string testnet_flag = fTestNet ? "TESTNET" : "MAINNET";
                qtExecuteGenericFunction("SetTestNetFlag",testnet_flag);
                qtSyncWithDPORNodes(data);
            #endif
            return true;
}



double GetPoSKernelPS2()
{
    int nPoSInterval = 72;
    double dStakeKernelsTriedAvg = 0;
    int nStakesHandled = 0, nStakesTime = 0;

    CBlockIndex* pindex = pindexBest;;
    CBlockIndex* pindexPrevStake = NULL;

    while (pindex && nStakesHandled < nPoSInterval)
    {
        if (pindex->IsProofOfStake())
        {
            dStakeKernelsTriedAvg += GetDifficulty(pindex) * 4294967296.0;
            nStakesTime += pindexPrevStake ? (pindexPrevStake->nTime - pindex->nTime) : 0;
            pindexPrevStake = pindex;
            nStakesHandled++;
        }

        pindex = pindex->pprev;
    }

    double result = 0;

    if (nStakesTime)
        result = dStakeKernelsTriedAvg / nStakesTime;

    if (IsProtocolV2(nBestHeight))
        result *= STAKE_TIMESTAMP_MASK + 1;

    return result/100;
}


std::string GetGlobalStatus()
{
    //Populate overview

    try
    {
        std::string status = "";
        double boincmagnitude = CalculatedMagnitude(GetAdjustedTime(),false);
        uint64_t nWeight = 0;
        pwalletMain->GetStakeWeight(nWeight);
        nBoincUtilization = boincmagnitude; //Legacy Support for the about screen
        double weight = nWeight/COIN;
        double PORDiff = GetDifficulty(GetLastBlockIndex(pindexBest, true));
        std::string sWeight = RoundToString((double)weight,0);
        std::string sOverviewCPID = bPoolMiningMode ? "POOL" : GlobalCPUMiningCPID.cpid;

        //9-6-2015 Add RSA fields to overview
        if ((double)weight > 100000000000000)
        {
                sWeight = sWeight.substr(0,13) + "E" + RoundToString((double)sWeight.length()-13,0);
        }
        status = "&nbsp;<br>Blocks: " + RoundToString((double)nBestHeight,0) + "; PoR Difficulty: "
            + RoundToString(PORDiff,3) + "; Net Weight: " + RoundToString(GetPoSKernelPS2(),2)
            + "<br>DPOR Weight: " +  sWeight + "; Status: " + msMiningErrors
            + "<br>Magnitude: " + RoundToString(boincmagnitude,2) + "; Project: " + msMiningProject
            + "<br>CPID: " +  sOverviewCPID + " " +  msMiningErrors2 + " "
            + "<br>" + msMiningErrors5 + " " + msMiningErrors6 + " " + msMiningErrors7 + " " + msMiningErrors8 + " "
            + "<br>" + msRSAOverview + "<br>&nbsp;";
        //The last line break is for Windows 8.1 Huge Toolbar
        msGlobalStatus = status;
        return status;
    }
    catch (std::exception& e)
    {
            msMiningErrors = "Error obtaining status.";

            printf("Error obtaining status\r\n");
            return "";
        }
        catch(...)
        {
            msMiningErrors = "Error obtaining status (08-18-2014).";
            return "";
        }

}



std::string AppCache(std::string key)
{

    StructCPIDCache setting = mvAppCache["cache"+key];
    if (!setting.initialized)
    {
        setting.initialized=true;
        setting.xml = "";
        mvAppCache.insert(map<string,StructCPIDCache>::value_type("cache"+key,setting));
        mvAppCache["cache"+key]=setting;
    }
    return setting.xml;
}



bool Timer_Main(std::string timer_name, int max_ms)
{
    mvTimers[timer_name] = mvTimers[timer_name] + 1;
    if (mvTimers[timer_name] > max_ms)
    {
        mvTimers[timer_name]=0;
        return true;
    }
    return false;
}



void WriteAppCache(std::string key, std::string value)
{
    StructCPIDCache setting = mvAppCache["cache"+key];
    if (!setting.initialized)
    {
        setting.initialized=true;
        setting.xml = "";
        mvAppCache.insert(map<string,StructCPIDCache>::value_type("cache"+key,setting));
        mvAppCache["cache"+key]=setting;
    }
    setting.xml = value;
    mvAppCache["cache"+key]=setting;
}



void RegisterWallet(CWallet* pwalletIn)
{
    {
        LOCK(cs_setpwalletRegistered);
        setpwalletRegistered.insert(pwalletIn);
    }
}

void UnregisterWallet(CWallet* pwalletIn)
{
    {
        LOCK(cs_setpwalletRegistered);
        setpwalletRegistered.erase(pwalletIn);
    }
}


MiningCPID GetInitializedGlobalCPUMiningCPID(std::string cpid)
{

    MiningCPID mc = GetMiningCPID();
    mc.initialized = true;
    mc.cpid=cpid;
    mc.projectname = cpid;
    mc.cpidv2=cpid;
    mc.cpidhash = "";
    mc.email = cpid;
    mc.boincruntimepublickey = cpid;
    mc.rac=0;
    mc.encboincpublickey = "";
    mc.enccpid = "";
    mc.NetworkRAC = 0;
    mc.Magnitude = 0;
    mc.clientversion = "";
    mc.RSAWeight = GetRSAWeightByCPID(cpid);
    mc.LastPaymentTime = nLastBlockSolved;
    mc.diffbytes = 0;
    mc.lastblockhash = "0";
    return mc;
}


MiningCPID GetNextProject(bool bForce)
{



    if (GlobalCPUMiningCPID.projectname.length() > 3   &&  GlobalCPUMiningCPID.projectname != "INVESTOR"  && GlobalCPUMiningCPID.Magnitude > 1)
    {
                if (!Timer_Main("globalcpuminingcpid",10))
                {
                    //Prevent Thrashing
                    return GlobalCPUMiningCPID;
                }
    }


    std::string sBoincKey = GetArgument("boinckey","");
    if (!sBoincKey.empty())
    {
        if (fDebug3 && LessVerbose(50)) printf("Using cached boinckey for project %s\r\n",GlobalCPUMiningCPID.projectname.c_str());
                    msMiningProject = GlobalCPUMiningCPID.projectname;
                    msMiningCPID = GlobalCPUMiningCPID.cpid;
                    if (LessVerbose(5)) printf("BoincKey - Mining project %s     RAC(%f)  enc %s\r\n",  GlobalCPUMiningCPID.projectname.c_str(), GlobalCPUMiningCPID.rac, msENCboincpublickey.c_str());
                    double ProjectRAC = GetNetworkAvgByProject(GlobalCPUMiningCPID.projectname);
                    GlobalCPUMiningCPID.NetworkRAC = ProjectRAC;
                    mdMiningNetworkRAC = GlobalCPUMiningCPID.NetworkRAC;
                    GlobalCPUMiningCPID.Magnitude = CalculatedMagnitude(GetAdjustedTime(),false);
                    if (fDebug3) printf("(boinckey) For CPID %s Verified Magnitude = %f",GlobalCPUMiningCPID.cpid.c_str(),GlobalCPUMiningCPID.Magnitude);
                    msMiningErrors = (msMiningCPID == "INVESTOR" || msPrimaryCPID=="INVESTOR" || msMiningCPID.empty()) ? "Staking Interest" : "Mining";
                    GlobalCPUMiningCPID.RSAWeight = GetRSAWeightByCPID(GlobalCPUMiningCPID.cpid);
                    GlobalCPUMiningCPID.LastPaymentTime = GetLastPaymentTimeByCPID(GlobalCPUMiningCPID.cpid);
                    return GlobalCPUMiningCPID;
    }

    
    msMiningProject = "";
    msMiningCPID = "";
    mdMiningRAC = 0;
    msENCboincpublickey = "";
    GlobalCPUMiningCPID = GetInitializedGlobalCPUMiningCPID("");

    std::string email = GetArgument("email", "NA");
    boost::to_lower(email);



    if ( (IsInitialBlockDownload() || !bCPIDsLoaded) && !bForce)
    {
            if (LessVerbose(100))           printf("CPUMiner: Gridcoin is downloading blocks Or CPIDs are not yet loaded...");
            MilliSleep(1);
            return GlobalCPUMiningCPID;
    }


    try
    {

        if (mvCPIDs.size() < 1)
        {
            if (fDebug && LessVerbose(10)) printf("Gridcoin has no CPIDs...");
            //Let control reach the investor area
        }

        int iValidProjects=0;
        //Count valid projects:
        for(map<string,StructCPID>::iterator ii=mvCPIDs.begin(); ii!=mvCPIDs.end(); ++ii)
        {
                StructCPID structcpid = mvCPIDs[(*ii).first];
                if (        msPrimaryCPID == structcpid.cpid &&
                    structcpid.initialized && structcpid.Iscpidvalid)           iValidProjects++;
        }

        // Find next available CPU project:
        int iDistributedProject = 0;
        int iRow = 0;

        if (email=="" || email=="NA") iValidProjects = 0;  //Let control reach investor area


        if (iValidProjects > 0)
        {
        for (int i = 0; i <= 4;i++)
        {
            iRow=0;
            iDistributedProject = (rand() % iValidProjects)+1;

            for(map<string,StructCPID>::iterator ii=mvCPIDs.begin(); ii!=mvCPIDs.end(); ++ii)
            {
                StructCPID structcpid = mvCPIDs[(*ii).first];

                if (structcpid.initialized)
                {
                    if (msPrimaryCPID == structcpid.cpid &&
                        structcpid.Iscpidvalid && structcpid.projectname.length() > 1)
                    {
                            iRow++;
                            if (i==4 || iDistributedProject == iRow)
                            {
                                if (true)
                                {
                                    GlobalCPUMiningCPID.enccpid = structcpid.boincpublickey;
                                    bool checkcpid = IsCPIDValid_Retired(structcpid.cpid,GlobalCPUMiningCPID.enccpid);
                                    if (!checkcpid)
                                    {
                                        printf("CPID invalid %s  1.  ",structcpid.cpid.c_str());
                                        continue;
                                    }

                                    if (checkcpid)
                                    {

                                        GlobalCPUMiningCPID.email = email;

                                        if (LessVerbose(1) || fDebug || fDebug3) printf("Ready to CPU Mine project %s with CPID %s, RAC(%f) \r\n",
                                            structcpid.projectname.c_str(),structcpid.cpid.c_str(),
                                            structcpid.rac);
                                        //Required for project to be mined in a block:
                                        GlobalCPUMiningCPID.cpid=structcpid.cpid;
                                        GlobalCPUMiningCPID.projectname = structcpid.projectname;
                                        GlobalCPUMiningCPID.rac=structcpid.rac;
                                        GlobalCPUMiningCPID.encboincpublickey = structcpid.boincpublickey;
                                        GlobalCPUMiningCPID.encaes = structcpid.boincpublickey;


                                        GlobalCPUMiningCPID.boincruntimepublickey = structcpid.cpidhash;
                                        printf("\r\n GNP: Setting bpk to %s\r\n",structcpid.cpidhash.c_str());

                                        uint256 pbh = 1;
                                        GlobalCPUMiningCPID.cpidv2 = ComputeCPIDv2(GlobalCPUMiningCPID.email,GlobalCPUMiningCPID.boincruntimepublickey, pbh);
                                        GlobalCPUMiningCPID.lastblockhash = "0";
                                        // Sign the block
                                        GlobalCPUMiningCPID.BoincSignature = SignBlockWithCPID(GlobalCPUMiningCPID.cpid,GlobalCPUMiningCPID.lastblockhash);
                                
                                        if (!IsCPIDValidv2(GlobalCPUMiningCPID,1))
                                        {
                                            printf("CPID INVALID (GetNextProject) %s, %s  ",GlobalCPUMiningCPID.cpid.c_str(),GlobalCPUMiningCPID.cpidv2.c_str());
                                            continue;
                                        }


                                        //Only used for global status:
                                        msMiningProject = structcpid.projectname;
                                        msMiningCPID = structcpid.cpid;
                                        mdMiningRAC = structcpid.rac;

                                        double ProjectRAC = GetNetworkAvgByProject(GlobalCPUMiningCPID.projectname);
                                        GlobalCPUMiningCPID.NetworkRAC = ProjectRAC;
                                        mdMiningNetworkRAC = GlobalCPUMiningCPID.NetworkRAC;
                                        GlobalCPUMiningCPID.Magnitude = CalculatedMagnitude(GetAdjustedTime(),false);
                                        if (fDebug && LessVerbose(2)) printf("For CPID %s Verified Magnitude = %f",GlobalCPUMiningCPID.cpid.c_str(),GlobalCPUMiningCPID.Magnitude);
                                        //Reserved for GRC Speech Synthesis
                                        msMiningErrors = (msMiningCPID == "INVESTOR" || msPrimaryCPID=="INVESTOR" || msMiningCPID.empty() || msPrimaryCPID.empty()) ? "Staking Interest" : "Boinc Mining";
                                        GlobalCPUMiningCPID.RSAWeight = GetRSAWeightByCPID(GlobalCPUMiningCPID.cpid);
                                        GlobalCPUMiningCPID.LastPaymentTime = GetLastPaymentTimeByCPID(GlobalCPUMiningCPID.cpid);
                                        return GlobalCPUMiningCPID;
                                    }
                                }
                            }

                    }

                }
            }

        }
        }

        msMiningErrors = (msPrimaryCPID == "INVESTOR") ? "" : "All BOINC projects exhausted.";
        msMiningProject = "INVESTOR";
        msMiningCPID = "INVESTOR";
        mdMiningRAC = 0;
        msENCboincpublickey = "";
        GlobalCPUMiningCPID = GetInitializedGlobalCPUMiningCPID("INVESTOR");
        mdMiningNetworkRAC = 0;
        if (fDebug10) printf("-Investor mode-");

        }
        catch (std::exception& e)
        {
            msMiningErrors = "Error obtaining next project.  Error 16172014.";

            printf("Error obtaining next project\r\n");
        }
        catch(...)
        {
            msMiningErrors = "Error obtaining next project.  Error 06172014.";
            printf("Error obtaining next project 2.\r\n");
        }
        return GlobalCPUMiningCPID;

}



// check whether the passed transaction is from us
bool static IsFromMe(CTransaction& tx)
{
    BOOST_FOREACH(CWallet* pwallet, setpwalletRegistered)
        if (pwallet->IsFromMe(tx))
            return true;
    return false;
}

// get the wallet transaction with the given hash (if it exists)
bool static GetTransaction(const uint256& hashTx, CWalletTx& wtx)
{
    BOOST_FOREACH(CWallet* pwallet, setpwalletRegistered)
        if (pwallet->GetTransaction(hashTx,wtx))
            return true;
    return false;
}

// erases transaction with the given hash from all wallets
void static EraseFromWallets(uint256 hash)
{
    BOOST_FOREACH(CWallet* pwallet, setpwalletRegistered)
        pwallet->EraseFromWallet(hash);
}

// make sure all wallets know about the given transaction, in the given block
void SyncWithWallets(const CTransaction& tx, const CBlock* pblock, bool fUpdate, bool fConnect)
{
    if (!fConnect)
    {
        // ppcoin: wallets need to refund inputs when disconnecting coinstake
        if (tx.IsCoinStake())
        {
            BOOST_FOREACH(CWallet* pwallet, setpwalletRegistered)
                if (pwallet->IsFromMe(tx))
                    pwallet->DisableTransaction(tx);
        }
        return;
    }

    BOOST_FOREACH(CWallet* pwallet, setpwalletRegistered)
        pwallet->AddToWalletIfInvolvingMe(tx, pblock, fUpdate);
}

// notify wallets about a new best chain
void static SetBestChain(const CBlockLocator& loc)
{
    BOOST_FOREACH(CWallet* pwallet, setpwalletRegistered)
        pwallet->SetBestChain(loc);
}

// notify wallets about an updated transaction
void static UpdatedTransaction(const uint256& hashTx)
{
    BOOST_FOREACH(CWallet* pwallet, setpwalletRegistered)
        pwallet->UpdatedTransaction(hashTx);
}

// dump all wallets
void static PrintWallets(const CBlock& block)
{
    BOOST_FOREACH(CWallet* pwallet, setpwalletRegistered)
        pwallet->PrintWallet(block);
}

// notify wallets about an incoming inventory (for request counts)
void static Inventory(const uint256& hash)
{
    BOOST_FOREACH(CWallet* pwallet, setpwalletRegistered)
        pwallet->Inventory(hash);
}

// ask wallets to resend their transactions
void ResendWalletTransactions(bool fForce)
{
    BOOST_FOREACH(CWallet* pwallet, setpwalletRegistered)
        pwallet->ResendWalletTransactions(fForce);
}


double CoinToDouble(double surrogate)
{
    //Converts satoshis to a human double amount
    double coin = (double)surrogate/(double)COIN;
    return coin;
}

double GetTotalBalance()
{
    double total = 0;
    BOOST_FOREACH(CWallet* pwallet, setpwalletRegistered)
    {
        total = total + pwallet->GetBalance();
        total = total + pwallet->GetStake();
    }
    return total/COIN;
}
//////////////////////////////////////////////////////////////////////////////
//
// mapOrphanTransactions
//

bool AddOrphanTx(const CTransaction& tx)
{
    uint256 hash = tx.GetHash();
    if (mapOrphanTransactions.count(hash))
        return false;

    // Ignore big transactions, to avoid a
    // send-big-orphans memory exhaustion attack. If a peer has a legitimate
    // large transaction with a missing parent then we assume
    // it will rebroadcast it later, after the parent transaction(s)
    // have been mined or received.
    // 10,000 orphans, each of which is at most 5,000 bytes big is
    // at most 500 megabytes of orphans:

    size_t nSize = tx.GetSerializeSize(SER_NETWORK, CTransaction::CURRENT_VERSION);

    if (nSize > 5000)
    {
        printf("ignoring large orphan tx (size: %" PRIszu ", hash: %s)\n", nSize, hash.ToString().substr(0,10).c_str());
        return false;
    }

    mapOrphanTransactions[hash] = tx;
    BOOST_FOREACH(const CTxIn& txin, tx.vin)
        mapOrphanTransactionsByPrev[txin.prevout.hash].insert(hash);

    printf("stored orphan tx %s (mapsz %" PRIszu ")\n", hash.ToString().substr(0,10).c_str(),   mapOrphanTransactions.size());
    return true;
}

void static EraseOrphanTx(uint256 hash)
{
    if (!mapOrphanTransactions.count(hash))
        return;
    const CTransaction& tx = mapOrphanTransactions[hash];
    BOOST_FOREACH(const CTxIn& txin, tx.vin)
    {
        mapOrphanTransactionsByPrev[txin.prevout.hash].erase(hash);
        if (mapOrphanTransactionsByPrev[txin.prevout.hash].empty())
            mapOrphanTransactionsByPrev.erase(txin.prevout.hash);
    }
    mapOrphanTransactions.erase(hash);
}

unsigned int LimitOrphanTxSize(unsigned int nMaxOrphans)
{
    unsigned int nEvicted = 0;
    while (mapOrphanTransactions.size() > nMaxOrphans)
    {
        // Evict a random orphan:
        uint256 randomhash = GetRandHash();
        map<uint256, CTransaction>::iterator it = mapOrphanTransactions.lower_bound(randomhash);
        if (it == mapOrphanTransactions.end())
            it = mapOrphanTransactions.begin();
        EraseOrphanTx(it->first);
        ++nEvicted;
    }
    return nEvicted;
}



std::string DefaultWalletAddress()
{
    try
    {
        //Gridcoin - Find the default public GRC address (since a user may have many receiving addresses):
        if (!sDefaultWalletAddress.empty())
            return sDefaultWalletAddress;
        string strAccount;
        BOOST_FOREACH(const PAIRTYPE(CTxDestination, string)& item, pwalletMain->mapAddressBook)
        {
             const CBitcoinAddress& address = item.first;
             const std::string& strName = item.second;
             bool fMine = IsMine(*pwalletMain, address.Get());
             if (fMine && strName == "Default") 
             {
                 sDefaultWalletAddress=CBitcoinAddress(address).ToString();
                 return sDefaultWalletAddress;
             }
        }


        //Cant Find

        BOOST_FOREACH(const PAIRTYPE(CTxDestination, string)& item, pwalletMain->mapAddressBook)
        {
             const CBitcoinAddress& address = item.first;
             //const std::string& strName = item.second;
             bool fMine = IsMine(*pwalletMain, address.Get());
             if (fMine)
             {
                 sDefaultWalletAddress=CBitcoinAddress(address).ToString();
                 return sDefaultWalletAddress;
             }
        }
    }
    catch (std::exception& e)
    {
        return "ERROR";
    }
    return "NA";
}






//////////////////////////////////////////////////////////////////////////////
//
// CTransaction and CTxIndex
//

bool CTransaction::ReadFromDisk(CTxDB& txdb, COutPoint prevout, CTxIndex& txindexRet)
{
    SetNull();
    if (!txdb.ReadTxIndex(prevout.hash, txindexRet))
        return false;
    if (!ReadFromDisk(txindexRet.pos))
        return false;
    if (prevout.n >= vout.size())
    {
        SetNull();
        return false;
    }
    return true;
}

bool CTransaction::ReadFromDisk(CTxDB& txdb, COutPoint prevout)
{
    CTxIndex txindex;
    return ReadFromDisk(txdb, prevout, txindex);
}

bool CTransaction::ReadFromDisk(COutPoint prevout)
{
    CTxDB txdb("r");
    CTxIndex txindex;
    return ReadFromDisk(txdb, prevout, txindex);
}





bool IsStandardTx(const CTransaction& tx)
{
    std::string reason = "";
    if (tx.nVersion > CTransaction::CURRENT_VERSION)
        return false;

    // Treat non-final transactions as non-standard to prevent a specific type
    // of double-spend attack, as well as DoS attacks. (if the transaction
    // can't be mined, the attacker isn't expending resources broadcasting it)
    // Basically we don't want to propagate transactions that can't included in
    // the next block.
    //
    // However, IsFinalTx() is confusing... Without arguments, it uses
    // chainActive.Height() to evaluate nLockTime; when a block is accepted, chainActive.Height()
    // is set to the value of nHeight in the block. However, when IsFinalTx()
    // is called within CBlock::AcceptBlock(), the height of the block *being*
    // evaluated is what is used. Thus if we want to know if a transaction can
    // be part of the *next* block, we need to call IsFinalTx() with one more
    // than chainActive.Height().
    //
    // Timestamps on the other hand don't get any special treatment, because we
    // can't know what timestamp the next block will have, and there aren't
    // timestamp applications where it matters.
    if (!IsFinalTx(tx, nBestHeight + 1)) {
        return false;
    }
    // nTime has different purpose from nLockTime but can be used in similar attacks
    if (tx.nTime > FutureDrift(GetAdjustedTime(), nBestHeight + 1)) {
        return false;
    }

    // Extremely large transactions with lots of inputs can cost the network
    // almost as much to process as they cost the sender in fees, because
    // computing signature hashes is O(ninputs*txsize). Limiting transactions
    // to MAX_STANDARD_TX_SIZE mitigates CPU exhaustion attacks.
    unsigned int sz = tx.GetSerializeSize(SER_NETWORK, CTransaction::CURRENT_VERSION);
    if (sz >= MAX_STANDARD_TX_SIZE)
        return false;

    BOOST_FOREACH(const CTxIn& txin, tx.vin)
    {

        // Biggest 'standard' txin is a 15-of-15 P2SH multisig with compressed
        // keys. (remember the 520 byte limit on redeemScript size) That works
        // out to a (15*(33+1))+3=513 byte redeemScript, 513+1+15*(73+1)=1624
        // bytes of scriptSig, which we round off to 1650 bytes for some minor
        // future-proofing. That's also enough to spend a 20-of-20
        // CHECKMULTISIG scriptPubKey, though such a scriptPubKey is not
        // considered standard)

        if (txin.scriptSig.size() > 1650)
            return false;
        if (!txin.scriptSig.IsPushOnly())
            return false;
        if (fEnforceCanonical && !txin.scriptSig.HasCanonicalPushes()) {
            return false;
        }
    }

    unsigned int nDataOut = 0;
    txnouttype whichType;
    BOOST_FOREACH(const CTxOut& txout, tx.vout) {
        if (!::IsStandard(txout.scriptPubKey, whichType))
            return false;
        if (whichType == TX_NULL_DATA)
            nDataOut++;
        if (txout.nValue == 0)
            return false;
        if (fEnforceCanonical && !txout.scriptPubKey.HasCanonicalPushes()) {
            return false;
        }
    }


    // not more than one data txout per non-data txout is permitted
    // only one data txout is permitted too
    if (nDataOut > 1 && nDataOut > tx.vout.size()/2)
    {
        reason = "multi-op-return";
        return false;
    }


    return true;
}

bool IsFinalTx(const CTransaction &tx, int nBlockHeight, int64_t nBlockTime)
{
    AssertLockHeld(cs_main);
    // Time based nLockTime implemented in 0.1.6
    if (tx.nLockTime == 0)
        return true;
    if (nBlockHeight == 0)
        nBlockHeight = nBestHeight;
    if (nBlockTime == 0)
        nBlockTime = GetAdjustedTime();
    if ((int64_t)tx.nLockTime < ((int64_t)tx.nLockTime < LOCKTIME_THRESHOLD ? (int64_t)nBlockHeight : nBlockTime))
        return true;
    BOOST_FOREACH(const CTxIn& txin, tx.vin)
        if (!txin.IsFinal())
            return false;
    return true;
}

//
// Check transaction inputs, and make sure any
// pay-to-script-hash transactions are evaluating IsStandard scripts
//
// Why bother? To avoid denial-of-service attacks; an attacker
// can submit a standard HASH... OP_EQUAL transaction,
// which will get accepted into blocks. The redemption
// script can be anything; an attacker could use a very
// expensive-to-check-upon-redemption script like:
//   DUP CHECKSIG DROP ... repeated 100 times... OP_1
//
bool CTransaction::AreInputsStandard(const MapPrevTx& mapInputs) const
{
    if (IsCoinBase())
        return true; // Coinbases don't use vin normally

    for (unsigned int i = 0; i < vin.size(); i++)
    {
        const CTxOut& prev = GetOutputFor(vin[i], mapInputs);

        vector<vector<unsigned char> > vSolutions;
        txnouttype whichType;
        // get the scriptPubKey corresponding to this input:
        const CScript& prevScript = prev.scriptPubKey;
        if (!Solver(prevScript, whichType, vSolutions))
            return false;
        int nArgsExpected = ScriptSigArgsExpected(whichType, vSolutions);
        if (nArgsExpected < 0)
            return false;

        // Transactions with extra stuff in their scriptSigs are
        // non-standard. Note that this EvalScript() call will
        // be quick, because if there are any operations
        // beside "push data" in the scriptSig the
        // IsStandard() call returns false
        vector<vector<unsigned char> > stack;
        if (!EvalScript(stack, vin[i].scriptSig, *this, i, 0))            return false;

        if (whichType == TX_SCRIPTHASH)
        {
            if (stack.empty())
                return false;
            CScript subscript(stack.back().begin(), stack.back().end());
            vector<vector<unsigned char> > vSolutions2;
            txnouttype whichType2;
            if (!Solver(subscript, whichType2, vSolutions2))
                return false;
            if (whichType2 == TX_SCRIPTHASH)
                return false;

            int tmpExpected;
            tmpExpected = ScriptSigArgsExpected(whichType2, vSolutions2);
            if (tmpExpected < 0)
                return false;
            nArgsExpected += tmpExpected;
        }

        if (stack.size() != (unsigned int)nArgsExpected)
            return false;
    }

    return true;
}

unsigned int CTransaction::GetLegacySigOpCount() const
{
    unsigned int nSigOps = 0;
    BOOST_FOREACH(const CTxIn& txin, vin)
    {
        nSigOps += txin.scriptSig.GetSigOpCount(false);
    }
    BOOST_FOREACH(const CTxOut& txout, vout)
    {
        nSigOps += txout.scriptPubKey.GetSigOpCount(false);
    }
    return nSigOps;
}


int CMerkleTx::SetMerkleBranch(const CBlock* pblock)
{
    AssertLockHeld(cs_main);

    CBlock blockTmp;
    if (pblock == NULL)
    {
        // Load the block this tx is in
        CTxIndex txindex;
        if (!CTxDB("r").ReadTxIndex(GetHash(), txindex))
            return 0;
        if (!blockTmp.ReadFromDisk(txindex.pos.nFile, txindex.pos.nBlockPos))
            return 0;
        pblock = &blockTmp;
    }

    // Update the tx's hashBlock
    hashBlock = pblock->GetHash();

    // Locate the transaction
    for (nIndex = 0; nIndex < (int)pblock->vtx.size(); nIndex++)
        if (pblock->vtx[nIndex] == *(CTransaction*)this)
            break;
    if (nIndex == (int)pblock->vtx.size())
    {
        vMerkleBranch.clear();
        nIndex = -1;
        printf("ERROR: SetMerkleBranch() : couldn't find tx in block\n");
        return 0;
    }

    // Fill in merkle branch
    vMerkleBranch = pblock->GetMerkleBranch(nIndex);

    // Is the tx in a block that's in the main chain
    map<uint256, CBlockIndex*>::iterator mi = mapBlockIndex.find(hashBlock);
    if (mi == mapBlockIndex.end())
        return 0;
    CBlockIndex* pindex = (*mi).second;
    if (!pindex || !pindex->IsInMainChain())
        return 0;

    return pindexBest->nHeight - pindex->nHeight + 1;
}




bool CTransaction::CheckTransaction() const
{
    // Basic checks that don't depend on any context
    if (vin.empty())
        return DoS(10, error("CTransaction::CheckTransaction() : vin empty"));
    if (vout.empty())
        return DoS(10, error("CTransaction::CheckTransaction() : vout empty"));
    // Size limits
    if (::GetSerializeSize(*this, SER_NETWORK, PROTOCOL_VERSION) > MAX_BLOCK_SIZE)
        return DoS(100, error("CTransaction::CheckTransaction() : size limits failed"));

    // Check for negative or overflow output values
    int64_t nValueOut = 0;
    for (unsigned int i = 0; i < vout.size(); i++)
    {
        const CTxOut& txout = vout[i];
        if (txout.IsEmpty() && !IsCoinBase() && !IsCoinStake())
            return DoS(100, error("CTransaction::CheckTransaction() : txout empty for user transaction"));
        if (txout.nValue < 0)
            return DoS(100, error("CTransaction::CheckTransaction() : txout.nValue negative"));
        if (txout.nValue > MAX_MONEY)
            return DoS(100, error("CTransaction::CheckTransaction() : txout.nValue too high"));
        nValueOut += txout.nValue;
        if (!MoneyRange(nValueOut))
            return DoS(100, error("CTransaction::CheckTransaction() : txout total out of range"));
    }

    // Check for duplicate inputs
    set<COutPoint> vInOutPoints;
    BOOST_FOREACH(const CTxIn& txin, vin)
    {
        if (vInOutPoints.count(txin.prevout))
            return false;
        vInOutPoints.insert(txin.prevout);
    }

    if (IsCoinBase())
    {
        if (vin[0].scriptSig.size() < 2 || vin[0].scriptSig.size() > 100)
            return DoS(100, error("CTransaction::CheckTransaction() : coinbase script size is invalid"));
    }
    else
    {
        BOOST_FOREACH(const CTxIn& txin, vin)
            if (txin.prevout.IsNull())
                return DoS(10, error("CTransaction::CheckTransaction() : prevout is null"));
    }

    return true;
}

int64_t CTransaction::GetMinFee(unsigned int nBlockSize, enum GetMinFee_mode mode, unsigned int nBytes) const
{
    // Base fee is either MIN_TX_FEE or MIN_RELAY_TX_FEE
    int64_t nBaseFee = (mode == GMF_RELAY) ? MIN_RELAY_TX_FEE : MIN_TX_FEE;

    unsigned int nNewBlockSize = nBlockSize + nBytes;
    int64_t nMinFee = (1 + (int64_t)nBytes / 1000) * nBaseFee;

    // To limit dust spam, require MIN_TX_FEE/MIN_RELAY_TX_FEE if any output is less than 0.01
    if (nMinFee < nBaseFee)
    {
        BOOST_FOREACH(const CTxOut& txout, vout)
            if (txout.nValue < CENT)
                nMinFee = nBaseFee;
    }

    // Raise the price as the block approaches full
    if (nBlockSize != 1 && nNewBlockSize >= MAX_BLOCK_SIZE_GEN/2)
    {
        if (nNewBlockSize >= MAX_BLOCK_SIZE_GEN)
            return MAX_MONEY;
        nMinFee *= MAX_BLOCK_SIZE_GEN / (MAX_BLOCK_SIZE_GEN - nNewBlockSize);
    }

    if (!MoneyRange(nMinFee))
        nMinFee = MAX_MONEY;
    return nMinFee;
}


bool AcceptToMemoryPool(CTxMemPool& pool, CTransaction &tx, bool* pfMissingInputs)
{
    AssertLockHeld(cs_main);
    if (pfMissingInputs)
        *pfMissingInputs = false;

    if (!tx.CheckTransaction())
        return error("AcceptToMemoryPool : CheckTransaction failed");

    // Coinbase is only valid in a block, not as a loose transaction
    if (tx.IsCoinBase())
        return tx.DoS(100, error("AcceptToMemoryPool : coinbase as individual tx"));

    // ppcoin: coinstake is also only valid in a block, not as a loose transaction
    if (tx.IsCoinStake())
        return tx.DoS(100, error("AcceptToMemoryPool : coinstake as individual tx"));

    // Rather not work on nonstandard transactions (unless -testnet)
    if (!fTestNet && !IsStandardTx(tx))
        return error("AcceptToMemoryPool : nonstandard transaction type");

    // is it already in the memory pool?
    uint256 hash = tx.GetHash();
    if (pool.exists(hash))
        return false;

    // Check for conflicts with in-memory transactions
    CTransaction* ptxOld = NULL;
    {
        LOCK(pool.cs); // protect pool.mapNextTx
        for (unsigned int i = 0; i < tx.vin.size(); i++)
        {
            COutPoint outpoint = tx.vin[i].prevout;
            if (pool.mapNextTx.count(outpoint))
            {
                // Disable replacement feature for now
                return false;

                // Allow replacing with a newer version of the same transaction
                if (i != 0)
                    return false;
                ptxOld = pool.mapNextTx[outpoint].ptx;
                if (IsFinalTx(*ptxOld))
                    return false;
                if (!tx.IsNewerThan(*ptxOld))
                    return false;
                for (unsigned int i = 0; i < tx.vin.size(); i++)
                {
                    COutPoint outpoint = tx.vin[i].prevout;
                    if (!pool.mapNextTx.count(outpoint) || pool.mapNextTx[outpoint].ptx != ptxOld)
                        return false;
                }
                break;
            }
        }
    }

    {
        CTxDB txdb("r");

        // do we already have it?
        if (txdb.ContainsTx(hash))
            return false;

        MapPrevTx mapInputs;
        map<uint256, CTxIndex> mapUnused;
        bool fInvalid = false;
        if (!tx.FetchInputs(txdb, mapUnused, false, false, mapInputs, fInvalid))
        {
            if (fInvalid)
                return error("AcceptToMemoryPool : FetchInputs found invalid tx %s", hash.ToString().substr(0,10).c_str());
            if (pfMissingInputs)
                *pfMissingInputs = true;
            return false;
        }

        // Check for non-standard pay-to-script-hash in inputs
        if (!tx.AreInputsStandard(mapInputs) && !fTestNet)
            return error("AcceptToMemoryPool : nonstandard transaction input");

        // Note: if you modify this code to accept non-standard transactions, then
        // you should add code here to check that the transaction does a
        // reasonable number of ECDSA signature verifications.

        int64_t nFees = tx.GetValueIn(mapInputs)-tx.GetValueOut();
        unsigned int nSize = ::GetSerializeSize(tx, SER_NETWORK, PROTOCOL_VERSION);

        // Don't accept it if it can't get into a block
        int64_t txMinFee = tx.GetMinFee(1000, GMF_RELAY, nSize);
        if (nFees < txMinFee)
            return error("AcceptToMemoryPool : not enough fees %s, %" PRId64 " < %" PRId64,
                         hash.ToString().c_str(),
                         nFees, txMinFee);

        // Continuously rate-limit free transactions
        // This mitigates 'penny-flooding' -- sending thousands of free transactions just to
        // be annoying or make others' transactions take longer to confirm.
        if (nFees < MIN_RELAY_TX_FEE)
        {
            static CCriticalSection cs;
            static double dFreeCount;
            static int64_t nLastTime;
            int64_t nNow =  GetAdjustedTime();

            {
                LOCK(pool.cs);
                // Use an exponentially decaying ~10-minute window:
                dFreeCount *= pow(1.0 - 1.0/600.0, (double)(nNow - nLastTime));
                nLastTime = nNow;
                // -limitfreerelay unit is thousand-bytes-per-minute
                // At default rate it would take over a month to fill 1GB
                if (dFreeCount > GetArg("-limitfreerelay", 15)*10*1000 && !IsFromMe(tx))
                    return error("AcceptToMemoryPool : free transaction rejected by rate limiter");
                if (fDebug)
                    printf("Rate limit dFreeCount: %g => %g\n", dFreeCount, dFreeCount+nSize);
                dFreeCount += nSize;
            }
        }

        // Check against previous transactions
        // This is done last to help prevent CPU exhaustion denial-of-service attacks.
        if (!tx.ConnectInputs(txdb, mapInputs, mapUnused, CDiskTxPos(1,1,1), pindexBest, false, false))
        {
            // If this happens repeatedly, purge peers
            if (TimerMain("AcceptToMemoryPool", 20))
            {
                printf("\r\nAcceptToMemoryPool::CleaningInboundConnections\r\n");
                CleanInboundConnections(true);
            }   
            if (fDebug || true)
            {
                return error("AcceptToMemoryPool : Unable to Connect Inputs %s", hash.ToString().c_str());
            }
            else
            {
                return false;
            }
        }
    }

    // Store transaction in memory
    {
        LOCK(pool.cs);
        if (ptxOld)
        {
            printf("AcceptToMemoryPool : replacing tx %s with new version\n", ptxOld->GetHash().ToString().c_str());
            pool.remove(*ptxOld);
        }
        pool.addUnchecked(hash, tx);
    }

    ///// are we sure this is ok when loading transactions or restoring block txes
    // If updated, erase old tx from wallet
    if (ptxOld)
        EraseFromWallets(ptxOld->GetHash());
    if (fDebug)     printf("AcceptToMemoryPool : accepted %s (poolsz %" PRIszu ")\n",           hash.ToString().c_str(),           pool.mapTx.size());
    return true;
}

bool CTxMemPool::addUnchecked(const uint256& hash, CTransaction &tx)
{
    // Add to memory pool without checking anything.  Don't call this directly,
    // call AcceptToMemoryPool to properly check the transaction first.
    {
        mapTx[hash] = tx;
        for (unsigned int i = 0; i < tx.vin.size(); i++)
            mapNextTx[tx.vin[i].prevout] = CInPoint(&mapTx[hash], i);
        nTransactionsUpdated++;
    }
    return true;
}


bool CTxMemPool::remove(const CTransaction &tx, bool fRecursive)
{
    // Remove transaction from memory pool
    {
        LOCK(cs);
        uint256 hash = tx.GetHash();
        if (mapTx.count(hash))
        {
            if (fRecursive) {
                for (unsigned int i = 0; i < tx.vout.size(); i++) {
                    std::map<COutPoint, CInPoint>::iterator it = mapNextTx.find(COutPoint(hash, i));
                    if (it != mapNextTx.end())
                        remove(*it->second.ptx, true);
                }
            }
            BOOST_FOREACH(const CTxIn& txin, tx.vin)
                mapNextTx.erase(txin.prevout);
            mapTx.erase(hash);
            nTransactionsUpdated++;
        }
    }
    return true;
}

bool CTxMemPool::removeConflicts(const CTransaction &tx)
{
    // Remove transactions which depend on inputs of tx, recursively
    LOCK(cs);
    BOOST_FOREACH(const CTxIn &txin, tx.vin) {
        std::map<COutPoint, CInPoint>::iterator it = mapNextTx.find(txin.prevout);
        if (it != mapNextTx.end()) {
            const CTransaction &txConflict = *it->second.ptx;
            if (txConflict != tx)
                remove(txConflict, true);
        }
    }
    return true;
}

void CTxMemPool::clear()
{
    LOCK(cs);
    mapTx.clear();
    mapNextTx.clear();
    ++nTransactionsUpdated;
}

void CTxMemPool::queryHashes(std::vector<uint256>& vtxid)
{
    vtxid.clear();

    LOCK(cs);
    vtxid.reserve(mapTx.size());
    for (map<uint256, CTransaction>::iterator mi = mapTx.begin(); mi != mapTx.end(); ++mi)
        vtxid.push_back((*mi).first);
}




int CMerkleTx::GetDepthInMainChainINTERNAL(CBlockIndex* &pindexRet) const
{
    if (hashBlock == 0 || nIndex == -1)
        return 0;
    AssertLockHeld(cs_main);

    // Find the block it claims to be in
    map<uint256, CBlockIndex*>::iterator mi = mapBlockIndex.find(hashBlock);
    if (mi == mapBlockIndex.end())
        return 0;
    CBlockIndex* pindex = (*mi).second;
    if (!pindex || !pindex->IsInMainChain())
        return 0;

    // Make sure the merkle branch connects to this block
    if (!fMerkleVerified)
    {
        if (CBlock::CheckMerkleBranch(GetHash(), vMerkleBranch, nIndex) != pindex->hashMerkleRoot)
            return 0;
        fMerkleVerified = true;
    }

    pindexRet = pindex;
    return pindexBest->nHeight - pindex->nHeight + 1;
}

int CMerkleTx::GetDepthInMainChain(CBlockIndex* &pindexRet) const
{
    AssertLockHeld(cs_main);
    int nResult = GetDepthInMainChainINTERNAL(pindexRet);
    if (nResult == 0 && !mempool.exists(GetHash()))
        return -1; // Not in chain, not in mempool

    return nResult;
}

int CMerkleTx::GetBlocksToMaturity() const
{
    if (!(IsCoinBase() || IsCoinStake()))
        return 0;
    return max(0, (nCoinbaseMaturity+10) - GetDepthInMainChain());
}


bool CMerkleTx::AcceptToMemoryPool()
{
    return ::AcceptToMemoryPool(mempool, *this, NULL);
}



bool CWalletTx::AcceptWalletTransaction(CTxDB& txdb)
{

    {
        // Add previous supporting transactions first
        BOOST_FOREACH(CMerkleTx& tx, vtxPrev)
        {
            if (!(tx.IsCoinBase() || tx.IsCoinStake()))
            {
                uint256 hash = tx.GetHash();
                if (!mempool.exists(hash) && !txdb.ContainsTx(hash))
                    tx.AcceptToMemoryPool();
            }
        }
        return AcceptToMemoryPool();
    }
    return false;
}

bool CWalletTx::AcceptWalletTransaction()
{
    CTxDB txdb("r");
    return AcceptWalletTransaction(txdb);
}

int CTxIndex::GetDepthInMainChain() const
{
    // Read block header
    CBlock block;
    if (!block.ReadFromDisk(pos.nFile, pos.nBlockPos, false))
        return 0;
    // Find the block in the index
    map<uint256, CBlockIndex*>::iterator mi = mapBlockIndex.find(block.GetHash());
    if (mi == mapBlockIndex.end())
        return 0;
    CBlockIndex* pindex = (*mi).second;
    if (!pindex || !pindex->IsInMainChain())
        return 0;
    return 1 + nBestHeight - pindex->nHeight;
}

// Return transaction in tx, and if it was found inside a block, its hash is placed in hashBlock
bool GetTransaction(const uint256 &hash, CTransaction &tx, uint256 &hashBlock)
{
    {
        LOCK(cs_main);
        {
            if (mempool.lookup(hash, tx))
            {
                return true;
            }
        }
        CTxDB txdb("r");
        CTxIndex txindex;
        if (tx.ReadFromDisk(txdb, COutPoint(hash, 0), txindex))
        {
            CBlock block;
            if (block.ReadFromDisk(txindex.pos.nFile, txindex.pos.nBlockPos, false))
                hashBlock = block.GetHash();
            return true;
        }
    }
    return false;
}






//////////////////////////////////////////////////////////////////////////////
//
// CBlock and CBlockIndex
//
bool CBlock::ReadFromDisk(const CBlockIndex* pindex, bool fReadTransactions)
{
    if (!fReadTransactions)
    {
        *this = pindex->GetBlockHeader();
        return true;
    }
    if (!ReadFromDisk(pindex->nFile, pindex->nBlockPos, fReadTransactions))
        return false;
    if (GetHash() != pindex->GetBlockHash())
        return error("CBlock::ReadFromDisk() : GetHash() doesn't match index");
    return true;
}

uint256 static GetOrphanRoot(const CBlock* pblock)
{
    // Work back to the first block in the orphan chain
    while (mapOrphanBlocks.count(pblock->hashPrevBlock))
        pblock = mapOrphanBlocks[pblock->hashPrevBlock];
    return pblock->GetHash();
}

// ppcoin: find block wanted by given orphan block
uint256 WantedByOrphan(const CBlock* pblockOrphan)
{
    // Work back to the first block in the orphan chain
    while (mapOrphanBlocks.count(pblockOrphan->hashPrevBlock))
        pblockOrphan = mapOrphanBlocks[pblockOrphan->hashPrevBlock];
    return pblockOrphan->hashPrevBlock;
}


static CBigNum GetProofOfStakeLimit(int nHeight)
{
    if (IsProtocolV2(nHeight))
        return bnProofOfStakeLimitV2;
    else
        return bnProofOfStakeLimit;
}


double CalculatedMagnitude(int64_t locktime,bool bUseLederstrumpf)
{
    // Get neural network magnitude:
    std::string cpid = "";
    if (GlobalCPUMiningCPID.initialized && !GlobalCPUMiningCPID.cpid.empty()) cpid = GlobalCPUMiningCPID.cpid;
    StructCPID stDPOR = GetInitializedStructCPID2(cpid,mvDPOR);
    return bUseLederstrumpf ? LederstrumpfMagnitude2(stDPOR.Magnitude,locktime) : stDPOR.Magnitude;
}

double CalculatedMagnitude2(std::string cpid, int64_t locktime,bool bUseLederstrumpf)
{
    // Get neural network magnitude:
    StructCPID stDPOR = GetInitializedStructCPID2(cpid,mvDPOR);
    return bUseLederstrumpf ? LederstrumpfMagnitude2(stDPOR.Magnitude,locktime) : stDPOR.Magnitude;
}



// miner's coin base reward
int64_t GetProofOfWorkReward(int64_t nFees, int64_t locktime, int64_t height)
{
    //NOTE: THIS REWARD IS ONLY USED IN THE POW PHASE (Block < 8000):
    int64_t nSubsidy = CalculatedMagnitude(locktime,true) * COIN;
    if (fDebug && GetBoolArg("-printcreation"))
        printf("GetProofOfWorkReward() : create=%s nSubsidy=%" PRId64 "\n", FormatMoney(nSubsidy).c_str(), nSubsidy);
    if (nSubsidy < (30*COIN)) nSubsidy=30*COIN;
    //Gridcoin Foundation Block:
    if (height==10)
    {
        nSubsidy = nGenesisSupply * COIN;
    }
    if (fTestNet) nSubsidy += 1000*COIN;

    return nSubsidy + nFees;
}


int64_t GetProofOfWorkMaxReward(int64_t nFees, int64_t locktime, int64_t height)
{
    int64_t nSubsidy = (GetMaximumBoincSubsidy(locktime)+1) * COIN;
    if (height==10)
    {
        //R.Halford: 10-11-2014: Gridcoin Foundation Block:
        //Note: Gridcoin Classic emitted these coins.  So we had to add them to block 10.  The coins were burned then given back to the owners that mined them in classic (as research coins).
        nSubsidy = nGenesisSupply * COIN;
    }

    if (fTestNet) nSubsidy += 1000*COIN;
    return nSubsidy + nFees;
}

//Survey Results: Start inflation rate: 9%, end=1%, 30 day steps, 9 steps, mag multiplier start: 2, mag end .3, 9 steps
int64_t GetMaximumBoincSubsidy(int64_t nTime)
{
    // Gridcoin Global Daily Maximum Researcher Subsidy Schedule
    int MaxSubsidy = 500;
    if (nTime >= 1410393600 && nTime <= 1417305600) MaxSubsidy =    500; // between inception  and 11-30-2014
    if (nTime >= 1417305600 && nTime <= 1419897600) MaxSubsidy =    400; // between 11-30-2014 and 12-30-2014
    if (nTime >= 1419897600 && nTime <= 1422576000) MaxSubsidy =    400; // between 12-30-2014 and 01-30-2015
    if (nTime >= 1422576000 && nTime <= 1425254400) MaxSubsidy =    300; // between 01-30-2015 and 02-28-2015
    if (nTime >= 1425254400 && nTime <= 1427673600) MaxSubsidy =    250; // between 02-28-2015 and 03-30-2015
    if (nTime >= 1427673600 && nTime <= 1430352000) MaxSubsidy =    200; // between 03-30-2015 and 04-30-2015
    if (nTime >= 1430352000 && nTime <= 1438310876) MaxSubsidy =    150; // between 05-01-2015 and 07-31-2015
    if (nTime >= 1438310876 && nTime <= 1445309276) MaxSubsidy =    100; // between 08-01-2015 and 10-20-2015
    if (nTime >= 1445309276 && nTime <= 1447977700) MaxSubsidy =     75; // between 10-20-2015 and 11-20-2015
    if (nTime > 1447977700)                         MaxSubsidy =     50; // from  11-20-2015 forever
    return MaxSubsidy+.5;  //The .5 allows for fractional amounts after the 4th decimal place (used to store the POR indicator)
}

int64_t GetCoinYearReward(int64_t nTime)
{
    // Gridcoin Global Interest Rate Schedule
    int64_t INTEREST = 9;
    if (nTime >= 1410393600 && nTime <= 1417305600) INTEREST =   9 * CENT; // 09% between inception  and 11-30-2014
    if (nTime >= 1417305600 && nTime <= 1419897600) INTEREST =   8 * CENT; // 08% between 11-30-2014 and 12-30-2014
    if (nTime >= 1419897600 && nTime <= 1422576000) INTEREST =   8 * CENT; // 08% between 12-30-2014 and 01-30-2015
    if (nTime >= 1422576000 && nTime <= 1425254400) INTEREST =   7 * CENT; // 07% between 01-30-2015 and 02-30-2015
    if (nTime >= 1425254400 && nTime <= 1427673600) INTEREST =   6 * CENT; // 06% between 02-30-2015 and 03-30-2015
    if (nTime >= 1427673600 && nTime <= 1430352000) INTEREST =   5 * CENT; // 05% between 03-30-2015 and 04-30-2015
    if (nTime >= 1430352000 && nTime <= 1438310876) INTEREST =   4 * CENT; // 04% between 05-01-2015 and 07-31-2015
    if (nTime >= 1438310876 && nTime <= 1447977700) INTEREST =   3 * CENT; // 03% between 08-01-2015 and 11-20-2015
    if (nTime > 1447977700)                         INTEREST = 1.5 * CENT; //1.5% from 11-21-2015 forever
    return INTEREST;
}

double GetMagnitudeMultiplier(int64_t nTime)
{
    // Gridcoin Global Resarch Subsidy Multiplier Schedule
    double magnitude_multiplier = 2;
    if (nTime >= 1410393600 && nTime <= 1417305600) magnitude_multiplier =    2;  // between inception and 11-30-2014
    if (nTime >= 1417305600 && nTime <= 1419897600) magnitude_multiplier =  1.5;  // between 11-30-2014 and 12-30-2014
    if (nTime >= 1419897600 && nTime <= 1422576000) magnitude_multiplier =  1.5;  // between 12-30-2014 and 01-30-2015
    if (nTime >= 1422576000 && nTime <= 1425254400) magnitude_multiplier =    1;  // between 01-30-2015 and 02-30-2015
    if (nTime >= 1425254400 && nTime <= 1427673600) magnitude_multiplier =   .9;  // between 02-30-2015 and 03-30-2015
    if (nTime >= 1427673600 && nTime <= 1430352000) magnitude_multiplier =   .8;  // between 03-30-2015 and 04-30-2015
    if (nTime >= 1430352000 && nTime <= 1438310876) magnitude_multiplier =   .7;  // between 05-01-2015 and 07-31-2015
    if (nTime >= 1438310876 && nTime <= 1447977700) magnitude_multiplier =  .60;  // between 08-01-2015 and 11-20-2015
    if (nTime > 1447977700)                         magnitude_multiplier =  .50;  // from 11-21-2015  forever
    return magnitude_multiplier;
}


int64_t GetProofOfStakeMaxReward(int64_t nCoinAge, int64_t nFees, int64_t locktime)
{
    int64_t nInterest = nCoinAge * GetCoinYearReward(locktime) * 33 / (365 * 33 + 8);
    nInterest += 10*COIN;
    int64_t nBoinc    = (GetMaximumBoincSubsidy(locktime)+1) * COIN;
    int64_t nSubsidy  = nInterest + nBoinc;
    return nSubsidy + nFees;
}

double GetProofOfResearchReward(std::string cpid, bool VerifyingBlock)
{

        StructCPID mag = GetInitializedStructCPID2(cpid,mvMagnitudes);

        if (!mag.initialized) return 0;
        double owed = (mag.owed*1.0);
        if (owed < 0) owed = 0;
        // Coarse Payment Rule (helps prevent sync problems):
        if (!VerifyingBlock)
        {
            //If owed less than 4% of max subsidy, assess at 0:
            if (owed < (GetMaximumBoincSubsidy(GetAdjustedTime())/50))
            {
                owed = 0;
            }
            //Coarse payment rule:
            if (mag.totalowed > (GetMaximumBoincSubsidy(GetAdjustedTime())*2))
            {
                //If owed more than 2* Max Block, pay normal amount
                owed = (owed*1);
            }
            else
            {
                owed = owed/2;
            }

            if (owed > (GetMaximumBoincSubsidy(GetAdjustedTime()))) owed = GetMaximumBoincSubsidy(GetAdjustedTime());


        }
        //End of Coarse Payment Rule
        return owed * COIN;
}


// miner's coin stake reward based on coin age spent (coin-days)

int64_t GetProofOfStakeReward(int64_t nCoinAge, int64_t nFees, std::string cpid,
    bool VerifyingBlock, int VerificationPhase, int64_t nTime, CBlockIndex* pindexLast, std::string operation,
    double& OUT_POR, double& OUT_INTEREST, double& dAccrualAge, double& dMagnitudeUnit, double& AvgMagnitude)
{

    // Non Research Age - RSA Mode - Legacy (before 10-20-2015)
    if (!IsResearchAgeEnabled(pindexLast->nHeight))
    {
            int64_t nInterest = nCoinAge * GetCoinYearReward(nTime) * 33 / (365 * 33 + 8);
            int64_t nBoinc    = GetProofOfResearchReward(cpid,VerifyingBlock);
            int64_t nSubsidy  = nInterest + nBoinc;
            if (fDebug10 || GetBoolArg("-printcreation"))
            {
                printf("GetProofOfStakeReward(): create=%s nCoinAge=%" PRId64 " nBoinc=%" PRId64 "   \n",
                FormatMoney(nSubsidy).c_str(), nCoinAge, nBoinc);
            }
            int64_t maxStakeReward1 = GetProofOfStakeMaxReward(nCoinAge, nFees, nTime);
            int64_t maxStakeReward2 = GetProofOfStakeMaxReward(nCoinAge, nFees, GetAdjustedTime());
            int64_t maxStakeReward = std::min(maxStakeReward1, maxStakeReward2);
            if ((nSubsidy+nFees) > maxStakeReward) nSubsidy = maxStakeReward-nFees;
            int64_t nTotalSubsidy = nSubsidy + nFees;
            if (nBoinc > 1)
            {
                std::string sTotalSubsidy = RoundToString(CoinToDouble(nTotalSubsidy)+.00000123,8);
                if (sTotalSubsidy.length() > 7)
                {
                    sTotalSubsidy = sTotalSubsidy.substr(0,sTotalSubsidy.length()-4) + "0124";
                    nTotalSubsidy = cdbl(sTotalSubsidy,8)*COIN;
                }
            }

            OUT_POR = CoinToDouble(nBoinc);
            OUT_INTEREST = CoinToDouble(nInterest);
            return nTotalSubsidy;
    }
    else
    {
            // Research Age Subsidy - PROD
            int64_t nBoinc = ComputeResearchAccrual(nTime, cpid, operation, pindexLast, VerifyingBlock, VerificationPhase, dAccrualAge, dMagnitudeUnit, AvgMagnitude);
            int64_t nInterest = nCoinAge * GetCoinYearReward(nTime) * 33 / (365 * 33 + 8);

            // TestNet: For any subsidy < 30 day duration, ensure 100% that we have a start magnitude and an end magnitude, otherwise make subsidy 0 : PASS
            // TestNet: For any subsidy > 30 day duration, ensure 100% that we have a midpoint magnitude in Every Period, otherwise, make subsidy 0 : In Test as of 09-06-2015
            // TestNet: Ensure no magnitudes are out of bounds to ensure we do not generate an insane payment : PASS (Lifetime PPD takes care of this)
            // TestNet: Any subsidy with a duration wider than 6 months should not be paid : PASS

            int64_t maxStakeReward = GetMaximumBoincSubsidy(nTime) * COIN * 255;

            if (nBoinc > maxStakeReward) nBoinc = maxStakeReward;
            int64_t nSubsidy = nInterest + nBoinc;

            if (fDebug10 || GetBoolArg("-printcreation"))
            {
                printf("GetProofOfStakeReward(): create=%s nCoinAge=%" PRId64 " nBoinc=%" PRId64 "   \n",
                FormatMoney(nSubsidy).c_str(), nCoinAge, nBoinc);
            }

            int64_t nTotalSubsidy = nSubsidy + nFees;
            if (nBoinc > 1)
            {
                std::string sTotalSubsidy = RoundToString(CoinToDouble(nTotalSubsidy)+.00000123,8);
                if (sTotalSubsidy.length() > 7)
                {
                    sTotalSubsidy = sTotalSubsidy.substr(0,sTotalSubsidy.length()-4) + "0124";
                    nTotalSubsidy = cdbl(sTotalSubsidy,8)*COIN;
                }
            }

            OUT_POR = CoinToDouble(nBoinc);
            OUT_INTEREST = CoinToDouble(nInterest);
            return nTotalSubsidy;

    }
}



static const int64_t nTargetTimespan = 16 * 60;  // 16 mins

//
// maximum nBits value could possible be required nTime after
//
unsigned int ComputeMaxBits(CBigNum bnTargetLimit, unsigned int nBase, int64_t nTime)
{
    CBigNum bnResult;
    bnResult.SetCompact(nBase);
    bnResult *= 2;
    while (nTime > 0 && bnResult < bnTargetLimit)
    {
        // Maximum 200% adjustment per day...
        bnResult *= 2;
        nTime -= 24 * 60 * 60;
    }
    if (bnResult > bnTargetLimit)
        bnResult = bnTargetLimit;
    return bnResult.GetCompact();
}

//
// minimum amount of work that could possibly be required nTime after
// minimum proof-of-work required was nBase
//
unsigned int ComputeMinWork(unsigned int nBase, int64_t nTime)
{
    return ComputeMaxBits(bnProofOfWorkLimit, nBase, nTime);
}

//
// minimum amount of stake that could possibly be required nTime after
// minimum proof-of-stake required was nBase
//
unsigned int ComputeMinStake(unsigned int nBase, int64_t nTime, unsigned int nBlockTime)
{
    return ComputeMaxBits(bnProofOfStakeLimit, nBase, nTime);
}


// ppcoin: find last block index up to pindex
const CBlockIndex* GetLastBlockIndex(const CBlockIndex* pindex, bool fProofOfStake)
{
    while (pindex && pindex->pprev && (pindex->IsProofOfStake() != fProofOfStake))
        pindex = pindex->pprev;
    return pindex;
}


static unsigned int GetNextTargetRequiredV1(const CBlockIndex* pindexLast, bool fProofOfStake)
{
    CBigNum bnTargetLimit = fProofOfStake ? bnProofOfStakeLimit : bnProofOfWorkLimit;

    if (pindexLast == NULL)
        return bnTargetLimit.GetCompact(); // genesis block

    const CBlockIndex* pindexPrev = GetLastBlockIndex(pindexLast, fProofOfStake);
    if (pindexPrev->pprev == NULL)
        return bnTargetLimit.GetCompact(); // first block
    const CBlockIndex* pindexPrevPrev = GetLastBlockIndex(pindexPrev->pprev, fProofOfStake);
    if (pindexPrevPrev->pprev == NULL)
        return bnTargetLimit.GetCompact(); // second block

    int64_t nTargetSpacing = GetTargetSpacing(pindexLast->nHeight);
    int64_t nActualSpacing = pindexPrev->GetBlockTime() - pindexPrevPrev->GetBlockTime();

    // ppcoin: target change every block
    // ppcoin: retarget with exponential moving toward target spacing
    CBigNum bnNew;
    bnNew.SetCompact(pindexPrev->nBits);
    int64_t nInterval = nTargetTimespan / nTargetSpacing;
    bnNew *= ((nInterval - 1) * nTargetSpacing + nActualSpacing + nActualSpacing);
    bnNew /= ((nInterval + 1) * nTargetSpacing);

    if (bnNew > bnTargetLimit)
        bnNew = bnTargetLimit;

    return bnNew.GetCompact();
}

static unsigned int GetNextTargetRequiredV2(const CBlockIndex* pindexLast, bool fProofOfStake)
{
    CBigNum bnTargetLimit = fProofOfStake ? GetProofOfStakeLimit(pindexLast->nHeight) : bnProofOfWorkLimit;

    if (pindexLast == NULL)
        return bnTargetLimit.GetCompact(); // genesis block

    const CBlockIndex* pindexPrev = GetLastBlockIndex(pindexLast, fProofOfStake);
    if (pindexPrev->pprev == NULL)
        return bnTargetLimit.GetCompact(); // first block
    const CBlockIndex* pindexPrevPrev = GetLastBlockIndex(pindexPrev->pprev, fProofOfStake);
    if (pindexPrevPrev->pprev == NULL)
        return bnTargetLimit.GetCompact(); // second block

    int64_t nTargetSpacing = GetTargetSpacing(pindexLast->nHeight);
    int64_t nActualSpacing = pindexPrev->GetBlockTime() - pindexPrevPrev->GetBlockTime();
    if (nActualSpacing < 0)
        nActualSpacing = nTargetSpacing;

    // ppcoin: target change every block
    // ppcoin: retarget with exponential moving toward target spacing
    CBigNum bnNew;
    bnNew.SetCompact(pindexPrev->nBits);

    //Gridcoin - Reset Diff to 1 on 12-19-2014 (R Halford) - Diff sticking at 2065 due to many incompatible features
    if (pindexLast->nHeight >= 91387 && pindexLast->nHeight <= 91500)
    {
            return bnTargetLimit.GetCompact();
    }

    //1-14-2015 R Halford - Make diff reset to zero after periods of exploding diff:
    double PORDiff = GetDifficulty(GetLastBlockIndex(pindexBest, true));
    if (PORDiff > 900000)
    {
            return bnTargetLimit.GetCompact();
    }


    //Since our nTargetTimespan is (16 * 60) or 16 mins and our TargetSpacing = 64, the nInterval = 15 min

    int64_t nInterval = nTargetTimespan / nTargetSpacing;
    bnNew *= ((nInterval - 1) * nTargetSpacing + nActualSpacing + nActualSpacing);
    bnNew /= ((nInterval + 1) * nTargetSpacing);

    if (bnNew <= 0 || bnNew > bnTargetLimit)
    {
        bnNew = bnTargetLimit;
    }

    return bnNew.GetCompact();
}

unsigned int GetNextTargetRequired(const CBlockIndex* pindexLast, bool fProofOfStake)
{
    //After block 89600, new diff algorithm is used
    if (pindexLast->nHeight < 89600)
        return GetNextTargetRequiredV1(pindexLast, fProofOfStake);
    else
        return GetNextTargetRequiredV2(pindexLast, fProofOfStake);
}

bool CheckProofOfWork(uint256 hash, unsigned int nBits)
{
    CBigNum bnTarget;
    bnTarget.SetCompact(nBits);

    // Check range
    if (bnTarget <= 0 || bnTarget > bnProofOfWorkLimit)
        return error("CheckProofOfWork() : nBits below minimum work");

    // Check proof of work matches claimed amount
    if (hash > bnTarget.getuint256())
        return error("CheckProofOfWork() : hash doesn't match nBits");

    return true;
}

// Return maximum amount of blocks that other nodes claim to have
int GetNumBlocksOfPeers()
{
    if (IsLockTimeWithinMinutes(nLastCalculatedMedianPeerCount,1))
    {
        return nLastMedianPeerCount;
    }
    nLastCalculatedMedianPeerCount = GetAdjustedTime();
    nLastMedianPeerCount = std::max(cPeerBlockCounts.median(), Checkpoints::GetTotalBlocksEstimate());
    return nLastMedianPeerCount;
}

bool IsInitialBlockDownload()
{
    LOCK(cs_main);
    if (pindexBest == NULL || nBestHeight < GetNumBlocksOfPeers())
        return true;
    static int64_t nLastUpdate;
    static CBlockIndex* pindexLastBest;
    if (pindexBest != pindexLastBest)
    {
        pindexLastBest = pindexBest;
        nLastUpdate =  GetAdjustedTime();
    }
    return ( GetAdjustedTime() - nLastUpdate < 15 &&
            pindexBest->GetBlockTime() <  GetAdjustedTime() - 8 * 60 * 60);
}

void static InvalidChainFound(CBlockIndex* pindexNew)
{
    if (pindexNew->nChainTrust > nBestInvalidTrust)
    {
        nBestInvalidTrust = pindexNew->nChainTrust;
        CTxDB().WriteBestInvalidTrust(CBigNum(nBestInvalidTrust));
        uiInterface.NotifyBlocksChanged();
    }

    uint256 nBestInvalidBlockTrust = pindexNew->nChainTrust - pindexNew->pprev->nChainTrust;
    uint256 nBestBlockTrust = pindexBest->nHeight != 0 ? (pindexBest->nChainTrust - pindexBest->pprev->nChainTrust) : pindexBest->nChainTrust;

    printf("InvalidChainFound: invalid block=%s  height=%d  trust=%s  blocktrust=%" PRId64 "  date=%s\n",
      pindexNew->GetBlockHash().ToString().substr(0,20).c_str(), pindexNew->nHeight,
      CBigNum(pindexNew->nChainTrust).ToString().c_str(), nBestInvalidBlockTrust.Get64(),
      DateTimeStrFormat("%x %H:%M:%S", pindexNew->GetBlockTime()).c_str());
    printf("InvalidChainFound:  current best=%s  height=%d  trust=%s  blocktrust=%" PRId64 "  date=%s\n",
      hashBestChain.ToString().substr(0,20).c_str(), nBestHeight,
      CBigNum(pindexBest->nChainTrust).ToString().c_str(),
      nBestBlockTrust.Get64(),
      DateTimeStrFormat("%x %H:%M:%S", pindexBest->GetBlockTime()).c_str());
}


void CBlock::UpdateTime(const CBlockIndex* pindexPrev)
{
    nTime = max(GetBlockTime(), GetAdjustedTime());
}



bool CTransaction::DisconnectInputs(CTxDB& txdb)
{
    // Relinquish previous transactions' spent pointers
    if (!IsCoinBase())
    {
        BOOST_FOREACH(const CTxIn& txin, vin)
        {
            COutPoint prevout = txin.prevout;
            // Get prev txindex from disk
            CTxIndex txindex;
            if (!txdb.ReadTxIndex(prevout.hash, txindex))
                return error("DisconnectInputs() : ReadTxIndex failed");

            if (prevout.n >= txindex.vSpent.size())
                return error("DisconnectInputs() : prevout.n out of range");

            // Mark outpoint as not spent
            txindex.vSpent[prevout.n].SetNull();

            // Write back
            if (!txdb.UpdateTxIndex(prevout.hash, txindex))
                return error("DisconnectInputs() : UpdateTxIndex failed");
        }
    }

    // Remove transaction from index
    // This can fail if a duplicate of this transaction was in a chain that got
    // reorganized away. This is only possible if this transaction was completely
    // spent, so erasing it would be a no-op anyway.
    txdb.EraseTxIndex(*this);

    return true;
}


bool CTransaction::FetchInputs(CTxDB& txdb, const map<uint256, CTxIndex>& mapTestPool,
                               bool fBlock, bool fMiner, MapPrevTx& inputsRet, bool& fInvalid)
{
    // FetchInputs can return false either because we just haven't seen some inputs
    // (in which case the transaction should be stored as an orphan)
    // or because the transaction is malformed (in which case the transaction should
    // be dropped).  If tx is definitely invalid, fInvalid will be set to true.
    fInvalid = false;

    if (IsCoinBase())
        return true; // Coinbase transactions have no inputs to fetch.

    for (unsigned int i = 0; i < vin.size(); i++)
    {
        COutPoint prevout = vin[i].prevout;
        if (inputsRet.count(prevout.hash))
            continue; // Got it already

        // Read txindex
        CTxIndex& txindex = inputsRet[prevout.hash].first;
        bool fFound = true;
        if ((fBlock || fMiner) && mapTestPool.count(prevout.hash))
        {
            // Get txindex from current proposed changes
            txindex = mapTestPool.find(prevout.hash)->second;
        }
        else
        {
            // Read txindex from txdb
            fFound = txdb.ReadTxIndex(prevout.hash, txindex);
        }
        if (!fFound && (fBlock || fMiner))
            return fMiner ? false : error("FetchInputs() : %s prev tx %s index entry not found", GetHash().ToString().substr(0,10).c_str(),  prevout.hash.ToString().substr(0,10).c_str());

        // Read txPrev
        CTransaction& txPrev = inputsRet[prevout.hash].second;
        if (!fFound || txindex.pos == CDiskTxPos(1,1,1))
        {
            // Get prev tx from single transactions in memory
            if (!mempool.lookup(prevout.hash, txPrev))
            {
                if (fDebug) printf("FetchInputs() : %s mempool Tx prev not found %s", GetHash().ToString().substr(0,10).c_str(),  prevout.hash.ToString().substr(0,10).c_str());
                return false;
            }
            if (!fFound)
                txindex.vSpent.resize(txPrev.vout.size());
        }
        else
        {
            // Get prev tx from disk
            if (!txPrev.ReadFromDisk(txindex.pos))
                return error("FetchInputs() : %s ReadFromDisk prev tx %s failed", GetHash().ToString().substr(0,10).c_str(),  prevout.hash.ToString().substr(0,10).c_str());
        }
    }

    // Make sure all prevout.n indexes are valid:
    for (unsigned int i = 0; i < vin.size(); i++)
    {
        const COutPoint prevout = vin[i].prevout;
        assert(inputsRet.count(prevout.hash) != 0);
        const CTxIndex& txindex = inputsRet[prevout.hash].first;
        const CTransaction& txPrev = inputsRet[prevout.hash].second;
        if (prevout.n >= txPrev.vout.size() || prevout.n >= txindex.vSpent.size())
        {
            // Revisit this if/when transaction replacement is implemented and allows
            // adding inputs:
            fInvalid = true;
            return DoS(100, error("FetchInputs() : %s prevout.n out of range %d %" PRIszu " %" PRIszu " prev tx %s\n%s", GetHash().ToString().substr(0,10).c_str(), prevout.n, txPrev.vout.size(), txindex.vSpent.size(), prevout.hash.ToString().substr(0,10).c_str(), txPrev.ToString().c_str()));
        }
    }

    return true;
}

const CTxOut& CTransaction::GetOutputFor(const CTxIn& input, const MapPrevTx& inputs) const
{
    MapPrevTx::const_iterator mi = inputs.find(input.prevout.hash);
    if (mi == inputs.end())
        throw std::runtime_error("CTransaction::GetOutputFor() : prevout.hash not found");

    const CTransaction& txPrev = (mi->second).second;
    if (input.prevout.n >= txPrev.vout.size())
        throw std::runtime_error("CTransaction::GetOutputFor() : prevout.n out of range");

    return txPrev.vout[input.prevout.n];
}


std::vector<std::string> split(std::string s, std::string delim)
{
    //Split a std::string by a std::string delimiter into a vector of strings:
    size_t pos = 0;
    std::string token;
    std::vector<std::string> elems;
    while ((pos = s.find(delim)) != std::string::npos)
    {
        token = s.substr(0, pos);
        elems.push_back(token);
        s.erase(0, pos + delim.length());
    }
    elems.push_back(s);
    return elems;

}



int64_t CTransaction::GetValueIn(const MapPrevTx& inputs) const
{
    if (IsCoinBase())
        return 0;

    int64_t nResult = 0;
    for (unsigned int i = 0; i < vin.size(); i++)
    {
        nResult += GetOutputFor(vin[i], inputs).nValue;
    }
    return nResult;

}


double PreviousBlockAge()
{
        if (nBestHeight < 10) return 99999;
        if (IsLockTimeWithinMinutes(nLastCalculatedMedianTimePast,1))
        {
            return nLastBlockAge;
        }
        nLastCalculatedMedianTimePast = GetAdjustedTime();
        // Returns the time in seconds since the last block:
        double nTime = max(pindexBest->GetMedianTimePast()+1, GetAdjustedTime());
        double nActualTimespan = nTime - pindexBest->pprev->GetBlockTime();
        nLastBlockAge = nActualTimespan;
        return nActualTimespan;
}



bool ClientOutOfSync()
{
    //This function will return True if the client is downloading blocks, reindexing, or out of sync by more than 30 blocks as compared to its peers, or if its best block is over 30 mins old
    double lastblockage = PreviousBlockAge();
    if (lastblockage > (30*60)) return true;
    if (pindexBest == NULL || nBestHeight < GetNumBlocksOfPeers()-30) return true;
    return false;
}



bool OutOfSyncByMoreThan(double dMinutes)
{
    double lastblockage = PreviousBlockAge();
    if (lastblockage > (60*dMinutes)) return true;
    if (pindexBest == NULL || nBestHeight < GetNumBlocksOfPeers()-30) return true;
    return false;
}



bool OutOfSyncByAge()
{
    double lastblockage = PreviousBlockAge();
    if (lastblockage > (60*30)) return true;
    return false;
}


bool LessVerbose(int iMax1000)
{
     //Returns True when RND() level is lower than the number presented
     int iVerbosityLevel = rand() % 1000;
     if (iVerbosityLevel < iMax1000) return true;
     return false;
}


bool KeyEnabled(std::string key)
{
    if (mapArgs.count("-" + key))
    {
            std::string sBool = GetArg("-" + key, "false");
            if (sBool == "true") return true;
    }
    return false;
}


bool OutOfSyncByAgeWithChanceOfMining()
{
    // If the client is out of sync, we dont want it to mine orphan blocks on its own fork, so we return OOS when that is the case 95% of the time:
    // If the client is in sync, this function returns false and the client mines.
    // The reason we allow mining 5% of the time, is if all nodes leave Gridcoin, we want someone to be able to jump start the coin in that extremely rare circumstance (IE End of Life, or Network Outage across the country, etc).
    try
    {
            if (fTestNet) return false;
            if (KeyEnabled("overrideoutofsyncrule")) return false;
            bool oosbyage = OutOfSyncByAge();
            //Rule 1: If  Last Block Out of sync by Age - Return Out of Sync 95% of the time:
            if (oosbyage) if (LessVerbose(900)) return true;
            // Rule 2 : Dont mine on Fork Rule:
            //If the diff is < .00015 in Prod, Most likely the client is mining on a fork: (Make it exceedingly hard):
            double PORDiff = GetDifficulty(GetLastBlockIndex(pindexBest, true));
            if (!fTestNet && PORDiff < .00010)
            {
                printf("Most likely you are mining on a fork! Diff %f",PORDiff);
                if (LessVerbose(950)) return true;
            }
            return false;
    }
    catch (std::exception &e)
    {
                printf("Error while assessing Sync Condition\r\n");
                return true;
    }
    catch(...)
    {
                printf("Error while assessing Sync Condition[2].\r\n");
                return true;
    }
    return true;

}


unsigned int CTransaction::GetP2SHSigOpCount(const MapPrevTx& inputs) const
{
    if (IsCoinBase())
        return 0;

    unsigned int nSigOps = 0;
    for (unsigned int i = 0; i < vin.size(); i++)
    {
        const CTxOut& prevout = GetOutputFor(vin[i], inputs);
        if (prevout.scriptPubKey.IsPayToScriptHash())
            nSigOps += prevout.scriptPubKey.GetSigOpCount(vin[i].scriptSig);
    }
    return nSigOps;
}

bool CTransaction::ConnectInputs(CTxDB& txdb, MapPrevTx inputs, map<uint256, CTxIndex>& mapTestPool, const CDiskTxPos& posThisTx,
    const CBlockIndex* pindexBlock, bool fBlock, bool fMiner)
{
    // Take over previous transactions' spent pointers
    // fBlock is true when this is called from AcceptBlock when a new best-block is added to the blockchain
    // fMiner is true when called from the internal bitcoin miner
    // ... both are false when called from CTransaction::AcceptToMemoryPool
    if (!IsCoinBase())
    {
        int64_t nValueIn = 0;
        int64_t nFees = 0;
        for (unsigned int i = 0; i < vin.size(); i++)
        {
            COutPoint prevout = vin[i].prevout;
            assert(inputs.count(prevout.hash) > 0);
            CTxIndex& txindex = inputs[prevout.hash].first;
            CTransaction& txPrev = inputs[prevout.hash].second;

            if (prevout.n >= txPrev.vout.size() || prevout.n >= txindex.vSpent.size())
                return DoS(100, error("ConnectInputs() : %s prevout.n out of range %d %" PRIszu " %" PRIszu " prev tx %s\n%s", GetHash().ToString().substr(0,10).c_str(), prevout.n, txPrev.vout.size(), txindex.vSpent.size(), prevout.hash.ToString().substr(0,10).c_str(), txPrev.ToString().c_str()));

            // If prev is coinbase or coinstake, check that it's matured
            if (txPrev.IsCoinBase() || txPrev.IsCoinStake())
                for (const CBlockIndex* pindex = pindexBlock; pindex && pindexBlock->nHeight - pindex->nHeight < nCoinbaseMaturity; pindex = pindex->pprev)
                    if (pindex->nBlockPos == txindex.pos.nBlockPos && pindex->nFile == txindex.pos.nFile)
                        return error("ConnectInputs() : tried to spend %s at depth %d", txPrev.IsCoinBase() ? "coinbase" : "coinstake", pindexBlock->nHeight - pindex->nHeight);

            // ppcoin: check transaction timestamp
            if (txPrev.nTime > nTime)
                return DoS(100, error("ConnectInputs() : transaction timestamp earlier than input transaction"));

            // Check for negative or overflow input values
            nValueIn += txPrev.vout[prevout.n].nValue;
            if (!MoneyRange(txPrev.vout[prevout.n].nValue) || !MoneyRange(nValueIn))
                return DoS(100, error("ConnectInputs() : txin values out of range"));

        }
        // The first loop above does all the inexpensive checks.
        // Only if ALL inputs pass do we perform expensive ECDSA signature checks.
        // Helps prevent CPU exhaustion attacks.
        for (unsigned int i = 0; i < vin.size(); i++)
        {
            COutPoint prevout = vin[i].prevout;
            assert(inputs.count(prevout.hash) > 0);
            CTxIndex& txindex = inputs[prevout.hash].first;
            CTransaction& txPrev = inputs[prevout.hash].second;

            // Check for conflicts (double-spend)
            // This doesn't trigger the DoS code on purpose; if it did, it would make it easier
            // for an attacker to attempt to split the network.
            if (!txindex.vSpent[prevout.n].IsNull())
            {
                if (fMiner)
                {
                    msMiningErrorsExcluded += " ConnectInputs() : " + GetHash().GetHex() + " used at "
                        + txindex.vSpent[prevout.n].ToString() + ";   ";
                    return false;
                }
                if (!txindex.vSpent[prevout.n].IsNull())
                {
                    if (fTestNet && pindexBlock->nHeight < nGrandfather)
                    {
                        return fMiner ? false : true;
                    }
                    if (!fTestNet && pindexBlock->nHeight < nGrandfather)
                    {
                        return fMiner ? false : true;
                    }
                    if (TimerMain("ConnectInputs", 20))
                    {
                        CleanInboundConnections(false);
                    }   
                    
                    if (fMiner) return false;
                    return fDebug ? error("ConnectInputs() : %s prev tx already used at %s", GetHash().ToString().c_str(), txindex.vSpent[prevout.n].ToString().c_str()) : false;
                }

            }

            // Skip ECDSA signature verification when connecting blocks (fBlock=true)
            // before the last blockchain checkpoint. This is safe because block merkle hashes are
            // still computed and checked, and any change will be caught at the next checkpoint.

            if (!(fBlock && (nBestHeight < Checkpoints::GetTotalBlocksEstimate())))
            {
                // Verify signature
                if (!VerifySignature(txPrev, *this, i, 0))
                {
                    return DoS(100,error("ConnectInputs() : %s VerifySignature failed", GetHash().ToString().substr(0,10).c_str()));
                }
            }

            // Mark outpoints as spent
            txindex.vSpent[prevout.n] = posThisTx;

            // Write back
            if (fBlock || fMiner)
            {
                mapTestPool[prevout.hash] = txindex;
            }
        }

        if (!IsCoinStake())
        {
            if (nValueIn < GetValueOut())
            {
                printf("ConnectInputs(): VALUE IN < VALUEOUT \r\n");
                return DoS(100, error("ConnectInputs() : %s value in < value out", GetHash().ToString().substr(0,10).c_str()));
            }

            // Tally transaction fees
            int64_t nTxFee = nValueIn - GetValueOut();
            if (nTxFee < 0)
                return DoS(100, error("ConnectInputs() : %s nTxFee < 0", GetHash().ToString().substr(0,10).c_str()));

            // enforce transaction fees for every block
            if (nTxFee < GetMinFee())
                return fBlock? DoS(100, error("ConnectInputs() : %s not paying required fee=%s, paid=%s", GetHash().ToString().substr(0,10).c_str(), FormatMoney(GetMinFee()).c_str(), FormatMoney(nTxFee).c_str())) : false;

            nFees += nTxFee;
            if (!MoneyRange(nFees))
                return DoS(100, error("ConnectInputs() : nFees out of range"));
        }
    }

    return true;
}

bool CBlock::DisconnectBlock(CTxDB& txdb, CBlockIndex* pindex)
{

    // Disconnect in reverse order
    bool bDiscTxFailed = false;
    for (int i = vtx.size()-1; i >= 0; i--)
    {
        if (!vtx[i].DisconnectInputs(txdb))
        {
            bDiscTxFailed = true;
        }
    }

    // Update block index on disk without changing it in memory.
    // The memory index structure will be changed after the db commits.
    if (pindex->pprev)
    {
        CDiskBlockIndex blockindexPrev(pindex->pprev);
        blockindexPrev.hashNext = 0;
        if (!txdb.WriteBlockIndex(blockindexPrev))
            return error("DisconnectBlock() : WriteBlockIndex failed");
    }

    // ppcoin: clean up wallet after disconnecting coinstake
    BOOST_FOREACH(CTransaction& tx, vtx)
        SyncWithWallets(tx, this, false, false);

    StructCPID stCPID = GetLifetimeCPID(pindex->sCPID,"DisconnectBlock()");
    // We normally fail to disconnect a block if we can't find the previous input due to "DisconnectInputs() : ReadTxIndex failed".  Imo, I believe we should let this call succeed, otherwise a chain can never be re-organized in this circumstance.
    if (bDiscTxFailed && fDebug3) printf("!DisconnectBlock()::Failed, recovering. ");
    return true;
}



double BlockVersion(std::string v)
{
    if (v.length() < 10) return 0;
    std::string vIn = v.substr(1,7);
    boost::replace_all(vIn, ".", "");
    double ver1 = cdbl(vIn,0);
    return ver1;
}


std::string PubKeyToAddress(const CScript& scriptPubKey)
{
    //Converts a script Public Key to a Gridcoin wallet address
    txnouttype type;
    vector<CTxDestination> addresses;
    int nRequired;
    if (!ExtractDestinations(scriptPubKey, type, addresses, nRequired))
    {
        return "";
    }
    std::string address = "";
    BOOST_FOREACH(const CTxDestination& addr, addresses)
    {
        address = CBitcoinAddress(addr).ToString();
    }
    return address;
}

bool LoadSuperblock(std::string data, int64_t nTime, double height)
{
        WriteCache("superblock","magnitudes",ExtractXML(data,"<MAGNITUDES>","</MAGNITUDES>"),nTime);
        WriteCache("superblock","averages",ExtractXML(data,"<AVERAGES>","</AVERAGES>"),nTime);
        WriteCache("superblock","quotes",ExtractXML(data,"<QUOTES>","</QUOTES>"),nTime);
        WriteCache("superblock","all",data,nTime);
        WriteCache("superblock","block_number",RoundToString(height,0),nTime);
        return true;
}

std::string CharToString(char c)
{
    std::stringstream ss;
    std::string sOut = "";
    ss << c;
    ss >> sOut;
    return sOut;
}


template< typename T >
std::string int_to_hex( T i )
{
  std::stringstream stream;
  stream << "0x" 
         << std::setfill ('0') << std::setw(sizeof(T)*2) 
         << std::hex << i;
  return stream.str();
}

std::string DoubleToHexStr(double d, int iPlaces)
{
    int nMagnitude = atoi(RoundToString(d,0).c_str()); 
    std::string hex_string = int_to_hex(nMagnitude);
    std::string sOut = "00000000" + hex_string;
    std::string sHex = sOut.substr(sOut.length()-iPlaces,iPlaces);
    return sHex;
}

int HexToInt(std::string sHex)
{
    int x;   
    std::stringstream ss;
    ss << std::hex << sHex;
    ss >> x;
    return x;
}
std::string ConvertHexToBin(std::string a)
{
    if (a.empty()) return "";
    std::string sOut = "";
    for (unsigned int x = 1; x <= a.length(); x += 2)
    {
       std::string sChunk = a.substr(x-1,2);
       int i = HexToInt(sChunk);
       char c = (char)i;
       sOut.push_back(c);
    }
    return sOut;
}


double ConvertHexToDouble(std::string hex)
{
    int d = HexToInt(hex);
    double dOut = (double)d;
    return dOut;
}


std::string ConvertBinToHex(std::string a) 
{
      if (a.empty()) return "0";
      std::string sOut = "";
      for (unsigned int x = 1; x <= a.length(); x++)
      {
           char c = a[x-1];
           int i = (int)c; 
           std::string sHex = DoubleToHexStr((double)i,2);
           sOut += sHex;
      }
      return sOut;
}

std::string UnpackBinarySuperblock(std::string sBlock)
{
    // 12-21-2015: R HALFORD: If the block is not binary, return the legacy format for backward compatibility
    std::string sBinary = ExtractXML(sBlock,"<BINARY>","</BINARY>");
    if (sBinary.empty()) return sBlock;
    std::string sZero = ExtractXML(sBlock,"<ZERO>","</ZERO>");
    double dZero = cdbl(sZero,0);
    // Binary data support structure:
    // Each CPID consumes 16 bytes and 2 bytes for magnitude: (Except CPIDs with zero magnitude - the count of those is stored in XML node <ZERO> to save space)
    // 1234567890123456MM
    // MM = Magnitude stored as 2 bytes
    // No delimiter between CPIDs, Step Rate = 18
    std::string sReconstructedMagnitudes = "";
    for (unsigned int x = 0; x < sBinary.length(); x += 18)
    {
        if (sBinary.length() >= x+18)
        {
            std::string bCPID = sBinary.substr(x,16);
            std::string bMagnitude = sBinary.substr(x+16,2);
            std::string sCPID = ConvertBinToHex(bCPID);
            std::string sHexMagnitude = ConvertBinToHex(bMagnitude);
            double dMagnitude = ConvertHexToDouble("0x" + sHexMagnitude);
            std::string sRow = sCPID + "," + RoundToString(dMagnitude,0) + ";";
            sReconstructedMagnitudes += sRow;
            // if (fDebug3) printf("\r\n HEX CPID %s, HEX MAG %s, dMag %f, Row %s   ",sCPID.c_str(),sHexMagnitude.c_str(),dMagnitude,sRow.c_str());
        }
    }
    // Append zero magnitude researchers so the beacon count matches
    for (double d0 = 1; d0 <= dZero; d0++)
    {
            std::string sZeroCPID = "0";
            std::string sRow1 = sZeroCPID + ",15;";
            sReconstructedMagnitudes += sRow1;
    }
    std::string sAverages   = ExtractXML(sBlock,"<AVERAGES>","</AVERAGES>");
    std::string sQuotes     = ExtractXML(sBlock,"<QUOTES>","</QUOTES>");
    std::string sReconstructedBlock = "<AVERAGES>" + sAverages + "</AVERAGES><QUOTES>" + sQuotes + "</QUOTES><MAGNITUDES>" + sReconstructedMagnitudes + "</MAGNITUDES>";
    return sReconstructedBlock;
}

std::string PackBinarySuperblock(std::string sBlock)
{

    std::string sMagnitudes = ExtractXML(sBlock,"<MAGNITUDES>","</MAGNITUDES>");
    std::string sAverages   = ExtractXML(sBlock,"<AVERAGES>","</AVERAGES>");
    std::string sQuotes     = ExtractXML(sBlock,"<QUOTES>","</QUOTES>");
    // For each CPID in the superblock, convert data to binary
    std::vector<std::string> vSuperblock = split(sMagnitudes.c_str(),";");
    std::string sBinary = "";
    double dZeroMagCPIDCount = 0;
    for (unsigned int i = 0; i < vSuperblock.size(); i++)
    {
            if (vSuperblock[i].length() > 1)
            {
                std::string sPrefix = "00000000000000000000000000000000000" + ExtractValue(vSuperblock[i],",",0);
                std::string sCPID = sPrefix.substr(sPrefix.length()-32,32);
                double magnitude = cdbl(ExtractValue("0"+vSuperblock[i],",",1),0);
                if (magnitude < 0)     magnitude=0;
                if (magnitude > 32767) magnitude = 32767;  // Ensure we do not blow out the binary space (technically we can handle 0-65535)
                std::string sBinaryCPID   = ConvertHexToBin(sCPID);
                std::string sHexMagnitude = DoubleToHexStr(magnitude,4);
                std::string sBinaryMagnitude = ConvertHexToBin(sHexMagnitude);
                std::string sBinaryEntry  = sBinaryCPID+sBinaryMagnitude;
                // if (fDebug3) printf("\r\n PackBinarySuperblock: DecMag %f HEX MAG %s bin_cpid_len %f bm_len %f be_len %f,",  magnitude,sHexMagnitude.c_str(),(double)sBinaryCPID.length(),(double)sBinaryMagnitude.length(),(double)sBinaryEntry.length());
                if (sCPID=="00000000000000000000000000000000")
                {
                    dZeroMagCPIDCount += 1;
                }
                else
                {
                    sBinary += sBinaryEntry;
                }

            }
    }
    std::string sReconstructedBinarySuperblock = "<ZERO>" + RoundToString(dZeroMagCPIDCount,0) + "</ZERO><BINARY>" + sBinary + "</BINARY><AVERAGES>" + sAverages + "</AVERAGES><QUOTES>" + sQuotes + "</QUOTES>";
    return sReconstructedBinarySuperblock;
}




double ClientVersionNew()
{
    double cv = BlockVersion(FormatFullVersion());
    return cv;
}


int64_t ReturnCurrentMoneySupply(CBlockIndex* pindexcurrent)
{
    if (pindexcurrent->pprev)
    {
        // If previous exists, and previous money supply > Genesis, OK to use it:
        if (pindexcurrent->pprev->nHeight > 11 && pindexcurrent->pprev->nMoneySupply > nGenesisSupply)
        {
            return pindexcurrent->pprev->nMoneySupply;
        }
    }
    // Special case where block height < 12, use standard old logic:
    if (pindexcurrent->nHeight < 12)
    {
        return (pindexcurrent->pprev? pindexcurrent->pprev->nMoneySupply : 0);
    }
    // At this point, either the last block pointer was NULL, or the client erased the money supply previously, fix it:
    CBlockIndex* pblockIndex = pindexcurrent;
    CBlockIndex* pblockMemory = pindexcurrent;
    int nMinDepth = (pindexcurrent->nHeight)-140000;
    if (nMinDepth < 12) nMinDepth=12;
    while (pblockIndex->nHeight > nMinDepth)
    {
            pblockIndex = pblockIndex->pprev;
            printf("Money Supply height %f",(double)pblockIndex->nHeight);

            if (pblockIndex == NULL || !pblockIndex->IsInMainChain()) continue;
            if (pblockIndex == pindexGenesisBlock)
            {
                return nGenesisSupply;
            }
            if (pblockIndex->nMoneySupply > nGenesisSupply)
            {
                //Set index back to original pointer
                pindexcurrent = pblockMemory;
                //Return last valid money supply
                return pblockIndex->nMoneySupply;
            }
    }
    // At this point, we fall back to the old logic with a minimum of the genesis supply (should never happen - if it did, blockchain will need rebuilt anyway due to other fields being invalid):
    pindexcurrent = pblockMemory;
    return (pindexcurrent->pprev? pindexcurrent->pprev->nMoneySupply : nGenesisSupply);
}

bool CBlock::ConnectBlock(CTxDB& txdb, CBlockIndex* pindex, bool fJustCheck, bool fReorganizing)
{
    // Check it again in case a previous version let a bad block in, but skip BlockSig checking
    if (!CheckBlock("ConnectBlock",pindex->pprev->nHeight, 395*COIN, !fJustCheck, !fJustCheck, false,false))
    {
        printf("ConnectBlock::Failed - \r\n");
        return false;
    }
    //// issue here: it doesn't know the version
    unsigned int nTxPos;
    if (fJustCheck)
        // FetchInputs treats CDiskTxPos(1,1,1) as a special "refer to memorypool" indicator
        // Since we're just checking the block and not actually connecting it, it might not (and probably shouldn't) be on the disk to get the transaction from
        nTxPos = 1;
    else
        nTxPos = pindex->nBlockPos + ::GetSerializeSize(CBlock(), SER_DISK, CLIENT_VERSION) - (2 * GetSizeOfCompactSize(0)) + GetSizeOfCompactSize(vtx.size());

    map<uint256, CTxIndex> mapQueuedChanges;
    int64_t nFees = 0;
    int64_t nValueIn = 0;
    int64_t nValueOut = 0;
    int64_t nStakeReward = 0;
    unsigned int nSigOps = 0;
    double DPOR_Paid = 0;

    bool bIsDPOR = false;


    BOOST_FOREACH(CTransaction& tx, vtx)
    {
        uint256 hashTx = tx.GetHash();

        // Do not allow blocks that contain transactions which 'overwrite' older transactions,
        // unless those are already completely spent.
        // If such overwrites are allowed, coinbases and transactions depending upon those
        // can be duplicated to remove the ability to spend the first instance -- even after
        // being sent to another address.
        // See BIP30 and http://r6.ca/blog/20120206T005236Z.html for more information.
        // This logic is not necessary for memory pool transactions, as AcceptToMemoryPool
        // already refuses previously-known transaction ids entirely.
        // This rule was originally applied all blocks whose timestamp was after March 15, 2012, 0:00 UTC.
        // Now that the whole chain is irreversibly beyond that time it is applied to all blocks except the
        // two in the chain that violate it. This prevents exploiting the issue against nodes in their
        // initial block download.
        CTxIndex txindexOld;
        if (txdb.ReadTxIndex(hashTx, txindexOld)) {
            BOOST_FOREACH(CDiskTxPos &pos, txindexOld.vSpent)
                if (pos.IsNull())
                    return false;
        }

        nSigOps += tx.GetLegacySigOpCount();
        if (nSigOps > MAX_BLOCK_SIGOPS)
            return DoS(100, error("ConnectBlock[] : too many sigops"));

        CDiskTxPos posThisTx(pindex->nFile, pindex->nBlockPos, nTxPos);
        if (!fJustCheck)
            nTxPos += ::GetSerializeSize(tx, SER_DISK, CLIENT_VERSION);

        MapPrevTx mapInputs;
        if (tx.IsCoinBase())
        {
            nValueOut += tx.GetValueOut();
        }
        else
        {
            bool fInvalid;
            if (!tx.FetchInputs(txdb, mapQueuedChanges, true, false, mapInputs, fInvalid))
                return false;

            // Add in sigops done by pay-to-script-hash inputs;
            // this is to prevent a "rogue miner" from creating
            // an incredibly-expensive-to-validate block.
            nSigOps += tx.GetP2SHSigOpCount(mapInputs);
            if (nSigOps > MAX_BLOCK_SIGOPS)
                return DoS(100, error("ConnectBlock[] : too many sigops"));

            int64_t nTxValueIn = tx.GetValueIn(mapInputs);
            int64_t nTxValueOut = tx.GetValueOut();
            nValueIn += nTxValueIn;
            nValueOut += nTxValueOut;
            if (!tx.IsCoinStake())
                nFees += nTxValueIn - nTxValueOut;
            if (tx.IsCoinStake())
            {
                nStakeReward = nTxValueOut - nTxValueIn;
                if (tx.vout.size() > 3 && pindex->nHeight > nGrandfather) bIsDPOR = true;
                // ResearchAge: Verify vouts cannot contain any other payments except coinstake: PASS (GetValueOut returns the sum of all spent coins in the coinstake)
                if (IsResearchAgeEnabled(pindex->nHeight) && fDebug10)
                {
                    int64_t nTotalCoinstake = 0;
                    for (unsigned int i = 0; i < tx.vout.size(); i++)
                    {
                        nTotalCoinstake += tx.vout[i].nValue;
                    }
                    if (fDebug10)   printf(" nHeight %f; nTCS %f; nTxValueOut %f     ",
                        (double)pindex->nHeight,CoinToDouble(nTotalCoinstake),CoinToDouble(nTxValueOut));
                }

                // Verify no recipients exist after coinstake (Recipients start at output position 3 (0=Coinstake flag, 1=coinstake amount, 2=splitstake amount)
                if (bIsDPOR && pindex->nHeight > nGrandfather)
                {
                    for (unsigned int i = 3; i < tx.vout.size(); i++)
                    {
                        std::string Recipient = PubKeyToAddress(tx.vout[i].scriptPubKey);
                        double      Amount    = CoinToDouble(tx.vout[i].nValue);
                        if (fDebug10) printf("Iterating Recipient #%f  %s with Amount %f \r\n,",(double)i,Recipient.c_str(),Amount);
                        if (Amount > 0)
                        {
                            if (fDebug3) printf("Iterating Recipient #%f  %s with Amount %f \r\n,",(double)i,Recipient.c_str(),Amount);
                            printf("POR Payment results in an overpayment; Recipient %s, Amount %f \r\n",Recipient.c_str(), Amount);
                            return DoS(50,error("POR Payment results in an overpayment; Recipient %s, Amount %f \r\n",
                                                Recipient.c_str(), Amount));
                        }
                    }
                }
            }

            if (!tx.ConnectInputs(txdb, mapInputs, mapQueuedChanges, posThisTx, pindex, true, false))
                return false;
        }

        mapQueuedChanges[hashTx] = CTxIndex(posThisTx, tx.vout.size());
    }

    if (IsProofOfWork() && pindex->nHeight > nGrandfather)
    {
        int64_t nReward = GetProofOfWorkMaxReward(nFees,nTime,pindex->nHeight);
        // Check coinbase reward
        if (vtx[0].GetValueOut() > nReward)
            return DoS(50, error("ConnectBlock[] : coinbase reward exceeded (actual=%" PRId64 " vs calculated=%" PRId64 ")",
                   vtx[0].GetValueOut(),
                   nReward));
    }

    MiningCPID bb = DeserializeBoincBlock(vtx[0].hashBoinc);
    uint64_t nCoinAge = 0;

    double dStakeReward = CoinToDouble(nStakeReward+nFees) - DPOR_Paid; //DPOR Recipients checked above already
    double dStakeRewardWithoutFees = CoinToDouble(nStakeReward) - DPOR_Paid;

    if (fDebug) printf("Stake Reward of %f , DPOR PAID %f    ",dStakeReward,DPOR_Paid);

    if (IsProofOfStake() && pindex->nHeight > nGrandfather)
    {
        // ppcoin: coin stake tx earns reward instead of paying fee
        if (!vtx[1].GetCoinAge(txdb, nCoinAge))
            return error("ConnectBlock[] : %s unable to get coin age for coinstake", vtx[1].GetHash().ToString().substr(0,10).c_str());

        double dCalcStakeReward = CoinToDouble(GetProofOfStakeMaxReward(nCoinAge, nFees, nTime));

        if (dStakeReward > dCalcStakeReward+1 && !IsResearchAgeEnabled(pindex->nHeight))
            return DoS(1, error("ConnectBlock[] : coinstake pays above maximum (actual= %f, vs calculated=%f )", dStakeReward, dCalcStakeReward));

        //9-3-2015
        double dMaxResearchAgeReward = CoinToDouble(GetMaximumBoincSubsidy(nTime) * COIN * 255);

        if (bb.ResearchSubsidy > dMaxResearchAgeReward && IsResearchAgeEnabled(pindex->nHeight))
            return DoS(1, error("ConnectBlock[ResearchAge] : Coinstake pays above maximum (actual= %f, vs calculated=%f )", dStakeRewardWithoutFees, dMaxResearchAgeReward));

        if (bb.cpid=="INVESTOR" && dStakeReward > 1)
        {
            double OUT_POR = 0;
            double OUT_INTEREST_OWED = 0;

            double dAccrualAge = 0;
            double dAccrualMagnitudeUnit = 0;
            double dAccrualMagnitude = 0;

            double dCalculatedResearchReward = CoinToDouble(GetProofOfStakeReward(nCoinAge, nFees, bb.cpid, true, 1, nTime,
                    pindex, "connectblock_investor",
                    OUT_POR, OUT_INTEREST_OWED, dAccrualAge, dAccrualMagnitudeUnit, dAccrualMagnitude));
            if (dStakeReward > (OUT_INTEREST_OWED+1+nFees) )
            {
                    return DoS(10, error("ConnectBlock[] : Investor Reward pays too much : cpid %s (actual %f vs calculated %f), dCalcResearchReward %f, Fees %f",
                    bb.cpid.c_str(), dStakeReward, OUT_INTEREST_OWED, dCalculatedResearchReward, (double)nFees));
            }
        }

    }


    AddCPIDBlockHash(bb.cpid, pindex->GetBlockHash());

    // Track money supply and mint amount info
    pindex->nMint = nValueOut - nValueIn + nFees;
    if (fDebug10) printf (".TMS.");

    pindex->nMoneySupply = ReturnCurrentMoneySupply(pindex) + nValueOut - nValueIn;

    // Gridcoin: Store verified magnitude and CPID in block index (7-11-2015)
    if (pindex->nHeight > nNewIndex2)
    {
        pindex->sCPID  = bb.cpid;
        pindex->nMagnitude = bb.Magnitude;
        pindex->nResearchSubsidy = bb.ResearchSubsidy;
        pindex->nInterestSubsidy = bb.InterestSubsidy;
        pindex->nIsSuperBlock =  (bb.superblock.length() > 20) ? 1 : 0;
        // Must scan transactions after CoinStake to know if this is a contract.
        int iPos = 0;
        pindex->nIsContract = 0;
        BOOST_FOREACH(const CTransaction &tx, vtx)
        {
            if (tx.hashBoinc.length() > 3 && iPos > 0)
            {
                pindex->nIsContract = 1;
                break;
            }
            iPos++;
        }
        pindex->sGRCAddress = bb.GRCAddress;
    }

    double mint = CoinToDouble(pindex->nMint);
    double PORDiff = GetBlockDifficulty(nBits);

    if (pindex->nHeight > nGrandfather && !fReorganizing)
    {
        // Block Spamming
        if (mint < MintLimiter(PORDiff,bb.RSAWeight,bb.cpid,GetBlockTime()))
        {
            return error("CheckProofOfStake[] : Mint too Small, %f",(double)mint);
        }

        if (mint == 0) return error("CheckProofOfStake[] : Mint is ZERO! %f",(double)mint);

        double OUT_POR = 0;
        double OUT_INTEREST = 0;
        double dAccrualAge = 0;
        double dMagnitudeUnit = 0;
        double dAvgMagnitude = 0;

        // ResearchAge 1: 
        GetProofOfStakeReward(nCoinAge, nFees, bb.cpid, true, 1, nTime,
            pindex, "connectblock_researcher", OUT_POR, OUT_INTEREST, dAccrualAge, dMagnitudeUnit, dAvgMagnitude);
        if (bb.cpid != "INVESTOR" && dStakeReward > 1)
        {
            
                //ResearchAge: Since the best block may increment before the RA is connected but After the RA is computed, the ResearchSubsidy can sometimes be slightly smaller than we calculate here due to the RA timespan increasing.  So we will allow for time shift before rejecting the block.
                double dDrift = IsResearchAgeEnabled(pindex->nHeight) ? bb.ResearchSubsidy*.15 : 1;
                if (IsResearchAgeEnabled(pindex->nHeight) && dDrift < 10) dDrift = 10;

                if ((bb.ResearchSubsidy + bb.InterestSubsidy + dDrift) < dStakeRewardWithoutFees)
                {
                        return error("ConnectBlock[] : Researchers Interest %f + Research %f + TimeDrift %f and total Mint %f, [StakeReward] <> %f, with Out_Interest %f, OUT_POR %f, Fees %f, DPOR %f  for CPID %s does not match calculated research subsidy",
                            (double)bb.InterestSubsidy,(double)bb.ResearchSubsidy,dDrift,CoinToDouble(mint),dStakeRewardWithoutFees,
                            (double)OUT_INTEREST,(double)OUT_POR,CoinToDouble(nFees),(double)DPOR_Paid,bb.cpid.c_str());

                }
                if (IsResearchAgeEnabled(pindex->nHeight) && BlockNeedsChecked(nTime))
                {
                        if (dStakeReward > ((OUT_POR*1.25)+OUT_INTEREST+1+CoinToDouble(nFees)))
                        {
                            StructCPID st1 = GetLifetimeCPID(pindex->sCPID,"ConnectBlock()");
                            GetProofOfStakeReward(nCoinAge, nFees, bb.cpid, true, 2, nTime,
                                        pindex, "connectblock_researcher_doublecheck", OUT_POR, OUT_INTEREST, dAccrualAge, dMagnitudeUnit, dAvgMagnitude);
                            if (dStakeReward > ((OUT_POR*1.25)+OUT_INTEREST+1+CoinToDouble(nFees)))
                            {

                                if (fDebug3) printf("ConnectBlockError[ResearchAge] : Researchers Reward Pays too much : Interest %f and Research %f and StakeReward %f, OUT_POR %f, with Out_Interest %f for CPID %s ",
                                    (double)bb.InterestSubsidy,(double)bb.ResearchSubsidy,dStakeReward,(double)OUT_POR,(double)OUT_INTEREST,bb.cpid.c_str());

                                return DoS(10,error("ConnectBlock[ResearchAge] : Researchers Reward Pays too much : Interest %f and Research %f and StakeReward %f, OUT_POR %f, with Out_Interest %f for CPID %s ",
                                    (double)bb.InterestSubsidy,(double)bb.ResearchSubsidy,dStakeReward,(double)OUT_POR,(double)OUT_INTEREST,bb.cpid.c_str()));
                            }
                        }
                }
        }

        //Approve first coinstake in DPOR block
        if (bb.cpid != "INVESTOR" && IsLockTimeWithinMinutes(GetBlockTime(),15) && !IsResearchAgeEnabled(pindex->nHeight))
        {
                if (bb.ResearchSubsidy > (GetOwedAmount(bb.cpid)+1))
                {
                        bDoTally=true;
                        if (bb.ResearchSubsidy > (GetOwedAmount(bb.cpid)+1))
                        {
                            StructCPID strUntrustedHost = GetInitializedStructCPID2(bb.cpid,mvMagnitudes);
                            if (bb.ResearchSubsidy > strUntrustedHost.totalowed)
                            {
                                double deficit = strUntrustedHost.totalowed - bb.ResearchSubsidy;
                                if ( (deficit < -500 && strUntrustedHost.Accuracy > 10) || (deficit < -150 && strUntrustedHost.Accuracy > 5) || deficit < -50)
                                {
                                        printf("ConnectBlock[] : Researchers Reward results in deficit of %f for CPID %s with trust level of %f - (Submitted Research Subsidy %f vs calculated=%f) Hash: %s",
                                         deficit, bb.cpid.c_str(), (double)strUntrustedHost.Accuracy, bb.ResearchSubsidy,
                                         OUT_POR, vtx[0].hashBoinc.c_str());
                                }
                                else
                                {
                                    return error("ConnectBlock[] : Researchers Reward for CPID %s pays too much - (Submitted Research Subsidy %f vs calculated=%f) Hash: %s",
                                        bb.cpid.c_str(), bb.ResearchSubsidy,
                                        OUT_POR, vtx[0].hashBoinc.c_str());
                                }
                            }
                    }
                }
        }

    }

    //Gridcoin: Maintain network consensus for Payments and Neural popularity:  (As of 7-5-2015 this is now done exactly every 30 blocks)

    //DPOR - 6/12/2015 - Reject superblocks not hashing to the supermajority:

    if (bb.superblock.length() > 20)
    {
        if (pindex->nHeight > nGrandfather && !fReorganizing)
        {
            // 12-20-2015 : Add support for Binary Superblocks
            std::string superblock = UnpackBinarySuperblock(bb.superblock);
            std::string neural_hash = GetQuorumHash(superblock);
            std::string legacy_neural_hash = RetrieveMd5(superblock);
            double popularity = 0;
            std::string consensus_hash = GetNeuralNetworkSupermajorityHash(popularity);
            // Only reject superblock when it is new And when QuorumHash of Block != the Popular Quorum Hash:
            if (IsLockTimeWithinMinutes(GetBlockTime(),15)  && !fColdBoot)
            {
                if (!VerifySuperblock(superblock,pindex->nHeight))
                {
                    return error("ConnectBlock[] : Superblock avg mag below 10; SuperblockHash: %s, Consensus Hash: %s",
                                        neural_hash.c_str(), consensus_hash.c_str());
                }
                if (!IsResearchAgeEnabled(pindex->nHeight))
                {
                    if (consensus_hash != neural_hash && consensus_hash != legacy_neural_hash)
                    {
                        return error("ConnectBlock[] : Superblock hash does not match consensus hash; SuperblockHash: %s, Consensus Hash: %s",
                                        neural_hash.c_str(), consensus_hash.c_str());
                    }
                }
                else
                {
                    if (consensus_hash != neural_hash)
                    {
                        return error("ConnectBlock[] : Superblock hash does not match consensus hash; SuperblockHash: %s, Consensus Hash: %s",
                                        neural_hash.c_str(), consensus_hash.c_str());
                    }
                }

            }
        }


            //If we are out of sync, and research age is enabled, and the superblock is valid, load it now, so we can continue checking blocks accurately
            if ((OutOfSyncByAge() || fColdBoot || fReorganizing) && IsResearchAgeEnabled(pindex->nHeight) && pindex->nHeight > nGrandfather)
            {
                    if (bb.superblock.length() > 20)
                    {
                            std::string superblock = UnpackBinarySuperblock(bb.superblock);
                            if (VerifySuperblock(superblock,pindex->nHeight))
                            {
                                        LoadSuperblock(superblock,pindex->nTime,pindex->nHeight);
                                        if (fDebug3) printf("ConnectBlock(): Superblock Loaded %f \r\n",(double)pindex->nHeight);
                                        /*  Reserved for future use:
                                            bNetAveragesLoaded=false;
                                            nLastTallied = 0;
                                            BsyWaitForTally();
                                        */
                                        if (!fColdBoot)
                                        {
                                            bDoTally = true;
                                        }
                            }
                            else
                            {
                                if (fDebug3) printf("ConnectBlock(): Superblock Not Loaded %f\r\n",(double)pindex->nHeight);
                            }
                    }
            }



        /*
            -- Normal Superblocks are loaded 15 blocks later
        */
    }

    //  End of Network Consensus

    // Gridcoin: Track payments to CPID, and last block paid
    if (!bb.cpid.empty() && bb.cpid != "INVESTOR" && pindex->nHeight > nNewIndex2)
    {
        StructCPID stCPID = GetInitializedStructCPID2(bb.cpid,mvResearchAge);
        stCPID.InterestSubsidy += bb.InterestSubsidy;
        stCPID.ResearchSubsidy += bb.ResearchSubsidy;

        if (pindex->nHeight > stCPID.LastBlock && pindex->nResearchSubsidy > 0)
        {
                stCPID.LastBlock = pindex->nHeight;
                stCPID.BlockHash = pindex->GetBlockHash().GetHex();
        }

        if (pindex->nMagnitude > 0)
        {
                stCPID.Accuracy++;
                stCPID.TotalMagnitude += pindex->nMagnitude;
                stCPID.ResearchAverageMagnitude = stCPID.TotalMagnitude/(stCPID.Accuracy+.01);
        }

        if (pindex->nTime < stCPID.LowLockTime)  stCPID.LowLockTime = pindex->nTime;
        if (pindex->nTime > stCPID.HighLockTime) stCPID.HighLockTime = pindex->nTime;

        mvResearchAge[bb.cpid]=stCPID;
    }

    if (!txdb.WriteBlockIndex(CDiskBlockIndex(pindex)))
        return error("Connect() : WriteBlockIndex for pindex failed");

    if (pindex->nHeight % 5 == 0 && pindex->nHeight > 100)
    {
        std::string errors1 = "";
        LoadAdminMessages(false,errors1);
    }

    // Slow down Retallying when in RA mode so we minimize disruption of the network
    if ( (pindex->nHeight % 60 == 0) && IsResearchAgeEnabled(pindex->nHeight) && BlockNeedsChecked(pindex->nTime))
    {
        if (fDebug3) printf("\r\n*BusyWaitForTally*\r\n");
        BusyWaitForTally();
    }


    if (IsResearchAgeEnabled(pindex->nHeight) && !OutOfSyncByAge()) 
    {
            fColdBoot = false;
            bDoTally=true;
    }

    if (fJustCheck)
        return true;

    // Write queued txindex changes
    for (map<uint256, CTxIndex>::iterator mi = mapQueuedChanges.begin(); mi != mapQueuedChanges.end(); ++mi)
    {
        if (!txdb.UpdateTxIndex((*mi).first, (*mi).second))
            return error("ConnectBlock[] : UpdateTxIndex failed");
    }

    // Update block index on disk without changing it in memory.
    // The memory index structure will be changed after the db commits.
    if (pindex->pprev)
    {
        CDiskBlockIndex blockindexPrev(pindex->pprev);
        blockindexPrev.hashNext = pindex->GetBlockHash();
        if (!txdb.WriteBlockIndex(blockindexPrev))
            return error("ConnectBlock[] : WriteBlockIndex failed");
    }

    // Watch for transactions paying to me
    BOOST_FOREACH(CTransaction& tx, vtx)
        SyncWithWallets(tx, this, true);

    return true;
}




bool static Reorganize(CTxDB& txdb, CBlockIndex* pindexNew)
{
    printf("REORGANIZE\n");
    // Find the fork
    CBlockIndex* pfork = pindexBest;
    CBlockIndex* plonger = pindexNew;
    while (pfork != plonger)
    {
        while (plonger->nHeight > pfork->nHeight)
            if (!(plonger = plonger->pprev))
                return error("Reorganize() : plonger->pprev is null");
        if (pfork == plonger)
            break;
        if (!(pfork = pfork->pprev))
            return error("Reorganize() : pfork->pprev is null");
    }

    // List of what to disconnect
    vector<CBlockIndex*> vDisconnect;
    for (CBlockIndex* pindex = pindexBest; pindex != pfork; pindex = pindex->pprev)
        vDisconnect.push_back(pindex);

    // List of what to connect
    vector<CBlockIndex*> vConnect;
    for (CBlockIndex* pindex = pindexNew; pindex != pfork; pindex = pindex->pprev)
        vConnect.push_back(pindex);
    reverse(vConnect.begin(), vConnect.end());

    printf("REORGANIZE: Disconnect %" PRIszu " blocks; %s..%s\n", vDisconnect.size(), pfork->GetBlockHash().ToString().substr(0,20).c_str(), pindexBest->GetBlockHash().ToString().substr(0,20).c_str());
    printf("REORGANIZE: Connect %" PRIszu " blocks; %s..%s\n", vConnect.size(), pfork->GetBlockHash().ToString().substr(0,20).c_str(), pindexNew->GetBlockHash().ToString().substr(0,20).c_str());

    if (vDisconnect.size() > 0)
    {
        //Block was disconnected - User is Re-eligibile for staking

        StructCPID sMag = GetInitializedStructCPID2(GlobalCPUMiningCPID.cpid,mvMagnitudes);

        if (sMag.initialized)
        {
            sMag.LastPaymentTime = 0;
            mvMagnitudes[GlobalCPUMiningCPID.cpid]=sMag;
        }
        nLastBlockSolved = 0;
    }
    printf("REORGANIZE Disc Size %f",(double)vDisconnect.size());

    // Disconnect shorter branch
    list<CTransaction> vResurrect;
    BOOST_FOREACH(CBlockIndex* pindex, vDisconnect)
    {
        CBlock block;
        if (!block.ReadFromDisk(pindex))
            return error("Reorganize() : ReadFromDisk for disconnect failed");
        if (!block.DisconnectBlock(txdb, pindex))
            return error("Reorganize() : DisconnectBlock %s failed", pindex->GetBlockHash().ToString().substr(0,20).c_str());

        // Queue memory transactions to resurrect.
        // We only do this for blocks after the last checkpoint (reorganisation before that
        // point should only happen with -reindex/-loadblock, or a misbehaving peer.
        BOOST_REVERSE_FOREACH(const CTransaction& tx, block.vtx)
            if (!(tx.IsCoinBase() || tx.IsCoinStake()) && pindex->nHeight > Checkpoints::GetTotalBlocksEstimate())
                vResurrect.push_front(tx);
    }

    // Connect longer branch
    vector<CTransaction> vDelete;
    for (unsigned int i = 0; i < vConnect.size(); i++)
    {
        CBlockIndex* pindex = vConnect[i];
        CBlock block;
        if (!block.ReadFromDisk(pindex))
            return error("Reorganize() : ReadFromDisk for connect failed");
        if (!block.ConnectBlock(txdb, pindex, false, true))
        {
            // Invalid block
            return error("Reorganize() : ConnectBlock %s failed", pindex->GetBlockHash().ToString().substr(0,20).c_str());
        }

        // Queue memory transactions to delete
        BOOST_FOREACH(const CTransaction& tx, block.vtx)
            vDelete.push_back(tx);

        if (!IsResearchAgeEnabled(pindex->nHeight))
        {
            //MiningCPID bb = GetInitializedMiningCPID(pindex->GetBlockHash().GetHex(), mvBlockIndex);
            //bb = DeserializeBoincBlock(block.vtx[0].hashBoinc);
            //mvBlockIndex[pindex->GetBlockHash().GetHex()] = bb;
        }
    }

    if (!txdb.WriteHashBestChain(pindexNew->GetBlockHash()))
        return error("Reorganize() : WriteHashBestChain failed");

    // Make sure it's successfully written to disk before changing memory structure
    if (!txdb.TxnCommit())
        return error("Reorganize() : TxnCommit failed");

    // Disconnect shorter branch
    BOOST_FOREACH(CBlockIndex* pindex, vDisconnect)
    {
        if (pindex->pprev)
        {
            pindex->pprev->pnext = NULL;
            //if (IsResearchAgeEnabled(pindex->nHeight))    StructCPID st1 = GetLifetimeCPID(pindex->pprev->sCPID,"Reorganize()");
        }
    }

    // Connect longer branch
    BOOST_FOREACH(CBlockIndex* pindex, vConnect)
    {
        if (pindex->pprev)
        {
            pindex->pprev->pnext = pindex;
            //if (IsResearchAgeEnabled(pindex->nHeight))    StructCPID st2 = GetLifetimeCPID(pindex->pprev->sCPID,"Reorganize()::ConnectLongerBranch()");
        }
    }

    // Resurrect memory transactions that were in the disconnected branch
    BOOST_FOREACH(CTransaction& tx, vResurrect)
        AcceptToMemoryPool(mempool, tx, NULL);

    // Delete redundant memory transactions that are in the connected branch
    BOOST_FOREACH(CTransaction& tx, vDelete)
    {
        mempool.remove(tx);
        mempool.removeConflicts(tx);
    }

    // Gridcoin: Now that the chain is back in order, Fix the researchers who were disrupted:
    
    printf("REORGANIZE: done\n");
    return true;
}


bool CleanChain()
{
    CTxDB txdb;
   if (!txdb.TxnBegin())
        return error("CleanChain() : TxnBegin failed");

    if (nBestHeight < 1000) return true;

    printf("\r\n** CLEAN CHAIN **\r\n");
    // Roll back a few blocks from best height
    printf(" Current best height %f ",(double)pindexBest->nHeight);
    CBlockIndex* pfork = pindexBest->pprev;
    CBlockIndex* pindexNew = pfork->pprev;
    printf(" Target height %f ",(double)pfork->nHeight);

    if (!Reorganize(txdb, pfork))
    {
                    printf("Failed to Reorganize during Attempt #%f \r\n",(double)1);
                    txdb.TxnAbort();
                    //InvalidChainFound(pindexNew);
                    return false;
    }
    else
    {
            CBlock blockNew;
            if (!blockNew.ReadFromDisk(pindexNew))
            {
                printf("CleanChain(): Fatal Error while reading new best block.\r\n");
                return false;
            }

            if (!blockNew.SetBestChain(txdb, pindexNew))
            {
                return error("CleanChain(): Fatal Error while setting best chain.\r\n");
            }

            printf(" Clean Chain succeeded. ");
    }
    bool fResult = AskForOutstandingBlocks(uint256(0));
    return true;

}



void SetAdvisory()
{
    CheckpointsMode = Checkpoints::ADVISORY;

}

bool InAdvisory()
{
    return (CheckpointsMode == Checkpoints::ADVISORY);
}

// Called from inside SetBestChain: attaches a block to the new best chain being built
bool CBlock::SetBestChainInner(CTxDB& txdb, CBlockIndex *pindexNew, bool fReorganizing)
{
    uint256 hash = GetHash();

    // Adding to current best branch
    if (!ConnectBlock(txdb, pindexNew, false, fReorganizing) || !txdb.WriteHashBestChain(hash))
    {
        txdb.TxnAbort();
        if (fDebug3) printf("Invalid Chain Found.  Invalid block %s\r\n",hash.GetHex().c_str());
        InvalidChainFound(pindexNew);
        return false;
    }
    if (!txdb.TxnCommit())
        return error("SetBestChain() : TxnCommit failed");

    // Add to current best branch
    pindexNew->pprev->pnext = pindexNew;

    // Delete redundant memory transactions
    BOOST_FOREACH(CTransaction& tx, vtx)
        mempool.remove(tx);

    return true;
}

bool CBlock::SetBestChain(CTxDB& txdb, CBlockIndex* pindexNew)
{
    uint256 hash = GetHash();

    if (!txdb.TxnBegin())
        return error("SetBestChain() : TxnBegin failed");

    if (pindexGenesisBlock == NULL && hash == (!fTestNet ? hashGenesisBlock : hashGenesisBlockTestNet))
    {
        txdb.WriteHashBestChain(hash);
        if (!txdb.TxnCommit())
            return error("SetBestChain() : TxnCommit failed");
        pindexGenesisBlock = pindexNew;
    }
    else if (hashPrevBlock == hashBestChain)
    {
        if (!SetBestChainInner(txdb, pindexNew, false))
        {
            //int nResult = 0;
            return error("SetBestChain() : SetBestChainInner failed");
        }
    }
    else
    {
        // the first block in the new chain that will cause it to become the new best chain
        CBlockIndex *pindexIntermediate = pindexNew;
        // list of blocks that need to be connected afterwards
        std::vector<CBlockIndex*> vpindexSecondary;
        printf("\r\n**Reorganize**");

        //10-6-2015 Make Reorganize work more gracefully - try up to 5 times to reorganize, each with an intermediate further back
        for (int iRegression = 0; iRegression < 5; iRegression++)
        {
            int rollback = iRegression * 100;

            // Reorganize is costly in terms of db load, as it works in a single db transaction.
            // Try to limit how much needs to be done inside
            int rolled_back = 1;
            while (pindexIntermediate->pprev && pindexIntermediate->pprev->nChainTrust > pindexBest->nChainTrust && rolled_back < rollback)
            {
                vpindexSecondary.push_back(pindexIntermediate);
                pindexIntermediate = pindexIntermediate->pprev;
                if (pindexIntermediate==pindexGenesisBlock) break;
                rolled_back++;
            }

            if (!vpindexSecondary.empty())
            printf("\r\nReorganizing Attempt #%f, regression to block #%f \r\n",(double)iRegression+1,(double)pindexIntermediate->nHeight);

            printf("Postponing %" PRIszu " reconnects\n", vpindexSecondary.size());
            if (iRegression==4 && !Reorganize(txdb, pindexIntermediate))
            {
                    printf("Failed to Reorganize during Attempt #%f \r\n",(double)iRegression+1);
                    txdb.TxnAbort();
                    InvalidChainFound(pindexNew);
                    printf("\r\nReorg BusyWait\r\n");
                    BusyWaitForTally();
                    REORGANIZE_FAILED++;
                    return error("SetBestChain() : Reorganize failed");
            }
        }
        // Switch to new best branch
        REORGANIZE_FAILED=0;

        // Connect further blocks
        BOOST_REVERSE_FOREACH(CBlockIndex *pindex, vpindexSecondary)
        {
            CBlock block;
            if (!block.ReadFromDisk(pindex))
            {
                printf("SetBestChain() : ReadFromDisk failed\n");
                break;
            }
            if (!txdb.TxnBegin()) {
                printf("SetBestChain() : TxnBegin 2 failed\n");
                break;
            }
            // errors now are not fatal, we still did a reorganisation to a new chain in a valid way
            if (!block.SetBestChainInner(txdb, pindex, true))
                break;
        }
    }

    // Update best block in wallet (so we can detect restored wallets)
    bool fIsInitialDownload = IsInitialBlockDownload();
    if (!fIsInitialDownload)
    {
        const CBlockLocator locator(pindexNew);
        ::SetBestChain(locator);
    }

    // New best block
    hashBestChain = hash;
    pindexBest = pindexNew;
    blockFinder.Reset();
    nBestHeight = pindexBest->nHeight;
    nBestChainTrust = pindexNew->nChainTrust;
    nTimeBestReceived =  GetAdjustedTime();
    nTransactionsUpdated++;

    uint256 nBestBlockTrust = pindexBest->nHeight != 0 ? (pindexBest->nChainTrust - pindexBest->pprev->nChainTrust) : pindexBest->nChainTrust;

    if (fDebug)
    {
        printf("{SBC} SetBestChain: new best=%s  height=%d  trust=%s  blocktrust=%" PRId64 "  date=%s\n",
          hashBestChain.ToString().substr(0,20).c_str(), nBestHeight,
          CBigNum(nBestChainTrust).ToString().c_str(),
          nBestBlockTrust.Get64(),
          DateTimeStrFormat("%x %H:%M:%S", pindexBest->GetBlockTime()).c_str());
    }
    else
        printf("{SBC} new best=%s  height=%d ; ",hashBestChain.ToString().c_str(), nBestHeight);

    // Check the version of the last 100 blocks to see if we need to upgrade:
    if (!fIsInitialDownload)
    {
        int nUpgraded = 0;
        const CBlockIndex* pindex = pindexBest;
        for (int i = 0; i < 100 && pindex != NULL; i++)
        {
            if (pindex->nVersion > CBlock::CURRENT_VERSION)
                ++nUpgraded;
            pindex = pindex->pprev;
        }
        if (nUpgraded > 0)
            printf("SetBestChain: %d of last 100 blocks above version %d\n", nUpgraded, CBlock::CURRENT_VERSION);
        if (nUpgraded > 100/2)
            // strMiscWarning is read by GetWarnings(), called by Qt and the JSON-RPC code to warn the user:
            strMiscWarning = _("Warning: This version is obsolete, upgrade required!");
    }

    std::string strCmd = GetArg("-blocknotify", "");

    if (!fIsInitialDownload && !strCmd.empty())
    {
        boost::replace_all(strCmd, "%s", hashBestChain.GetHex());
        boost::thread t(runCommand, strCmd); // thread runs free
    }
    REORGANIZE_FAILED=0;

    return true;
}

// ppcoin: total coin age spent in transaction, in the unit of coin-days.
// Only those coins meeting minimum age requirement counts. As those
// transactions not in main chain are not currently indexed so we
// might not find out about their coin age. Older transactions are
// guaranteed to be in main chain by sync-checkpoint. This rule is
// introduced to help nodes establish a consistent view of the coin
// age (trust score) of competing branches.
bool CTransaction::GetCoinAge(CTxDB& txdb, uint64_t& nCoinAge) const
{
    CBigNum bnCentSecond = 0;  // coin age in the unit of cent-seconds
    nCoinAge = 0;

    if (IsCoinBase())
        return true;

    BOOST_FOREACH(const CTxIn& txin, vin)
    {
        // First try finding the previous transaction in database
        CTransaction txPrev;
        CTxIndex txindex;
        if (!txPrev.ReadFromDisk(txdb, txin.prevout, txindex))
            continue;  // previous transaction not in main chain
        if (nTime < txPrev.nTime)
            return false;  // Transaction timestamp violation

        // Read block header
        CBlock block;
        if (!block.ReadFromDisk(txindex.pos.nFile, txindex.pos.nBlockPos, false))
            return false; // unable to read block of previous transaction
        if (block.GetBlockTime() + nStakeMinAge > nTime)
            continue; // only count coins meeting min age requirement

        int64_t nValueIn = txPrev.vout[txin.prevout.n].nValue;
        bnCentSecond += CBigNum(nValueIn) * (nTime-txPrev.nTime) / CENT;

        if (fDebug && GetBoolArg("-printcoinage"))
            printf("coin age nValueIn=%" PRId64 " nTimeDiff=%d bnCentSecond=%s\n", nValueIn, nTime - txPrev.nTime, bnCentSecond.ToString().c_str());
    }

    CBigNum bnCoinDay = bnCentSecond * CENT / COIN / (24 * 60 * 60);
    if (fDebug && GetBoolArg("-printcoinage"))
        printf("coin age bnCoinDay=%s\n", bnCoinDay.ToString().c_str());
    nCoinAge = bnCoinDay.getuint64();
    return true;
}

// ppcoin: total coin age spent in block, in the unit of coin-days.
bool CBlock::GetCoinAge(uint64_t& nCoinAge) const
{
    nCoinAge = 0;

    CTxDB txdb("r");
    BOOST_FOREACH(const CTransaction& tx, vtx)
    {
        uint64_t nTxCoinAge;
        if (tx.GetCoinAge(txdb, nTxCoinAge))
            nCoinAge += nTxCoinAge;
        else
            return false;
    }

    if (nCoinAge == 0) // block coin age minimum 1 coin-day
        nCoinAge = 1;
    if (fDebug && GetBoolArg("-printcoinage"))
        printf("block coin age total nCoinDays=%" PRId64 "\n", nCoinAge);
    return true;
}

bool CBlock::AddToBlockIndex(unsigned int nFile, unsigned int nBlockPos, const uint256& hashProof)
{
    // Check for duplicate
    uint256 hash = GetHash();
    if (mapBlockIndex.count(hash))
        return error("AddToBlockIndex() : %s already exists", hash.ToString().substr(0,20).c_str());

    // Construct new block index object
    CBlockIndex* pindexNew = new CBlockIndex(nFile, nBlockPos, *this);
    if (!pindexNew)
        return error("AddToBlockIndex() : new CBlockIndex failed");
    pindexNew->phashBlock = &hash;
    map<uint256, CBlockIndex*>::iterator miPrev = mapBlockIndex.find(hashPrevBlock);
    if (miPrev != mapBlockIndex.end())
    {
        pindexNew->pprev = (*miPrev).second;
        pindexNew->nHeight = pindexNew->pprev->nHeight + 1;
    }

    // ppcoin: compute chain trust score
    pindexNew->nChainTrust = (pindexNew->pprev ? pindexNew->pprev->nChainTrust : 0) + pindexNew->GetBlockTrust();

    // ppcoin: compute stake entropy bit for stake modifier
    if (!pindexNew->SetStakeEntropyBit(GetStakeEntropyBit()))
        return error("AddToBlockIndex() : SetStakeEntropyBit() failed");

    // Record proof hash value
    pindexNew->hashProof = hashProof;

    // ppcoin: compute stake modifier
    uint64_t nStakeModifier = 0;
    bool fGeneratedStakeModifier = false;
    if (!ComputeNextStakeModifier(pindexNew->pprev, nStakeModifier, fGeneratedStakeModifier))
    {
        printf("AddToBlockIndex() : ComputeNextStakeModifier() failed");
    }
    pindexNew->SetStakeModifier(nStakeModifier, fGeneratedStakeModifier);
    pindexNew->nStakeModifierChecksum = GetStakeModifierChecksum(pindexNew);

    // Add to mapBlockIndex
    map<uint256, CBlockIndex*>::iterator mi = mapBlockIndex.insert(make_pair(hash, pindexNew)).first;
    if (pindexNew->IsProofOfStake())
        setStakeSeen.insert(make_pair(pindexNew->prevoutStake, pindexNew->nStakeTime));
    pindexNew->phashBlock = &((*mi).first);

    // Write to disk block index
    CTxDB txdb;
    if (!txdb.TxnBegin())
        return false;
    txdb.WriteBlockIndex(CDiskBlockIndex(pindexNew));
    if (!txdb.TxnCommit())
        return false;

    LOCK(cs_main);

    // New best
    if (pindexNew->nChainTrust > nBestChainTrust)
        if (!SetBestChain(txdb, pindexNew))
            return false;

    if (pindexNew == pindexBest)
    {
        // Notify UI to display prev block's coinbase if it was ours
        static uint256 hashPrevBestCoinBase;
        UpdatedTransaction(hashPrevBestCoinBase);
        hashPrevBestCoinBase = vtx[0].GetHash();
    }

    uiInterface.NotifyBlocksChanged();
    return true;
}

bool CBlock::CheckBlock(std::string sCaller, int height1, int64_t Mint, bool fCheckPOW, bool fCheckMerkleRoot, bool fCheckSig, bool fLoadingIndex) const
{

    if (GetHash()==hashGenesisBlock || GetHash()==hashGenesisBlockTestNet) return true;
    // These are checks that are independent of context
    // that can be verified before saving an orphan block.

    // Size limits
    if (vtx.empty() || vtx.size() > MAX_BLOCK_SIZE || ::GetSerializeSize(*this, SER_NETWORK, PROTOCOL_VERSION) > MAX_BLOCK_SIZE)
        return DoS(100, error("CheckBlock[] : size limits failed"));

    // Check proof of work matches claimed amount
    if (fCheckPOW && IsProofOfWork() && !CheckProofOfWork(GetPoWHash(), nBits))
        return DoS(50, error("CheckBlock[] : proof of work failed"));

    //Reject blocks with diff that has grown to an extrordinary level (should never happen)
    double blockdiff = GetBlockDifficulty(nBits);
    if (height1 > nGrandfather && blockdiff > 10000000000000000)
    {
       return DoS(1, error("CheckBlock[] : Block Bits larger than 10000000000000000.\r\n"));
    }

    // First transaction must be coinbase, the rest must not be
    if (vtx.empty() || !vtx[0].IsCoinBase())
        return DoS(100, error("CheckBlock[] : first tx is not coinbase"));
    for (unsigned int i = 1; i < vtx.size(); i++)
        if (vtx[i].IsCoinBase())
            return DoS(100, error("CheckBlock[] : more than one coinbase"));

    //Research Age
    MiningCPID bb = DeserializeBoincBlock(vtx[0].hashBoinc);
    //For higher security, plus lets catch these bad blocks before adding them to the chain to prevent reorgs:
    double OUT_POR = 0;
    double OUT_INTEREST = 0;
    double dAccrualAge = 0;
    double dMagnitudeUnit = 0;
    double dAvgMagnitude = 0;
    int64_t nCoinAge = 0;
    int64_t nFees = 0;

    if (bb.cpid != "INVESTOR" && IsProofOfStake() && height1 > nGrandfather && IsResearchAgeEnabled(height1) && BlockNeedsChecked(nTime) && !fLoadingIndex)
    {
            int64_t nCalculatedResearch = GetProofOfStakeReward(nCoinAge, nFees, bb.cpid, true, 1, nTime,
                pindexBest, sCaller + "_checkblock_researcher", OUT_POR, OUT_INTEREST, dAccrualAge, dMagnitudeUnit, dAvgMagnitude);
            if (bb.ResearchSubsidy > ((OUT_POR*1.25)+1))
            {
                BusyWaitForTally();
                StructCPID st1 = GetLifetimeCPID(bb.cpid,"CheckBlock()");
                nCalculatedResearch = GetProofOfStakeReward(nCoinAge, nFees, bb.cpid, true, 2, nTime,
                    pindexBest, sCaller + "_checkblock_researcher_doublecheck", OUT_POR, OUT_INTEREST, dAccrualAge, dMagnitudeUnit, dAvgMagnitude);

                if (bb.ResearchSubsidy > ((OUT_POR*1.25)+1))
                {

                            if (fDebug3) printf("CheckBlock[ResearchAge] : Researchers Reward Pays too much : Interest %f and Research %f and StakeReward %f, OUT_POR %f, with Out_Interest %f for CPID %s ",
                                    (double)bb.InterestSubsidy,(double)bb.ResearchSubsidy,CoinToDouble(nCalculatedResearch),(double)OUT_POR,(double)OUT_INTEREST,bb.cpid.c_str());
    
                            return DoS(10,error("CheckBlock[ResearchAge] : Researchers Reward Pays too much : Interest %f and Research %f and StakeReward %f, OUT_POR %f, with Out_Interest %f for CPID %s ",
                                    (double)bb.InterestSubsidy,(double)bb.ResearchSubsidy,CoinToDouble(nCalculatedResearch),(double)OUT_POR,(double)OUT_INTEREST,bb.cpid.c_str()));
                            // Reserved for future use.
                }
            }
    
    }


    //ProofOfResearch
    if (vtx.size() > 0)
    {
    //Orphan Flood Attack
            if (height1 > nGrandfather)
            {
                    double bv = BlockVersion(bb.clientversion);
                    double cvn = ClientVersionNew();
                    if (fDebug10) printf("BV %f, CV %f   ",bv,cvn);
                    // if (bv+10 < cvn) return error("ConnectBlock[]: Old client version after mandatory upgrade - block rejected\r\n");
                    // Enforce Beacon Age
                    if (bv < 3588 && height1 > 860500 && !fTestNet) return error("CheckBlock[]:  Old client spamming new blocks after mandatory upgrade \r\n");
                    if (bv < 3580 && fTestNet) return DoS(25, error("CheckBlock[]:  Old testnet client spamming new blocks after mandatory upgrade \r\n"));
            }

            if (bb.cpid != "INVESTOR" && height1 > nGrandfather && BlockNeedsChecked(nTime))
            {
                if (bb.projectname.empty() && !IsResearchAgeEnabled(height1))   return DoS(1,error("CheckBlock::PoR Project Name invalid"));
                if (!fLoadingIndex && !IsCPIDValidv2(bb,height1))
                {
                        std::string sOut2 = "";
                        LoadAdminMessages(false,sOut2);
                        if (!fLoadingIndex && !IsCPIDValidv2(bb,height1))
                        {
                            return error("Bad CPID : height %f, CPID %s, cpidv2 %s, LBH %s, Bad Hashboinc %s",(double)height1,
                                bb.cpid.c_str(), bb.cpidv2.c_str(),
                                bb.lastblockhash.c_str(), vtx[0].hashBoinc.c_str());
                        }
                }

            }

            // Gridcoin: check proof-of-stake block signature
            if (IsProofOfStake() && height1 > nGrandfather)
            {
                //Mint limiter checks 1-20-2015
                double PORDiff = GetBlockDifficulty(nBits);
                double mint1 = CoinToDouble(Mint);
                double total_subsidy = bb.ResearchSubsidy + bb.InterestSubsidy;
                if (fDebug10) printf("CheckBlock[]: TotalSubsidy %f, Height %f, %s, %f, Res %f, Interest %f, hb: %s \r\n",
                        (double)total_subsidy,(double)height1, bb.cpid.c_str(),
                        (double)mint1,bb.ResearchSubsidy,bb.InterestSubsidy,vtx[0].hashBoinc.c_str());
                if (total_subsidy < MintLimiter(PORDiff,bb.RSAWeight,bb.cpid,GetBlockTime()))
                {
                    if (fDebug3) printf("****CheckBlock[]: Total Mint too Small %s, mint %f, Res %f, Interest %f, hash %s \r\n",bb.cpid.c_str(),
                        (double)mint1,bb.ResearchSubsidy,bb.InterestSubsidy,vtx[0].hashBoinc.c_str());
                    //1-21-2015 - Prevent Hackers from spamming the network with small blocks
                    return error("****CheckBlock[]: Total Mint too Small %s, mint %f, Res %f, Interest %f, hash %s \r\n",bb.cpid.c_str(),
                            (double)mint1,bb.ResearchSubsidy,bb.InterestSubsidy,vtx[0].hashBoinc.c_str());
                }

                if (fCheckSig && !CheckBlockSignature())
                    return DoS(100, error("CheckBlock[] : bad proof-of-stake block signature"));
            }


        }
        else
        {
            return false;
        }

    // End of Proof Of Research

    if (IsProofOfStake())
    {
        // Coinbase output should be empty if proof-of-stake block
        if (vtx[0].vout.size() != 1 || !vtx[0].vout[0].IsEmpty())
            return DoS(100, error("CheckBlock[] : coinbase output not empty for proof-of-stake block"));

        // Second transaction must be coinstake, the rest must not be
        if (vtx.empty() || !vtx[1].IsCoinStake())
            return DoS(100, error("CheckBlock[] : second tx is not coinstake"));

        for (unsigned int i = 2; i < vtx.size(); i++)
        {
            if (vtx[i].IsCoinStake())
            {
                printf("Found more than one coinstake in coinbase at location %f\r\n",(double)i);
                return DoS(100, error("CheckBlock[] : more than one coinstake"));
            }
        }

    }

    // Check transactions
    BOOST_FOREACH(const CTransaction& tx, vtx)
    {
        if (!tx.CheckTransaction())
            return DoS(tx.nDoS, error("CheckBlock[] : CheckTransaction failed"));

        // ppcoin: check transaction timestamp
        if (GetBlockTime() < (int64_t)tx.nTime)
            return DoS(50, error("CheckBlock[] : block timestamp earlier than transaction timestamp"));
    }

    // Check for duplicate txids. This is caught by ConnectInputs(),
    // but catching it earlier avoids a potential DoS attack:
    set<uint256> uniqueTx;
    BOOST_FOREACH(const CTransaction& tx, vtx)
    {
        uniqueTx.insert(tx.GetHash());
    }
    if (uniqueTx.size() != vtx.size())
        return DoS(100, error("CheckBlock[] : duplicate transaction"));

    unsigned int nSigOps = 0;
    BOOST_FOREACH(const CTransaction& tx, vtx)
    {
        nSigOps += tx.GetLegacySigOpCount();
    }
    if (nSigOps > MAX_BLOCK_SIGOPS)
        return DoS(100, error("CheckBlock[] : out-of-bounds SigOpCount"));

    // Check merkle root
    if (fCheckMerkleRoot && hashMerkleRoot != BuildMerkleTree())
        return DoS(100, error("CheckBlock[] : hashMerkleRoot mismatch"));

    //if (fDebug3) printf(".EOCB.");
    return true;
}

bool CBlock::AcceptBlock(bool generated_by_me)
{
    AssertLockHeld(cs_main);

    if (nVersion > CURRENT_VERSION)
        return DoS(100, error("AcceptBlock() : reject unknown block version %d", nVersion));

    // Check for duplicate
    uint256 hash = GetHash();
    if (mapBlockIndex.count(hash))
        return error("AcceptBlock() : block already in mapBlockIndex");

    // Get prev block index
    map<uint256, CBlockIndex*>::iterator mi = mapBlockIndex.find(hashPrevBlock);
    if (mi == mapBlockIndex.end())
        return DoS(10, error("AcceptBlock() : prev block not found"));
    CBlockIndex* pindexPrev = (*mi).second;
    int nHeight = pindexPrev->nHeight+1;

    if (IsProtocolV2(nHeight) && nVersion < 7)
        return DoS(100, error("AcceptBlock() : reject too old nVersion = %d", nVersion));
    else if (!IsProtocolV2(nHeight) && nVersion > 6)
        return DoS(100, error("AcceptBlock() : reject too new nVersion = %d", nVersion));

    if (IsProofOfWork() && nHeight > LAST_POW_BLOCK)
        return DoS(100, error("AcceptBlock() : reject proof-of-work at height %d", nHeight));

    if (nHeight > nGrandfather)
    {
            // Check coinbase timestamp
            if (GetBlockTime() > FutureDrift((int64_t)vtx[0].nTime, nHeight))
            {
                return DoS(80, error("AcceptBlock() : coinbase timestamp is too early"));
            }
            // Check timestamp against prev
            if (GetBlockTime() <= pindexPrev->GetPastTimeLimit() || FutureDrift(GetBlockTime(), nHeight) < pindexPrev->GetBlockTime())
                return DoS(60, error("AcceptBlock() : block's timestamp is too early"));
            // Check proof-of-work or proof-of-stake
            if (nBits != GetNextTargetRequired(pindexPrev, IsProofOfStake()))
                return DoS(100, error("AcceptBlock() : incorrect %s", IsProofOfWork() ? "proof-of-work" : "proof-of-stake"));
    }


    // Check that all transactions are finalized
    BOOST_FOREACH(const CTransaction& tx, vtx)
        if (!IsFinalTx(tx, nHeight, GetBlockTime()))
            return DoS(10, error("AcceptBlock() : contains a non-final transaction"));

    // Check that the block chain matches the known block chain up to a checkpoint
    if (!Checkpoints::CheckHardened(nHeight, hash))
        return DoS(100, error("AcceptBlock() : rejected by hardened checkpoint lock-in at %d", nHeight));

    uint256 hashProof;

    // Verify hash target and signature of coinstake tx
    if (nHeight > nGrandfather)
    {
                if (IsProofOfStake())
                {
                    uint256 targetProofOfStake;
                    if (!CheckProofOfStake(pindexPrev, vtx[1], nBits, hashProof, targetProofOfStake, vtx[0].hashBoinc, generated_by_me, nNonce) && IsLockTimeWithinMinutes(GetBlockTime(),600))
                    {
                        return error("WARNING: AcceptBlock(): check proof-of-stake failed for block %s, nonce %f    \n", hash.ToString().c_str(),(double)nNonce);
                    }

                }
    }


    // PoW is checked in CheckBlock[]
    if (IsProofOfWork())
    {
        hashProof = GetPoWHash();
    }

    //Grandfather
    if (nHeight > nGrandfather)
    {
         bool cpSatisfies = Checkpoints::CheckSync(hash, pindexPrev);
         // Check that the block satisfies synchronized checkpoint
         if (CheckpointsMode == Checkpoints::STRICT && !cpSatisfies)
         {
            if (CHECKPOINT_DISTRIBUTED_MODE==1)
            {
                CHECKPOINT_VIOLATIONS++;
                if (CHECKPOINT_VIOLATIONS > 3)
                {
                    //For stability, move the client into ADVISORY MODE:
                    printf("Moving Gridcoin into Checkpoint ADVISORY mode.\r\n");
                    CheckpointsMode = Checkpoints::ADVISORY;
                }
            }
            return error("AcceptBlock() : rejected by synchronized checkpoint");
         }

        if (CheckpointsMode == Checkpoints::ADVISORY && !cpSatisfies)
            strMiscWarning = _("WARNING: synchronized checkpoint violation detected, but skipped!");

        if (CheckpointsMode == Checkpoints::ADVISORY && cpSatisfies && CHECKPOINT_DISTRIBUTED_MODE==1)
        {
            ///Move the client back into STRICT mode
            CHECKPOINT_VIOLATIONS = 0;
            printf("Moving Gridcoin into Checkpoint STRICT mode.\r\n");
            strMiscWarning = "";
            CheckpointsMode = Checkpoints::STRICT;
        }

        // Enforce rule that the coinbase starts with serialized block height
        CScript expect = CScript() << nHeight;
        if (vtx[0].vin[0].scriptSig.size() < expect.size() ||
            !std::equal(expect.begin(), expect.end(), vtx[0].vin[0].scriptSig.begin()))
            return DoS(100, error("AcceptBlock() : block height mismatch in coinbase"));
    }

    // Write block to history file
    if (!CheckDiskSpace(::GetSerializeSize(*this, SER_DISK, CLIENT_VERSION)))
        return error("AcceptBlock() : out of disk space");
    unsigned int nFile = -1;
    unsigned int nBlockPos = 0;
    if (!WriteToDisk(nFile, nBlockPos))
        return error("AcceptBlock() : WriteToDisk failed");
    if (!AddToBlockIndex(nFile, nBlockPos, hashProof))
        return error("AcceptBlock() : AddToBlockIndex failed");

    // Relay inventory, but don't relay old inventory during initial block download
    int nBlockEstimate = Checkpoints::GetTotalBlocksEstimate();
    if (hashBestChain == hash)
    {
        LOCK(cs_vNodes);
        BOOST_FOREACH(CNode* pnode, vNodes)
            if (nBestHeight > (pnode->nStartingHeight != -1 ? pnode->nStartingHeight - 2000 : nBlockEstimate))
                pnode->PushInventory(CInv(MSG_BLOCK, hash));
    }

    // ppcoin: check pending sync-checkpoint
    Checkpoints::AcceptPendingSyncCheckpoint();
    if (fDebug) printf("{ACC}");
    nLastAskedForBlocks=GetAdjustedTime();
    ResetTimerMain("OrphanBarrage");
    return true;
}


uint256 CBlockIndex::GetBlockTrust() const
{
    CBigNum bnTarget;
    bnTarget.SetCompact(nBits);
    if (bnTarget <= 0) return 0;
    int64_t block_mag = 0;
    uint256 chaintrust = (((CBigNum(1)<<256) / (bnTarget+1)) - (block_mag)).getuint256();
    return chaintrust;
}

bool CBlockIndex::IsSuperMajority(int minVersion, const CBlockIndex* pstart, unsigned int nRequired, unsigned int nToCheck)
{
    unsigned int nFound = 0;
    for (unsigned int i = 0; i < nToCheck && nFound < nRequired && pstart != NULL; i++)
    {
        if (pstart->nVersion >= minVersion)
            ++nFound;
        pstart = pstart->pprev;
    }
    return (nFound >= nRequired);
}

/*
bool static ReserealizeBlockSignature(CBlock* pblock)
{
    if (pblock->IsProofOfWork()) {
        pblock->vchBlockSig.clear();
        return true;
    }

    return CKey::ReserealizeSignature(pblock->vchBlockSig);
}
*/


bool ServicesIncludesNN(CNode* pNode)
{
    return (Contains(pNode->strSubVer,"1999")) ? true : false;
}

bool VerifySuperblock(std::string superblock, int nHeight)
{
        bool bPassed = false;
        double out_avg = 0;
        double out_beacon_count=0;
        double out_participant_count=0;
        double avg_mag = 0;
        if (superblock.length() > 20)
        {
            avg_mag = GetSuperblockAvgMag(superblock,out_beacon_count,out_participant_count,out_avg,false);
            bPassed=true;
            if (!IsResearchAgeEnabled(nHeight))
            {
                return (avg_mag < 10 ? false : true);
            }
            // New rules added here:
            if (out_avg < 10 && fTestNet)  bPassed = false;
            if (out_avg < 70 && !fTestNet) bPassed = false;
            if (avg_mag < 10)              bPassed = false;
        }
        if (fDebug3 && !bPassed)
        {
            if (fDebug) printf(" Verification of Superblock Failed ");
            //          printf("\r\n Verification of Superblock Failed outavg: %f, avg_mag %f, Height %f, Out_Beacon_count %f, Out_participant_count %f, block %s", (double)out_avg,(double)avg_mag,(double)nHeight,(double)out_beacon_count,(double)out_participant_count,superblock.c_str());
        }
        return bPassed;
}

bool NeedASuperblock()
{
        bool bDireNeedOfSuperblock = false;
        std::string superblock = ReadCache("superblock","all");
        if (superblock.length() > 20 && !OutOfSyncByAge())
        {
            if (!VerifySuperblock(superblock,pindexBest->nHeight)) bDireNeedOfSuperblock = true;
        }
        int64_t superblock_age = GetAdjustedTime() - mvApplicationCacheTimestamp["superblock;magnitudes"];
        if ((double)superblock_age > (double)(GetSuperblockAgeSpacing(nBestHeight))) bDireNeedOfSuperblock = true;
        return bDireNeedOfSuperblock;
}




void GridcoinServices()
{

    //Dont do this on headless - SeP
    #if defined(QT_GUI)
       if ((nBestHeight % 125) == 0)
       {
            GetGlobalStatus();
            bForceUpdate=true;
            uiInterface.NotifyBlocksChanged();
       }
    #endif
    // Services thread activity
    
    //This is Gridcoins Service thread; called once per block
    if (nBestHeight > 100 && nBestHeight < 200)
    {
        if (GetArg("-suppressdownloadblocks", "true") == "false")
        {
            std::string email = GetArgument("email", "NA");
            if (email.length() > 5 && !mbBlocksDownloaded)
            {
                #if defined(WIN32) && defined(QT_GUI)
                    mbBlocksDownloaded=true;
                    DownloadBlocks();
                #endif
            }
        }
    }
    //Dont perform the following functions if out of sync
    if (pindexBest->nHeight < nGrandfather) return;
    
    if (OutOfSyncByAge()) return;
    if (fDebug) printf(" {SVC} ");

    //Backup the wallet once per 900 blocks:
    double dWBI = cdbl(GetArgument("walletbackupinterval", "900"),0);
    
    if (TimerMain("backupwallet", dWBI))
    {
        std::string backup_results = BackupGridcoinWallet();
        printf("Daily backup results: %s\r\n",backup_results.c_str());
    }

    if (TimerMain("ResetVars",30))
    {
        bTallyStarted = false;
    }
    
    if (TimerMain("OutOfSyncDaily",900))
    {
        if (WalletOutOfSync())
        {
            printf("Restarting Gridcoin...");
            #if defined(WIN32) && defined(QT_GUI)
                int iResult = RestartClient();
            #endif
        }
    }

    if (false && TimerMain("FixSpentCoins",60))
    {
            int nMismatchSpent;
            int64_t nBalanceInQuestion;
            pwalletMain->FixSpentCoins(nMismatchSpent, nBalanceInQuestion);
    }

    if (TimerMain("MyNeuralMagnitudeReport",30))
    {
        try
        {
            if (msNeuralResponse.length() < 25 && msPrimaryCPID != "INVESTOR" && !msPrimaryCPID.empty())
            {
                AsyncNeuralRequest("explainmag",msPrimaryCPID,5);
                if (fDebug3) printf("Async explainmag sent for %s.",msPrimaryCPID.c_str());
            }
            // Run the RSA report for the overview page:
            if (!msPrimaryCPID.empty() && msPrimaryCPID != "INVESTOR")
            {
                if (fDebug3) printf("updating rsa\r\n");
                MagnitudeReport(msPrimaryCPID);
                if (fDebug3) printf("updated rsa\r\n");
            }
            if (fDebug3) printf("\r\n MR Complete \r\n");
        }
        catch (std::exception &e)
        {
            printf("Error in MyNeuralMagnitudeReport1.");
        }
        catch(...)
        {
            printf("Error in MyNeuralMagnitudeReport.");
        }
    }

    int64_t superblock_age = GetAdjustedTime() - mvApplicationCacheTimestamp["superblock;magnitudes"];
    bool bNeedSuperblock = ((double)superblock_age > (double)(GetSuperblockAgeSpacing(nBestHeight)));
    if ( nBestHeight % 3 == 0 && NeedASuperblock() ) bNeedSuperblock=true;

    if (fDebug10) 
    {
            printf (" MRSA %f, BH %f ",(double)superblock_age,(double)nBestHeight);
    }

    if (bNeedSuperblock)
    {
        if ((nBestHeight % 3) == 0)
        {
            if (fDebug3) printf("#CNNSH# ");
            ComputeNeuralNetworkSupermajorityHashes();
            UpdateNeuralNetworkQuorumData();
        }
        if ((nBestHeight % 20) == 0)
        {
            if (fDebug3) printf("#TIB# ");
            bDoTally = true;
        }
    }
    else
    {
        // When superblock is not old, Tally every N mins:
        int nTallyGranularity = fTestNet ? 60 : 20;
        if ((nBestHeight % nTallyGranularity) == 0)
        {
                if (fDebug3) printf("TIB1 ");
                bDoTally = true;
                if (fDebug3) printf("CNNSH2 ");
                ComputeNeuralNetworkSupermajorityHashes();
        }

        if ((nBestHeight % 5)==0)
        {
                UpdateNeuralNetworkQuorumData();
        }

    }

    // Keep Local Neural Network in Sync once every 1/2 day
    if (TimerMain("SyncNeuralNetwork",500))
    {
        FullSyncWithDPORNodes();
    }


    // Every N blocks as a Synchronized TEAM:
    if ((nBestHeight % 30) == 0)
    {
        //Sync RAC with neural network IF superblock is over 24 hours Old, Or if we have No superblock (in case of the latter, age will be 45 years old)
        // Note that nodes will NOT accept superblocks without a supermajority hash, so the last block will not be in memory unless it is a good superblock.
        // Let's start syncing the neural network as soon as the LAST superblock is over 12 hours old.
        // Also, lets do this as a TEAM exactly every 30 blocks (~30 minutes) to try to reach an EXACT consensus every half hour:
        // For effeciency, the network sleeps for 20 hours after a good superblock is accepted
        if (NeedASuperblock() && NeuralNodeParticipates())
        {
            if (fDebug3) printf("FSWDPOR ");
            FullSyncWithDPORNodes();
        }
    }

    if (( (nBestHeight-10) % 30 ) == 0)
    {
            // 10 Blocks after the network started syncing the neural network as a team, ask the neural network to come to a quorum
            if (NeedASuperblock() && NeuralNodeParticipates())
            {
                // First verify my node has a synced contract
                std::string contract = "";
                #if defined(WIN32) && defined(QT_GUI)
                    contract = qtGetNeuralContract("");
                #endif
                if (VerifySuperblock(contract,nBestHeight))
                {
                        AsyncNeuralRequest("quorum","gridcoin",25);
                }
            }
    }


    if (TimerMain("send_beacon",180))
    {
        std::string sOutPubKey = "";
        std::string sOutPrivKey = "";
        std::string sError = "";
        std::string sMessage = "";
        bool fResult = AdvertiseBeacon(true,sOutPrivKey,sOutPubKey,sError,sMessage);
        if (!fResult)
        {
            printf("BEACON ERROR!  Unable to send beacon %s \r\n",sError.c_str());
            printf("BEACON ERROR!  Unable to send beacon %s \r\n",sMessage.c_str());
            msMiningErrors6 = "Unable To Send Beacon! Unlock Wallet!";
        }
    }

    if (false && TimerMain("GridcoinPersistedDataSystem",5))
    {
        std::string errors1 = "";
        LoadAdminMessages(false,errors1);
    }

    if (KeyEnabled("exportmagnitude"))
    {
        if (TimerMain("export_magnitude",900))
        {
            json_spirit::Array results;
            results = MagnitudeReportCSV(true);

        }
    }

    if (TimerMain("gather_cpids",480))
    {
            //if (fDebug10) printf("\r\nReharvesting cpids in background thread...\r\n");
            //LoadCPIDsInBackground();
            //printf(" {CPIDs Re-Loaded} ");
            msNeuralResponse="";
    }

    if (TimerMain("clearcache",1000))
    {
        ClearCache("neural_data");
    }

    if (TimerMain("check_for_autoupgrade",240))
    {
        if (fDebug3) printf("Checking for upgrade...");
        bCheckedForUpgradeLive = true;
    }

    #if defined(WIN32) && defined(QT_GUI)
        if (bCheckedForUpgradeLive && !fTestNet && bProjectsInitialized && bGlobalcomInitialized)
        {
            bCheckedForUpgradeLive=false;
            printf("{Checking for Upgrade} ");
            CheckForUpgrade();
            printf("{Done checking for upgrade} ");
        }
    #endif
    if (fDebug10) printf(" {/SVC} ");

}



bool AskForOutstandingBlocks(uint256 hashStart)
{
    if (IsLockTimeWithinMinutes(nLastAskedForBlocks,2)) return true;
    nLastAskedForBlocks = GetAdjustedTime();
        
    int iAsked = 0;
    LOCK(cs_vNodes);
    BOOST_FOREACH(CNode* pNode, vNodes) 
    {
                pNode->ClearBanned();
                if (!pNode->fClient && !pNode->fOneShot && (pNode->nStartingHeight > (nBestHeight - 144)) && (pNode->nVersion < NOBLKS_VERSION_START || pNode->nVersion >= NOBLKS_VERSION_END) )
                {
                        if (hashStart==uint256(0))
                        {
                            pNode->PushGetBlocks(pindexBest, uint256(0), true);
                        }
                        else
                        {
                            CBlockIndex* pblockindex = mapBlockIndex[hashStart];
                            if (pblockindex)
                            {
                                pNode->PushGetBlocks(pblockindex, uint256(0), true);
                            }
                            else
                            {
                                return error("Unable to find block index %s",hashStart.ToString().c_str());
                            }
                        }
                        printf(".B.");
                        iAsked++;
                        if (iAsked > 10) break;
                }
    }
    return true;
}





void CheckForLatestBlocks()
{
    if (WalletOutOfSync())
    {
            mapOrphanBlocks.clear();
            setStakeSeen.clear();
            setStakeSeenOrphan.clear();
            bool fResult = AskForOutstandingBlocks(uint256(0));
            printf("\r\n ** Clearing Orphan Blocks... ** \r\n");
    }
    
}

void CleanInboundConnections(bool bClearAll)
{
        if (IsLockTimeWithinMinutes(nLastCleaned,10)) return;
        nLastCleaned = GetAdjustedTime();
        LOCK(cs_vNodes);
        BOOST_FOREACH(CNode* pNode, vNodes) 
        {
                pNode->ClearBanned();
                if (pNode->nStartingHeight < (nBestHeight-1000) || bClearAll)
                {
                        pNode->fDisconnect=true;
                }
        }
        printf("\r\n Cleaning inbound connections \r\n");
}


bool WalletOutOfSync()
{
    // Only trigger an out of sync condition if the node has synced near the best block prior to going out of sync.
    bool fOut = OutOfSyncByMoreThan(30);
    double PORDiff = GetDifficulty(GetLastBlockIndex(pindexBest, true));
    bool fGhostChain = (!fTestNet && PORDiff < .75);
    int iPeerBlocks = GetNumBlocksOfPeers();
    bool bSyncedCloseToTop = nBestHeight > iPeerBlocks-1000;
    if ((fOut || fGhostChain) && bSyncedCloseToTop) return true;
    return false;
}


bool WalletOutOfSyncByMoreThan2000Blocks()
{
    if (nBestHeight < GetNumBlocksOfPeers()-2000) return true;
    return false;
}



void CheckForFutileSync()
{
    // If we stay out of sync for more than 8 iterations of 25 orphans and never recover without accepting a block - attempt to recover the node- if we recover, reset the counters.
    // We reset these counters every time a block is accepted successfully in AcceptBlock().
    // Note: This code will never actually be exercised unless the wallet stays out of sync for a very long time - approx. 24 hours - the wallet normally recovers on its own without this code.
    // I'm leaving this in for people who may be on vacation for a long time - it may keep an external node running when everything else fails.
    if (WalletOutOfSync())
    {
        if (TimerMain("CheckForFutileSync", 25))
        {
            if (TimerMain("OrphansAndNotRecovering",8))                                 
            {
                printf("\r\nGridcoin has not recovered after clearing orphans; Restarting node...\r\n");
                #if defined(WIN32) && defined(QT_GUI)
                    int iResult = RestartClient();
                #endif
            }
            else
            {
                mapAlreadyAskedFor.clear();
                printf("\r\nClearing mapAlreadyAskedFor.\r\n");
                mapOrphanBlocks.clear(); 
                setStakeSeen.clear();  
                setStakeSeenOrphan.clear();
                AskForOutstandingBlocks(uint256(0));
            }
        }
        else
        {
            ResetTimerMain("OrphansAndNotRecovering");
        }
    }
}

bool ProcessBlock(CNode* pfrom, CBlock* pblock, bool generated_by_me)
{
    AssertLockHeld(cs_main);

    // Check for duplicate
    uint256 hash = pblock->GetHash();
    if (mapBlockIndex.count(hash))
        return error("ProcessBlock() : already have block %d %s", mapBlockIndex[hash]->nHeight, hash.ToString().c_str());
    if (mapOrphanBlocks.count(hash))
        return error("ProcessBlock() : already have block (orphan) %s", hash.ToString().c_str());

    // ppcoin: check proof-of-stake
    // Limited duplicity on stake: prevents block flood attack
    // Duplicate stake allowed only when there is orphan child block
    if (pblock->IsProofOfStake() && setStakeSeen.count(pblock->GetProofOfStake()) && !mapOrphanBlocksByPrev.count(hash) && !Checkpoints::WantedByPendingSyncCheckpoint(hash))
        return error("ProcessBlock() : duplicate proof-of-stake (%s, %d) for block %s", pblock->GetProofOfStake().first.ToString().c_str(),
        pblock->GetProofOfStake().second, 
        hash.ToString().c_str());

    CBlockIndex* pcheckpoint = Checkpoints::GetLastSyncCheckpoint();
    if (pcheckpoint && pblock->hashPrevBlock != hashBestChain && !Checkpoints::WantedByPendingSyncCheckpoint(hash))
    {
        // Extra checks to prevent "fill up memory by spamming with bogus blocks"
        int64_t deltaTime = pblock->GetBlockTime() - pcheckpoint->nTime;
        if (deltaTime < -10*60)
        {
            if (pfrom)
                pfrom->Misbehaving(1);
            return error("ProcessBlock() : block with timestamp before last checkpoint");
        }


    }

    // Preliminary checks
    if (!pblock->CheckBlock("ProcessBlock", pindexBest->nHeight, 100*COIN))
        return error("ProcessBlock() : CheckBlock FAILED");

    // ppcoin: ask for pending sync-checkpoint if any
    if (!IsInitialBlockDownload())
        Checkpoints::AskForPendingSyncCheckpoint(pfrom);


    // If don't already have its previous block, shunt it off to holding area until we get it
    if (!mapBlockIndex.count(pblock->hashPrevBlock))
    {
        // *****      This area covers Gridcoin Orphan Handling      ***** 
        if (true)
        {
            if (WalletOutOfSync())
            {
                if (TimerMain("OrphanBarrage",100))
                {
                    mapAlreadyAskedFor.clear();
                    printf("\r\nClearing mapAlreadyAskedFor.\r\n");
                    AskForOutstandingBlocks(uint256(0));
                    CheckForFutileSync();
                }
            }
        }

        CBlock* pblock2 = new CBlock(*pblock);
        if (WalletOutOfSyncByMoreThan2000Blocks() || fTestNet)
        {
            printf("ProcessBlock: ORPHAN BLOCK, prev=%s\n", pblock->hashPrevBlock.ToString().c_str());
            // ppcoin: check proof-of-stake
            if (pblock->IsProofOfStake())
            {
                    // Limited duplicity on stake: prevents block flood attack
                    // Duplicate stake allowed only when there is orphan child block
                    if (setStakeSeenOrphan.count(pblock->GetProofOfStake()) && !mapOrphanBlocksByPrev.count(hash) && !Checkpoints::WantedByPendingSyncCheckpoint(hash))
                            return error("ProcessBlock() : duplicate proof-of-stake (%s, %d) for orphan block %s", pblock->GetProofOfStake().first.ToString().c_str(), pblock->GetProofOfStake().second, hash.ToString().c_str());
                        else
                            setStakeSeenOrphan.insert(pblock->GetProofOfStake());
            }
            mapOrphanBlocks.insert(make_pair(hash, pblock2));
            mapOrphanBlocksByPrev.insert(make_pair(pblock2->hashPrevBlock, pblock2));
        }

        // Ask this guy to fill in what we're missing
        if (pfrom)
        {
            pfrom->PushGetBlocks(pindexBest, GetOrphanRoot(pblock2), true);
            // ppcoin: getblocks may not obtain the ancestor block rejected
            // earlier by duplicate-stake check so we ask for it again directly
            if (!IsInitialBlockDownload())
                pfrom->AskFor(CInv(MSG_BLOCK, WantedByOrphan(pblock2)));
            // Ask a few other nodes for the missing block

        }
        return true;
    }

    // Store to disk
    if (!pblock->AcceptBlock(generated_by_me))
        return error("ProcessBlock() : AcceptBlock FAILED");

    // Recursively process any orphan blocks that depended on this one
    vector<uint256> vWorkQueue;
    vWorkQueue.push_back(hash);
    for (unsigned int i = 0; i < vWorkQueue.size(); i++)
    {
        uint256 hashPrev = vWorkQueue[i];
        for (multimap<uint256, CBlock*>::iterator mi = mapOrphanBlocksByPrev.lower_bound(hashPrev);
             mi != mapOrphanBlocksByPrev.upper_bound(hashPrev);
             ++mi)
        {
            CBlock* pblockOrphan = (*mi).second;
            if (pblockOrphan->AcceptBlock(generated_by_me))
                vWorkQueue.push_back(pblockOrphan->GetHash());
            mapOrphanBlocks.erase(pblockOrphan->GetHash());
            setStakeSeenOrphan.erase(pblockOrphan->GetProofOfStake());
            delete pblockOrphan;
        }
        mapOrphanBlocksByPrev.erase(hashPrev);
    }

   
    // if responsible for sync-checkpoint send it
    if (false && pfrom && !CSyncCheckpoint::strMasterPrivKey.empty())        Checkpoints::SendSyncCheckpoint(Checkpoints::AutoSelectSyncCheckpoint());
    printf("{PB}: ACC; \r\n");
    GridcoinServices();
    return true;
}



// Gridcoin: (previously NovaCoin) : Attempt to generate suitable proof-of-stake
bool CBlock::SignBlock(CWallet& wallet, int64_t nFees)
{
    // if we are trying to sign
    //    something except proof-of-stake block template
    if (!vtx[0].vout[0].IsEmpty())
        return false;

    // if we are trying to sign
    //    a complete proof-of-stake block
    if (IsProofOfStake())
        return true;

    static int64_t nLastCoinStakeSearchTime = GetAdjustedTime(); // startup timestamp

    CKey key;
    CTransaction txCoinStake;
    if (IsProtocolV2(nBestHeight+1))
        txCoinStake.nTime &= ~STAKE_TIMESTAMP_MASK;

    int64_t nSearchTime = txCoinStake.nTime; // search to current time
    int64_t out_gridreward = 0;

    if (nSearchTime > nLastCoinStakeSearchTime)
    {
        int64_t nSearchInterval = IsProtocolV2(nBestHeight+1) ? 1 : nSearchTime - nLastCoinStakeSearchTime;
        std::string out_hashboinc = "";
        if (wallet.CreateCoinStake(wallet, nBits, nSearchInterval, nFees, txCoinStake, key, out_gridreward, out_hashboinc))
        {
            //1-8-2015 Extract solved Key
            double solvedNonce = cdbl(AppCache(pindexBest->GetBlockHash().GetHex()),0);
            nNonce=solvedNonce;
            if (fDebug3) printf(".17. Nonce %f, SNonce %f, StakeTime %f, MaxHistTD %f, BBPTL %f, PDBTm %f \r\n",
                (double)nNonce,(double)solvedNonce,(double)txCoinStake.nTime,
                (double)max(pindexBest->GetPastTimeLimit()+1, PastDrift(pindexBest->GetBlockTime(), pindexBest->nHeight+1)),
                (double)pindexBest->GetPastTimeLimit(), (double)PastDrift(pindexBest->GetBlockTime(), pindexBest->nHeight+1)    );
            if (txCoinStake.nTime >= max(pindexBest->GetPastTimeLimit()+1, PastDrift(pindexBest->GetBlockTime(), pindexBest->nHeight+1)))
            {
                // make sure coinstake would meet timestamp protocol
                //    as it would be the same as the block timestamp
                vtx[0].nTime = nTime = txCoinStake.nTime;
                nTime = max(pindexBest->GetPastTimeLimit()+1, GetMaxTransactionTime());
                nTime = max(GetBlockTime(), PastDrift(pindexBest->GetBlockTime(), pindexBest->nHeight+1));


                // we have to make sure that we have no future timestamps in
                //    our transactions set
                for (vector<CTransaction>::iterator it = vtx.begin(); it != vtx.end();)
                    if (it->nTime > nTime) { it = vtx.erase(it); } else { ++it; }
                vtx.insert(vtx.begin() + 1, txCoinStake);
                vtx[0].hashBoinc= out_hashboinc;

                hashMerkleRoot = BuildMerkleTree();
                return key.Sign(GetHash(), vchBlockSig);
            }
        }
        nLastCoinStakeSearchInterval = nSearchTime - nLastCoinStakeSearchTime;
        nLastCoinStakeSearchTime = nSearchTime;
    }

    return false;
}

bool CBlock::CheckBlockSignature() const
{
    if (IsProofOfWork())
        return vchBlockSig.empty();

    vector<valtype> vSolutions;
    txnouttype whichType;

    const CTxOut& txout = vtx[1].vout[1];

    if (!Solver(txout.scriptPubKey, whichType, vSolutions))
        return false;

    if (whichType == TX_PUBKEY)
    {
        valtype& vchPubKey = vSolutions[0];
        CKey key;
        if (!key.SetPubKey(vchPubKey))
            return false;
        if (vchBlockSig.empty())
            return false;
        return key.Verify(GetHash(), vchBlockSig);
    }

    return false;
}

bool CheckDiskSpace(uint64_t nAdditionalBytes)
{
    uint64_t nFreeBytesAvailable = filesystem::space(GetDataDir()).available;

    // Check for nMinDiskSpace bytes (currently 50MB)
    if (nFreeBytesAvailable < nMinDiskSpace + nAdditionalBytes)
    {
        fShutdown = true;
        string strMessage = _("Warning: Disk space is low!");
        strMiscWarning = strMessage;
        printf("*** %s\n", strMessage.c_str());
        uiInterface.ThreadSafeMessageBox(strMessage, "Gridcoin", CClientUIInterface::OK | CClientUIInterface::ICON_EXCLAMATION | CClientUIInterface::MODAL);
        StartShutdown();
        return false;
    }
    return true;
}

static filesystem::path BlockFilePath(unsigned int nFile)
{
    string strBlockFn = strprintf("blk%04u.dat", nFile);
    return GetDataDir() / strBlockFn;
}

FILE* OpenBlockFile(unsigned int nFile, unsigned int nBlockPos, const char* pszMode)
{
    if ((nFile < 1) || (nFile == (unsigned int) -1))
        return NULL;
    FILE* file = fopen(BlockFilePath(nFile).string().c_str(), pszMode);
    if (!file)
        return NULL;
    if (nBlockPos != 0 && !strchr(pszMode, 'a') && !strchr(pszMode, 'w'))
    {
        if (fseek(file, nBlockPos, SEEK_SET) != 0)
        {
            fclose(file);
            return NULL;
        }
    }
    return file;
}

static unsigned int nCurrentBlockFile = 1;

FILE* AppendBlockFile(unsigned int& nFileRet)
{
    nFileRet = 0;
    while (true)
    {
        FILE* file = OpenBlockFile(nCurrentBlockFile, 0, "ab");
        if (!file)
            return NULL;
        if (fseek(file, 0, SEEK_END) != 0)
            return NULL;
        // FAT32 file size max 4GB, fseek and ftell max 2GB, so we must stay under 2GB
        if (ftell(file) < (long)(0x7F000000 - MAX_SIZE))
        {
            nFileRet = nCurrentBlockFile;
            return file;
        }
        fclose(file);
        nCurrentBlockFile++;
    }
}

bool LoadBlockIndex(bool fAllowNew)
{
    LOCK(cs_main);

    CBigNum bnTrustedModulus;

    if (fTestNet)
    {
        // GLOBAL TESTNET SETTINGS - R HALFORD
        pchMessageStart[0] = 0xcd;
        pchMessageStart[1] = 0xf2;
        pchMessageStart[2] = 0xc0;
        pchMessageStart[3] = 0xef;
        bnProofOfWorkLimit = bnProofOfWorkLimitTestNet; // 16 bits PoW target limit for testnet
        nStakeMinAge = 1 * 60 * 60; // test net min age is 1 hour
        nCoinbaseMaturity = 10; // test maturity is 10 blocks
        nGrandfather = 196550;
        nNewIndex = 10;
        nNewIndex2 = 36500;
        bOPReturnEnabled = false;
        //1-24-2016
        MAX_OUTBOUND_CONNECTIONS = (int)GetArg("-maxoutboundconnections", 8);
    }


    std::string mode = fTestNet ? "TestNet" : "Prod";
    printf("Mode=%s\r\n",mode.c_str());


    //
    // Load block index
    //
    CTxDB txdb("cr+");
    if (!txdb.LoadBlockIndex())
        return false;

    //
    // Init with genesis block
    //
    if (mapBlockIndex.empty())
    {
        if (!fAllowNew)
            return false;

        // Genesis block - Genesis2
        // MainNet - Official New Genesis Block:
        ////////////////////////////////////////
        /*
     21:58:24 block.nTime = 1413149999
    10/12/14 21:58:24 block.nNonce = 1572771
    10/12/14 21:58:24 block.GetHash = 00000f762f698b5962aa81e38926c3a3f1f03e0b384850caed34cd9164b7f990
    10/12/14 21:58:24 CBlock(hash=00000f762f698b5962aa81e38926c3a3f1f03e0b384850caed34cd9164b7f990, ver=1,
    hashPrevBlock=0000000000000000000000000000000000000000000000000000000000000000,
    hashMerkleRoot=0bd65ac9501e8079a38b5c6f558a99aea0c1bcff478b8b3023d09451948fe841, nTime=1413149999, nBits=1e0fffff, nNonce=1572771, vtx=1, vchBlockSig=)
    10/12/14 21:58:24   Coinbase(hash=0bd65ac950, nTime=1413149999, ver=1, vin.size=1, vout.size=1, nLockTime=0)
    CTxIn(COutPoint(0000000000, 4294967295), coinbase 00012a4531302f31312f313420416e6472656120526f73736920496e647573747269616c20486561742076696e646963617465642077697468204c454e522076616c69646174696f6e)
    CTxOut(empty)
    vMerkleTree: 0bd65ac950

        */

        const char* pszTimestamp = "10/11/14 Andrea Rossi Industrial Heat vindicated with LENR validation";

        CTransaction txNew;
        //GENESIS TIME
        txNew.nTime = 1413033777;
        txNew.vin.resize(1);
        txNew.vout.resize(1);
        txNew.vin[0].scriptSig = CScript() << 0 << CBigNum(42) << vector<unsigned char>((const unsigned char*)pszTimestamp, (const unsigned char*)pszTimestamp + strlen(pszTimestamp));
        txNew.vout[0].SetEmpty();
        CBlock block;
        block.vtx.push_back(txNew);
        block.hashPrevBlock = 0;
        block.hashMerkleRoot = block.BuildMerkleTree();
        block.nVersion = 1;
        //R&D - Testers Wanted Thread:
        block.nTime    = !fTestNet ? 1413033777 : 1406674534;
        //Official Launch time:
        block.nBits    = bnProofOfWorkLimit.GetCompact();
        block.nNonce = !fTestNet ? 130208 : 22436;
        printf("starting Genesis Check...");
        // If genesis block hash does not match, then generate new genesis hash.
        if (block.GetHash() != hashGenesisBlock)
        {
            printf("Searching for genesis block...\n");
            // This will figure out a valid hash and Nonce if you're
            // creating a different genesis block: 00000000000000000000000000000000000000000000000000000000000000000000000000000000000000xFFF
            uint256 hashTarget = CBigNum().SetCompact(block.nBits).getuint256();
            uint256 thash;
            while (true)
            {
                thash = block.GetHash();
                if (thash <= hashTarget)
                    break;
                if ((block.nNonce & 0xFFF) == 0)
                {
                    printf("nonce %08X: hash = %s (target = %s)\n", block.nNonce, thash.ToString().c_str(), hashTarget.ToString().c_str());
                }
                ++block.nNonce;
                if (block.nNonce == 0)
                {
                    printf("NONCE WRAPPED, incrementing time\n");
                    ++block.nTime;
                }
            }
            printf("block.nTime = %u \n", block.nTime);
            printf("block.nNonce = %u \n", block.nNonce);
            printf("block.GetHash = %s\n", block.GetHash().ToString().c_str());
        }


        block.print();

        //// debug print

        //GENESIS3: Official Merkle Root
        uint256 merkle_root = uint256("0x5109d5782a26e6a5a5eb76c7867f3e8ddae2bff026632c36afec5dc32ed8ce9f");
        assert(block.hashMerkleRoot == merkle_root);
        assert(block.GetHash() == (!fTestNet ? hashGenesisBlock : hashGenesisBlockTestNet));
        assert(block.CheckBlock("LoadBlockIndex",1,10*COIN));

        // Start new block file
        unsigned int nFile;
        unsigned int nBlockPos;
        if (!block.WriteToDisk(nFile, nBlockPos))
            return error("LoadBlockIndex() : writing genesis block to disk failed");
        if (!block.AddToBlockIndex(nFile, nBlockPos, hashGenesisBlock))
            return error("LoadBlockIndex() : genesis block not accepted");

        // ppcoin: initialize synchronized checkpoint
        if (!Checkpoints::WriteSyncCheckpoint((!fTestNet ? hashGenesisBlock : hashGenesisBlockTestNet)))
            return error("LoadBlockIndex() : failed to init sync checkpoint");
    }

    string strPubKey = "";

    // if checkpoint master key changed must reset sync-checkpoint
    if (!txdb.ReadCheckpointPubKey(strPubKey) || strPubKey != CSyncCheckpoint::strMasterPubKey)
    {
        // write checkpoint master key to db
        txdb.TxnBegin();
        if (!txdb.WriteCheckpointPubKey(CSyncCheckpoint::strMasterPubKey))
            return error("LoadBlockIndex() : failed to write new checkpoint master key to db");
        if (!txdb.TxnCommit())
            return error("LoadBlockIndex() : failed to commit new checkpoint master key to db");
        if ((!fTestNet) && !Checkpoints::ResetSyncCheckpoint())
            return error("LoadBlockIndex() : failed to reset sync-checkpoint");
    }

    return true;
}

std::string ExtractXML(std::string XMLdata, std::string key, std::string key_end)
{

    std::string extraction = "";
    string::size_type loc = XMLdata.find( key, 0 );
    if( loc != string::npos )
    {
        string::size_type loc_end = XMLdata.find( key_end, loc+3);
        if (loc_end != string::npos )
        {
            extraction = XMLdata.substr(loc+(key.length()),loc_end-loc-(key.length()));

        }
    }
    return extraction;
}

std::string ExtractHTML(std::string HTMLdata, std::string tagstartprefix,  std::string tagstart_suffix, std::string tag_end)
{

    std::string extraction = "";
    string::size_type loc = HTMLdata.find( tagstartprefix, 0 );
    if( loc != string::npos )
    {
        //Find the end of the start tag
        string::size_type loc_EOStartTag = HTMLdata.find( tagstart_suffix, loc+tagstartprefix.length());
        if (loc_EOStartTag != string::npos )
        {

            string::size_type loc_end = HTMLdata.find( tag_end, loc_EOStartTag+tagstart_suffix.length());
            if (loc_end != string::npos )
            {
                extraction = HTMLdata.substr(loc_EOStartTag+(tagstart_suffix.length()), loc_end-loc_EOStartTag-(tagstart_suffix.length()));
                extraction = strReplace(extraction,",","");
                if (Contains(extraction,"\r\n"))
                {
                    std::vector<std::string> vExtract = split(extraction,"\r\n");
                    if (vExtract.size() >= 2)
                    {
                        extraction = vExtract[2];
                        return extraction;
                    }
                }
            }
        }
    }
    return extraction;
}


std::string RetrieveMd5(std::string s1)
{
    try
    {
        const char* chIn = s1.c_str();
        unsigned char digest2[16];
        MD5((unsigned char*)chIn, strlen(chIn), (unsigned char*)&digest2);
        char mdString2[33];
        for(int i = 0; i < 16; i++) sprintf(&mdString2[i*2], "%02x", (unsigned int)digest2[i]);
        std::string xmd5(mdString2);
        return xmd5;
    }
    catch (std::exception &e)
    {
        printf("MD5 INVALID!");
        return "";
    }
}



double Round(double d, int place)
{
    std::ostringstream ss;
    ss << std::fixed << std::setprecision(place) << d ;
    double r = lexical_cast<double>(ss.str());
    return r;
}

double cdbl(std::string s, int place)
{
    if (s=="") s="0";
    s = strReplace(s,"\r","");
    s = strReplace(s,"\n","");
    s = strReplace(s,"a","");
    s = strReplace(s,"a","");
    s = strReplace(s,"b","");
    s = strReplace(s,"c","");
    s = strReplace(s,"d","");
    s = strReplace(s,"e","");
    s = strReplace(s,"f","");
    double r = lexical_cast<double>(s);
    double d = Round(r,place);
    return d;
}


int GetFilesize(FILE* file)
{
    int nSavePos = ftell(file);
    int nFilesize = -1;
    if (fseek(file, 0, SEEK_END) == 0)
        nFilesize = ftell(file);
    fseek(file, nSavePos, SEEK_SET);
    return nFilesize;
}




bool WriteKey(std::string sKey, std::string sValue)
{
    // Allows Gridcoin to store the key value in the config file.
    boost::filesystem::path pathConfigFile(GetArg("-conf", "gridcoinresearch.conf"));
    if (!pathConfigFile.is_complete()) pathConfigFile = GetDataDir(false) / pathConfigFile;
    if (!filesystem::exists(pathConfigFile))  return false; 
    boost::to_lower(sKey);
    std::string sLine = "";
    ifstream streamConfigFile;
    streamConfigFile.open(pathConfigFile.string().c_str());
    std::string sConfig = "";
    bool fWritten = false;
    if(streamConfigFile)
    {
       while(getline(streamConfigFile, sLine))
       {
            std::vector<std::string> vEntry = split(sLine,"=");
            if (vEntry.size() == 2)
            {
                std::string sSourceKey = vEntry[0];
                std::string sSourceValue = vEntry[1];
                boost::to_lower(sSourceKey);

                if (sSourceKey==sKey) 
                {
                    sSourceValue = sValue;
                    sLine = sSourceKey + "=" + sSourceValue;
                    fWritten=true;
                }
            }
            sLine = strReplace(sLine,"\r","");
            sLine = strReplace(sLine,"\n","");
            sLine += "\r\n";
            sConfig += sLine;
       }
    }
    if (!fWritten) 
    {
        sLine = sKey + "=" + sValue + "\r\n";
        sConfig += sLine;
    }
    
    streamConfigFile.close();

    FILE *outFile = fopen(pathConfigFile.string().c_str(),"w");
    fputs(sConfig.c_str(), outFile);
    fclose(outFile);

    ReadConfigFile(mapArgs, mapMultiArgs);
    return true;
}




std::string getfilecontents(std::string filename)
{
    std::string buffer;
    std::string line;
    ifstream myfile;
    if (fDebug10) printf("loading file to string %s",filename.c_str());

    filesystem::path path = filename;

    if (!filesystem::exists(path)) {
        printf("the file does not exist %s",path.string().c_str());
        return "-1";
    }

     FILE *file = fopen(filename.c_str(), "rb");
     CAutoFile filein = CAutoFile(file, SER_DISK, CLIENT_VERSION);
     int fileSize = GetFilesize(filein);
     filein.fclose();

     myfile.open(filename.c_str());

    buffer.reserve(fileSize);
    if (fDebug10) printf("opening file %s",filename.c_str());

    if(myfile)
    {
      while(getline(myfile, line))
      {
            buffer = buffer + line + "\r\n";
      }
    }
    myfile.close();
    return buffer;
}


bool IsCPIDValidv3(std::string cpidv2, bool allow_investor)
{
    // Used for checking the local cpid
    bool result=false;
    if (allow_investor) if (cpidv2 == "INVESTOR" || cpidv2=="investor") return true;
    if (cpidv2.length() < 34) return false;
    result = CPID_IsCPIDValid(cpidv2.substr(0,32),cpidv2,0);
    return result;
}

bool IsCPIDValidv2(MiningCPID& mc, int height)
{
    //09-25-2016: Transition to CPID Keypairs.
    if (height < nGrandfather) return true;
    bool result = false;
    int cpidV2CutOverHeight = fTestNet ? 0 : 97000;
    int cpidV3CutOverHeight = fTestNet ? 196300 : 725000;
    if (height < cpidV2CutOverHeight)
    {
        result = IsCPIDValid_Retired(mc.cpid,mc.enccpid);
    }
    else if (height >= cpidV2CutOverHeight && height <= cpidV3CutOverHeight)
    {
        if (mc.cpid == "INVESTOR" || mc.cpid=="investor") return true;
        result = CPID_IsCPIDValid(mc.cpid, mc.cpidv2, (uint256)mc.lastblockhash);
    }
    else if (height >= cpidV3CutOverHeight)
    {
        if (mc.cpid == "INVESTOR" || mc.cpid=="investor") return true;
        // V3 requires a beacon, a beacon public key and a valid block signature signed by the CPID's private key
        result = VerifyCPIDSignature(mc.cpid,mc.lastblockhash,mc.BoincSignature);
    }

    return result;
}


bool IsLocalCPIDValid(StructCPID& structcpid)
{

    bool new_result = IsCPIDValidv3(structcpid.cpidv2,true);
    return new_result;

}



bool IsCPIDValid_Retired(std::string cpid, std::string ENCboincpubkey)
{

    try
    {
            if(cpid=="" || cpid.length() < 5)
            {
                printf("CPID length empty.");
                return false;
            }
            if (cpid=="INVESTOR") return true;
            if (ENCboincpubkey == "" || ENCboincpubkey.length() < 5)
            {
                    if (fDebug10) printf("ENCBpk length empty.");
                    return false;
            }
            std::string bpk = AdvancedDecrypt(ENCboincpubkey);
            std::string bpmd5 = RetrieveMd5(bpk);
            if (bpmd5==cpid) return true;
            if (fDebug10) printf("Md5<>cpid, md5 %s cpid %s  root bpk %s \r\n     ",bpmd5.c_str(), cpid.c_str(),bpk.c_str());

            return false;
    }
    catch (std::exception &e)
    {
                printf("Error while resolving CPID\r\n");
                return false;
    }
    catch(...)
    {
                printf("Error while Resolving CPID[2].\r\n");
                return false;
    }
    return false;

}


double GetTotalOwedAmount(std::string cpid)
{
    StructCPID o = GetInitializedStructCPID2(cpid,mvMagnitudes);
    return o.totalowed;
}

double GetOwedAmount(std::string cpid)
{
    if (mvMagnitudes.size() > 1)
    {
        StructCPID m = GetInitializedStructCPID2(cpid,mvMagnitudes);
        if (m.initialized) return m.owed;
        return 0;
    }
    return 0;
}


double GetOutstandingAmountOwed(StructCPID &mag, std::string cpid, int64_t locktime,
    double& total_owed, double block_magnitude)
{
    // Gridcoin Payment Magnitude Unit in RSA Owed calculation ensures rewards are capped at MaxBlockSubsidy*BLOCKS_PER_DAY
    // Payment date range is stored in HighLockTime-LowLockTime
    // If newbie has not participated for 14 days, use earliest payment in chain to assess payment window
    // (Important to prevent e-mail change attacks) - Calculate payment timespan window in days
    try
    {
        double payment_timespan = (GetAdjustedTime() - mag.EarliestPaymentTime)/38400;
        if (payment_timespan < 2) payment_timespan =  2;
        if (payment_timespan > 10) payment_timespan = 14;
        mag.PaymentTimespan = Round(payment_timespan,0);
        double research_magnitude = 0;
        // Get neural network magnitude:
        StructCPID stDPOR = GetInitializedStructCPID2(cpid,mvDPOR);
        research_magnitude = LederstrumpfMagnitude2(stDPOR.Magnitude,locktime);
        double owed_standard = payment_timespan * std::min(research_magnitude*GetMagnitudeMultiplier(locktime),
            GetMaximumBoincSubsidy(locktime)*5.0);
        double owed_network_cap = payment_timespan * GRCMagnitudeUnit(locktime) * research_magnitude;
        double owed = std::min(owed_standard, owed_network_cap);
        double paid = mag.payments;
        double outstanding = std::min(owed-paid, GetMaximumBoincSubsidy(locktime) * 5.0);
        total_owed = owed;
        //if (outstanding < 0) outstanding=0;
        return outstanding;
    }
    catch (std::exception &e)
    {
            printf("Error while Getting outstanding amount owed.");
            return 0;
    }
    catch(...)
    {
            printf("Error while Getting outstanding amount owed.");
            return 0;
    }
}

bool BlockNeedsChecked(int64_t BlockTime)
{
    if (IsLockTimeWithin14days((double)BlockTime))
    {
        if (fColdBoot) return false;
        bool fOut = OutOfSyncByMoreThan(30);
        return !fOut;
    }
    else
    {
        return false;
    }
}

bool IsLockTimeWithin14days(double locktime)
{
    //Within 14 days
    double nCutoff =  GetAdjustedTime() - (60*60*24*14);
    if (locktime < nCutoff) return false;
    return true;
}

bool LockTimeRecent(double locktime)
{
    //Returns true if adjusted time is within 45 minutes
    double nCutoff =  GetAdjustedTime() - (60*45);
    if (locktime < nCutoff) return false;
    return true;
}

bool IsLockTimeWithinMinutes(double locktime, int minutes)
{
    double nCutoff = GetAdjustedTime() - (60*minutes);
    if (locktime < nCutoff) return false;
    return true;
}

bool IsLockTimeWithinMinutes(int64_t locktime, int minutes)
{
    double nCutoff = GetAdjustedTime() - (60*minutes);
    if (locktime < nCutoff) return false;
    return true;
}


double GetMagnitudeWeight(double LockTime)
{
    double age = ( GetAdjustedTime() - LockTime)/86400;
    double inverse = 14-age;
    if (inverse < 1) inverse=1;
    return inverse*inverse;
}




void RemoveNetworkMagnitude(double LockTime, std::string cpid, MiningCPID bb, double mint, bool IsStake)
{
        if (!IsLockTimeWithin14days(LockTime)) return;
        StructCPID structMagnitude = GetInitializedStructCPID2(cpid,mvMagnitudes);
        structMagnitude.projectname = bb.projectname;
        structMagnitude.entries--;
        if (IsStake)
        {
            double interest = (double)mint - (double)bb.ResearchSubsidy;
            structMagnitude.payments -= bb.ResearchSubsidy;
            structMagnitude.interestPayments = structMagnitude.interestPayments - interest;
            structMagnitude.LastPaymentTime = 0;
        }
        structMagnitude.cpid = cpid;
        double total_owed = 0;
        mvMagnitudes[cpid] = structMagnitude;
        structMagnitude.owed = GetOutstandingAmountOwed(structMagnitude,cpid,LockTime,total_owed,bb.Magnitude);
        structMagnitude.totalowed = total_owed;
        mvMagnitudes[cpid] = structMagnitude;
}






void AdjustTimestamps(StructCPID& strCPID, double timestamp, double subsidy)
{
        if (timestamp > strCPID.LastPaymentTime && subsidy > 0) strCPID.LastPaymentTime = timestamp;
        if (timestamp < strCPID.EarliestPaymentTime) strCPID.EarliestPaymentTime = timestamp;
}




void AddResearchMagnitude(CBlockIndex* pIndex)
{
        // Headless critical section
        if (pIndex->nResearchSubsidy > 0)
        {
            try
            {
                StructCPID stMag = GetInitializedStructCPID2(pIndex->sCPID,mvMagnitudesCopy);
                stMag.cpid = pIndex->sCPID;
                stMag.GRCAddress = pIndex->sGRCAddress;
                if (pIndex->nHeight > stMag.LastBlock)
                {
                    stMag.LastBlock = pIndex->nHeight;
                }
                stMag.entries++;
                stMag.payments += pIndex->nResearchSubsidy;
                stMag.interestPayments += pIndex->nInterestSubsidy;

                AdjustTimestamps(stMag,(double)pIndex->nTime,pIndex->nResearchSubsidy);
                // Track detailed payments made to each CPID
                stMag.PaymentTimestamps         += RoundToString(pIndex->nTime,0) + ",";
                stMag.PaymentAmountsResearch    += RoundToString(pIndex->nResearchSubsidy,2) + ",";
                stMag.PaymentAmountsInterest    += RoundToString(pIndex->nInterestSubsidy,2) + ",";
                stMag.PaymentAmountsBlocks      += RoundToString(pIndex->nHeight,0) + ",";
                stMag.Accuracy++;
                stMag.AverageRAC = stMag.rac / (stMag.entries+.01);
                double total_owed = 0;
                stMag.owed = GetOutstandingAmountOwed(stMag,
                    pIndex->sCPID, pIndex->nTime,total_owed,pIndex->nMagnitude);

                stMag.totalowed = total_owed;
                mvMagnitudesCopy[pIndex->sCPID] = stMag;
            }
            catch (bad_alloc ba)
            {
                printf("\r\nBad Allocation in AddResearchMagnitude() \r\n");
            }
            catch(...)
            {
                printf("Exception in AddResearchMagnitude() \r\n");
            }
        }
}




void AddNMRetired(double height, double LockTime, std::string cpid, MiningCPID bb)
{
    try
    {
        StructCPID stMag = GetInitializedStructCPID2(cpid,mvMagnitudes);
        stMag.cpid = cpid;
        stMag.GRCAddress = bb.GRCAddress;
        if (height > stMag.LastBlock)
        {
            stMag.LastBlock = height;
        }
        stMag.projectname = bb.projectname;
        stMag.rac += bb.rac;
        stMag.entries++;
        stMag.payments += bb.ResearchSubsidy;
        stMag.interestPayments += bb.InterestSubsidy;
        AdjustTimestamps(stMag,LockTime,bb.ResearchSubsidy);
        // Per RTM 6-27-2015 - Track detailed payments made to each CPID
        stMag.PaymentTimestamps         += RoundToString(LockTime,0) + ",";
        stMag.PaymentAmountsResearch    += RoundToString(bb.ResearchSubsidy,2) + ",";
        stMag.PaymentAmountsInterest    += RoundToString(bb.InterestSubsidy,2) + ",";
        stMag.PaymentAmountsBlocks      += RoundToString((double)height,0) + ",";
        stMag.Accuracy++;
        stMag.AverageRAC = stMag.rac / (stMag.entries+.01);
        double total_owed = 0;
        stMag.owed = GetOutstandingAmountOwed(stMag,cpid,LockTime,total_owed,bb.Magnitude);
        stMag.totalowed = total_owed;
        mvMagnitudes[cpid] = stMag;
    }
    catch (std::exception &e)
    {
            printf("Error while Adding Network Magnitude.");
    }
    catch(...)
    {
            printf("Error while Adding Network Magnitude.");
    }
}




bool GetEarliestStakeTime(std::string grcaddress, std::string cpid)
{
    if (nBestHeight < 15)
    {
        mvApplicationCacheTimestamp["nGRCTime"] = GetAdjustedTime();
        mvApplicationCacheTimestamp["nCPIDTime"] = GetAdjustedTime();
        return true;
    }
    if (IsLockTimeWithinMinutes(nLastGRCtallied,100)) return true;
    nLastGRCtallied = GetAdjustedTime();
    int64_t nGRCTime = 0;
    int64_t nCPIDTime = 0;
    CBlock block;
    int64_t nStart = GetTimeMillis();
    LOCK(cs_main);
    {
            int nMaxDepth = nBestHeight;
            int nLookback = BLOCKS_PER_DAY*6*30;  //6 months back for performance
            int nMinDepth = nMaxDepth - nLookback;
            if (nMinDepth < 2) nMinDepth = 2;
            // Start at the earliest block index:
            CBlockIndex* pblockindex = blockFinder.FindByHeight(nMinDepth);
            while (pblockindex->nHeight < nMaxDepth-1)
            {
                        pblockindex = pblockindex->pnext;
                        if (pblockindex == pindexBest) break;
                        if (pblockindex == NULL || !pblockindex->IsInMainChain()) continue;
                        std::string myCPID = "";
                        if (pblockindex->nHeight < nNewIndex)
                        {
                            //Between block 1 and nNewIndex, unfortunately, we have to read from disk.
                            block.ReadFromDisk(pblockindex);
                            std::string hashboinc = "";
                            if (block.vtx.size() > 0) hashboinc = block.vtx[0].hashBoinc;
                            MiningCPID bb = DeserializeBoincBlock(hashboinc);
                            myCPID = bb.cpid;
                        }
                        else
                        {
                            myCPID = pblockindex->sCPID;
                        }
                        if (cpid == myCPID && nCPIDTime==0)
                        {
                            nCPIDTime = pblockindex->nTime;
                            nGRCTime = pblockindex->nTime;
                            break;
                        }
            }
    }
    int64_t EarliestStakedWalletTx = GetEarliestWalletTransaction();
    if (EarliestStakedWalletTx > 0 && EarliestStakedWalletTx < nGRCTime) nGRCTime = EarliestStakedWalletTx;
    if (fTestNet) nGRCTime -= (86400*30);
    if (nGRCTime <= 0)  nGRCTime = GetAdjustedTime();
    if (nCPIDTime <= 0) nCPIDTime = GetAdjustedTime();

    printf("Loaded staketime from index in %f", (double)(GetTimeMillis() - nStart));
    printf("CPIDTime %f, GRCTime %f, WalletTime %f \r\n",(double)nCPIDTime,(double)nGRCTime,(double)EarliestStakedWalletTx);
    mvApplicationCacheTimestamp["nGRCTime"] = nGRCTime;
    mvApplicationCacheTimestamp["nCPIDTime"] = nCPIDTime;
    return true;
}

HashSet GetCPIDBlockHashes(const std::string& cpid)
{
    auto hashes = mvCPIDBlockHashes.find(cpid);
    return hashes != mvCPIDBlockHashes.end()
        ? hashes->second
        : HashSet();
}

void AddCPIDBlockHash(const std::string& cpid, const uint256& blockhash)
{
    // Add block hash to CPID hash set.
    mvCPIDBlockHashes[cpid].insert(blockhash);
}

StructCPID GetLifetimeCPID(std::string cpid, std::string sCalledFrom)
{
    //Eliminates issues with reorgs, disconnects, double counting, etc.. 
    if (cpid.empty() || cpid=="INVESTOR")
        return GetInitializedStructCPID2("INVESTOR",mvResearchAge);
    
    if (fDebug10) printf(" {GLC %s} ",sCalledFrom.c_str());

    const HashSet& hashes = GetCPIDBlockHashes(cpid);
    ZeroOutResearcherTotals(cpid);

    for (HashSet::iterator it = hashes.begin(); it != hashes.end(); ++it)
    {
        const uint256& uHash = *it;

        // Ensure that we have this block.
        if (mapBlockIndex.count(uHash) == 0)
           continue;
        
        // Ensure that the block is valid.    
        CBlockIndex* pblockindex = mapBlockIndex[uHash];
        if(pblockindex == NULL ||
           pblockindex->IsInMainChain() == false ||
           pblockindex->sCPID != cpid)
            continue;

        // Block located and verified.
        StructCPID stCPID = GetInitializedStructCPID2(pblockindex->sCPID,mvResearchAge);
        if (pblockindex->nHeight > stCPID.LastBlock && pblockindex->nResearchSubsidy > 0)
        {
            stCPID.LastBlock = pblockindex->nHeight;
            stCPID.BlockHash = pblockindex->GetBlockHash().GetHex();
        }
        stCPID.InterestSubsidy += pblockindex->nInterestSubsidy;
        stCPID.ResearchSubsidy += pblockindex->nResearchSubsidy;
        stCPID.Accuracy++;
        if (pblockindex->nMagnitude > 0)
        {
            stCPID.TotalMagnitude += pblockindex->nMagnitude;
            stCPID.ResearchAverageMagnitude = stCPID.TotalMagnitude/(stCPID.Accuracy+.01);
        }

        if (pblockindex->nTime < stCPID.LowLockTime)  stCPID.LowLockTime  = pblockindex->nTime;
        if (pblockindex->nTime > stCPID.HighLockTime) stCPID.HighLockTime = pblockindex->nTime;
        mvResearchAge[pblockindex->sCPID]=stCPID;
    }

    return GetInitializedStructCPID2(cpid, mvResearchAge);
}

MiningCPID GetInitializedMiningCPID(std::string name,std::map<std::string, MiningCPID>& vRef)
{
   MiningCPID& cpid = vRef[name];
    if (!cpid.initialized)
    {
                cpid = GetMiningCPID();
                cpid.initialized=true;
                cpid.LastPaymentTime = 0;
    }

   return cpid;
}


StructCPID GetInitializedStructCPID2(std::string name, std::map<std::string, StructCPID>& vRef)
{
    try
    {
      StructCPID& cpid = vRef[name];
        if (!cpid.initialized)
        {
                cpid = GetStructCPID();
                cpid.initialized=true;
                cpid.LowLockTime = std::numeric_limits<unsigned int>::max();
                cpid.HighLockTime = 0;
                cpid.LastPaymentTime = 0;
                cpid.EarliestPaymentTime = 99999999999;
                cpid.Accuracy = 0;
                return cpid;
        }
        else
        {
                return cpid;
        }
    }
    catch (bad_alloc ba)
    {
        printf("Bad alloc caught in GetInitializedStructCpid2 for %s",name.c_str());
      return GetStructCPID();
    }
    catch(...)
    {
        printf("Exception caught in GetInitializedStructCpid2 for %s",name.c_str());
      return GetStructCPID();
    }
}




bool RetiredTN(bool Forcefully)
{
    //Iterate throught last 14 days, tally network averages
    if (nBestHeight < 15)
    {
        bNetAveragesLoaded = true;
        return true;
    }

    if (Forcefully) nLastTallied = 0;
    int timespan = fTestNet ? 1 : 5;
    if (IsLockTimeWithinMinutes(nLastTallied,timespan))
    {
        bNetAveragesLoaded=true;
        return true;
    }

    printf("Gathering network avgs (begin)");
    nLastTallied = GetAdjustedTime();
    bNetAveragesLoaded = false;
    bool superblockloaded = false;
    double NetworkPayments = 0;
    double NetworkInterest = 0;
                    //7-5-2015 - R Halford - Start block and End block must be an exact range agreed by the network:
                    int nMaxDepth = (nBestHeight-CONSENSUS_LOOKBACK) - ( (nBestHeight-CONSENSUS_LOOKBACK) % BLOCK_GRANULARITY);
                    int nLookback = BLOCKS_PER_DAY*14; //Daily block count * Lookback in days = 14 days
                    int nMinDepth = (nMaxDepth - nLookback) - ( (nMaxDepth-nLookback) % BLOCK_GRANULARITY);
                    if (fDebug3) printf("START BLOCK %f, END BLOCK %f ",(double)nMaxDepth,(double)nMinDepth);
                    if (nMinDepth < 2)              nMinDepth = 2;
                    if (mvMagnitudes.size() > 0)    mvMagnitudes.clear();
                    CBlock block;
                    CBlockIndex* pblockindex = pindexBest;

                    while (pblockindex->nHeight > nMaxDepth)
                    {
                        if (!pblockindex || !pblockindex->pprev) return false;
                        pblockindex = pblockindex->pprev;
                        if (pblockindex == pindexGenesisBlock) return false;
                    }

                    if (fDebug) printf("\r\n GetMoneySupply::Max block %f",(double)pblockindex->nHeight);

                    while (pblockindex->nHeight > nMinDepth)
                    {
                        if (!pblockindex || !pblockindex->pprev) return false;   //Avoid segfault
                        pblockindex = pblockindex->pprev;
                        if (pblockindex == pindexGenesisBlock) return false;
                        if (pblockindex == NULL || !pblockindex->IsInMainChain()) continue;
                        MiningCPID bb;
                        
                        if (!block.ReadFromDisk(pblockindex)) continue;
                        if (block.vtx.size() > 0)
                        {
                                if (block.vtx[0].hashBoinc.empty()) continue;
                                bb = DeserializeBoincBlock(block.vtx[0].hashBoinc);
                        }
                        else continue;

                        NetworkPayments += bb.ResearchSubsidy;
                        NetworkInterest += bb.InterestSubsidy;
                        // Insert CPID, Magnitude, Payments
                        AddNMRetired((double)pblockindex->nHeight,pblockindex->nTime,bb.cpid,bb);
                        if (!superblockloaded && bb.superblock.length() > 20)
                        {
                                    std::string superblock = UnpackBinarySuperblock(bb.superblock);
                                    if (VerifySuperblock(superblock,pblockindex->nHeight))
                                    {
                                            LoadSuperblock(superblock,pblockindex->nTime,pblockindex->nHeight);
                                            superblockloaded=true;
                                            if (fDebug3) printf(" Superblock Loaded %f \r\n",(double)pblockindex->nHeight);
                                    }
                            }

                    }
                    if (pblockindex && fDebug10)    printf("Min block %f \r\n",(double)pblockindex->nHeight);
                    StructCPID network = GetInitializedStructCPID2("NETWORK",mvNetwork);
                    network.projectname="NETWORK";
                    network.payments = NetworkPayments;
                    network.InterestSubsidy = NetworkInterest;
                    mvNetwork["NETWORK"] = network;
                    TallyMagnitudesInSuperblock();
                    GetNextProject(false);
                    if (fDebug3) printf(".Done.\r\n %f",(double)0);
                    bTallyStarted = false;
                    bNetAveragesLoaded = true;
                    return true;

    bNetAveragesLoaded=true;
    return false;
}



bool ComputeNeuralNetworkSupermajorityHashes()
{
    if (nBestHeight < 15)  return true;
    if (IsLockTimeWithinMinutes(nLastTalliedNeural,5))
    {
        return true;
    }
    nLastTalliedNeural = GetAdjustedTime();
    //Clear the neural network hash buffer
    if (mvNeuralNetworkHash.size() > 0)  mvNeuralNetworkHash.clear();
    if (mvNeuralVersion.size() > 0)  mvNeuralVersion.clear();
    if (mvCurrentNeuralNetworkHash.size() > 0) mvCurrentNeuralNetworkHash.clear();

    //Clear the votes
    WriteCache("neuralsecurity","pending","0",GetAdjustedTime());
    ClearCache("neuralsecurity");
    try
    {
        int nMaxDepth = nBestHeight;
        int nLookback = 100;
        int nMinDepth = (nMaxDepth - nLookback);
        if (nMinDepth < 2)   nMinDepth = 2;
        CBlock block;
        CBlockIndex* pblockindex = pindexBest;
        while (pblockindex->nHeight > nMinDepth)
        {
            if (!pblockindex || !pblockindex->pprev) return false;
            pblockindex = pblockindex->pprev;
            if (pblockindex == pindexGenesisBlock) return false;
            if (!pblockindex->IsInMainChain()) continue;
            block.ReadFromDisk(pblockindex);
            std::string hashboinc = "";
            if (block.vtx.size() > 0) hashboinc = block.vtx[0].hashBoinc;
            if (!hashboinc.empty())
            {
                MiningCPID bb = DeserializeBoincBlock(hashboinc);
                //If block is pending: 7-25-2015
                if (bb.superblock.length() > 20)
                {
                    std::string superblock = UnpackBinarySuperblock(bb.superblock);
                    if (VerifySuperblock(superblock,pblockindex->nHeight))
                    {
                        WriteCache("neuralsecurity","pending",RoundToString((double)pblockindex->nHeight,0),GetAdjustedTime());
                    }
                }

                IncrementVersionCount(bb.clientversion);
                //Increment Neural Network Hashes Supermajority (over the last N blocks)
                IncrementNeuralNetworkSupermajority(bb.NeuralHash,bb.GRCAddress,(nMaxDepth-pblockindex->nHeight)+10);
                IncrementCurrentNeuralNetworkSupermajority(bb.CurrentNeuralHash,bb.GRCAddress,(nMaxDepth-pblockindex->nHeight)+10);

            }
        }

        if (fDebug3) printf(".11.");
    }
    catch (std::exception &e)
    {
            printf("Neural Error while memorizing hashes.\r\n");
    }
    catch(...)
    {
        printf("Neural error While Memorizing Hashes! [1]\r\n");
    }
    return true;

}


bool TallyResearchAverages(bool Forcefully)
{
    //Iterate throught last 14 days, tally network averages
    if (nBestHeight < 15)
    {
        bNetAveragesLoaded = true;
        return true;
    }

    //if (Forcefully) nLastTallied = 0;
    int timespan = fTestNet ? 2 : 6;
    if (IsLockTimeWithinMinutes(nLastTallied,timespan))
    {
        bNetAveragesLoaded=true;
        return true;
    }

    //8-27-2016
     int64_t nStart = GetTimeMillis();


    if (fDebug3) printf("Tallying Research Averages (begin) ");
    nLastTallied = GetAdjustedTime();
    bNetAveragesLoaded = false;
    bool superblockloaded = false;
    double NetworkPayments = 0;
    double NetworkInterest = 0;
    
                        //Consensus Start/End block:
                        int nMaxDepth = (nBestHeight-CONSENSUS_LOOKBACK) - ( (nBestHeight-CONSENSUS_LOOKBACK) % BLOCK_GRANULARITY);
                        int nLookback = BLOCKS_PER_DAY * 14; //Daily block count * Lookback in days
                        int nMinDepth = (nMaxDepth - nLookback) - ( (nMaxDepth-nLookback) % BLOCK_GRANULARITY);
                        if (fDebug3) printf("START BLOCK %f, END BLOCK %f ",(double)nMaxDepth,(double)nMinDepth);
                        if (nMinDepth < 2)              nMinDepth = 2;
                        mvMagnitudesCopy.clear();
                        int iRow = 0;
                        //CBlock block;
                        CBlockIndex* pblockindex = pindexBest;
                        if (!pblockindex)
                        {
                                bTallyStarted = false;
                                bNetAveragesLoaded = true;
                                return true;
                        }
                        while (pblockindex->nHeight > nMaxDepth)
                        {
                            if (!pblockindex || !pblockindex->pprev || pblockindex == pindexGenesisBlock) return false;
                            pblockindex = pblockindex->pprev;
                        }

                        if (fDebug3) printf("Max block %f, seektime %f",(double)pblockindex->nHeight,(double)GetTimeMillis()-nStart);
                        nStart=GetTimeMillis();

   
                        // Headless critical section ()
        try
        {
                        while (pblockindex->nHeight > nMinDepth)
                        {
                            if (!pblockindex || !pblockindex->pprev) return false;
                            pblockindex = pblockindex->pprev;
                            if (pblockindex == pindexGenesisBlock) return false;
                            if (!pblockindex->IsInMainChain()) continue;
                            NetworkPayments += pblockindex->nResearchSubsidy;
                            NetworkInterest += pblockindex->nInterestSubsidy;
                            AddResearchMagnitude(pblockindex);

                            iRow++;
                            if (IsSuperBlock(pblockindex) && !superblockloaded)
                            {
                                MiningCPID bb = GetBoincBlockByIndex(pblockindex);
                                if (bb.superblock.length() > 20)
                                {
                                        std::string superblock = UnpackBinarySuperblock(bb.superblock);
                                        if (VerifySuperblock(superblock,pblockindex->nHeight))
                                        {
                                                LoadSuperblock(superblock,pblockindex->nTime,pblockindex->nHeight);
                                                superblockloaded=true;
                                                if (fDebug3) printf(" Superblock Loaded %f \r\n",(double)pblockindex->nHeight);
                                        }
                                }
                            }

                        }
                        // End of critical section
                        if (fDebug3) printf("TNA loaded in %f",(double)GetTimeMillis()-nStart);
                        nStart=GetTimeMillis();


                        if (pblockindex)
                        {
                            if (fDebug3) printf("Min block %f, Rows %f \r\n",(double)pblockindex->nHeight,(double)iRow);
                            StructCPID network = GetInitializedStructCPID2("NETWORK",mvNetworkCopy);
                            network.projectname="NETWORK";
                            network.payments = NetworkPayments;
                            network.InterestSubsidy = NetworkInterest;
                            mvNetworkCopy["NETWORK"] = network;
                            if(fDebug3) printf(" TMIS1 ");
                            TallyMagnitudesInSuperblock();
                        }
                        // 11-19-2015 Copy dictionaries to live RAM
                        mvDPOR = mvDPORCopy;
                        mvMagnitudes = mvMagnitudesCopy;
                        mvNetwork = mvNetworkCopy;
                        bTallyStarted = false;
                        bNetAveragesLoaded = true;
                        return true;
        }
        catch (bad_alloc ba)
        {
            printf("Bad Alloc while tallying network averages. [1]\r\n");
            bNetAveragesLoaded=true;
            nLastTallied = 0;
        }
        catch(...)
        {
            printf("Error while tallying network averages. [1]\r\n");
            bNetAveragesLoaded=true;
            nLastTallied = 0;
        }

        if (fDebug3) printf("NA loaded in %f",(double)GetTimeMillis()-nStart);
                        
        bNetAveragesLoaded=true;
        return false;
}



bool TallyNetworkAverages(bool Forcefully)
{
    if (IsResearchAgeEnabled(pindexBest->nHeight))
    {
        return TallyResearchAverages(Forcefully);
    }
    else
    {
        return RetiredTN(Forcefully);
    }
}


void PrintBlockTree()
{
    AssertLockHeld(cs_main);
    // pre-compute tree structure
    map<CBlockIndex*, vector<CBlockIndex*> > mapNext;
    for (map<uint256, CBlockIndex*>::iterator mi = mapBlockIndex.begin(); mi != mapBlockIndex.end(); ++mi)
    {
        CBlockIndex* pindex = (*mi).second;
        mapNext[pindex->pprev].push_back(pindex);
    }

    vector<pair<int, CBlockIndex*> > vStack;
    vStack.push_back(make_pair(0, pindexGenesisBlock));

    int nPrevCol = 0;
    while (!vStack.empty())
    {
        int nCol = vStack.back().first;
        CBlockIndex* pindex = vStack.back().second;
        vStack.pop_back();

        // print split or gap
        if (nCol > nPrevCol)
        {
            for (int i = 0; i < nCol-1; i++)
                printf("| ");
            printf("|\\\n");
        }
        else if (nCol < nPrevCol)
        {
            for (int i = 0; i < nCol; i++)
                printf("| ");
            printf("|\n");
       }
        nPrevCol = nCol;

        // print columns
        for (int i = 0; i < nCol; i++)
            printf("| ");

        // print item
        CBlock block;
        block.ReadFromDisk(pindex);
        printf("%d (%u,%u) %s  %08x  %s  mint %7s  tx %" PRIszu "",
            pindex->nHeight,
            pindex->nFile,
            pindex->nBlockPos,
            block.GetHash().ToString().c_str(),
            block.nBits,
            DateTimeStrFormat("%x %H:%M:%S", block.GetBlockTime()).c_str(),
            FormatMoney(pindex->nMint).c_str(),
            block.vtx.size());

        PrintWallets(block);

        // put the main time-chain first
        vector<CBlockIndex*>& vNext = mapNext[pindex];
        for (unsigned int i = 0; i < vNext.size(); i++)
        {
            if (vNext[i]->pnext)
            {
                swap(vNext[0], vNext[i]);
                break;
            }
        }

        // iterate children
        for (unsigned int i = 0; i < vNext.size(); i++)
            vStack.push_back(make_pair(nCol+i, vNext[i]));
    }
}

bool LoadExternalBlockFile(FILE* fileIn)
{
    int64_t nStart = GetTimeMillis();

    int nLoaded = 0;
    {
        LOCK(cs_main);
        try {
            CAutoFile blkdat(fileIn, SER_DISK, CLIENT_VERSION);
            unsigned int nPos = 0;
            while (nPos != (unsigned int)-1 && blkdat.good() && !fRequestShutdown)
            {
                unsigned char pchData[65536];
                do {
                    fseek(blkdat, nPos, SEEK_SET);
                    int nRead = fread(pchData, 1, sizeof(pchData), blkdat);
                    if (nRead <= 8)
                    {
                        nPos = (unsigned int)-1;
                        break;
                    }
                    void* nFind = memchr(pchData, pchMessageStart[0], nRead+1-sizeof(pchMessageStart));
                    if (nFind)
                    {
                        if (memcmp(nFind, pchMessageStart, sizeof(pchMessageStart))==0)
                        {
                            nPos += ((unsigned char*)nFind - pchData) + sizeof(pchMessageStart);
                            break;
                        }
                        nPos += ((unsigned char*)nFind - pchData) + 1;
                    }
                    else
                        nPos += sizeof(pchData) - sizeof(pchMessageStart) + 1;
                } while(!fRequestShutdown);
                if (nPos == (unsigned int)-1)
                    break;
                fseek(blkdat, nPos, SEEK_SET);
                unsigned int nSize;
                blkdat >> nSize;
                if (nSize > 0 && nSize <= MAX_BLOCK_SIZE)
                {
                    CBlock block;
                    blkdat >> block;
                    if (ProcessBlock(NULL,&block,false))
                    {
                        nLoaded++;
                        nPos += 4 + nSize;
                    }
                }
            }
        }
        catch (std::exception &e) {
            printf("%s() : Deserialize or I/O error caught during load\n",
                   __PRETTY_FUNCTION__);
        }
    }
    printf("Loaded %i blocks from external file in %" PRId64 "ms\n", nLoaded, GetTimeMillis() - nStart);
    return nLoaded > 0;
}

//////////////////////////////////////////////////////////////////////////////
//
// CAlert
//

extern map<uint256, CAlert> mapAlerts;
extern CCriticalSection cs_mapAlerts;

string GetWarnings(string strFor)
{
    int nPriority = 0;
    string strStatusBar;
    string strRPC;

    if (GetBoolArg("-testsafemode"))
        strRPC = "test";

    // Misc warnings like out of disk space and clock is wrong
    if (strMiscWarning != "")
    {
        nPriority = 1000;
        strStatusBar = strMiscWarning;
    }

    // if detected invalid checkpoint enter safe mode
    if (Checkpoints::hashInvalidCheckpoint != 0)
    {

        if (CHECKPOINT_DISTRIBUTED_MODE==1)
        {
            //10-18-2014-Halford- If invalid checkpoint found, reboot the node:
            printf("Moving Gridcoin into Checkpoint ADVISORY mode.\r\n");
            CheckpointsMode = Checkpoints::ADVISORY;
        }
        else
        {
            #if defined(WIN32) && defined(QT_GUI)
                int nResult = 0;
                std::string rebootme = "";
                if (mapArgs.count("-reboot"))
                {
                    rebootme = GetArg("-reboot", "false");
                }
                if (rebootme == "true")
                {
                    nResult = RebootClient();
                    printf("Rebooting %u",nResult);
                }
            #endif

            nPriority = 3000;
            strStatusBar = strRPC = _("WARNING: Invalid checkpoint found! Displayed transactions may not be correct! You may need to upgrade, or notify developers.");
            printf("WARNING: Invalid checkpoint found! Displayed transactions may not be correct! You may need to upgrade, or notify developers.");
        }


    }

    // Alerts
    {
        LOCK(cs_mapAlerts);
        BOOST_FOREACH(PAIRTYPE(const uint256, CAlert)& item, mapAlerts)
        {
            const CAlert& alert = item.second;
            if (alert.AppliesToMe() && alert.nPriority > nPriority)
            {
                nPriority = alert.nPriority;
                strStatusBar = alert.strStatusBar;
                if (nPriority > 1000)
                    strRPC = strStatusBar;
            }
        }
    }

    if (strFor == "statusbar")
        return strStatusBar;
    else if (strFor == "rpc")
        return strRPC;
    assert(!"GetWarnings() : invalid parameter");
    return "error";
}








//////////////////////////////////////////////////////////////////////////////
//
// Messages
//


bool static AlreadyHave(CTxDB& txdb, const CInv& inv)
{
    switch (inv.type)
    {
    case MSG_TX:
        {
        bool txInMap = false;
        txInMap = mempool.exists(inv.hash);
        return txInMap ||
               mapOrphanTransactions.count(inv.hash) ||
               txdb.ContainsTx(inv.hash);
        }

    case MSG_BLOCK:
        return mapBlockIndex.count(inv.hash) ||
               mapOrphanBlocks.count(inv.hash);
    }
    // Don't know what it is, just say we already got one
    return true;
}


bool AcidTest(std::string precommand, std::string acid, CNode* pfrom)
{
    std::vector<std::string> vCommand = split(acid,",");
    if (vCommand.size() >= 6)
    {
        std::string sboinchashargs = DefaultOrgKey(12);  //Use 12 characters for inter-client communication
        std::string nonce =          vCommand[0];
        std::string command =        vCommand[1];
        std::string hash =           vCommand[2];
        std::string org =            vCommand[3];
        std::string pub_key_prefix = vCommand[4];
        std::string bhrn =           vCommand[5];
        std::string grid_pass =      vCommand[6];
        std::string grid_pass_decrypted = AdvancedDecryptWithSalt(grid_pass,sboinchashargs);

        if (grid_pass_decrypted != bhrn+nonce+org+pub_key_prefix)
        {
            if (fDebug10) printf("Decrypted gridpass %s <> hashed message",grid_pass_decrypted.c_str());
            nonce="";
            command="";
        }

        std::string pw1 = RetrieveMd5(nonce+","+command+","+org+","+pub_key_prefix+","+sboinchashargs);

        if (precommand=="aries")
        {
            //pfrom->securityversion = pw1;
        }
        if (fDebug10) printf(" Nonce %s,comm %s,hash %s,pw1 %s \r\n",nonce.c_str(),command.c_str(),hash.c_str(),pw1.c_str());
        //If timestamp too old; disconnect
        double timediff = std::abs(GetAdjustedTime() - cdbl(nonce,0));
    
        if (false && hash != pw1)
        {
            //2/16 18:06:48 Acid test failed for 192.168.1.4:32749 1478973994,encrypt,1b089d19d23fbc911c6967b948dd8324,windows          if (fDebug) printf("Acid test failed for %s %s.",NodeAddress(pfrom).c_str(),acid.c_str());
            double punishment = GetArg("-punishment", 10);
            pfrom->Misbehaving(punishment);
            return false;
        }
        return true;
    }
    else
    {
        if (fDebug2) printf("Message corrupted. Node %s partially banned.",NodeAddress(pfrom).c_str());
        pfrom->Misbehaving(1);
        return false;
    }
    return true;
}




// The message start string is designed to be unlikely to occur in normal data.
// The characters are rarely used upper ASCII, not valid as UTF-8, and produce
// a large 4-byte int at any alignment.
unsigned char pchMessageStart[4] = { 0x70, 0x35, 0x22, 0x05 };


std::string NodeAddress(CNode* pfrom)
{
    std::string ip = pfrom->addr.ToString();
    return ip;
}

double ExtractMagnitudeFromExplainMagnitude()
{
        if (msNeuralResponse.empty()) return 0;
        try
        {
            std::vector<std::string> vMag = split(msNeuralResponse.c_str(),"<ROW>");
            for (unsigned int i = 0; i < vMag.size(); i++)
            {
                if (Contains(vMag[i],"Total Mag:"))
                {
                    std::vector<std::string> vMyMag = split(vMag[i].c_str(),":");
                    if (vMyMag.size() > 0)
                    {
                        std::string sSubMag = vMyMag[1];
                        sSubMag = strReplace(sSubMag," ","");
                        double dMag = cdbl("0"+sSubMag,0);
                        return dMag;
                    }
                }
            }
            return 0;
        }
        catch(...)
        {
            return 0;
        }
        return 0;
}

bool VerifyExplainMagnitudeResponse()
{
        if (msNeuralResponse.empty()) return false;
        try
        {
            double dMag = ExtractMagnitudeFromExplainMagnitude();
            if (dMag==0)
            {
                    WriteCache("maginvalid","invalid",RoundToString(cdbl("0"+ReadCache("maginvalid","invalid"),0),0),GetAdjustedTime());
                    double failures = cdbl("0"+ReadCache("maginvalid","invalid"),0);
                    if (failures < 10)
                    {
                        msNeuralResponse = "";
                    }
            }
            else
            {
                return true;
            }
        }
        catch(...)
        {
            return false;
        }
        return false;
}


bool SecurityTest(CNode* pfrom, bool acid_test)
{
    if (pfrom->nStartingHeight > (nBestHeight*.5) && acid_test) return true;
    return false;
}


bool PreventCommandAbuse(std::string sNeuralRequestID, std::string sCommandName)
{
                bool bIgnore = false;
                if (cdbl("0"+ReadCache(sCommandName,sNeuralRequestID),0) > 10)
                {
                    if (fDebug10) printf("Ignoring %s request for %s",sCommandName.c_str(),sNeuralRequestID.c_str());
                    bIgnore = true;
                }
                if (!bIgnore)
                {
                    WriteCache(sCommandName,sNeuralRequestID,RoundToString(cdbl("0"+ReadCache(sCommandName,sNeuralRequestID),0),0),GetAdjustedTime());
                }
                return bIgnore;
}

bool static ProcessMessage(CNode* pfrom, string strCommand, CDataStream& vRecv, int64_t nTimeReceived)
{
    static map<CService, CPubKey> mapReuseKey;
    RandAddSeedPerfmon();
    if (fDebug10)
        printf("received: %s (%" PRIszu " bytes)\n", strCommand.c_str(), vRecv.size());
    if (mapArgs.count("-dropmessagestest") && GetRand(atoi(mapArgs["-dropmessagestest"])) == 0)
    {
        printf("dropmessagestest DROPPING RECV MESSAGE\n");
        return true;
    }

    // Stay in Sync - 8-9-2016
    if (!IsLockTimeWithinMinutes(nBootup,15))
    {
        if ((!IsLockTimeWithinMinutes(nLastAskedForBlocks,5) && WalletOutOfSync()) || (WalletOutOfSync() && fTestNet))
        {
            printf("\r\nBootup\r\n");
            AskForOutstandingBlocks(uint256(0));
        }
    }

    // Message Attacks ////////////////////////////////////////////////////////
    std::string precommand = strCommand;
    ///////////////////////////////////////////////////////////////////////////

    if (strCommand == "aries")
    {
        // Each connection can only send one version message
        if (pfrom->nVersion != 0)
        {
            pfrom->Misbehaving(10);
            return false;
        }

        int64_t nTime;
        CAddress addrMe;
        CAddress addrFrom;
        uint64_t nNonce = 1;
        std::string acid = "";
        vRecv >> pfrom->nVersion >> pfrom->boinchashnonce >> pfrom->boinchashpw >> pfrom->cpid >> pfrom->enccpid >> acid >> pfrom->nServices >> nTime >> addrMe;

        
        //Halford - 12-26-2014 - Thwart Hackers
        bool ver_valid = AcidTest(strCommand,acid,pfrom);
        if (fDebug10) printf("Ver Acid %s, Validity %s ",acid.c_str(),YesNo(ver_valid).c_str());
        if (!ver_valid)
        {
            pfrom->Misbehaving(100);
            pfrom->fDisconnect = true;
            return false;
        }

        bool unauthorized = false;
        double timedrift = std::abs(GetAdjustedTime() - nTime);

        if (true)
        {
            if (timedrift > (8*60))
            {
                if (fDebug10) printf("Disconnecting unauthorized peer with Network Time so far off by %f seconds!\r\n",(double)timedrift);
                unauthorized = true;
            }
        }
        else
        {
            if (timedrift > (10*60) && LessVerbose(500))
            {
                if (fDebug10) printf("Disconnecting authorized peer with Network Time so far off by %f seconds!\r\n",(double)timedrift);
                unauthorized = true;
            }
        }

        if (unauthorized)
        {
            if (fDebug10) printf("  Disconnected unauthorized peer.         ");
            pfrom->Misbehaving(100);
            pfrom->fDisconnect = true;
            return false;
        }


        // Ensure testnet users are running latest version as of 12-3-2015 (works in conjunction with block spamming)
        if (pfrom->nVersion < 180321 && fTestNet)
        {
            // disconnect from peers older than this proto version
            if (fDebug10) printf("Testnet partner %s using obsolete version %i; disconnecting\n", pfrom->addr.ToString().c_str(), pfrom->nVersion);
            pfrom->fDisconnect = true;
            return false;
        }

        if (pfrom->nVersion < MIN_PEER_PROTO_VERSION)
        {
            // disconnect from peers older than this proto version
            if (fDebug10) printf("partner %s using obsolete version %i; disconnecting\n", pfrom->addr.ToString().c_str(), pfrom->nVersion);
            pfrom->fDisconnect = true;
            return false;
        }

        if (pfrom->nVersion < 180323 && !fTestNet && pindexBest->nHeight > 860500)
        {
            // disconnect from peers older than this proto version - Enforce Beacon Age - 3-26-2017
            if (fDebug10) printf("partner %s using obsolete version %i (before enforcing beacon age); disconnecting\n", pfrom->addr.ToString().c_str(), pfrom->nVersion);
            pfrom->fDisconnect = true;
            return false;
        }

        if (!fTestNet && pfrom->nVersion < 180314 && IsResearchAgeEnabled(pindexBest->nHeight))
        {
            // disconnect from peers older than this proto version
            if (fDebug10) printf("ResearchAge: partner %s using obsolete version %i; disconnecting\n", pfrom->addr.ToString().c_str(), pfrom->nVersion);
            pfrom->fDisconnect = true;
            return false;
       }

        if (pfrom->nVersion == 10300)
            pfrom->nVersion = 300;
        if (!vRecv.empty())
            vRecv >> addrFrom >> nNonce;
        if (!vRecv.empty())
            vRecv >> pfrom->strSubVer;

        if (!vRecv.empty())
            vRecv >> pfrom->nStartingHeight;
        // 12-5-2015 - Append Trust fields
        pfrom->nTrust = 0;
        
        if (!vRecv.empty())         vRecv >> pfrom->sGRCAddress;
        
        
        // Allow newbies to connect easily with 0 blocks
        if (GetArgument("autoban","true") == "true")
        {
                
                // Note: Hacking attempts start in this area
                if (false && pfrom->nStartingHeight < (nBestHeight/2) && LessVerbose(1) && !fTestNet)
                {
                    if (fDebug3) printf("Node with low height");
                    pfrom->fDisconnect=true;
                    return false;
                }
                /*
                
                if (pfrom->nStartingHeight < 1 && LessVerbose(980) && !fTestNet)
                {
                    pfrom->Misbehaving(100);
                    if (fDebug3) printf("Disconnecting possible hacker node.  Banned for 24 hours.\r\n");
                    pfrom->fDisconnect=true;
                    return false;
                }
                */


                // End of critical Section

                if (pfrom->nStartingHeight < 1 && pfrom->nServices == 0 )
                {
                    pfrom->Misbehaving(100);
                    if (fDebug3) printf("Disconnecting possible hacker node with no services.  Banned for 24 hours.\r\n");
                    pfrom->fDisconnect=true;
                    return false;
                }
        }

    

        if (pfrom->fInbound && addrMe.IsRoutable())
        {
            pfrom->addrLocal = addrMe;
            SeenLocal(addrMe);
        }

        // Disconnect if we connected to ourself
        if (nNonce == nLocalHostNonce && nNonce > 1)
        {
            if (fDebug3) printf("connected to self at %s, disconnecting\n", pfrom->addr.ToString().c_str());
            pfrom->fDisconnect = true;
            return true;
        }

        // record my external IP reported by peer
        if (addrFrom.IsRoutable() && addrMe.IsRoutable())
            addrSeenByPeer = addrMe;

        // Be shy and don't send version until we hear
        if (pfrom->fInbound)
            pfrom->PushVersion();

        pfrom->fClient = !(pfrom->nServices & NODE_NETWORK);

        if (GetBoolArg("-synctime", true))
            AddTimeData(pfrom->addr, nTime);

        // Change version
        pfrom->PushMessage("verack");
        pfrom->ssSend.SetVersion(min(pfrom->nVersion, PROTOCOL_VERSION));

            
        if (!pfrom->fInbound)
        {
            // Advertise our address
            if (!fNoListen && !IsInitialBlockDownload())
            {
                CAddress addr = GetLocalAddress(&pfrom->addr);
                if (addr.IsRoutable())
                    pfrom->PushAddress(addr);
            }

            // Get recent addresses
            if (pfrom->fOneShot || pfrom->nVersion >= CADDR_TIME_VERSION || addrman.size() < 1000)
            {
                pfrom->PushMessage("getaddr");
                pfrom->fGetAddr = true;
            }
            addrman.Good(pfrom->addr);
        }
        else
        {
            if (((CNetAddr)pfrom->addr) == (CNetAddr)addrFrom)
            {
                if (SecurityTest(pfrom,ver_valid))
                {
                    //Dont store the peer unless it passes the test
                    addrman.Add(addrFrom, addrFrom);
                    addrman.Good(addrFrom);
                }
            }
        }

    
        // Ask the first connected node for block updates
        static int nAskedForBlocks = 0;
        if (!pfrom->fClient && !pfrom->fOneShot &&
            (pfrom->nStartingHeight > (nBestHeight - 144)) &&
            (pfrom->nVersion < NOBLKS_VERSION_START ||
             pfrom->nVersion >= NOBLKS_VERSION_END) &&
             (nAskedForBlocks < 1 || (vNodes.size() <= 1 && nAskedForBlocks < 1)))
        {
            nAskedForBlocks++;
            pfrom->PushGetBlocks(pindexBest, uint256(0), true);
            if (fDebug3) printf("\r\nAsked For blocks.\r\n");
        }

        // Relay alerts
        {
            LOCK(cs_mapAlerts);
            BOOST_FOREACH(PAIRTYPE(const uint256, CAlert)& item, mapAlerts)
                item.second.RelayTo(pfrom);
        }

        // Relay sync-checkpoint
        {
            LOCK(Checkpoints::cs_hashSyncCheckpoint);
            if (!Checkpoints::checkpointMessage.IsNull())
                Checkpoints::checkpointMessage.RelayTo(pfrom);
        }

        pfrom->fSuccessfullyConnected = true;

        if (fDebug10) printf("receive version message: version %d, blocks=%d, us=%s, them=%s, peer=%s\n", pfrom->nVersion,
            pfrom->nStartingHeight, addrMe.ToString().c_str(), addrFrom.ToString().c_str(), pfrom->addr.ToString().c_str());

        cPeerBlockCounts.input(pfrom->nStartingHeight);

        // ppcoin: ask for pending sync-checkpoint if any
        if (!IsInitialBlockDownload())
            Checkpoints::AskForPendingSyncCheckpoint(pfrom);
    }
    else if (pfrom->nVersion == 0)
    {
        // Must have a version message before anything else 1-10-2015 Halford
        printf("Hack attempt from %s - %s (banned) \r\n",pfrom->addrName.c_str(),NodeAddress(pfrom).c_str());
        pfrom->Misbehaving(100);
        pfrom->fDisconnect=true;
        return false;
    }
    else if (strCommand == "verack")
    {
        pfrom->SetRecvVersion(min(pfrom->nVersion, PROTOCOL_VERSION));
    }
    else if (strCommand == "gridaddr")
    {
        //addr->gridaddr
        vector<CAddress> vAddr;
        vRecv >> vAddr;

        // Don't want addr from older versions unless seeding
        if (pfrom->nVersion < CADDR_TIME_VERSION && addrman.size() > 1000)
            return true;
        if (vAddr.size() > 1000)
        {
            pfrom->Misbehaving(10);
            return error("message addr size() = %" PRIszu "", vAddr.size());
        }

        // Don't store the node address unless they have block height > 50%
        if (pfrom->nStartingHeight < (nBestHeight*.5) && LessVerbose(975)) return true;

        // Store the new addresses
        vector<CAddress> vAddrOk;
        int64_t nNow = GetAdjustedTime();
        int64_t nSince = nNow - 10 * 60;
        BOOST_FOREACH(CAddress& addr, vAddr)
        {
            if (fShutdown)
                return true;
            if (addr.nTime <= 100000000 || addr.nTime > nNow + 10 * 60)
                addr.nTime = nNow - 5 * 24 * 60 * 60;
            pfrom->AddAddressKnown(addr);
            bool fReachable = IsReachable(addr);

            bool bad_node = (pfrom->nStartingHeight < 1 && LessVerbose(700));


            if (addr.nTime > nSince && !pfrom->fGetAddr && vAddr.size() <= 10 && addr.IsRoutable() && !bad_node)
            {
                // Relay to a limited number of other nodes
                {
                    LOCK(cs_vNodes);
                    // Use deterministic randomness to send to the same nodes for 24 hours
                    // at a time so the setAddrKnowns of the chosen nodes prevent repeats
                    static uint256 hashSalt;
                    if (hashSalt == 0)
                        hashSalt = GetRandHash();
                    uint64_t hashAddr = addr.GetHash();
                    uint256 hashRand = hashSalt ^ (hashAddr<<32) ^ (( GetAdjustedTime() +hashAddr)/(24*60*60));
                    hashRand = Hash(BEGIN(hashRand), END(hashRand));
                    multimap<uint256, CNode*> mapMix;
                    BOOST_FOREACH(CNode* pnode, vNodes)
                    {
                        if (pnode->nVersion < CADDR_TIME_VERSION)
                            continue;
                        unsigned int nPointer;
                        memcpy(&nPointer, &pnode, sizeof(nPointer));
                        uint256 hashKey = hashRand ^ nPointer;
                        hashKey = Hash(BEGIN(hashKey), END(hashKey));
                        mapMix.insert(make_pair(hashKey, pnode));
                    }
                    int nRelayNodes = fReachable ? 2 : 1; // limited relaying of addresses outside our network(s)
                    for (multimap<uint256, CNode*>::iterator mi = mapMix.begin(); mi != mapMix.end() && nRelayNodes-- > 0; ++mi)
                        ((*mi).second)->PushAddress(addr);
                }
            }
            // Do not store addresses outside our network
            if (fReachable)
                vAddrOk.push_back(addr);
        }
        addrman.Add(vAddrOk, pfrom->addr, 2 * 60 * 60);
        if (vAddr.size() < 1000)
            pfrom->fGetAddr = false;
        if (pfrom->fOneShot)
            pfrom->fDisconnect = true;
    }

    else if (strCommand == "inv")
    {
        vector<CInv> vInv;
        vRecv >> vInv;
        if (vInv.size() > MAX_INV_SZ)
        {
            pfrom->Misbehaving(50);
            printf("\r\n **Hacker tried to send inventory > MAX_INV_SZ **\r\n");
            return error("message inv size() = %" PRIszu "", vInv.size());
        }

        // find last block in inv vector
        unsigned int nLastBlock = (unsigned int)(-1);
        for (unsigned int nInv = 0; nInv < vInv.size(); nInv++) {
            if (vInv[vInv.size() - 1 - nInv].type == MSG_BLOCK) {
                nLastBlock = vInv.size() - 1 - nInv;
                break;
            }
        }
        CTxDB txdb("r");
        for (unsigned int nInv = 0; nInv < vInv.size(); nInv++)
        {
            const CInv &inv = vInv[nInv];

            if (fShutdown)
                return true;
            pfrom->AddInventoryKnown(inv);

            bool fAlreadyHave = AlreadyHave(txdb, inv);
            if (fDebug10)
                printf("  got inventory: %s  %s\n", inv.ToString().c_str(), fAlreadyHave ? "have" : "new");

            if (!fAlreadyHave)
                pfrom->AskFor(inv);
            else if (inv.type == MSG_BLOCK && mapOrphanBlocks.count(inv.hash)) {
                pfrom->PushGetBlocks(pindexBest, GetOrphanRoot(mapOrphanBlocks[inv.hash]), true);
            } else if (nInv == nLastBlock) {
                // In case we are on a very long side-chain, it is possible that we already have
                // the last block in an inv bundle sent in response to getblocks. Try to detect
                // this situation and push another getblocks to continue.
                pfrom->PushGetBlocks(mapBlockIndex[inv.hash], uint256(0), true);
                if (fDebug10)
                    printf("force getblock request: %s\n", inv.ToString().c_str());
            }

            // Track requests for our stuff
            Inventory(inv.hash);
        }
    }


    else if (strCommand == "getdata")
    {
        vector<CInv> vInv;
        vRecv >> vInv;
        if (vInv.size() > MAX_INV_SZ)
        {
            pfrom->Misbehaving(10);
            return error("message getdata size() = %" PRIszu "", vInv.size());
        }

        if (fDebugNet || (vInv.size() != 1))
        {
            if (fDebug10)  printf("received getdata (%" PRIszu " invsz)\n", vInv.size());
        }

        BOOST_FOREACH(const CInv& inv, vInv)
        {
            if (fShutdown)
                return true;
            if (fDebugNet || (vInv.size() == 1))
            {
              if (fDebug10)   printf("received getdata for: %s\n", inv.ToString().c_str());
            }

            if (inv.type == MSG_BLOCK)
            {
                // Send block from disk
                map<uint256, CBlockIndex*>::iterator mi = mapBlockIndex.find(inv.hash);
                if (mi != mapBlockIndex.end())
                {
                    CBlock block;
                    block.ReadFromDisk((*mi).second);
                    //HALFORD 12-26-2014
                    std::string acid = GetCommandNonce("encrypt");
                    pfrom->PushMessage("encrypt", block, acid);

                    // Trigger them to send a getblocks request for the next batch of inventory
                    if (inv.hash == pfrom->hashContinue)
                    {
                        // ppcoin: send latest proof-of-work block to allow the
                        // download node to accept as orphan (proof-of-stake
                        // block might be rejected by stake connection check)
                        vector<CInv> vInv;
                        vInv.push_back(CInv(MSG_BLOCK, GetLastBlockIndex(pindexBest, false)->GetBlockHash()));
                        pfrom->PushMessage("inv", vInv);
                        pfrom->hashContinue = 0;
                    }
                }
            }
             else if (inv.IsKnownType())
            {
                // Send stream from relay memory
                bool pushed = false;
                {
                    LOCK(cs_mapRelay);
                    map<CInv, CDataStream>::iterator mi = mapRelay.find(inv);
                    if (mi != mapRelay.end()) {
                        pfrom->PushMessage(inv.GetCommand(), (*mi).second);
                        pushed = true;
                    }
                }
                if (!pushed && inv.type == MSG_TX) {
                    CTransaction tx;
                    if (mempool.lookup(inv.hash, tx)) {
                        CDataStream ss(SER_NETWORK, PROTOCOL_VERSION);
                        ss.reserve(1000);
                        ss << tx;
                        pfrom->PushMessage("tx", ss);
                    }
                }
            }

            // Track requests for our stuff
            Inventory(inv.hash);
        }
    }

    else if (strCommand == "getblocks")
    {
        CBlockLocator locator;
        uint256 hashStop;
        vRecv >> locator >> hashStop;

        // Find the last block the caller has in the main chain
        CBlockIndex* pindex = locator.GetBlockIndex();

        // Send the rest of the chain
        if (pindex)
            pindex = pindex->pnext;
        int nLimit = 1000;

        if (fDebug3) printf("\r\ngetblocks %d to %s limit %d\n", (pindex ? pindex->nHeight : -1), hashStop.ToString().substr(0,20).c_str(), nLimit);
        for (; pindex; pindex = pindex->pnext)
        {
            if (pindex->GetBlockHash() == hashStop)
            {
                if (fDebug3) printf("\r\n  getblocks stopping at %d %s\n", pindex->nHeight, pindex->GetBlockHash().ToString().substr(0,20).c_str());
                // ppcoin: tell downloading node about the latest block if it's
                // without risk being rejected due to stake connection check
                if (hashStop != hashBestChain && pindex->GetBlockTime() + nStakeMinAge > pindexBest->GetBlockTime())
                    pfrom->PushInventory(CInv(MSG_BLOCK, hashBestChain));
                break;
            }
            pfrom->PushInventory(CInv(MSG_BLOCK, pindex->GetBlockHash()));
            if (--nLimit <= 0)
            {
                // When this block is requested, we'll send an inv that'll make them
                // getblocks the next batch of inventory.
                if (fDebug3) printf("\r\n  getblocks stopping at limit %d %s\n", pindex->nHeight, pindex->GetBlockHash().ToString().substr(0,20).c_str());
                pfrom->hashContinue = pindex->GetBlockHash();
                break;
            }
        }
    }
    else if (strCommand == "checkpoint")
    {
        CSyncCheckpoint checkpoint;
        vRecv >> checkpoint;
        //Checkpoint received from node with more than 1 Million GRC:
        if (CHECKPOINT_DISTRIBUTED_MODE==0 || CHECKPOINT_DISTRIBUTED_MODE==1)
        {
            if (checkpoint.ProcessSyncCheckpoint(pfrom))
            {
                // Relay
                pfrom->hashCheckpointKnown = checkpoint.hashCheckpoint;
                LOCK(cs_vNodes);
                BOOST_FOREACH(CNode* pnode, vNodes)
                    checkpoint.RelayTo(pnode);
            }
        }
        else if (CHECKPOINT_DISTRIBUTED_MODE == 2)
        {
            // R HALFORD: One of our global GRC nodes solved a PoR block, store the last blockhash in memory
            muGlobalCheckpointHash = checkpoint.hashCheckpointGlobal;
            // Relay
            pfrom->hashCheckpointKnown = checkpoint.hashCheckpointGlobal;
            //Prevent broadcast storm: If not broadcast yet, relay the checkpoint globally:
            if (muGlobalCheckpointHashRelayed != checkpoint.hashCheckpointGlobal && checkpoint.hashCheckpointGlobal != 0)
            {
                LOCK(cs_vNodes);
                BOOST_FOREACH(CNode* pnode, vNodes)
                {
                    checkpoint.RelayTo(pnode);
                }
            }
        }
    }

    else if (strCommand == "getheaders")
    {
        CBlockLocator locator;
        uint256 hashStop;
        vRecv >> locator >> hashStop;

        CBlockIndex* pindex = NULL;
        if (locator.IsNull())
        {
            // If locator is null, return the hashStop block
            map<uint256, CBlockIndex*>::iterator mi = mapBlockIndex.find(hashStop);
            if (mi == mapBlockIndex.end())
                return true;
            pindex = (*mi).second;
        }
        else
        {
            // Find the last block the caller has in the main chain
            pindex = locator.GetBlockIndex();
            if (pindex)
                pindex = pindex->pnext;
        }

        vector<CBlock> vHeaders;
        int nLimit = 1000;
        printf("\r\ngetheaders %d to %s\n", (pindex ? pindex->nHeight : -1), hashStop.ToString().substr(0,20).c_str());
        for (; pindex; pindex = pindex->pnext)
        {
            vHeaders.push_back(pindex->GetBlockHeader());
            if (--nLimit <= 0 || pindex->GetBlockHash() == hashStop)
                break;
        }
        pfrom->PushMessage("headers", vHeaders);
    }
    else if (strCommand == "tx")
    {
        vector<uint256> vWorkQueue;
        vector<uint256> vEraseQueue;
        CTransaction tx;
        vRecv >> tx;

        CInv inv(MSG_TX, tx.GetHash());
        pfrom->AddInventoryKnown(inv);

        bool fMissingInputs = false;
        if (AcceptToMemoryPool(mempool, tx, &fMissingInputs))
        {
            RelayTransaction(tx, inv.hash);
            mapAlreadyAskedFor.erase(inv);
            vWorkQueue.push_back(inv.hash);
            vEraseQueue.push_back(inv.hash);
         
            // Recursively process any orphan transactions that depended on this one
            for (unsigned int i = 0; i < vWorkQueue.size(); i++)
            {
                uint256 hashPrev = vWorkQueue[i];
                for (set<uint256>::iterator mi = mapOrphanTransactionsByPrev[hashPrev].begin();
                     mi != mapOrphanTransactionsByPrev[hashPrev].end();
                     ++mi)
                {
                    const uint256& orphanTxHash = *mi;
                    CTransaction& orphanTx = mapOrphanTransactions[orphanTxHash];
                    bool fMissingInputs2 = false;

                    if (AcceptToMemoryPool(mempool, orphanTx, &fMissingInputs2))
                    {
                        printf("   accepted orphan tx %s\n", orphanTxHash.ToString().substr(0,10).c_str());
                        RelayTransaction(orphanTx, orphanTxHash);
                        mapAlreadyAskedFor.erase(CInv(MSG_TX, orphanTxHash));
                        vWorkQueue.push_back(orphanTxHash);
                        vEraseQueue.push_back(orphanTxHash);
                        pfrom->nTrust++;
                    }
                    else if (!fMissingInputs2)
                    {
                        // invalid orphan
                        vEraseQueue.push_back(orphanTxHash);
                        printf("   removed invalid orphan tx %s\n", orphanTxHash.ToString().substr(0,10).c_str());
                    }
                }
            }

            BOOST_FOREACH(uint256 hash, vEraseQueue)
                EraseOrphanTx(hash);
        }
        else if (fMissingInputs)
        {
            AddOrphanTx(tx);

            // DoS prevention: do not allow mapOrphanTransactions to grow unbounded
            unsigned int nEvicted = LimitOrphanTxSize(MAX_ORPHAN_TRANSACTIONS);
            if (nEvicted > 0)
                printf("mapOrphan overflow, removed %u tx\n", nEvicted);
        }
        if (tx.nDoS) pfrom->Misbehaving(tx.nDoS);
    }


    else if (strCommand == "encrypt")
    {
        //Response from getblocks, message = block

        CBlock block;
        std::string acid = "";
        vRecv >> block >> acid;
        uint256 hashBlock = block.GetHash();

        bool block_valid = AcidTest(strCommand,acid,pfrom);
        if (!block_valid) 
        {   
            printf("\r\n Acid test failed for block %s \r\n",hashBlock.ToString().c_str());
            return false;
        }

        if (fDebug10) printf("Acid %s, Validity %s ",acid.c_str(),YesNo(block_valid).c_str());

        printf(" Received block %s; ", hashBlock.ToString().c_str());
        if (fDebug10) block.print();

        CInv inv(MSG_BLOCK, hashBlock);
        pfrom->AddInventoryKnown(inv);

        if (ProcessBlock(pfrom, &block, false))
        {
            mapAlreadyAskedFor.erase(inv);
            pfrom->nTrust++;
        }
        if (block.nDoS) 
        {
                pfrom->Misbehaving(block.nDoS);
                pfrom->nTrust--;
        }

    }


    else if (strCommand == "getaddr")
    {
        // Don't return addresses older than nCutOff timestamp
        int64_t nCutOff =  GetAdjustedTime() - (nNodeLifespan * 24 * 60 * 60);
        pfrom->vAddrToSend.clear();
        vector<CAddress> vAddr = addrman.GetAddr();
        BOOST_FOREACH(const CAddress &addr, vAddr)
            if(addr.nTime > nCutOff)
                pfrom->PushAddress(addr);
    }


    else if (strCommand == "mempool")
    {
        std::vector<uint256> vtxid;
        mempool.queryHashes(vtxid);
        vector<CInv> vInv;
        for (unsigned int i = 0; i < vtxid.size(); i++) {
            CInv inv(MSG_TX, vtxid[i]);
            vInv.push_back(inv);
            if (i == (MAX_INV_SZ - 1))
                    break;
        }
        if (vInv.size() > 0)
            pfrom->PushMessage("inv", vInv);
    }

    else if (strCommand == "reply")
    {
        uint256 hashReply;
        vRecv >> hashReply;

        CRequestTracker tracker;
        {
            LOCK(pfrom->cs_mapRequests);
            map<uint256, CRequestTracker>::iterator mi = pfrom->mapRequests.find(hashReply);
            if (mi != pfrom->mapRequests.end())
            {
                tracker = (*mi).second;
                pfrom->mapRequests.erase(mi);
            }
        }
        if (!tracker.IsNull())
            tracker.fn(tracker.param1, vRecv);
    }
    else if (strCommand == "neural")
    {
            //printf("Received Neural Request \r\n");

            std::string neural_request = "";
            std::string neural_request_id = "";
            vRecv >> neural_request >> neural_request_id;  // foreign node issued neural request with request ID:
            //printf("neural request %s \r\n",neural_request.c_str());
            std::string neural_response = "generic_response";

            if (neural_request=="neural_data")
            {
                if (!PreventCommandAbuse("neural_data",NodeAddress(pfrom)))
                {
                    std::string contract = "";
                    #if defined(WIN32) && defined(QT_GUI)
                            std::string testnet_flag = fTestNet ? "TESTNET" : "MAINNET";
                            qtExecuteGenericFunction("SetTestNetFlag",testnet_flag);
                            contract = qtGetNeuralContract("");
                    #endif
                    pfrom->PushMessage("ndata_nresp", contract);
                }
            }
            else if (neural_request=="neural_hash")
            {
                #if defined(WIN32) && defined(QT_GUI)
                    neural_response = qtGetNeuralHash("");
                #endif
                //printf("Neural response %s",neural_response.c_str());
                pfrom->PushMessage("hash_nresp", neural_response);
            }
            else if (neural_request=="explainmag")
            {
                // To prevent abuse, only respond to a certain amount of explainmag requests per day per cpid
                bool bIgnore = false;
                if (cdbl("0"+ReadCache("explainmag",neural_request_id),0) > 10)
                {
                    if (fDebug10) printf("Ignoring explainmag request for %s",neural_request_id.c_str());
                    pfrom->Misbehaving(1);
                    bIgnore = true;
                }
                if (!bIgnore)
                {
                    WriteCache("explainmag",neural_request_id,RoundToString(cdbl("0"+ReadCache("explainmag",neural_request_id),0),0),GetAdjustedTime());
                    // 7/11/2015 - Allow linux/mac to make neural requests
                    #if defined(WIN32) && defined(QT_GUI)
                        neural_response = qtExecuteDotNetStringFunction("ExplainMag",neural_request_id);
                    #endif
                    pfrom->PushMessage("expmag_nresp", neural_response);
                }
            }
            else if (neural_request=="quorum")
            {
                // 7-12-2015 Resolve discrepencies in the neural network intelligently - allow nodes to speak to each other
                std::string contract = "";
                #if defined(WIN32) && defined(QT_GUI)
                        std::string testnet_flag = fTestNet ? "TESTNET" : "MAINNET";
                        qtExecuteGenericFunction("SetTestNetFlag",testnet_flag);
                        contract = qtGetNeuralContract("");
                #endif
                //if (fDebug10) printf("Quorum response %f \r\n",(double)contract.length());
                pfrom->PushMessage("quorum_nresp", contract);
            }
            else
            {
                neural_response="generic_response";
            }

    }
    else if (strCommand == "ping")
    {


        std::string acid = "";
        if (pfrom->nVersion > BIP0031_VERSION)
        {
            uint64_t nonce = 0;
            vRecv >> nonce >> acid;
            bool pong_valid = AcidTest(strCommand,acid,pfrom);
            if (!pong_valid) return false;
            //if (fDebug10) printf("pong valid %s",YesNo(pong_valid).c_str());

            // Echo the message back with the nonce. This allows for two useful features:
            //
            // 1) A remote node can quickly check if the connection is operational
            // 2) Remote nodes can measure the latency of the network thread. If this node
            //    is overloaded it won't respond to pings quickly and the remote node can
            //    avoid sending us more work, like chain download requests.
            //
            // The nonce stops the remote getting confused between different pings: without
            // it, if the remote node sends a ping once per second and this node takes 5
            // seconds to respond to each, the 5th ping the remote sends would appear to
            // return very quickly.
            pfrom->PushMessage("pong", nonce);
        }
    }
    else if (strCommand == "pong")
    {
        int64_t pingUsecEnd = GetTimeMicros();
        uint64_t nonce = 0;
        size_t nAvail = vRecv.in_avail();
        bool bPingFinished = false;
        std::string sProblem;

        if (nAvail >= sizeof(nonce)) {
            vRecv >> nonce;

            // Only process pong message if there is an outstanding ping (old ping without nonce should never pong)
            if (pfrom->nPingNonceSent != 0) 
            {
                if (nonce == pfrom->nPingNonceSent) 
                {
                    // Matching pong received, this ping is no longer outstanding
                    bPingFinished = true;
                    int64_t pingUsecTime = pingUsecEnd - pfrom->nPingUsecStart;
                    if (pingUsecTime > 0) {
                        // Successful ping time measurement, replace previous
                        pfrom->nPingUsecTime = pingUsecTime;
                    } else {
                        // This should never happen
                        sProblem = "Timing mishap";
                    }
                } else {
                    // Nonce mismatches are normal when pings are overlapping
                    sProblem = "Nonce mismatch";
                    if (nonce == 0) {
                        // This is most likely a bug in another implementation somewhere, cancel this ping
                        bPingFinished = true;
                        sProblem = "Nonce zero";
                    }
                }
            } else {
                sProblem = "Unsolicited pong without ping";
            }
        } else {
            // This is most likely a bug in another implementation somewhere, cancel this ping
            bPingFinished = true;
            sProblem = "Short payload";
        }

        if (!(sProblem.empty())) {
            printf("pong %s %s: %s, %" PRIx64 " expected, %" PRIx64 " received, %f bytes\n"
                , pfrom->addr.ToString().c_str()
                , pfrom->strSubVer.c_str()
                , sProblem.c_str()                , pfrom->nPingNonceSent                , nonce                , (double)nAvail);
        }
        if (bPingFinished) {
            pfrom->nPingNonceSent = 0;
        }
    }
    else if (strCommand=="addbeac_nresp")
    {
            std::string neural_response = "?";
            vRecv >> neural_response;
            pfrom->NeuralHash = neural_response;
            if (fDebug3) printf("Add Beacon Neural Response %s \r\n",neural_response.c_str());
            msMiningErrors7=neural_response;
    }
    else if (strCommand == "hash_nresp")
    {
            std::string neural_response = "";
            vRecv >> neural_response;
            // if (pfrom->nNeuralRequestSent != 0)
            // nNeuralNonce must match request ID
            pfrom->NeuralHash = neural_response;
            if (fDebug10) printf("hash_Neural Response %s \r\n",neural_response.c_str());
    }
    else if (strCommand == "expmag_nresp")
    {
            std::string neural_response = "";
            vRecv >> neural_response;
            if (neural_response.length() > 10)
            {
                msNeuralResponse=neural_response;
                //If invalid, try again 10-20-2015
                VerifyExplainMagnitudeResponse();
            }
            if (fDebug10) printf("expmag_Neural Response %s \r\n",neural_response.c_str());
    }
    else if (strCommand == "quorum_nresp")
    {
            std::string neural_contract = "";
            vRecv >> neural_contract;
            if (fDebug && neural_contract.length() > 100) printf("Quorum contract received %s",neural_contract.substr(0,80).c_str());
            if (neural_contract.length() > 10)
            {
                 std::string results = "";
                 //Resolve discrepancies
                 #if defined(WIN32) && defined(QT_GUI)
                    std::string testnet_flag = fTestNet ? "TESTNET" : "MAINNET";
                    qtExecuteGenericFunction("SetTestNetFlag",testnet_flag);
                    results = qtExecuteDotNetStringFunction("ResolveDiscrepancies",neural_contract);
                 #endif
                 if (fDebug && !results.empty()) printf("Quorum Resolution: %s \r\n",results.c_str());
            }
    }
    else if (strCommand == "ndata_nresp")
    {
            std::string neural_contract = "";
            vRecv >> neural_contract;
            if (fDebug3 && neural_contract.length() > 100) printf("Quorum contract received %s",neural_contract.substr(0,80).c_str());
            if (neural_contract.length() > 10)
            {
                 std::string results = "";
                 //Resolve discrepancies
                 #if defined(WIN32) && defined(QT_GUI)
                    std::string testnet_flag = fTestNet ? "TESTNET" : "MAINNET";
                    qtExecuteGenericFunction("SetTestNetFlag",testnet_flag);
                    printf("\r\n** Sync neural network data from supermajority **\r\n");
                    results = qtExecuteDotNetStringFunction("ResolveCurrentDiscrepancies",neural_contract);
                 #endif
                 if (fDebug && !results.empty()) printf("Quorum Resolution: %s \r\n",results.c_str());
                 // Resume the full DPOR sync at this point now that we have the supermajority data
                 if (results=="SUCCESS")  FullSyncWithDPORNodes();
            }
    }

    else if (strCommand == "pong_old")
    {
        int64_t pingUsecEnd = nTimeReceived;
        uint64_t nonce = 0;
        size_t nAvail = vRecv.in_avail();
        bool bPingFinished = false;
        std::string sProblem;
        if (nAvail >= sizeof(nonce)) {
            vRecv >> nonce;

            // Only process pong message if there is an outstanding ping (old ping without nonce should never pong)
            if (pfrom->nPingNonceSent != 0) {
                if (nonce == pfrom->nPingNonceSent) {
                    // Matching pong received, this ping is no longer outstanding
                    bPingFinished = true;
                    int64_t pingUsecTime = pingUsecEnd - pfrom->nPingUsecStart;
                    if (pingUsecTime >= -1) {
                        // Successful ping time measurement, replace previous
                        pfrom->nPingUsecTime = pingUsecTime;
                    } else {
                        // This should never happen
                        sProblem = "Timing mishap";
                    }
                } else {
                    // Nonce mismatches are normal when pings are overlapping
                    sProblem = "Nonce mismatch";
                    if (nonce == 0) {
                        // This is most likely a bug in another implementation somewhere, cancel this ping
                        bPingFinished = true;
                        sProblem = "Nonce zero";
                    }
                }
            } else {
                sProblem = "Unsolicited pong without ping";
            }
        } else {
            // This is most likely a bug in another implementation somewhere, cancel this ping
            bPingFinished = true;
            sProblem = "Short payload";
        }

        if (!(sProblem.empty())) {
            printf("pong %s %s: %s, %" PRIx64 " expected, %" PRIx64 " received, %f bytes\n"
                , pfrom->addr.ToString().c_str()
                , pfrom->strSubVer.c_str()
                , sProblem.c_str()
                , pfrom->nPingNonceSent
                , nonce
                , (double)nAvail);
        }
        if (bPingFinished) {
            pfrom->nPingNonceSent = 0;
        }
    }


    else if (strCommand == "alert")
    {
        CAlert alert;
        vRecv >> alert;

        uint256 alertHash = alert.GetHash();
        if (pfrom->setKnown.count(alertHash) == 0)
        {
            if (alert.ProcessAlert())
            {
                // Relay
                pfrom->setKnown.insert(alertHash);
                {
                    LOCK(cs_vNodes);
                    BOOST_FOREACH(CNode* pnode, vNodes)
                        alert.RelayTo(pnode);
                }
            }
            else {
                // Small DoS penalty so peers that send us lots of
                // duplicate/expired/invalid-signature/whatever alerts
                // eventually get banned.
                // This isn't a Misbehaving(100) (immediate ban) because the
                // peer might be an older or different implementation with
                // a different signature key, etc.
                pfrom->Misbehaving(10);
            }
        }
    }


    else
    {
        // Ignore unknown commands for extensibility
        // Let the peer know that we didn't find what it asked for, so it doesn't
        // have to wait around forever. Currently only SPV clients actually care
        // about this message: it's needed when they are recursively walking the
        // dependencies of relevant unconfirmed transactions. SPV clients want to
        // do that because they want to know about (and store and rebroadcast and
        // risk analyze) the dependencies of transactions relevant to them, without
        // having to download the entire memory pool.


    }

    // Update the last seen time for this node's address
    if (pfrom->fNetworkNode)
        if (strCommand == "aries" || strCommand == "gridaddr" || strCommand == "inv" || strCommand == "getdata" || strCommand == "ping")
            AddressCurrentlyConnected(pfrom->addr);

    return true;
}


void AddPeek(std::string data)
{
    return;
    std::string buffer = RoundToString((double)GetAdjustedTime(),0) + ":" + data + "<CR>";
    msPeek += buffer;
    if (msPeek.length() > 60000) msPeek = "";
    if ((GetAdjustedTime() - nLastPeek) > 60)
    {
        if (fDebug) printf("\r\nLong Duration : %s\r\n",buffer.c_str());
    }
    nLastPeek = GetAdjustedTime();
}


// requires LOCK(cs_vRecvMsg)
bool ProcessMessages(CNode* pfrom)
{
    //
    // Message format
    //  (4) message start
    //  (12) command
    //  (4) size
    //  (4) checksum
    //  (x) data
    //
    bool fOk = true;

    std::deque<CNetMessage>::iterator it = pfrom->vRecvMsg.begin();
    while (!pfrom->fDisconnect && it != pfrom->vRecvMsg.end()) {
        // Don't bother if send buffer is too full to respond anyway
        if (pfrom->nSendSize >= SendBufferSize())
            break;

        // get next message
        CNetMessage& msg = *it;

        //if (fDebug10)
        //    printf("ProcessMessages(message %u msgsz, %zu bytes, complete:%s)\n",
        //            msg.hdr.nMessageSize, msg.vRecv.size(),
        //            msg.complete() ? "Y" : "N");

        // end, if an incomplete message is found
        if (!msg.complete())
            break;

        // at this point, any failure means we can delete the current message
        it++;

        // Scan for message start
        if (memcmp(msg.hdr.pchMessageStart, pchMessageStart, sizeof(pchMessageStart)) != 0) {
            if (fDebug10) printf("\n\nPROCESSMESSAGE: INVALID MESSAGESTART\n\n");
            fOk = false;
            break;
        }

        // Read header
        CMessageHeader& hdr = msg.hdr;
        if (!hdr.IsValid())
        {
            printf("\n\nPROCESSMESSAGE: ERRORS IN HEADER %s\n\n\n", hdr.GetCommand().c_str());
            continue;
        }
        string strCommand = hdr.GetCommand();


        // Message size
        unsigned int nMessageSize = hdr.nMessageSize;

        // Have a peek into what this node is doing
        if (false && LessVerbose(100))
        {
            std::string Peek = strCommand + ":" + RoundToString((double)nMessageSize,0) + " [" + NodeAddress(pfrom) + "]";
            AddPeek(Peek);
            std::string sCurrentCommand = RoundToString((double)GetAdjustedTime(),0) + Peek;
            std::string msLastNodeCommand = ReadCache("node_command",NodeAddress(pfrom));
            WriteCache("node_command",NodeAddress(pfrom),sCurrentCommand,GetAdjustedTime());
            if (msLastCommand == sCurrentCommand || (msLastNodeCommand == sCurrentCommand && !sCurrentCommand.empty()))
            {
                  //Node Duplicates
                  double node_duplicates = cdbl(ReadCache("duplicates",NodeAddress(pfrom)),0) + 1;
                  WriteCache("duplicates",NodeAddress(pfrom),RoundToString(node_duplicates,0),GetAdjustedTime());
                  if ((node_duplicates > 350 && !OutOfSyncByAge()))
                  {
                        printf(" Dupe (misbehaving) %s %s ",NodeAddress(pfrom).c_str(),Peek.c_str());
                        pfrom->fDisconnect = true;
                        WriteCache("duplicates",NodeAddress(pfrom),"0",GetAdjustedTime());
                        return false;
                  }
            }
            else
            {
                  double node_duplicates = cdbl(ReadCache("duplicates",NodeAddress(pfrom)),0) - 15;
                  if (node_duplicates < 1) node_duplicates = 0;
                  WriteCache("duplicates",NodeAddress(pfrom),RoundToString(node_duplicates,0),GetAdjustedTime());
            }
            msLastCommand = sCurrentCommand;
        }


        // Checksum
        CDataStream& vRecv = msg.vRecv;
        uint256 hash = Hash(vRecv.begin(), vRecv.begin() + nMessageSize);
        unsigned int nChecksum = 0;
        memcpy(&nChecksum, &hash, sizeof(nChecksum));
        if (nChecksum != hdr.nChecksum)
        {
            printf("ProcessMessages(%s, %u bytes) : CHECKSUM ERROR nChecksum=%08x hdr.nChecksum=%08x\n",
               strCommand.c_str(), nMessageSize, nChecksum, hdr.nChecksum);
            continue;
        }

        // Process message
        bool fRet = false;
        try
        {
            {
                LOCK(cs_main);
                fRet = ProcessMessage(pfrom, strCommand, vRecv, msg.nTime);
            }
            if (fShutdown)
                break;
        }
        catch (std::ios_base::failure& e)
        {
            if (strstr(e.what(), "end of data"))
            {
                // Allow exceptions from under-length message on vRecv
                printf("ProcessMessages(%s, %u bytes) : Exception '%s' caught, normally caused by a message being shorter than its stated length\n", strCommand.c_str(), nMessageSize, e.what());
            }
            else if (strstr(e.what(), "size too large"))
            {
                // Allow exceptions from over-long size
                printf("ProcessMessages(%s, %u bytes) : Exception '%s' caught\n", strCommand.c_str(), nMessageSize, e.what());
            }
            else
            {
                PrintExceptionContinue(&e, "ProcessMessages()");
            }
        }
        catch (std::exception& e) {
            PrintExceptionContinue(&e, "ProcessMessages()");
        } catch (...) {
            PrintExceptionContinue(NULL, "ProcessMessages()");
        }

        if (!fRet)
        {
           if (fDebug10)   printf("ProcessMessage(%s, %u bytes) FAILED\n", strCommand.c_str(), nMessageSize);
        }
    }

    // In case the connection got shut down, its receive buffer was wiped
    if (!pfrom->fDisconnect)
        pfrom->vRecvMsg.erase(pfrom->vRecvMsg.begin(), it);

    return fOk;
}



double checksum(std::string s)
{
    char ch;
    double chk = 0;
    std::string sOut = "";
    for (unsigned int i=0;i < s.length(); i++)
    {
        ch = s.at(i);
        int ascii = ch;
        chk=chk+ascii;
    }
    return chk;
}


uint256 GridcoinMultipleAlgoHash(std::string t1)
{
        uint256 thash = 0;
        std::string& t2 = t1;
        thash = Hash(t2.begin(),t2.begin()+t2.length());
        return thash;
}


std::string aes_complex_hash(uint256 scrypt_hash)
{
      if (scrypt_hash==0) return "0";

            std::string sScryptHash = scrypt_hash.GetHex();
            std::string sENCAES512 = AdvancedCrypt(sScryptHash);
            double chk = checksum(sENCAES512);
            uint256     hashSkein = GridcoinMultipleAlgoHash(sScryptHash);
            hashSkein = hashSkein + chk;
            std::string sSkeinAES512 = hashSkein.GetHex();
            return sSkeinAES512;
}


double LederstrumpfMagnitude2(double Magnitude, int64_t locktime)
{
    //2-1-2015 - Halford - The MagCap is 2000
    double MagCap = 2000;
    double out_mag = Magnitude;
    if (Magnitude >= MagCap*.90 && Magnitude <= MagCap*1.0) out_mag = MagCap*.90;
    if (Magnitude >= MagCap*1.0 && Magnitude <= MagCap*1.1) out_mag = MagCap*.91;
    if (Magnitude >= MagCap*1.1 && Magnitude <= MagCap*1.2) out_mag = MagCap*.92;
    if (Magnitude >= MagCap*1.2 && Magnitude <= MagCap*1.3) out_mag = MagCap*.93;
    if (Magnitude >= MagCap*1.3 && Magnitude <= MagCap*1.4) out_mag = MagCap*.94;
    if (Magnitude >= MagCap*1.4 && Magnitude <= MagCap*1.5) out_mag = MagCap*.95;
    if (Magnitude >= MagCap*1.5 && Magnitude <= MagCap*1.6) out_mag = MagCap*.96;
    if (Magnitude >= MagCap*1.6 && Magnitude <= MagCap*1.7) out_mag = MagCap*.97;
    if (Magnitude >= MagCap*1.7 && Magnitude <= MagCap*1.8) out_mag = MagCap*.98;
    if (Magnitude >= MagCap*1.8 && Magnitude <= MagCap*1.9) out_mag = MagCap*.99;
    if (Magnitude >= MagCap*1.9)                            out_mag = MagCap*1.0;
    return out_mag;
}



bool Contains(std::string data, std::string instring)
{
    std::size_t found = 0;
    found = data.find(instring);
    if (found != std::string::npos) return true;
    return false;
}


std::string NN(std::string value)
{
    return value.empty() ? "" : value;
}

double PendingSuperblockHeight()
{
    double height = cdbl(ReadCache("neuralsecurity","pending"),0);
    if (height < (double)(pindexBest->nHeight-200)) height = 0;
    return height;
}

std::string GetNeuralNetworkSuperBlock()
{
    //Only try to stake a superblock if the contract expired And the superblock is the highest popularity block And we do not have a pending superblock
    int64_t superblock_age = GetAdjustedTime() - mvApplicationCacheTimestamp["superblock;magnitudes"];
    if (NeuralNodeParticipates() && NeedASuperblock() && PendingSuperblockHeight()==0)
    {
        std::string myNeuralHash = "";
        #if defined(WIN32) && defined(QT_GUI)
               myNeuralHash = qtGetNeuralHash("");
        #endif
        double popularity = 0;
        std::string consensus_hash = GetNeuralNetworkSupermajorityHash(popularity);
        if (fDebug2 && LessVerbose(5)) printf("SB Age %f, MyHash %s, ConsensusHash %s",(double)superblock_age,myNeuralHash.c_str(),consensus_hash.c_str());
        if (consensus_hash==myNeuralHash)
        {
            //Stake the contract
            std::string contract = "";
            #if defined(WIN32) && defined(QT_GUI)
                contract = qtGetNeuralContract("");
                if (fDebug2 && LessVerbose(5)) printf("Appending SuperBlock %f\r\n",(double)contract.length());
                if (AreBinarySuperblocksEnabled(nBestHeight))
                {
                    // 12-21-2015 : Stake a binary superblock
                    contract = PackBinarySuperblock(contract);
                }
            #endif
            return contract;
        }

    }
    return "";

}

std::string GetLastPORBlockHash(std::string cpid)
{
    StructCPID stCPID = GetInitializedStructCPID2(cpid,mvResearchAge);
    return stCPID.BlockHash;
}

std::string SerializeBoincBlock(MiningCPID mcpid)
{
    std::string delim = "<|>";
    std::string version = FormatFullVersion();
    mcpid.GRCAddress = DefaultWalletAddress();
    if (!IsResearchAgeEnabled(pindexBest->nHeight))
    {
        mcpid.Organization = DefaultOrg();
        mcpid.OrganizationKey = DefaultBlockKey(8); //Only reveal 8 characters
    }
    else
    {
        mcpid.projectname = "";
        mcpid.rac = 0;
        mcpid.NetworkRAC = 0;
    }

    std::string sNeuralHash = "";
    // To save network bandwidth, start posting the neural hashes in the CurrentNeuralHash field, so that out of sync neural network nodes can request neural data from those that are already synced and agree with the supermajority over the last 24 hrs
    if (!OutOfSyncByAge())
    {
        #if defined(WIN32) && defined(QT_GUI)
            sNeuralHash = qtGetNeuralHash("");
            mcpid.CurrentNeuralHash = sNeuralHash;
        #endif
    }

    //Add the neural hash only if necessary
    if (!OutOfSyncByAge() && NeuralNodeParticipates() && NeedASuperblock())
    {
        #if defined(WIN32) && defined(QT_GUI)
            mcpid.NeuralHash = sNeuralHash;
            mcpid.superblock = GetNeuralNetworkSuperBlock();
        #endif
    }

    mcpid.LastPORBlockHash = GetLastPORBlockHash(mcpid.cpid);

    if (mcpid.lastblockhash.empty()) mcpid.lastblockhash = "0";
    if (mcpid.LastPORBlockHash.empty()) mcpid.LastPORBlockHash="0";

    // If this is a POR, sign the block proving ownership of the CPID

    if (!mcpid.cpid.empty() && mcpid.cpid != "INVESTOR" && mcpid.lastblockhash != "0")
    {
        mcpid.BoincPublicKey = GetBeaconPublicKey(mcpid.cpid);
        if (!mcpid.BoincPublicKey.empty())
        {
            mcpid.BoincSignature = SignBlockWithCPID(mcpid.cpid,mcpid.lastblockhash);
            printf("\r\nSigning Block for cpid %s and blockhash %s with sig %s\r\n",mcpid.cpid.c_str(),mcpid.lastblockhash.c_str(),mcpid.BoincSignature.c_str());
        }
    }

    std::string bb = mcpid.cpid + delim + mcpid.projectname + delim + mcpid.aesskein + delim + RoundToString(mcpid.rac,0)
                    + delim + RoundToString(mcpid.pobdifficulty,5) + delim + RoundToString((double)mcpid.diffbytes,0)
                    + delim + NN(mcpid.enccpid)
                    + delim + NN(mcpid.encaes) + delim + RoundToString(mcpid.nonce,0) + delim + RoundToString(mcpid.NetworkRAC,0)
                    + delim + NN(version)
                    + delim + RoundToString(mcpid.ResearchSubsidy,2)
                    + delim + RoundToString(mcpid.LastPaymentTime,0)
                    + delim + RoundToString(mcpid.RSAWeight,0)
                    + delim + NN(mcpid.cpidv2)
                    + delim + RoundToString(mcpid.Magnitude,0)
                    + delim + NN(mcpid.GRCAddress) + delim + NN(mcpid.lastblockhash)
                    + delim + RoundToString(mcpid.InterestSubsidy,2) + delim + NN(mcpid.Organization)
                    + delim + NN(mcpid.OrganizationKey) + delim + mcpid.NeuralHash + delim + mcpid.superblock
                    + delim + RoundToString(mcpid.ResearchSubsidy2,2) + delim + RoundToString(mcpid.ResearchAge,6)
                    + delim + RoundToString(mcpid.ResearchMagnitudeUnit,6) + delim + RoundToString(mcpid.ResearchAverageMagnitude,2)
                    + delim + NN(mcpid.LastPORBlockHash) + delim + mcpid.CurrentNeuralHash + delim + mcpid.BoincPublicKey + delim + mcpid.BoincSignature;
    return bb;
}



MiningCPID DeserializeBoincBlock(std::string block)
{
    MiningCPID surrogate = GetMiningCPID();
    try
    {

    std::vector<std::string> s = split(block,"<|>");
    if (s.size() > 7)
    {
        surrogate.cpid = s[0];
        surrogate.projectname = s[1];
        boost::to_lower(surrogate.projectname);
        surrogate.aesskein = s[2];
        surrogate.rac = cdbl(s[3],0);
        surrogate.pobdifficulty = cdbl(s[4],6);
        surrogate.diffbytes = (unsigned int)cdbl(s[5],0);
        surrogate.enccpid = s[6];
        surrogate.encboincpublickey = s[6];
        surrogate.encaes = s[7];
        surrogate.nonce = cdbl(s[8],0);
        if (s.size() > 9)
        {
            surrogate.NetworkRAC = cdbl(s[9],0);
        }
        if (s.size() > 10)
        {
            surrogate.clientversion = s[10];
        }
        if (s.size() > 11)
        {
            surrogate.ResearchSubsidy = cdbl(s[11],2);
        }
        if (s.size() > 12)
        {
            surrogate.LastPaymentTime = cdbl(s[12],0);
        }
        if (s.size() > 13)
        {
            surrogate.RSAWeight = cdbl(s[13],0);
        }
        if (s.size() > 14)
        {
            surrogate.cpidv2 = s[14];
        }
        if (s.size() > 15)
        {
            surrogate.Magnitude = cdbl(s[15],0);
        }
        if (s.size() > 16)
        {
            surrogate.GRCAddress = s[16];
        }
        if (s.size() > 17)
        {
            surrogate.lastblockhash = s[17];
        }
        if (s.size() > 18)
        {
            surrogate.InterestSubsidy = cdbl(s[18],2);
        }
        if (s.size() > 19)
        {
            surrogate.Organization = s[19];
        }
        if (s.size() > 20)
        {
            surrogate.OrganizationKey = s[20];
        }
        if (s.size() > 21)
        {
            surrogate.NeuralHash = s[21];
        }
        if (s.size() > 22)
        {
            surrogate.superblock = s[22];
        }
        if (s.size() > 23)
        {
            surrogate.ResearchSubsidy2 = cdbl(s[23],2);
        }
        if (s.size() > 24)
        {
            surrogate.ResearchAge = cdbl(s[24],6);
        }
        if (s.size() > 25)
        {
            surrogate.ResearchMagnitudeUnit = cdbl(s[25],6);
        }
        if (s.size() > 26)
        {
            surrogate.ResearchAverageMagnitude = cdbl(s[26],2);
        }
        if (s.size() > 27)
        {
            surrogate.LastPORBlockHash = s[27];
        }
        if (s.size() > 28)
        {
            surrogate.CurrentNeuralHash = s[28];
        }
        if (s.size() > 29)
        {
            surrogate.BoincPublicKey = s[29];
        }
        if (s.size() > 30)
        {
            surrogate.BoincSignature = s[30];
        }

    }
    }
    catch (...)
    {
            printf("Deserialize ended with an error (06182014) \r\n");
    }
    return surrogate;
}


std::string ComputeCPIDv2(std::string email, std::string bpk, uint256 blockhash)
{
        //if (GetBoolArg("-disablecpidv2")) return "";
        CPID c = CPID();
        std::string cpid_non = bpk+email;
        std::string digest = c.CPID_V2(email,bpk,blockhash);
        return digest;
}



std::string boinc_hash(const std::string str)
{
    // Return the boinc hash of a string:
    CPID c = CPID(str);
    return c.hexdigest();
}




void InitializeProjectStruct(StructCPID& project)
{
    std::string email = GetArgument("email", "NA");
    boost::to_lower(email);

    project.email = email;
    std::string cpid_non = project.cpidhash+email;
    project.boincruntimepublickey = project.cpidhash;
    project.cpid = boinc_hash(cpid_non);
    std::string ENCbpk = AdvancedCrypt(cpid_non);
    project.boincpublickey = ENCbpk;
    project.cpidv2 = ComputeCPIDv2(email, project.cpidhash, 0);
    // (Old netsoft link) project.link = "http://boinc.netsoft-online.com/get_user.php?cpid=" + project.cpid;
    project.link = "http://boinc.netsoft-online.com/e107_plugins/boinc/get_user.php?cpid=" + project.cpid;
    //Local CPID with struct
    //Must contain cpidv2, cpid, boincpublickey
    project.Iscpidvalid = IsLocalCPIDValid(project);
    if (fDebug10) printf("Memorizing local project %s, CPID Valid: %s;    ",project.projectname.c_str(),YesNo(project.Iscpidvalid).c_str());

}





std::string GetNetsoftProjects(std::string cpid)
{
            std::string cc = GetHttpPageFromCreditServerRetired(cpid,true,true);
            if (cc.length() < 10)
            {
                if (fDebug10) printf("Note: HTTP Page returned blank from netsoft for %s\r\n",cpid.c_str());
                return "";
            }

            int iRow = 0;
            std::vector<std::string> vCC = split(cc.c_str(),"<project>");

            if (vCC.size() > 1)
            {
                for (unsigned int i = 0; i < vCC.size(); i++)
                {
                    std::string sProj  = ExtractXML(vCC[i],"<name>","</name>");
                    std::string utc    = ExtractXML(vCC[i],"<total_credit>","</total_credit>");
                    std::string rac    = ExtractXML(vCC[i],"<expavg_credit>","</expavg_credit>");
                    std::string team   = ExtractXML(vCC[i],"<team_name>","</team_name>");
                    std::string rectime= ExtractXML(vCC[i],"<expavg_time>","</expavg_time>");
                    boost::to_lower(sProj);
                    sProj = ToOfficialName(sProj);
                    if (sProj == "mindmodeling@home") sProj = "mindmodeling@beta";
                    if (sProj == "Quake Catcher Network") sProj = "Quake-Catcher Network";

                    if (sProj.length() > 3)
                    {
                        std::string sKey = cpid + "+" + sProj;
                        StructCPID strDPOR = GetInitializedStructCPID2(sKey,mvDPOR);
                        iRow++;
                        strDPOR.cpid = cpid;
                        strDPOR.NetsoftRAC = cdbl(rac,0);
                        mvDPOR[sKey] = strDPOR;
                    }
                }
            }

            return cc;
}


bool ProjectIsValid(std::string project)
{
    boost::to_lower(project);

    StructCPID structcpid = GetInitializedStructCPID2(project,mvBoincProjects);

    return structcpid.initialized;

}

std::string ToOfficialName(std::string proj)
{

            return ToOfficialNameNew(proj);

            /*
            boost::to_lower(proj);
            //Convert local XML project name [On the Left] to official [Netsoft] projectname:
            if (proj=="boincsimap")             proj = "simap";
            if (proj=="pogs")                   proj = "theskynet pogs";
            if (proj=="convector.fsv.cvut.cz")  proj = "convector";
            if (proj=="distributeddatamining")  proj = "distributed data mining";
            if (proj=="distrrtgen")             proj = "distributed rainbow table generator";
            if (proj=="eon2")                   proj = "eon";
            if (proj=="test4theory@home")       proj = "test4theory";
            if (proj=="lhc@home")               proj = "lhc@home 1.0";
            if (proj=="mindmodeling@beta")      proj = "mindmodeling@beta";
            if (proj=="volpex@uh")              proj = "volpex";
            if (proj=="oproject")               proj = "oproject@home";
            if (proj=="universe@home test")     proj = "universe@home";
            if (proj=="find@home")              proj = "fightmalaria";
            if (proj=="virtuallhc@home")        proj = "vLHCathome";
            return proj;
            */
}

std::string strReplace(std::string& str, const std::string& oldStr, const std::string& newStr)
{
  size_t pos = 0;
  while((pos = str.find(oldStr, pos)) != std::string::npos){
     str.replace(pos, oldStr.length(), newStr);
     pos += newStr.length();
  }
  return str;
}

std::string LowerUnderscore(std::string data)
{
    boost::to_lower(data);
    data = strReplace(data,"_"," ");
    return data;
}

std::string ToOfficialNameNew(std::string proj)
{
        proj = LowerUnderscore(proj);
        //Convert local XML project name [On the Left] to official [Netsoft] projectname:
        std::string sType = "projectmapping";
        for(map<string,string>::iterator ii=mvApplicationCache.begin(); ii!=mvApplicationCache.end(); ++ii)
        {
                std::string key_name  = (*ii).first;
                if (key_name.length() > sType.length())
                {
                    if (key_name.substr(0,sType.length())==sType)
                    {
                            std::string key_value = mvApplicationCache[(*ii).first];
                            std::vector<std::string> vKey = split(key_name,";");
                            if (vKey.size() > 0)
                            {
                                std::string project_boinc   = vKey[1];
                                std::string project_netsoft = key_value;
                                proj=LowerUnderscore(proj);
                                project_boinc=LowerUnderscore(project_boinc);
                                project_netsoft=LowerUnderscore(project_netsoft);
                                if (proj==project_boinc) proj=project_netsoft;
                            }
                     }
                }
        }
        return proj;
}

<<<<<<< HEAD



std::string GetBoincDataDir2()
{
    std::string path = "";
    /*       Default setting: boincdatadir=c:\\programdata\\boinc\\   */


    if (mapArgs.count("-boincdatadir"))
    {
        path = mapArgs["-boincdatadir"];
        if (path.length() > 0) return path;
    }

    #ifndef WIN32
    #ifdef __linux__
        path = "/var/lib/boinc-client/"; // Linux
    #else
        path = "/Library/Application Support/BOINC Data/"; // Mac OSX
    #endif
    #elif WINVER < 0x0600
        path = "c:\\documents and settings\\all users\\application data\\boinc\\"; // Windows XP
    #else
        path = "c:\\programdata\\boinc\\"; // Windows Vista and up
    #endif

    return path;
}


=======
>>>>>>> eb551317
std::string GetArgument(std::string arg, std::string defaultvalue)
{
    std::string result = defaultvalue;
    if (mapArgs.count("-" + arg))
    {
        result = GetArg("-" + arg, defaultvalue);
    }
    return result;

}



void HarvestCPIDs(bool cleardata)
{

    if (fDebug10) printf("loading BOINC cpids ...\r\n");

    //Remote Boinc Feature - R Halford
    std::string sBoincKey = GetArgument("boinckey","");

    if (!sBoincKey.empty())
    {
        //Deserialize key into Global CPU Mining CPID 2-6-2015
        printf("Using key %s \r\n",sBoincKey.c_str());

        std::string sDec=DecodeBase64(sBoincKey);
        printf("Using key %s \r\n",sDec.c_str());

        if (sDec.empty()) printf("Error while deserializing boinc key!  Please use execute genboinckey to generate a boinc key from the host with boinc installed.\r\n");
        GlobalCPUMiningCPID = DeserializeBoincBlock(sDec);

        GlobalCPUMiningCPID.initialized = true;

        if (GlobalCPUMiningCPID.cpid.empty())
        {
                 printf("Error while deserializing boinc key!  Please use execute genboinckey to generate a boinc key from the host with boinc installed.\r\n");
        }
        else
        {
            printf("CPUMiningCPID Initialized.\r\n");
        }

            GlobalCPUMiningCPID.email = GlobalCPUMiningCPID.aesskein;
            printf("Using Serialized Boinc CPID %s with orig email of %s and bpk of %s with cpidhash of %s \r\n",GlobalCPUMiningCPID.cpid.c_str(), GlobalCPUMiningCPID.email.c_str(), GlobalCPUMiningCPID.boincruntimepublickey.c_str(),GlobalCPUMiningCPID.cpidhash.c_str());
            GlobalCPUMiningCPID.cpidhash = GlobalCPUMiningCPID.boincruntimepublickey;
            printf("Using Serialized Boinc CPID %s with orig email of %s and bpk of %s with cpidhash of %s \r\n",GlobalCPUMiningCPID.cpid.c_str(), GlobalCPUMiningCPID.email.c_str(), GlobalCPUMiningCPID.boincruntimepublickey.c_str(),GlobalCPUMiningCPID.cpidhash.c_str());
            StructCPID structcpid = GetStructCPID();
            structcpid.initialized = true;
            structcpid.cpidhash = GlobalCPUMiningCPID.cpidhash;
            structcpid.projectname = GlobalCPUMiningCPID.projectname;
            structcpid.team = "gridcoin"; //Will be verified later during Netsoft Call
            structcpid.verifiedteam = "gridcoin";
            structcpid.rac = GlobalCPUMiningCPID.rac;
            structcpid.cpid = GlobalCPUMiningCPID.cpid;
            structcpid.boincpublickey = GlobalCPUMiningCPID.encboincpublickey;
            structcpid.boincruntimepublickey = structcpid.cpidhash;
            structcpid.NetworkRAC = GlobalCPUMiningCPID.NetworkRAC;
            structcpid.email = GlobalCPUMiningCPID.email;
            // 2-6-2015 R Halford - Ensure CPIDv2 Is populated After deserializing GenBoincKey
            std::string cpid_non = structcpid.cpidhash+structcpid.email;
            printf("GenBoincKey using email %s and cpidhash %s key %s \r\n",structcpid.email.c_str(),structcpid.cpidhash.c_str(),sDec.c_str());
            structcpid.cpidv2 = ComputeCPIDv2(structcpid.email, structcpid.cpidhash, 0);
            // Old link: structcpid.link = "http://boinc.netsoft-online.com/get_user.php?cpid=" + structcpid.cpid;
            structcpid.link = "http://boinc.netsoft-online.com/e107_plugins/boinc/get_user.php?cpid=" + structcpid.cpid;
            structcpid.Iscpidvalid = true;
            mvCPIDs.insert(map<string,StructCPID>::value_type(structcpid.projectname,structcpid));
            // CreditCheck(structcpid.cpid,false);
            GetNextProject(false);
            if (fDebug10) printf("GCMCPI %s",GlobalCPUMiningCPID.cpid.c_str());
            if (fDebug10)           printf("Finished getting first remote boinc project\r\n");
        return;
  }

 try
 {

<<<<<<< HEAD
    std::string sourcefile = GetBoincDataDir2() + "client_state.xml";
=======
	std::string sourcefile = GetBoincDataDir() + "client_state.xml";
>>>>>>> eb551317
    std::string sout = "";
    sout = getfilecontents(sourcefile);
    if (sout == "-1")
    {
        printf("Unable to obtain Boinc CPIDs \r\n");

        if (mapArgs.count("-boincdatadir") && mapArgs["-boincdatadir"].length() > 0)
        {
            printf("Boinc data directory set in gridcoinresearch.conf has been incorrectly specified \r\n");
        }

        else printf("Boinc data directory is not in the operating system's default location \r\nPlease move it there or specify its current location in gridcoinresearch.conf \r\n");

        return;
    }

    if (cleardata)
    {
        mvCPIDs.clear();
        mvCPIDCache.clear();
    }
    std::string email = GetArgument("email","");
    boost::to_lower(email);

    int iRow = 0;
    std::vector<std::string> vCPID = split(sout.c_str(),"<project>");
    std::string investor = GetArgument("investor","false");

    if (investor=="true")
    {
            msPrimaryCPID="INVESTOR";
    }
    else
    {

            if (vCPID.size() > 0)
            {
                for (unsigned int i = 0; i < vCPID.size(); i++)
                {
                    std::string email_hash = ExtractXML(vCPID[i],"<email_hash>","</email_hash>");
                    std::string cpidhash = ExtractXML(vCPID[i],"<cross_project_id>","</cross_project_id>");
                    std::string externalcpid = ExtractXML(vCPID[i],"<external_cpid>","</external_cpid>");
                    std::string utc=ExtractXML(vCPID[i],"<user_total_credit>","</user_total_credit>");
                    std::string rac=ExtractXML(vCPID[i],"<user_expavg_credit>","</user_expavg_credit>");
                    std::string proj=ExtractXML(vCPID[i],"<project_name>","</project_name>");
                    std::string team=ExtractXML(vCPID[i],"<team_name>","</team_name>");
                    std::string rectime = ExtractXML(vCPID[i],"<rec_time>","</rec_time>");

                    boost::to_lower(proj);
                    proj = ToOfficialName(proj);
                    ProjectIsValid(proj);
                    int64_t nStart = GetTimeMillis();
                    if (cpidhash.length() > 5 && proj.length() > 3)
                    {
                        std::string cpid_non = cpidhash+email;
                        to_lower(cpid_non);
                        StructCPID structcpid = GetInitializedStructCPID2(proj,mvCPIDs);
                        iRow++;
                        structcpid.cpidhash = cpidhash;
                        structcpid.projectname = proj;
                        boost::to_lower(team);
                        structcpid.team = team;
                        InitializeProjectStruct(structcpid);
                        int64_t elapsed = GetTimeMillis()-nStart;
                        if (fDebug3) printf("Enumerating boinc local project %s cpid %s valid %s, elapsed %f ",structcpid.projectname.c_str(),structcpid.cpid.c_str(),YesNo(structcpid.Iscpidvalid).c_str(),(double)elapsed);
                        structcpid.rac = cdbl(rac,0);
                        structcpid.verifiedrac = cdbl(rac,0);
                        std::string sLocalClientEmailHash = RetrieveMd5(email);

                        if (email_hash != sLocalClientEmailHash)
                        {
                            structcpid.errors = "Gridcoin Email setting does not match project Email.  Check Gridcoin e-mail address setting or boinc project e-mail setting.";
                            structcpid.Iscpidvalid=false;
                        }


                        if (!structcpid.Iscpidvalid)
                        {
                            structcpid.errors = "CPID calculation invalid.  Check e-mail address and try resetting the boinc project.";
                        }

                        structcpid.utc = cdbl(utc,0);
                        structcpid.rectime = cdbl(rectime,0);
                        double currenttime =  GetAdjustedTime();
                        double nActualTimespan = currenttime - structcpid.rectime;
                        structcpid.age = nActualTimespan;
                        std::string sKey = structcpid.cpid + ":" + proj;
                        mvCPIDs[proj] = structcpid;
                
                        if (!structcpid.Iscpidvalid)
                        {
                            structcpid.errors = "CPID invalid.  Check E-mail address.";
                        }
            
                        if (structcpid.team != "gridcoin")
                        {
                            structcpid.Iscpidvalid = false;
                            structcpid.errors = "Team invalid";
                        }
                        bool bTestExternal = true;
                        bool bTestInternal = true;

                        if (!externalcpid.empty())
                        {
                            printf("\r\n** External CPID not empty %s **\r\n",externalcpid.c_str());

                            bTestExternal = CPIDAcidTest2(cpidhash,externalcpid);
                            bTestInternal = CPIDAcidTest2(cpidhash,structcpid.cpid);
                            if (bTestExternal)
                            {
                                structcpid.cpid = externalcpid;
                                printf(" Setting CPID to %s ",structcpid.cpid.c_str());
                            }
                            else
                            {
                                printf("External test failed.");
                            }


                            if (!bTestExternal && !bTestInternal)
                            {
                                structcpid.Iscpidvalid = false;
                                structcpid.errors = "CPID corrupted Internal: %s, External: %s" + structcpid.cpid + "," + externalcpid.c_str();
                                printf("CPID corrupted Internal: %s, External: %s \r\n",structcpid.cpid.c_str(),externalcpid.c_str());
                            }
                            mvCPIDs[proj] = structcpid;
                        }

                        if (structcpid.Iscpidvalid)
                        {
                                // Verify the CPID has magnitude > 0, otherwise set the user as an investor:
                                int iCPIDType = DetermineCPIDType(structcpid.cpid);
                                // -1 = Invalid CPID
                                //  1 = Valid CPID with RAC
                                //  2 = Investor or Pool Miner
                                if (iCPIDType==1)
                                {
                                    GlobalCPUMiningCPID.cpidhash = cpidhash;
                                    GlobalCPUMiningCPID.email = email;
                                    GlobalCPUMiningCPID.boincruntimepublickey = cpidhash;
                                    printf("\r\nSetting bpk to %s\r\n",cpidhash.c_str());

                                    if (structcpid.team=="gridcoin")
                                    {
                                        msPrimaryCPID = structcpid.cpid;
                                        #if defined(WIN32) && defined(QT_GUI)
                                            //Let the Neural Network know what your CPID is so it can be charted:
                                            std::string sXML = "<KEY>PrimaryCPID</KEY><VALUE>" + msPrimaryCPID + "</VALUE>";
                                            std::string sData = qtExecuteDotNetStringFunction("WriteKey",sXML);
                                        #endif
                                        //Try to get a neural RAC report
                                        AsyncNeuralRequest("explainmag",msPrimaryCPID,5);
                                    }
                                }
                        }

                        mvCPIDs[proj] = structcpid;
                        if (fDebug10) printf("Adding Local Project %s \r\n",structcpid.cpid.c_str());

                    }

                }

            }
            // If no valid boinc projects were found:
            if (msPrimaryCPID.empty()) msPrimaryCPID="INVESTOR";

        }
    }
    catch (std::exception &e)
    {
             printf("Error while harvesting CPIDs.\r\n");
    }
    catch(...)
    {
             printf("Error while harvesting CPIDs 2.\r\n");
    }



}



void ThreadCPIDs()
{
    RenameThread("grc-cpids");
    bCPIDsLoaded = false;
    HarvestCPIDs(true);
    bCPIDsLoaded = true;
    //CreditCheck(GlobalCPUMiningCPID.cpid,false);
    printf("Getting first project");
    GetNextProject(false);
    printf("Finished getting first project");
    bProjectsInitialized = true;
}


void LoadCPIDsInBackground()
{
      if (IsLockTimeWithinMinutes(nCPIDsLoaded,10)) return;
      nCPIDsLoaded = GetAdjustedTime();
      cpidThreads = new boost::thread_group();
      cpidThreads->create_thread(boost::bind(&ThreadCPIDs));
}

StructCPID GetStructCPID()
{
    StructCPID c;
    c.initialized=false;
    c.rac = 0;
    c.utc=0;
    c.rectime=0;
    c.age = 0;
    c.verifiedutc=0;
    c.verifiedrectime=0;
    c.verifiedage=0;
    c.entries=0;
    c.AverageRAC=0;
    c.NetworkProjects=0;
    c.Iscpidvalid=false;
    c.NetworkRAC=0;
    c.TotalRAC=0;
    c.Magnitude=0;
    c.PaymentMagnitude=0;
    c.owed=0;
    c.payments=0;
    c.verifiedTotalRAC=0;
    c.verifiedMagnitude=0;
    c.TotalMagnitude=0;
    c.LowLockTime=0;
    c.HighLockTime=0;
    c.Accuracy=0;
    c.totalowed=0;
    c.LastPaymentTime=0;
    c.EarliestPaymentTime=0;
    c.PaymentTimespan=0;
    c.ResearchSubsidy = 0;
    c.InterestSubsidy = 0;
    c.BTCQuote = 0;
    c.GRCQuote = 0;
    c.ResearchAverageMagnitude = 0;
    c.Canary = 0;
    c.NetsoftRAC = 0;
    c.interestPayments = 0;
    c.payments = 0;
    c.LastBlock = 0;
    c.NetworkMagnitude=0;
    c.NetworkAvgMagnitude=0;

    return c;

}

MiningCPID GetMiningCPID()
{
    MiningCPID mc;
    mc.rac = 0;
    mc.pobdifficulty = 0;
    mc.diffbytes = 0;
    mc.initialized = false;
    mc.nonce = 0;
    mc.NetworkRAC=0;
    mc.lastblockhash = "0";
    mc.Magnitude = 0;
    mc.RSAWeight = 0;
    mc.LastPaymentTime=0;
    mc.ResearchSubsidy = 0;
    mc.InterestSubsidy = 0;
    mc.ResearchSubsidy2 = 0;
    mc.ResearchAge = 0;
    mc.ResearchMagnitudeUnit = 0;
    mc.ResearchAverageMagnitude = 0;
    mc.Canary = 0; //Used to test for a memory overflow
    return mc;
}


void TrackRequests(CNode* pfrom,std::string sRequestType)
{
        std::string sKey = "request_type" + sRequestType;
        double dReqCt = cdbl(ReadCache(sKey,NodeAddress(pfrom)),0) + 1;
        WriteCache(sKey,NodeAddress(pfrom),RoundToString(dReqCt,0),GetAdjustedTime());
        if ( (dReqCt > 20 && !OutOfSyncByAge()) )
        {
                    printf(" Node requests for %s exceeded threshold (misbehaving) %s ",sRequestType.c_str(),NodeAddress(pfrom).c_str());
                    //pfrom->Misbehaving(1);
                    pfrom->fDisconnect = true;
                    WriteCache(sKey,NodeAddress(pfrom),"0",GetAdjustedTime());
        }
}


bool SendMessages(CNode* pto, bool fSendTrickle)
{
    TRY_LOCK(cs_main, lockMain);
    if (lockMain) {
        // Don't send anything until we get their version message
        if (pto->nVersion == 0)
            return true;

        //
        // Message: ping
        //
        bool pingSend = false;
        if (pto->fPingQueued)
        {
            // RPC ping request by user
            pingSend = true;
        }
        if (pto->nPingNonceSent == 0 && pto->nPingUsecStart + PING_INTERVAL * 1000000 < GetTimeMicros())
        {
            // Ping automatically sent as a latency probe & keepalive.
            pingSend = true;
        }
        if (pingSend)
        {
            uint64_t nonce = 0;
            while (nonce == 0) {
                RAND_bytes((unsigned char*)&nonce, sizeof(nonce));
            }
            pto->fPingQueued = false;
            pto->nPingUsecStart = GetTimeMicros();
            if (pto->nVersion > BIP0031_VERSION)
            {
                pto->nPingNonceSent = nonce;
                std::string acid = GetCommandNonce("ping");
                pto->PushMessage("ping", nonce, acid);
            } else
            {
                // Peer is too old to support ping command with nonce, pong will never arrive.
                pto->nPingNonceSent = 0;
                pto->PushMessage("ping");
            }
        }

        // Resend wallet transactions that haven't gotten in a block yet
        ResendWalletTransactions();

        // Address refresh broadcast
        static int64_t nLastRebroadcast;
        if (!IsInitialBlockDownload() && ( GetAdjustedTime() - nLastRebroadcast > 24 * 60 * 60))
        {
            {
                LOCK(cs_vNodes);
                BOOST_FOREACH(CNode* pnode, vNodes)
                {
                    // Periodically clear setAddrKnown to allow refresh broadcasts
                    if (nLastRebroadcast)
                        pnode->setAddrKnown.clear();

                    // Rebroadcast our address
                    if (!fNoListen)
                    {
                        CAddress addr = GetLocalAddress(&pnode->addr);
                        if (addr.IsRoutable())
                            pnode->PushAddress(addr);
                    }
                }
            }
            nLastRebroadcast =  GetAdjustedTime();
        }

        //
        // Message: addr
        //
        if (fSendTrickle)
        {
            vector<CAddress> vAddr;
            vAddr.reserve(pto->vAddrToSend.size());
            BOOST_FOREACH(const CAddress& addr, pto->vAddrToSend)
            {
                // returns true if wasn't already contained in the set
                if (pto->setAddrKnown.insert(addr).second)
                {
                    vAddr.push_back(addr);
                    // receiver rejects addr messages larger than 1000
                    if (vAddr.size() >= 1000)
                    {
                        pto->PushMessage("gridaddr", vAddr);
                        vAddr.clear();
                    }
                }
            }
            pto->vAddrToSend.clear();
            if (!vAddr.empty())
                pto->PushMessage("gridaddr", vAddr);
        }


        //
        // Message: inventory
        //
        vector<CInv> vInv;
        vector<CInv> vInvWait;
        {
            LOCK(pto->cs_inventory);
            vInv.reserve(pto->vInventoryToSend.size());
            vInvWait.reserve(pto->vInventoryToSend.size());
            BOOST_FOREACH(const CInv& inv, pto->vInventoryToSend)
            {
                if (pto->setInventoryKnown.count(inv))
                    continue;

                // trickle out tx inv to protect privacy
                if (inv.type == MSG_TX && !fSendTrickle)
                {
                    // 1/4 of tx invs blast to all immediately
                    static uint256 hashSalt;
                    if (hashSalt == 0)
                        hashSalt = GetRandHash();
                    uint256 hashRand = inv.hash ^ hashSalt;
                    hashRand = Hash(BEGIN(hashRand), END(hashRand));
                    bool fTrickleWait = ((hashRand & 3) != 0);

                    // always trickle our own transactions
                    if (!fTrickleWait)
                    {
                        CWalletTx wtx;
                        if (GetTransaction(inv.hash, wtx))
                            if (wtx.fFromMe)
                                fTrickleWait = true;
                    }

                    if (fTrickleWait)
                    {
                        vInvWait.push_back(inv);
                        continue;
                    }
                }

                // returns true if wasn't already contained in the set
                if (pto->setInventoryKnown.insert(inv).second)
                {
                     vInv.push_back(inv);
                     if (vInv.size() >= 1000)
                     {
                            if (false)
                            {
                                AddPeek("PushInv-Large " + RoundToString((double)vInv.size(),0));
                                // If node has not been misbehaving (1-30-2016) then push it: (pto->nMisbehavior) && pto->NodeAddress().->addr.IsRoutable()
                                pto->PushMessage("inv", vInv);
                                AddPeek("Pushed Inv-Large " + RoundToString((double)vInv.size(),0));
                                if (fDebug10) printf(" *PIL* ");
                                vInv.clear();
                                if (TimerMain("PushInventoryLarge",50)) CleanInboundConnections(true);
                                // Eventually ban the node if they keep asking for inventory
                                TrackRequests(pto,"Inv-Large");
                                AddPeek("Done with Inv-Large " + RoundToString((double)vInv.size(),0));
                            }
                            else
                            {
                                pto->PushMessage("inv", vInv);
                                vInv.clear();
                            }
       
                    }
                }
            }
            pto->vInventoryToSend = vInvWait;
        }
        if (!vInv.empty())
            pto->PushMessage("inv", vInv);


        //
        // Message: getdata
        //
        vector<CInv> vGetData;
        int64_t nNow =  GetAdjustedTime() * 1000000;
        CTxDB txdb("r");
        while (!pto->mapAskFor.empty() && (*pto->mapAskFor.begin()).first <= nNow)
        {
            const CInv& inv = (*pto->mapAskFor.begin()).second;
            if (!AlreadyHave(txdb, inv))
            {
                if (fDebugNet)        printf("sending getdata: %s\n", inv.ToString().c_str());
                //AddPeek("Getdata " + inv.ToString());
                vGetData.push_back(inv);
                if (vGetData.size() >= 1000)
                {
                    pto->PushMessage("getdata", vGetData);
                    vGetData.clear();
                }
                mapAlreadyAskedFor[inv] = nNow;
            }
            pto->mapAskFor.erase(pto->mapAskFor.begin());
        }
        if (!vGetData.empty())
        {
            pto->PushMessage("getdata", vGetData);
            //AddPeek("GetData");
        }

    }
    return true;
}



std::string ReadCache(std::string section, std::string key)
{
    if (section.empty() || key.empty()) return "";

    try
    {
            std::string value = mvApplicationCache[section + ";" + key];
            if (value.empty())
            {
                mvApplicationCache.insert(map<std::string,std::string>::value_type(section + ";" + key,""));
                mvApplicationCache[section + ";" + key]="";
                return "";
            }
            return value;
    }
    catch(...)
    {
        printf("readcache error %s",section.c_str());
        return "";
    }
}


void WriteCache(std::string section, std::string key, std::string value, int64_t locktime)
{
    if (section.empty() || key.empty()) return;
    std::string temp_value = mvApplicationCache[section + ";" + key];
    if (temp_value.empty())
    {
        mvApplicationCache.insert(map<std::string,std::string>::value_type(section + ";" + key,value));
        mvApplicationCache[section + ";" + key]=value;
    }
    mvApplicationCache[section + ";" + key]=value;
    // Record Cache Entry timestamp
    int64_t temp_locktime = mvApplicationCacheTimestamp[section + ";" + key];
    if (temp_locktime == 0)
    {
        mvApplicationCacheTimestamp.insert(map<std::string,int64_t>::value_type(section+";"+key,1));
        mvApplicationCacheTimestamp[section+";"+key]=locktime;
    }
    mvApplicationCacheTimestamp[section+";"+key] = locktime;

}


void ClearCache(std::string section)
{
       for(map<string,string>::iterator ii=mvApplicationCache.begin(); ii!=mvApplicationCache.end(); ++ii)
       {
                std::string key_section = mvApplicationCache[(*ii).first];
                if (key_section.length() > section.length())
                {
                    if (key_section.substr(0,section.length())==section)
                    {
                        printf("\r\nClearing the cache....of value %s \r\n",mvApplicationCache[key_section].c_str());
                        mvApplicationCache[key_section]="";
                        mvApplicationCacheTimestamp[key_section]=1;
                    }
                }
       }

}


void DeleteCache(std::string section, std::string keyname)
{
       std::string pk = section + ";" +keyname;
       mvApplicationCache.erase(pk);
       mvApplicationCacheTimestamp.erase(pk);
}



void IncrementCurrentNeuralNetworkSupermajority(std::string NeuralHash, std::string GRCAddress, double distance)
{
    if (NeuralHash.length() < 5) return;
    double temp_hashcount = 0;
    if (mvCurrentNeuralNetworkHash.size() > 0)
    {
            temp_hashcount = mvCurrentNeuralNetworkHash[NeuralHash];
    }
    // 6-13-2015 ONLY Count Each Neural Hash Once per GRC address / CPID (1 VOTE PER RESEARCHER)
    std::string Security = ReadCache("currentneuralsecurity",GRCAddress);
    if (Security == NeuralHash)
    {
        //This node has already voted, throw away the vote
        return;
    }
    WriteCache("currentneuralsecurity",GRCAddress,NeuralHash,GetAdjustedTime());
    if (temp_hashcount == 0)
    {
        mvCurrentNeuralNetworkHash.insert(map<std::string,double>::value_type(NeuralHash,0));
    }
    double multiplier = 200;
    if (distance < 40) multiplier = 400;
    double votes = (1/distance)*multiplier;
    temp_hashcount += votes;
    mvCurrentNeuralNetworkHash[NeuralHash] = temp_hashcount;
}



void IncrementNeuralNetworkSupermajority(std::string NeuralHash, std::string GRCAddress, double distance)
{
    if (NeuralHash.length() < 5) return;
    double temp_hashcount = 0;
    if (mvNeuralNetworkHash.size() > 0)
    {
            temp_hashcount = mvNeuralNetworkHash[NeuralHash];
    }
    // 6-13-2015 ONLY Count Each Neural Hash Once per GRC address / CPID (1 VOTE PER RESEARCHER)
    std::string Security = ReadCache("neuralsecurity",GRCAddress);
    if (Security == NeuralHash)
    {
        //This node has already voted, throw away the vote
        return;
    }
    WriteCache("neuralsecurity",GRCAddress,NeuralHash,GetAdjustedTime());
    if (temp_hashcount == 0)
    {
        mvNeuralNetworkHash.insert(map<std::string,double>::value_type(NeuralHash,0));
    }
    double multiplier = 200;
    if (distance < 40) multiplier = 400;
    double votes = (1/distance)*multiplier;
    temp_hashcount += votes;
    mvNeuralNetworkHash[NeuralHash] = temp_hashcount;
}


void IncrementVersionCount(const std::string& Version)
{
    if(!Version.empty())
        mvNeuralVersion[Version]++;
}



std::string GetNeuralNetworkSupermajorityHash(double& out_popularity)
{
    double highest_popularity = -1;
    std::string neural_hash = "";
    for(map<std::string,double>::iterator ii=mvNeuralNetworkHash.begin(); ii!=mvNeuralNetworkHash.end(); ++ii)
    {
                double popularity = mvNeuralNetworkHash[(*ii).first];
                // d41d8 is the hash of an empty magnitude contract - don't count it
                if ( ((*ii).first != "d41d8cd98f00b204e9800998ecf8427e") && popularity > 0 && popularity > highest_popularity && (*ii).first != "TOTAL_VOTES")
                {
                    highest_popularity = popularity;
                    neural_hash = (*ii).first;
                }
    }
    out_popularity = highest_popularity;
    return neural_hash;
}


std::string GetCurrentNeuralNetworkSupermajorityHash(double& out_popularity)
{
    double highest_popularity = -1;
    std::string neural_hash = "";
    for(map<std::string,double>::iterator ii=mvCurrentNeuralNetworkHash.begin(); ii!=mvCurrentNeuralNetworkHash.end(); ++ii)
    {
                double popularity = mvCurrentNeuralNetworkHash[(*ii).first];
                // d41d8 is the hash of an empty magnitude contract - don't count it
                if ( ((*ii).first != "d41d8cd98f00b204e9800998ecf8427e") && popularity > 0 && popularity > highest_popularity && (*ii).first != "TOTAL_VOTES")
                {
                    highest_popularity = popularity;
                    neural_hash = (*ii).first;
                }
    }
    out_popularity = highest_popularity;
    return neural_hash;
}






std::string GetNeuralNetworkReport()
{
    //Returns a report of the networks neural hashes in order of popularity
    std::string neural_hash = "";
    std::string report = "Neural_hash, Popularity\r\n";
    std::string row = "";
    for(map<std::string,double>::iterator ii=mvNeuralNetworkHash.begin(); ii!=mvNeuralNetworkHash.end(); ++ii)
    {
                double popularity = mvNeuralNetworkHash[(*ii).first];
                neural_hash = (*ii).first;
                row = neural_hash+ "," + RoundToString(popularity,0);
                report += row + "\r\n";
    }

    return report;
}

std::string GetOrgSymbolFromFeedKey(std::string feedkey)
{
    std::string Symbol = ExtractValue(feedkey,"-",0);
    return Symbol;

}



bool MemorizeMessage(std::string msg, int64_t nTime, double dAmount, std::string sRecipient)
{
          if (msg.empty()) return false;
          bool fMessageLoaded = false;

          if (Contains(msg,"<MT>"))
          {
              std::string sMessageType      = ExtractXML(msg,"<MT>","</MT>");
              std::string sMessageKey       = ExtractXML(msg,"<MK>","</MK>");
              std::string sMessageValue     = ExtractXML(msg,"<MV>","</MV>");
              std::string sMessageAction    = ExtractXML(msg,"<MA>","</MA>");
              std::string sSignature        = ExtractXML(msg,"<MS>","</MS>");
              std::string sMessagePublicKey = ExtractXML(msg,"<MPK>","</MPK>");
              if (sMessageType=="beacon" && Contains(sMessageValue,"INVESTOR"))
              {
                    sMessageValue="";
              }

              if (sMessageType=="beacon" && sMessageAction=="A")
              {
                    // If the Beacon Public Key is Not Empty - do not overwrite with a new beacon value
                    std::string sBPK = GetBeaconPublicKey(sMessageKey);
                    // Note that if the beacon is > 6 months old, this function now returns an empty string (allowing the beacon to be overwritten) : OK
                    if (!sBPK.empty()) 
                    {
                        // Do not overwrite this beacon
                        sMessageValue="";
                        if (fDebug10) printf("\r\n**Beacon Public Key Not Empty %s : %s\r\n",sMessageKey.c_str(),sBPK.c_str());
                    }

              }

              if (!sMessageType.empty() && !sMessageKey.empty() && !sMessageValue.empty() && !sMessageAction.empty() && !sSignature.empty())
              {

                  // If this is a DAO, ensure the contents are protected:
                  if ((sMessageType=="dao" || sMessageType=="daoclient") && !sMessagePublicKey.empty())
                  {
                            if (fDebug10) printf("DAO Message %s",msg.c_str());

                            if (sMessageAction=="A")
                            {
                                std::string daoPubKey = ReadCache(sMessageType + "pubkey",sMessageKey);
                                if (daoPubKey.empty())
                                {
                                    //We only accept the first message
                                    WriteCache(sMessageType + "pubkey",sMessageKey,sMessagePublicKey,nTime);
                                    std::string OrgSymbol = ExtractXML(sMessageValue,"<SYMBOL>","</SYMBOL>");
                                    std::string OrgName = ExtractXML(sMessageValue,"<NAME>","</NAME>");
                                    std::string OrgREST = ExtractXML(sMessageValue,"<REST>","</REST>");
                                    WriteCache(sMessageType + "rest",  OrgSymbol,  OrgREST,    nTime);
                                    WriteCache(sMessageType + "symbol",sMessageKey,OrgSymbol,  nTime);
                                    WriteCache(sMessageType + "name",  OrgSymbol,  sMessageKey,nTime);
                                    WriteCache(sMessageType + "orgname", OrgSymbol,OrgName,    nTime);
                                }
                            }
                  }

                  if (sMessageType=="dao" || sMessageType=="daoclient")
                  {
                        sMessagePublicKey = ReadCache(sMessageType+"pubkey",sMessageKey);
                  }
                  if (sMessageType == "daofeed")
                  {
                        sMessagePublicKey = ReadCache("daopubkey",GetOrgSymbolFromFeedKey(sMessageKey));
                  }

                  //Verify sig first
                  bool Verified = CheckMessageSignature(sMessageAction,sMessageType,sMessageType+sMessageKey+sMessageValue,
                      sSignature,sMessagePublicKey);

                  if ( (sMessageType=="dao" || sMessageType == "daofeed") && !Verified && fDebug3)
                  {
                        printf("Message type %s: %s was not verified successfully. PubKey %s \r\n",sMessageType.c_str(),msg.c_str(),sMessagePublicKey.c_str());
                  }

                  if (Verified)
                  {

                        if (sMessageAction=="A")
                        {
                                if ( (sMessageType=="dao" || sMessageType == "daofeed") && fDebug3 )
                                    printf("Adding MessageKey type %s Key %s Value %s\r\n",
                                    sMessageType.c_str(),sMessageKey.c_str(),sMessageValue.c_str());
                                // Ensure we have the TXID of the contract in memory
                                if (!(sMessageType=="project" || sMessageType=="projectmapping" || sMessageType=="beacon" ))
                                {
                                    WriteCache(sMessageType,sMessageKey+";Recipient",sRecipient,nTime);
                                    WriteCache(sMessageType,sMessageKey+";BurnAmount",RoundToString(dAmount,2),nTime);
                                }
                                WriteCache(sMessageType,sMessageKey,sMessageValue,nTime);
                                fMessageLoaded = true;
                                if (sMessageType=="poll")
                                {
                                        if (Contains(sMessageKey,"[Foundation"))
                                        {
                                                msMiningErrors2 = "Foundation Poll: " + sMessageKey;

                                        }
                                        else
                                        {
                                                msMiningErrors2 = "Poll: " + sMessageKey;
                                        }
                                }

                        }
                        else if(sMessageAction=="D")
                        {
                                if (fDebug10) printf("Deleting key type %s Key %s Value %s\r\n",sMessageType.c_str(),sMessageKey.c_str(),sMessageValue.c_str());
                                DeleteCache(sMessageType,sMessageKey);
                                fMessageLoaded = true;
                        }
                        // If this is a boinc project, load the projects into the coin:
                        if (sMessageType=="project" || sMessageType=="projectmapping")
                        {
                            //Reserved
                            fMessageLoaded = true;
                        }

                  }

                }

    }
   return fMessageLoaded;
}







bool UnusualActivityReport()
{

    map<uint256, CTxIndex> mapQueuedChanges;
    CTxDB txdb("r");
    int nMaxDepth = nBestHeight;
    CBlock block;
    int nMinDepth = fTestNet ? 1 : 1;
    if (nMaxDepth < nMinDepth || nMaxDepth < 10) return false;
    nMinDepth = 50000;
    nMaxDepth = nBestHeight;
    int ii = 0;
            for (ii = nMinDepth; ii <= nMaxDepth; ii++)
            {
                CBlockIndex* pblockindex = blockFinder.FindByHeight(ii);
                if (block.ReadFromDisk(pblockindex))
                {
                    int64_t nFees = 0;
                    int64_t nValueIn = 0;
                    int64_t nValueOut = 0;
                    int64_t nStakeReward = 0;
                    //unsigned int nSigOps = 0;
                    double DPOR_Paid = 0;
                    bool bIsDPOR = false;
                    std::string MainRecipient = "";
                    double max_subsidy = GetMaximumBoincSubsidy(block.nTime)+50; //allow for
                    BOOST_FOREACH(CTransaction& tx, block.vtx)
                    {

                            MapPrevTx mapInputs;
                            if (tx.IsCoinBase())
                                    nValueOut += tx.GetValueOut();
                            else
                            {
                                     bool fInvalid;
                                     bool TxOK = tx.FetchInputs(txdb, mapQueuedChanges, true, false, mapInputs, fInvalid);
                                     if (!TxOK) continue;
                                     int64_t nTxValueIn = tx.GetValueIn(mapInputs);
                                     int64_t nTxValueOut = tx.GetValueOut();
                                     nValueIn += nTxValueIn;
                                     nValueOut += nTxValueOut;
                                     if (!tx.IsCoinStake())             nFees += nTxValueIn - nTxValueOut;
                                     if (tx.IsCoinStake())
                                     {
                                            nStakeReward = nTxValueOut - nTxValueIn;
                                            if (tx.vout.size() > 2) bIsDPOR = true;
                                            //DPOR Verification of each recipient (Recipients start at output position 2 (0=Coinstake flag, 1=coinstake)
                                            if (tx.vout.size() > 2)
                                            {
                                                MainRecipient = PubKeyToAddress(tx.vout[2].scriptPubKey);
                                            }
                                            int iStart = 3;
                                            if (ii > 267500) iStart=2;
                                            if (bIsDPOR)
                                            {
                                                    for (unsigned int i = iStart; i < tx.vout.size(); i++)
                                                    {
                                                        std::string Recipient = PubKeyToAddress(tx.vout[i].scriptPubKey);
                                                        double      Amount    = CoinToDouble(tx.vout[i].nValue);
                                                        if (Amount > GetMaximumBoincSubsidy(GetAdjustedTime()))
                                                        {
                                                        }

                                                        if (Amount > max_subsidy)
                                                        {
                                                            printf("Block #%f:%f, Recipient %s, Paid %f\r\n",(double)ii,(double)i,Recipient.c_str(),Amount);
                                                        }
                                                        DPOR_Paid += Amount;

                                                    }

                                           }
                                     }

                                //if (!tx.ConnectInputs(txdb, mapInputs, mapQueuedChanges, posThisTx, pindex, true, false))                return false;
                            }

                    }

                    int64_t TotalMint = nValueOut - nValueIn + nFees;
                    double subsidy = CoinToDouble(TotalMint);
                    if (subsidy > max_subsidy)
                    {
                        std::string hb = block.vtx[0].hashBoinc;
                        MiningCPID bb = DeserializeBoincBlock(hb);
                        if (bb.cpid != "INVESTOR")
                        {
                                printf("Block #%f:%f, Recipient %s, CPID %s, Paid %f, StakeReward %f \r\n",(double)ii,(double)0,
                                    bb.GRCAddress.c_str(), bb.cpid.c_str(), subsidy,(double)nStakeReward);
                        }
                }

            }
        }


    return true;
}


void TestScan()
{
    BOOST_FOREACH(const PAIRTYPE(uint256, CBlockIndex*)& item, mapBlockIndex)
    {
        CBlockIndex* pindex = item.second;
        if (LessVerbose(1) || pindex->nHeight > nNewIndex2)
        {
            printf("map block index h %f ,  cpid %s   , Mag  %f , RS %f, INT %f \r\n",(double)pindex->nHeight,pindex->sCPID.c_str(), (double)pindex->nMagnitude,
                pindex->nResearchSubsidy,pindex->nInterestSubsidy);
        }
    }
}


void TestScan2()
{
    CBlockIndex* pindex = pindexBest;
    while (pindex->nHeight > 1)
    {
        pindex = pindex->pprev;
        if (LessVerbose(1) || pindex->nHeight > nNewIndex2)
        {
            printf("map block index h %f ,  cpid %s   , Mag  %f , RS %f, INT %f \r\n",(double)pindex->nHeight,pindex->sCPID.c_str(), (double)pindex->nMagnitude,
                pindex->nResearchSubsidy,pindex->nInterestSubsidy);
        }

    }
}

double GRCMagnitudeUnit(int64_t locktime)
{
    //7-12-2015 - Calculate GRCMagnitudeUnit (Amount paid per magnitude per day)
    StructCPID network = GetInitializedStructCPID2("NETWORK",mvNetwork);
    double TotalNetworkMagnitude = network.NetworkMagnitude;
    if (TotalNetworkMagnitude < 1000) TotalNetworkMagnitude=1000;
    double MaximumEmission = BLOCKS_PER_DAY*GetMaximumBoincSubsidy(locktime);
    double Kitty = MaximumEmission - (network.payments/14);
    if (Kitty < 1) Kitty = 1;
    double MagnitudeUnit = 0;
    if (AreBinarySuperblocksEnabled(nBestHeight))
    {
        MagnitudeUnit = (Kitty/TotalNetworkMagnitude)*1.25;
    }
    else
    {
        MagnitudeUnit = Kitty/TotalNetworkMagnitude;
    }
    if (MagnitudeUnit > 5) MagnitudeUnit = 5; //Just in case we lose a superblock or something strange happens.
    MagnitudeUnit = SnapToGrid(MagnitudeUnit); //Snaps the value into .025 increments
    return MagnitudeUnit;
}


int64_t ComputeResearchAccrual(int64_t nTime, std::string cpid, std::string operation, CBlockIndex* pindexLast, bool bVerifyingBlock, int iVerificationPhase, double& dAccrualAge, double& dMagnitudeUnit, double& AvgMagnitude)
{
    double dCurrentMagnitude = CalculatedMagnitude2(cpid, nTime, false);
    CBlockIndex* pHistorical = GetHistoricalMagnitude(cpid);
    if (pHistorical->nHeight <= nNewIndex || pHistorical->nMagnitude==0 || pHistorical->nTime == 0)
    {
        //No prior block exists... Newbies get .01 age to bootstrap the CPID (otherwise they will not have any prior block to refer to, thus cannot get started):
        if (!AreBinarySuperblocksEnabled(pindexLast->nHeight))
        {
                return dCurrentMagnitude > 0 ? ((dCurrentMagnitude/100)*COIN) : 0;
        }
        else
        {
            // New rules - 12-4-2015 - Pay newbie from the moment beacon was sent as long as it is within 6 months old and NN mag > 0 and newbie is in the superblock and their lifetime paid is zero
            // Note: If Magnitude is zero, or researcher is not in superblock, or lifetimepaid > 0, this function returns zero
            int64_t iBeaconTimestamp = BeaconTimeStamp(cpid, true);
            if (IsLockTimeWithinMinutes(iBeaconTimestamp, 60*24*30*6))
            {
                double dNewbieAccrualAge = ((double)nTime - (double)iBeaconTimestamp) / 86400;
                int64_t iAccrual = (int64_t)((dNewbieAccrualAge*dCurrentMagnitude*dMagnitudeUnit*COIN) + (1*COIN));
                if ((dNewbieAccrualAge*dCurrentMagnitude*dMagnitudeUnit) > 500)
                {
                    printf("Newbie special stake too high, reward=500GRC");
                    return (500*COIN);
                }
                if (fDebug3) printf("\r\n Newbie Special First Stake for CPID %s, Age %f, Accrual %f \r\n",cpid.c_str(),dNewbieAccrualAge,(double)iAccrual);
                return iAccrual;
            }
            else
            {
                return dCurrentMagnitude > 0 ? (((dCurrentMagnitude/100)*COIN) + (1*COIN)): 0;
            }
        }
    }
    // To prevent reorgs and checkblock errors, ensure the research age is > 10 blocks wide:
    int iRABlockSpan = pindexLast->nHeight - pHistorical->nHeight;
    StructCPID stCPID = GetInitializedStructCPID2(cpid,mvResearchAge);
    double dAvgMag = stCPID.ResearchAverageMagnitude;
    // ResearchAge: If the accrual age is > 20 days, add in the midpoint lifetime average magnitude to ensure the overall avg magnitude accurate:
    if (iRABlockSpan > (int)(BLOCKS_PER_DAY*20))
    {
            AvgMagnitude = (pHistorical->nMagnitude + dAvgMag + dCurrentMagnitude) / 3;
    }
    else
    {
            AvgMagnitude = (pHistorical->nMagnitude + dCurrentMagnitude) / 2;
    }
    if (AvgMagnitude > 20000) AvgMagnitude = 20000;

    dAccrualAge = ((double)nTime - (double)pHistorical->nTime) / 86400;
    if (dAccrualAge < 0) dAccrualAge=0;
    dMagnitudeUnit = GRCMagnitudeUnit(nTime);

    int64_t Accrual = (int64_t)(dAccrualAge*AvgMagnitude*dMagnitudeUnit*COIN);
    // Double check researcher lifetime paid
    double days = (nTime - stCPID.LowLockTime) / 86400.0;
    double PPD = stCPID.ResearchSubsidy/(days+.01);
    double ReferencePPD = dMagnitudeUnit*dAvgMag;
    if ((PPD > ReferencePPD*5))
    {
            printf("Researcher PPD %f > Reference PPD %f for CPID %s with Lifetime Avg Mag of %f, Days %f \r\n",PPD,ReferencePPD,cpid.c_str(),dAvgMag,days);
            Accrual = 0; //Since this condition can occur when a user ramps up computing power, lets return 0 so as to not shortchange the researcher, but instead, owed will continue to accrue and will be paid later when PPD falls below 5
    }
    // Note that if the RA Block Span < 10, we want to return 0 for the Accrual Amount so the CPID can still receive an accurate accrual in the future
    if (iRABlockSpan < 10 && iVerificationPhase != 2) Accrual = 0;

    double verbosity = (operation == "createnewblock" || operation == "createcoinstake") ? 10 : 1000;
    if ((fDebug && LessVerbose(verbosity)) || (fDebug3 && iVerificationPhase==2)) printf(" Operation %s, ComputedAccrual %f, StakeHeight %f, RABlockSpan %f, HistoryHeight%f, AccrualAge %f, AvgMag %f, MagUnit %f, PPD %f, Reference PPD %f  \r\n",
        operation.c_str(),CoinToDouble(Accrual),(double)pindexLast->nHeight,(double)iRABlockSpan,
        (double)pHistorical->nHeight,   dAccrualAge,AvgMagnitude,dMagnitudeUnit, PPD, ReferencePPD);
    return Accrual;
}



CBlockIndex* GetHistoricalMagnitude(std::string cpid)
{
    if (cpid=="INVESTOR") return pindexGenesisBlock;
    // Starting at the block prior to StartHeight, find the last instance of the CPID in the chain:
    // Limit lookback to 6 months
    int nMinIndex = pindexBest->nHeight-(6*30*BLOCKS_PER_DAY);
    if (nMinIndex < 2) nMinIndex=2;
    // Last block Hash paid to researcher
    StructCPID stCPID = GetInitializedStructCPID2(cpid,mvResearchAge);
    if (!stCPID.BlockHash.empty())
    {
        uint256 hash(stCPID.BlockHash);
        if (mapBlockIndex.count(hash) == 0) return pindexGenesisBlock;
        CBlockIndex* pblockindex = mapBlockIndex[hash];
        if ((double)pblockindex->nHeight < nMinIndex)
        {
            // In this case, the last staked block was Found, but it is over 6 months old....
            printf("Last staked block found at height %f, but cannot verify magnitude older than 6 months! \r\n",(double)pblockindex->nHeight);
            return pindexGenesisBlock;
        }

        return pblockindex;
    }
    else
    {
        return pindexGenesisBlock;
    }
}

void ZeroOutResearcherTotals(std::string cpid)
{
    if (!cpid.empty())
    {

                StructCPID stCPID = GetInitializedStructCPID2(cpid,mvResearchAge);
                stCPID.LastBlock = 0;
                stCPID.BlockHash = "";
                stCPID.InterestSubsidy = 0;
                stCPID.ResearchSubsidy = 0;
                stCPID.Accuracy = 0;
                stCPID.LowLockTime = std::numeric_limits<unsigned int>::max();
                stCPID.HighLockTime = 0;
                stCPID.TotalMagnitude = 0;
                stCPID.ResearchAverageMagnitude = 0;

                mvResearchAge[cpid]=stCPID;
    }
}


bool LoadAdminMessages(bool bFullTableScan, std::string& out_errors)
{
    int nMaxDepth = nBestHeight;
    int nMinDepth = fTestNet ? 1 : 164618;
    nMinDepth = pindexBest->nHeight - (BLOCKS_PER_DAY*30*6);
    if (nMinDepth < 2) nMinDepth=2;
    if (!bFullTableScan) nMinDepth = nMaxDepth-6;
    if (nMaxDepth < nMinDepth) return false;
    CBlockIndex* pindex = blockFinder.FindByHeight(nMinDepth);
    // These are memorized consecutively in order from oldest to newest

    while (pindex->nHeight < nMaxDepth)
    {
        if (!pindex || !pindex->pnext) return false;
        pindex = pindex->pnext;
        if (pindex==NULL) continue;
        if (!pindex || !pindex->IsInMainChain()) continue;
        if (IsContract(pindex))
        {
            CBlock block;
            if (!block.ReadFromDisk(pindex)) continue;
            int iPos = 0;
            BOOST_FOREACH(const CTransaction &tx, block.vtx)
            {
                  if (iPos > 0)
                  {
                      // Retrieve the Burn Amount for Contracts
                      double dAmount = 0;
                      std::string sRecipient = "";
                      for (unsigned int i = 1; i < tx.vout.size(); i++)
                      {
                            sRecipient = PubKeyToAddress(tx.vout[i].scriptPubKey);
                            dAmount += CoinToDouble(tx.vout[i].nValue);
                      }
                      MemorizeMessage(tx.hashBoinc,tx.nTime,dAmount,sRecipient);
                  }
                  iPos++;
            }
        }
    }
    
    return true;
}




MiningCPID GetBoincBlockByIndex(CBlockIndex* pblockindex)
{
    CBlock block;
    MiningCPID bb;
    bb.initialized=false;
    if (!pblockindex || !pblockindex->IsInMainChain()) return bb;
    if (block.ReadFromDisk(pblockindex))
    {
        std::string hashboinc = "";
        if (block.vtx.size() > 0) hashboinc = block.vtx[0].hashBoinc;
        bb = DeserializeBoincBlock(hashboinc);
        bb.initialized=true;
        return bb;
    }
    return bb;
}

std::string CPIDHash(double dMagIn, std::string sCPID)
{
    std::string sMag = RoundToString(dMagIn,0);
    double dMagLength = (double)sMag.length();
    double dExponent = pow(dMagLength,5);
    std::string sMagComponent1 = RoundToString(dMagIn/(dExponent+.01),0);
    std::string sSuffix = RoundToString(dMagLength * dExponent, 0);
    std::string sHash = sCPID + sMagComponent1 + sSuffix;
    //  printf("%s, %s, %f, %f, %s\r\n",sCPID.c_str(), sMagComponent1.c_str(),dMagLength,dExponent,sSuffix.c_str());
    return sHash;
}

std::string GetQuorumHash(std::string data)
{
        //Data includes the Magnitudes, and the Projects:
        std::string sMags = ExtractXML(data,"<MAGNITUDES>","</MAGNITUDES>");
        std::vector<std::string> vMags = split(sMags.c_str(),";");
        std::string sHashIn = "";
        for (unsigned int x = 0; x < vMags.size(); x++)
        {
            if (vMags[x].length() > 10)
            {
                std::vector<std::string> vRow = split(vMags[x].c_str(),",");
                if (vRow.size() > 0)
                {
                  if (vRow[0].length() > 5)
                  {
                        std::string sCPID = vRow[0];
                        double dMag = cdbl(vRow[1],0);
                        sHashIn += CPIDHash(dMag, sCPID) + "<COL>";
                   }
                }
            }
        }
        std::string sHash = RetrieveMd5(sHashIn);
        return sHash;
}


std::string getHardwareID()
{
    std::string ele1 = "?";
    #ifdef QT_GUI
        ele1 = getMacAddress();
    #endif
    ele1 += ":" + getCpuHash();
    ele1 += ":" + getHardDriveSerial();

    std::string hwid = RetrieveMd5(ele1);
    return hwid;
}

static void getCpuid( unsigned int* p, unsigned int ax )
 {
    __asm __volatile
    (   "movl %%ebx, %%esi\n\t"
        "cpuid\n\t"
        "xchgl %%ebx, %%esi"
        : "=a" (p[0]), "=S" (p[1]),
          "=c" (p[2]), "=d" (p[3])
        : "0" (ax)
    );
 }

 std::string getCpuHash()
 {
    std::string n = boost::asio::ip::host_name();
    #ifdef WIN32
        unsigned int cpuinfo[4] = { 0, 0, 0, 0 };
        getCpuid( cpuinfo, 0 );
        unsigned short hash = 0;
        unsigned int* ptr = (&cpuinfo[0]);
        for ( unsigned int i = 0; i < 4; i++ )
            hash += (ptr[i] & 0xFFFF) + ( ptr[i] >> 16 );
        double dHash = (double)hash;
        return n + ";" + RoundToString(dHash,0);
    #else
        return n;
    #endif
 }



std::string SystemCommand(const char* cmd)
{
    FILE* pipe = popen(cmd, "r");
    if (!pipe) return "ERROR";
    char buffer[128];
    std::string result = "";
    while(!feof(pipe))
    {
        if(fgets(buffer, 128, pipe) != NULL)
            result += buffer;
    }
    pclose(pipe);
    return result;
}


std::string getHardDriveSerial()
{
    if (!msHDDSerial.empty()) return msHDDSerial;
    std::string cmd1 = "";
    #ifdef WIN32
        cmd1 = "wmic path win32_physicalmedia get SerialNumber";
    #else
        cmd1 = "ls /dev/disk/by-uuid";
    #endif
    std::string result = SystemCommand(cmd1.c_str());
    //if (fDebug3) printf("result %s",result.c_str());
    msHDDSerial = result;
    return result;
}

std::string GetBlockIndexData(std::string sKey)
{
    CTxDB txdb;
    std::string sValue = "";
    if (!txdb.ReadGenericData(sKey,sValue)) return "";
    return sValue;
}

bool SetBlockIndexData(std::string sKey, std::string sValue)
{
        CTxDB txdb;
        txdb.TxnBegin();
        if (!txdb.WriteGenericData(sKey,sValue)) return false;
        if (!txdb.TxnCommit()) return false;
        return true;
}

bool IsContract(CBlockIndex* pIndex)
{
    return pIndex->nIsContract==1 ? true : false;
}

bool IsSuperBlock(CBlockIndex* pIndex)
{
    return pIndex->nIsSuperBlock==1 ? true : false;
}

void SetUpExtendedBlockIndexFieldsOnce()
{
    return;

    printf("SETUPExtendedBIfieldsOnce Testnet: %s \r\n",YesNo(fTestNet).c_str());
    if (fTestNet)
    {
        if (pindexBest->nHeight < 20000) return;    }
    else
    {
        if (pindexBest->nHeight < 361873) return;
    }

    std::string sSuperblocks = "";
    std::string sContracts   = "";
    int iStartHeight = fTestNet ? 20000 : 361873;

    CBlockIndex* pindex = blockFinder.FindByHeight(iStartHeight);
    if (!pindex) return;

    if (pindex && pindex->pnext)
    {
        while (pindex->nHeight < (nNewIndex2 + 1))
        {
                if (!pindex || !pindex->pnext) break;
                pindex = pindex->pnext;
                if (pindex==NULL || !pindex->IsInMainChain()) continue;
                CBlock block;
                if (!block.ReadFromDisk(pindex)) continue;
                MiningCPID bb = DeserializeBoincBlock(block.vtx[0].hashBoinc);
                if (bb.superblock.length() > 20)
                {
                        sSuperblocks += pindex->GetBlockHash().GetHex() + ",";
                }

                BOOST_FOREACH(const CTransaction &tx, block.vtx)
                {
                        if (tx.hashBoinc.length() > 20)
                        {
                            bool fMemorized = MemorizeMessage(tx.hashBoinc,tx.nTime,0,"");
                            if (fMemorized)
                            {
                                sContracts += pindex->GetBlockHash().GetHex() + ",";
                                break;
                            }
                        }
                }
        }
    }
}


double SnapToGrid(double d)
{
    double dDither = .04;
    double dOut = cdbl(RoundToString(d*dDither,3),3) / dDither;
    return dOut;
}



bool NeuralNodeParticipates()
{
    //Calculate the nodes GRC_Address_Day
    std::string address_day = DefaultWalletAddress() + "_" + RoundToString(GetDayOfYear(),0);
    std::string address_day_hash = RetrieveMd5(address_day);
    // For now, let's call for a 25% participation rate (approx. 125 nodes):
    // When RA is enabled, 25% of the neural network nodes will work on a quorum at any given time to alleviate stress on the project sites:
    uint256 uRef;
    if (IsResearchAgeEnabled(pindexBest->nHeight))
    {
        uRef = fTestNet ? uint256("0x00000000000000000000000000000000ed182f81388f317df738fd9994e7020b") : uint256("0x000000000000000000000000000000004d182f81388f317df738fd9994e7020b"); //This hash is approx 25% of the md5 range (90% for testnet)
    }
    else
    {
        uRef = fTestNet ? uint256("0x00000000000000000000000000000000ed182f81388f317df738fd9994e7020b") : uint256("0x00000000000000000000000000000000fd182f81388f317df738fd9994e7020b"); //This hash is approx 25% of the md5 range (90% for testnet)
    }
    uint256 uADH = uint256("0x" + address_day_hash);
    //printf("%s < %s : %s",uADH.GetHex().c_str() ,uRef.GetHex().c_str(), YesNo(uADH  < uRef).c_str());
    //printf("%s < %s : %s",uTest.GetHex().c_str(),uRef.GetHex().c_str(), YesNo(uTest < uRef).c_str());
    return (uADH < uRef);
}


bool StrLessThanReferenceHash(std::string rh)
{
    std::string address_day = rh + "_" + RoundToString(GetDayOfYear(),0);
    std::string address_day_hash = RetrieveMd5(address_day);
    uint256 uRef = fTestNet ? uint256("0x000000000000000000000000000000004d182f81388f317df738fd9994e7020b") : uint256("0x000000000000000000000000000000004d182f81388f317df738fd9994e7020b"); //This hash is approx 25% of the md5 range (90% for testnet)
    uint256 uADH = uint256("0x" + address_day_hash);
    return (uADH < uRef);
}
<|MERGE_RESOLUTION|>--- conflicted
+++ resolved
@@ -1,9819 +1,9780 @@
-// Copyright (c) 2009-2010 Satoshi Nakamoto
-// Copyright (c) 2009-2012 The Bitcoin developers
-// Distributed under the MIT/X11 software license, see the accompanying
-// file COPYING or http://www.opensource.org/licenses/mit-license.php.
-
-#include "alert.h"
-#include "checkpoints.h"
-#include "db.h"
-#include "txdb.h"
-#include "net.h"
-#include "init.h"
-#include "ui_interface.h"
-#include "kernel.h"
-#include "block.h"
-#include "scrypt.h"
-#include "global_objects_noui.hpp"
-#include "util.h"
-#include "cpid.h"
-#include "bitcoinrpc.h"
-#include "json/json_spirit_value.h"
-#include "boinc.h"
-
-#include <boost/lexical_cast.hpp>
-#include <boost/filesystem.hpp>
-#include <boost/filesystem/fstream.hpp>
-#include <boost/algorithm/string/replace.hpp>
-#include <boost/algorithm/string/case_conv.hpp> // for to_lower()
-#include <boost/algorithm/string/predicate.hpp> // for startswith() and endswith()
-#include <boost/algorithm/string/join.hpp>
-#include <boost/thread.hpp>
-#include <boost/asio.hpp>
-
-#include <openssl/md5.h>
-#include <ctime>
-#include <math.h>
-
-int GetDayOfYear();
-extern std::string NodeAddress(CNode* pfrom);
-extern std::string ConvertBinToHex(std::string a);
-extern std::string ConvertHexToBin(std::string a);
-extern bool WalletOutOfSync();
-extern bool WriteKey(std::string sKey, std::string sValue);
-std::string GetBeaconPublicKey(const std::string& cpid);
-std::string GetBeaconPrivateKey(const std::string& cpid);
-bool AdvertiseBeacon(bool bFromService, std::string &sOutPrivKey, std::string &sOutPubKey, std::string &sError, std::string &sMessage);
-std::string SignBlockWithCPID(std::string sCPID, std::string sBlockHash);
-extern void CleanInboundConnections(bool bClearAll);
-extern bool PushGridcoinDiagnostics();
-double qtPushGridcoinDiagnosticData(std::string data);
-int RestartClient();
-bool RequestSupermajorityNeuralData();
-extern bool AskForOutstandingBlocks(uint256 hashStart);
-extern bool CleanChain();
-extern void ResetTimerMain(std::string timer_name);
-extern std::string UnpackBinarySuperblock(std::string sBlock);
-extern std::string PackBinarySuperblock(std::string sBlock);
-extern bool TallyResearchAverages(bool Forcefully);
-extern void IncrementCurrentNeuralNetworkSupermajority(std::string NeuralHash, std::string GRCAddress, double distance);
-bool VerifyCPIDSignature(std::string sCPID, std::string sBlockHash, std::string sSignature);
-int DownloadBlocks();
-int DetermineCPIDType(std::string cpid);
-extern MiningCPID GetInitializedMiningCPID(std::string name, std::map<std::string, MiningCPID>& vRef);
-extern std::string getHardDriveSerial();
-extern bool IsSuperBlock(CBlockIndex* pIndex);
-extern bool VerifySuperblock(std::string superblock, int nHeight);
-extern double ExtractMagnitudeFromExplainMagnitude();
-extern void AddPeek(std::string data);
-extern void GridcoinServices();
-int64_t BeaconTimeStamp(std::string cpid, bool bZeroOutAfterPOR);
-extern bool NeedASuperblock();
-extern double SnapToGrid(double d);
-extern bool NeuralNodeParticipates();
-extern bool StrLessThanReferenceHash(std::string rh);
-void BusyWaitForTally();
-extern bool TallyNetworkAverages(bool Forcefully);
-extern void SetUpExtendedBlockIndexFieldsOnce();
-extern bool IsContract(CBlockIndex* pIndex);
-std::string ExtractValue(std::string data, std::string delimiter, int pos);
-extern MiningCPID GetBoincBlockByIndex(CBlockIndex* pblockindex);
-json_spirit::Array MagnitudeReport(std::string cpid);
-extern void AddCPIDBlockHash(const std::string& cpid, const uint256& blockhash);
-extern void ZeroOutResearcherTotals(std::string cpid);
-extern StructCPID GetLifetimeCPID(std::string cpid,std::string sFrom);
-extern std::string getCpuHash();
-std::string getMacAddress();
-std::string TimestampToHRDate(double dtm);
-bool CPIDAcidTest2(std::string bpk, std::string externalcpid);
-
-bool HasActiveBeacon(const std::string& cpid);
-extern bool BlockNeedsChecked(int64_t BlockTime);
-extern void FixInvalidResearchTotals(std::vector<CBlockIndex*> vDisconnect, std::vector<CBlockIndex*> vConnect);
-int64_t GetEarliestWalletTransaction();
-extern void IncrementVersionCount(const std::string& Version);
-double GetSuperblockAvgMag(std::string data,double& out_beacon_count,double& out_participant_count,double& out_avg,bool bIgnoreBeacons);
-extern bool LoadAdminMessages(bool bFullTableScan,std::string& out_errors);
-extern bool UnusualActivityReport();
-
-extern std::string GetCurrentNeuralNetworkSupermajorityHash(double& out_popularity);
-extern std::string GetNeuralNetworkSupermajorityHash(double& out_popularity);
-       
-extern double CalculatedMagnitude2(std::string cpid, int64_t locktime,bool bUseLederstrumpf);
-extern bool IsLockTimeWithin14days(double locktime);
-extern int64_t ComputeResearchAccrual(int64_t nTime, std::string cpid, std::string operation, CBlockIndex* pindexLast, bool bVerifyingBlock, int VerificationPhase, double& dAccrualAge, double& dMagnitudeUnit, double& AvgMagnitude);
-
-
-
-extern bool UpdateNeuralNetworkQuorumData();
-bool AsyncNeuralRequest(std::string command_name,std::string cpid,int NodeLimit);
-double qtExecuteGenericFunction(std::string function,std::string data);
-extern std::string GetQuorumHash(std::string data);
-extern bool FullSyncWithDPORNodes();
-extern  void TestScan();
-extern void TestScan2();
-
-
-
-std::string qtExecuteDotNetStringFunction(std::string function, std::string data);
-
-
-bool CheckMessageSignature(std::string sMessageAction, std::string sMessageType, std::string sMsg, std::string sSig,std::string opt_pubkey);
-extern std::string ReadCache(std::string section, std::string key);
-extern std::string strReplace(std::string& str, const std::string& oldStr, const std::string& newStr);
-extern bool GetEarliestStakeTime(std::string grcaddress, std::string cpid);
-extern double GetTotalBalance();
-extern std::string PubKeyToAddress(const CScript& scriptPubKey);
-extern void IncrementNeuralNetworkSupermajority(std::string NeuralHash, std::string GRCAddress,double distance);
-extern bool LoadSuperblock(std::string data, int64_t nTime, double height);
-
-
-extern CBlockIndex* GetHistoricalMagnitude(std::string cpid);
-
-extern double GetOutstandingAmountOwed(StructCPID &mag, std::string cpid, int64_t locktime, double& total_owed, double block_magnitude);
-extern StructCPID GetInitializedStructCPID2(std::string name,std::map<std::string, StructCPID>& vRef);
-
-
-extern double GetOwedAmount(std::string cpid);
-extern double Round(double d, int place);
-extern bool ComputeNeuralNetworkSupermajorityHashes();
-
-extern void DeleteCache(std::string section, std::string keyname);
-extern void ClearCache(std::string section);
-bool TallyMagnitudesInSuperblock();
-extern void WriteCache(std::string section, std::string key, std::string value, int64_t locktime);
-
-std::string qtGetNeuralContract(std::string data);
-
-extern  std::string GetNetsoftProjects(std::string cpid);
-extern std::string GetNeuralNetworkReport();
-void qtSyncWithDPORNodes(std::string data);
-std::string qtGetNeuralHash(std::string data);
-std::string GetListOf(std::string datatype);
-
-std::string GetCommandNonce(std::string command);
-std::string DefaultBlockKey(int key_length);
-
-extern std::string ToOfficialNameNew(std::string proj);
-
-extern double GRCMagnitudeUnit(int64_t locktime);
-unsigned int nNodeLifespan;
-
-using namespace std;
-using namespace boost;
-std::string DefaultBoincHashArgs();
-
-//
-// Global state
-//
-
-CCriticalSection cs_setpwalletRegistered;
-set<CWallet*> setpwalletRegistered;
-
-CCriticalSection cs_main;
-
-extern std::string NodeAddress(CNode* pfrom);
-extern std::string ExtractHTML(std::string HTMLdata, std::string tagstartprefix,  std::string tagstart_suffix, std::string tag_end);
-
-CTxMemPool mempool;
-unsigned int nTransactionsUpdated = 0;
-unsigned int REORGANIZE_FAILED = 0;
-extern void RemoveNetworkMagnitude(double LockTime, std::string cpid, MiningCPID bb, double mint, bool IsStake);
-
-unsigned int WHITELISTED_PROJECTS = 0;
-unsigned int CHECKPOINT_VIOLATIONS = 0;
-int64_t nLastTallied = 0;
-int64_t nLastPing = 0;
-int64_t nLastPeek = 0;
-int64_t nLastAskedForBlocks = 0;
-int64_t nBootup = 0;
-int64_t nLastCalculatedMedianTimePast = 0;
-double nLastBlockAge = 0;
-int64_t nLastCalculatedMedianPeerCount = 0;
-int nLastMedianPeerCount = 0;
-int64_t nLastTallyBusyWait = 0;
-
-int64_t nLastTalliedNeural = 0;
-int64_t nLastLoadAdminMessages = 0;
-int64_t nCPIDsLoaded = 0;
-int64_t nLastGRCtallied = 0;
-int64_t nLastCleaned = 0;
-
-
-extern bool IsCPIDValidv3(std::string cpidv2, bool allow_investor);
-
-std::string DefaultOrg();
-std::string DefaultOrgKey(int key_length);
-
-extern std::string boinc_hash(const std::string str);
-double MintLimiter(double PORDiff,int64_t RSA_WEIGHT,std::string cpid,int64_t locktime);
-extern std::string ComputeCPIDv2(std::string email, std::string bpk, uint256 blockhash);
-extern double GetBlockDifficulty(unsigned int nBits);
-double GetLastPaymentTimeByCPID(std::string cpid);
-extern bool Contains(std::string data, std::string instring);
-
-extern bool LockTimeRecent(double locktime);
-extern double CoinToDouble(double surrogate);
-extern double PreviousBlockAge();
-void CheckForUpgrade();
-int64_t GetRSAWeightByCPID(std::string cpid);
-extern MiningCPID GetMiningCPID();
-extern StructCPID GetStructCPID();
-extern std::string GetArgument(std::string arg, std::string defaultvalue);
-
-extern void SetAdvisory();
-extern bool InAdvisory();
-json_spirit::Array MagnitudeReportCSV(bool detail);
-
-bool bNewUserWizardNotified = false;
-int64_t nLastBlockSolved = 0;  //Future timestamp
-int64_t nLastBlockSubmitted = 0;
-
-uint256 muGlobalCheckpointHash = 0;
-uint256 muGlobalCheckpointHashRelayed = 0;
-///////////////////////MINOR VERSION////////////////////////////////
-std::string msMasterProjectPublicKey  = "049ac003b3318d9fe28b2830f6a95a2624ce2a69fb0c0c7ac0b513efcc1e93a6a6e8eba84481155dd82f2f1104e0ff62c69d662b0094639b7106abc5d84f948c0a";
-// The Private Key is revealed by design, for public messages only:
-std::string msMasterMessagePrivateKey = "308201130201010420fbd45ffb02ff05a3322c0d77e1e7aea264866c24e81e5ab6a8e150666b4dc6d8a081a53081a2020101302c06072a8648ce3d0101022100fffffffffffffffffffffffffffffffffffffffffffffffffffffffefffffc2f300604010004010704410479be667ef9dcbbac55a06295ce870b07029bfcdb2dce28d959f2815b16f81798483ada7726a3c4655da4fbfc0e1108a8fd17b448a68554199c47d08ffb10d4b8022100fffffffffffffffffffffffffffffffebaaedce6af48a03bbfd25e8cd0364141020101a144034200044b2938fbc38071f24bede21e838a0758a52a0085f2e034e7f971df445436a252467f692ec9c5ba7e5eaa898ab99cbd9949496f7e3cafbf56304b1cc2e5bdf06e";
-std::string msMasterMessagePublicKey  = "044b2938fbc38071f24bede21e838a0758a52a0085f2e034e7f971df445436a252467f692ec9c5ba7e5eaa898ab99cbd9949496f7e3cafbf56304b1cc2e5bdf06e";
-
-std::string BackupGridcoinWallet();
-extern double GetPoSKernelPS2();
-
-extern uint256 GridcoinMultipleAlgoHash(std::string t1);
-extern bool OutOfSyncByAgeWithChanceOfMining();
-
-int RebootClient();
-
-std::string YesNo(bool bin);
-
-int64_t GetMaximumBoincSubsidy(int64_t nTime);
-extern bool IsLockTimeWithinMinutes(int64_t locktime, int minutes);
-extern bool IsLockTimeWithinMinutes(double locktime, int minutes);
-extern double CalculatedMagnitude(int64_t locktime,bool bUseLederstrumpf);
-extern int64_t GetCoinYearReward(int64_t nTime);
-extern void AddNMRetired(double height,double LockTime, std::string cpid, MiningCPID bb);
-
-
-map<uint256, CBlockIndex*> mapBlockIndex;
-set<pair<COutPoint, unsigned int> > setStakeSeen;
-
-CBigNum bnProofOfWorkLimit(~uint256(0) >> 20); // "standard" scrypt target limit for proof of work, results with 0,000244140625 proof-of-work difficulty
-CBigNum bnProofOfStakeLimit(~uint256(0) >> 20);
-CBigNum bnProofOfStakeLimitV2(~uint256(0) >> 20);
-CBigNum bnProofOfWorkLimitTestNet(~uint256(0) >> 16);
-
-//Gridcoin Minimum Stake Age (16 Hours)
-unsigned int nStakeMinAge = 16 * 60 * 60; // 16 hours
-unsigned int nStakeMaxAge = -1; // unlimited
-unsigned int nModifierInterval = 10 * 60; // time to elapse before new modifier is computed
-bool bOPReturnEnabled = true;
-
-// Gridcoin:
-int nCoinbaseMaturity = 100;
-CBlockIndex* pindexGenesisBlock = NULL;
-int nBestHeight = -1;
-
-uint256 nBestChainTrust = 0;
-uint256 nBestInvalidTrust = 0;
-uint256 hashBestChain = 0;
-CBlockIndex* pindexBest = NULL;
-int64_t nTimeBestReceived = 0;
-CMedianFilter<int> cPeerBlockCounts(5, 0); // Amount of blocks that other nodes claim to have
-
-
-
-
-map<uint256, CBlock*> mapOrphanBlocks;
-multimap<uint256, CBlock*> mapOrphanBlocksByPrev;
-set<pair<COutPoint, unsigned int> > setStakeSeenOrphan;
-
-map<uint256, CTransaction> mapOrphanTransactions;
-map<uint256, set<uint256> > mapOrphanTransactionsByPrev;
-
-// Constant stuff for coinbase transactions we create:
-CScript COINBASE_FLAGS;
-const string strMessageMagic = "Gridcoin Signed Message:\n";
-
-// Settings
-int64_t nTransactionFee = MIN_TX_FEE;
-int64_t nReserveBalance = 0;
-int64_t nMinimumInputValue = 0;
-
-std::map<std::string, std::string> mvApplicationCache;
-std::map<std::string, int64_t> mvApplicationCacheTimestamp;
-std::map<std::string, double> mvNeuralNetworkHash;
-std::map<std::string, double> mvCurrentNeuralNetworkHash;
-
-std::map<std::string, double> mvNeuralVersion;
-
-std::map<std::string, StructCPID> mvDPOR;
-std::map<std::string, StructCPID> mvDPORCopy;
-
-std::map<std::string, StructCPID> mvResearchAge;
-std::map<std::string, HashSet> mvCPIDBlockHashes;
-
-enum Checkpoints::CPMode CheckpointsMode;
-BlockFinder blockFinder;
-
-// Gridcoin - Rob Halford
-
-extern std::string GetHttpPageFromCreditServerRetired(std::string cpid, bool usedns, bool clearcache);
-extern std::string RetrieveMd5(std::string s1);
-extern std::string aes_complex_hash(uint256 scrypt_hash);
-
-volatile bool bNetAveragesLoaded = false;
-volatile bool bTallyStarted      = false;
-volatile bool bForceUpdate = false;
-volatile bool bExecuteCode = false;
-volatile bool bAddressUser = false;
-volatile bool bCheckedForUpgrade = false;
-volatile bool bCheckedForUpgradeLive = false;
-volatile bool bGlobalcomInitialized = false;
-volatile bool bStakeMinerOutOfSyncWithNetwork = false;
-volatile bool bDoTally = false;
-volatile bool bExecuteGridcoinServices = false;
-volatile bool bTallyFinished = false;
-volatile bool bGridcoinGUILoaded = false;
-
-extern double LederstrumpfMagnitude2(double Magnitude, int64_t locktime);
-extern double cdbl(std::string s, int place);
-
-extern double GetBlockValueByHash(uint256 hash);
-extern void WriteAppCache(std::string key, std::string value);
-extern std::string AppCache(std::string key);
-extern void LoadCPIDsInBackground();
-
-extern void ThreadCPIDs();
-extern std::string GetGlobalStatus();
-
-extern bool OutOfSyncByAge();
-extern std::vector<std::string> split(std::string s, std::string delim);
-extern bool ProjectIsValid(std::string project);
-extern std::string SerializeBoincBlock(MiningCPID mcpid);
-extern MiningCPID DeserializeBoincBlock(std::string block);
-
-double GetNetworkAvgByProject(std::string projectname);
-extern bool IsCPIDValid_Retired(std::string cpid, std::string ENCboincpubkey);
-extern bool IsCPIDValidv2(MiningCPID& mc, int height);
-extern std::string getfilecontents(std::string filename);
-extern std::string ToOfficialName(std::string proj);
-extern bool LessVerbose(int iMax1000);
-extern std::string ExtractXML(std::string XMLdata, std::string key, std::string key_end);
-extern bool OutOfSync();
-extern MiningCPID GetNextProject(bool bForce);
-extern void HarvestCPIDs(bool cleardata);
-
-static boost::thread_group* cpidThreads = NULL;
-
-///////////////////////////////
-// Standard Boinc Projects ////
-///////////////////////////////
-
-//Global variables to display current mined project in various places:
-std::string     msMiningProject = "";
-std::string     msMiningCPID = "";
-std::string    msPrimaryCPID = "";
-std::string    msENCboincpublickey = "";
-double          mdMiningRAC =0;
-double         mdMiningNetworkRAC = 0;
-double          mdPORNonce = 0;
-double         mdPORNonceSolved = 0;
-double         mdLastPorNonce = 0;
-double         mdMachineTimer = 0;
-double         mdMachineTimerLast = 0;
-bool           mbBlocksDownloaded = false;
-// Mining status variables
-std::string    msHashBoinc    = "";
-std::string    msHashBoincTxId= "";
-std::string    msMiningErrors = "";
-std::string    msMiningErrors2 = "";
-std::string    msMiningErrors3 = "";
-std::string    msMiningErrors5 = "";
-std::string    msMiningErrors6 = "";
-std::string    msMiningErrors7 = "";
-std::string    msMiningErrors8 = "";
-std::string    msPeek = "";
-std::string    msLastCommand = "";
-
-std::string    msAttachmentGuid = "";
-
-std::string    msMiningErrorsIncluded = "";
-std::string    msMiningErrorsExcluded = "";
-std::string    msContracts = "";
-
-std::string    msRSAOverview = "";
-std::string    Organization = "";
-std::string    OrganizationKey = "";
-std::string    msNeuralResponse = "";
-std::string    msHDDSerial = "";
-//When syncing, we grandfather block rejection rules up to this block, as rules became stricter over time and fields changed
-
-int nGrandfather = 860000;
-int nNewIndex = 271625;
-int nNewIndex2 = 364500;
-
-int64_t nGenesisSupply = 340569880;
-
-// Stats for Main Screen:
-std::string    msGlobalStatus = "";
-std::string    msLastPaymentTime = "";
-
-bool fColdBoot = true;
-bool fEnforceCanonical = true;
-bool fUseFastIndex = false;
-
-// Gridcoin status    *************
-MiningCPID GlobalCPUMiningCPID = GetMiningCPID();
-int nBoincUtilization = 0;
-double nMinerPaymentCount = 0;
-std::string sRegVer = "";
-std::string sDefaultWalletAddress = "";
-
-
-std::map<std::string, StructCPID> mvCPIDs;        //Contains the project stats at the user level
-std::map<std::string, StructCPID> mvCreditNode;   //Contains the verified stats at the user level
-std::map<std::string, StructCPID> mvNetwork;      //Contains the project stats at the network level
-std::map<std::string, StructCPID> mvNetworkCopy;      //Contains the project stats at the network level
-std::map<std::string, StructCPID> mvCreditNodeCPID;        // Contains verified CPID Magnitudes;
-std::map<std::string, StructCPIDCache> mvCPIDCache; //Contains cached blocknumbers for CPID+Projects;
-std::map<std::string, StructCPIDCache> mvAppCache; //Contains cached blocknumbers for CPID+Projects;
-std::map<std::string, StructCPID> mvBoincProjects; // Contains all of the allowed boinc projects;
-std::map<std::string, StructCPID> mvMagnitudes; // Contains Magnitudes by CPID & Outstanding Payments Owed per CPID
-std::map<std::string, StructCPID> mvMagnitudesCopy; // Contains Magnitudes by CPID & Outstanding Payments Owed per CPID
-
-std::map<std::string, int> mvTimers; // Contains event timers that reset after max ms duration iterator is exceeded
-
-// End of Gridcoin Global vars
-
-bool bDebugMode = false;
-bool bPoolMiningMode = false;
-bool bBoincSubsidyEligible = false;
-bool bCPUMiningMode = false;
-
-
-
-
-//////////////////////////////////////////////////////////////////////////////
-//
-// dispatching functions
-//
-void ResetTimerMain(std::string timer_name)
-{
-    mvTimers[timer_name] = 0;
-}
-
-
-bool TimerMain(std::string timer_name, int max_ms)
-{
-    mvTimers[timer_name] = mvTimers[timer_name] + 1;
-    if (mvTimers[timer_name] > max_ms)
-    {
-        mvTimers[timer_name]=0;
-        return true;
-    }
-    return false;
-}
-
-bool UpdateNeuralNetworkQuorumData()
-{
-            #if defined(WIN32) && defined(QT_GUI)
-                if (!bGlobalcomInitialized) return false;
-                std::string errors1 = "";
-                int64_t superblock_age = GetAdjustedTime() - mvApplicationCacheTimestamp["superblock;magnitudes"];
-                std::string myNeuralHash = "";
-                double popularity = 0;
-                std::string consensus_hash = GetNeuralNetworkSupermajorityHash(popularity);
-                std::string sAge = RoundToString((double)superblock_age,0);
-                std::string sBlock = mvApplicationCache["superblock;block_number"];
-                std::string sTimestamp = TimestampToHRDate(mvApplicationCacheTimestamp["superblock;magnitudes"]);
-                std::string data = "<QUORUMDATA><AGE>" + sAge + "</AGE><HASH>" + consensus_hash + "</HASH><BLOCKNUMBER>" + sBlock + "</BLOCKNUMBER><TIMESTAMP>"
-                    + sTimestamp + "</TIMESTAMP><PRIMARYCPID>" + msPrimaryCPID + "</PRIMARYCPID></QUORUMDATA>";
-                std::string testnet_flag = fTestNet ? "TESTNET" : "MAINNET";
-                qtExecuteGenericFunction("SetTestNetFlag",testnet_flag);
-                qtExecuteDotNetStringFunction("SetQuorumData",data);
-                return true;
-            #endif
-            return false;
-}
-
-bool PushGridcoinDiagnostics()
-{
-        #if defined(WIN32) && defined(QT_GUI)
-                if (!bGlobalcomInitialized) return false;
-                std::string errors1 = "";
-                LoadAdminMessages(false,errors1);
-                std::string cpiddata = GetListOf("beacon");
-                std::string sWhitelist = GetListOf("project");
-                int64_t superblock_age = GetAdjustedTime() - mvApplicationCacheTimestamp["superblock;magnitudes"];
-                double popularity = 0;
-                std::string consensus_hash = GetNeuralNetworkSupermajorityHash(popularity);
-                std::string sAge = RoundToString((double)superblock_age,0);
-                std::string sBlock = mvApplicationCache["superblock;block_number"];
-                std::string sTimestamp = TimestampToHRDate(mvApplicationCacheTimestamp["superblock;magnitudes"]);
-                printf("Pushing diagnostic data...");
-                double lastblockage = PreviousBlockAge();
-                double PORDiff = GetDifficulty(GetLastBlockIndex(pindexBest, true));
-                std::string data = "<WHITELIST>" + sWhitelist + "</WHITELIST><CPIDDATA>"
-                    + cpiddata + "</CPIDDATA><QUORUMDATA><AGE>" + sAge + "</AGE><HASH>" + consensus_hash + "</HASH><BLOCKNUMBER>" + sBlock + "</BLOCKNUMBER><TIMESTAMP>"
-                    + sTimestamp + "</TIMESTAMP><PRIMARYCPID>" + msPrimaryCPID + "</PRIMARYCPID><LASTBLOCKAGE>" + RoundToString(lastblockage,0) + "</LASTBLOCKAGE><DIFFICULTY>" + RoundToString(PORDiff,2) + "</DIFFICULTY></QUORUMDATA>";
-                std::string testnet_flag = fTestNet ? "TESTNET" : "MAINNET";
-                qtExecuteGenericFunction("SetTestNetFlag",testnet_flag);
-                double dResponse = qtPushGridcoinDiagnosticData(data);
-                return true;
-        #endif
-        return false;
-}
-
-bool FullSyncWithDPORNodes()
-{
-            #if defined(WIN32) && defined(QT_GUI)
-
-                std::string sDisabled = GetArgument("disableneuralnetwork", "false");
-                if (sDisabled=="true") return false;
-                // 3-30-2016 : First try to get the master database from another neural network node if these conditions occur:
-                // The foreign node is fully synced.  The foreign nodes quorum hash matches the supermajority hash.  My hash != supermajority hash.
-                double dCurrentPopularity = 0;
-                std::string sCurrentNeuralSupermajorityHash = GetCurrentNeuralNetworkSupermajorityHash(dCurrentPopularity);
-                std::string sMyNeuralHash = "";
-                #if defined(WIN32) && defined(QT_GUI)
-                           sMyNeuralHash = qtGetNeuralHash("");
-                #endif
-                if (!sMyNeuralHash.empty() && !sCurrentNeuralSupermajorityHash.empty() && sMyNeuralHash != sCurrentNeuralSupermajorityHash)
-                {
-                    bool bNodeOnline = RequestSupermajorityNeuralData();
-                    if (bNodeOnline) return false;  // Async call to another node will continue after the node responds.
-                }
-            
-                std::string errors1 = "";
-                LoadAdminMessages(false,errors1);
-                std::string cpiddata = GetListOf("beacon");
-                std::string sWhitelist = GetListOf("project");
-                int64_t superblock_age = GetAdjustedTime() - mvApplicationCacheTimestamp["superblock;magnitudes"];
-                double popularity = 0;
-                std::string consensus_hash = GetNeuralNetworkSupermajorityHash(popularity);
-                std::string sAge = RoundToString((double)superblock_age,0);
-                std::string sBlock = mvApplicationCache["superblock;block_number"];
-                std::string sTimestamp = TimestampToHRDate(mvApplicationCacheTimestamp["superblock;magnitudes"]);
-                std::string data = "<WHITELIST>" + sWhitelist + "</WHITELIST><CPIDDATA>"
-                    + cpiddata + "</CPIDDATA><QUORUMDATA><AGE>" + sAge + "</AGE><HASH>" + consensus_hash + "</HASH><BLOCKNUMBER>" + sBlock + "</BLOCKNUMBER><TIMESTAMP>"
-                    + sTimestamp + "</TIMESTAMP><PRIMARYCPID>" + msPrimaryCPID + "</PRIMARYCPID></QUORUMDATA>";
-                //if (fDebug3) printf("Syncing neural network %s \r\n",data.c_str());
-                std::string testnet_flag = fTestNet ? "TESTNET" : "MAINNET";
-                qtExecuteGenericFunction("SetTestNetFlag",testnet_flag);
-                qtSyncWithDPORNodes(data);
-            #endif
-            return true;
-}
-
-
-
-double GetPoSKernelPS2()
-{
-    int nPoSInterval = 72;
-    double dStakeKernelsTriedAvg = 0;
-    int nStakesHandled = 0, nStakesTime = 0;
-
-    CBlockIndex* pindex = pindexBest;;
-    CBlockIndex* pindexPrevStake = NULL;
-
-    while (pindex && nStakesHandled < nPoSInterval)
-    {
-        if (pindex->IsProofOfStake())
-        {
-            dStakeKernelsTriedAvg += GetDifficulty(pindex) * 4294967296.0;
-            nStakesTime += pindexPrevStake ? (pindexPrevStake->nTime - pindex->nTime) : 0;
-            pindexPrevStake = pindex;
-            nStakesHandled++;
-        }
-
-        pindex = pindex->pprev;
-    }
-
-    double result = 0;
-
-    if (nStakesTime)
-        result = dStakeKernelsTriedAvg / nStakesTime;
-
-    if (IsProtocolV2(nBestHeight))
-        result *= STAKE_TIMESTAMP_MASK + 1;
-
-    return result/100;
-}
-
-
-std::string GetGlobalStatus()
-{
-    //Populate overview
-
-    try
-    {
-        std::string status = "";
-        double boincmagnitude = CalculatedMagnitude(GetAdjustedTime(),false);
-        uint64_t nWeight = 0;
-        pwalletMain->GetStakeWeight(nWeight);
-        nBoincUtilization = boincmagnitude; //Legacy Support for the about screen
-        double weight = nWeight/COIN;
-        double PORDiff = GetDifficulty(GetLastBlockIndex(pindexBest, true));
-        std::string sWeight = RoundToString((double)weight,0);
-        std::string sOverviewCPID = bPoolMiningMode ? "POOL" : GlobalCPUMiningCPID.cpid;
-
-        //9-6-2015 Add RSA fields to overview
-        if ((double)weight > 100000000000000)
-        {
-                sWeight = sWeight.substr(0,13) + "E" + RoundToString((double)sWeight.length()-13,0);
-        }
-        status = "&nbsp;<br>Blocks: " + RoundToString((double)nBestHeight,0) + "; PoR Difficulty: "
-            + RoundToString(PORDiff,3) + "; Net Weight: " + RoundToString(GetPoSKernelPS2(),2)
-            + "<br>DPOR Weight: " +  sWeight + "; Status: " + msMiningErrors
-            + "<br>Magnitude: " + RoundToString(boincmagnitude,2) + "; Project: " + msMiningProject
-            + "<br>CPID: " +  sOverviewCPID + " " +  msMiningErrors2 + " "
-            + "<br>" + msMiningErrors5 + " " + msMiningErrors6 + " " + msMiningErrors7 + " " + msMiningErrors8 + " "
-            + "<br>" + msRSAOverview + "<br>&nbsp;";
-        //The last line break is for Windows 8.1 Huge Toolbar
-        msGlobalStatus = status;
-        return status;
-    }
-    catch (std::exception& e)
-    {
-            msMiningErrors = "Error obtaining status.";
-
-            printf("Error obtaining status\r\n");
-            return "";
-        }
-        catch(...)
-        {
-            msMiningErrors = "Error obtaining status (08-18-2014).";
-            return "";
-        }
-
-}
-
-
-
-std::string AppCache(std::string key)
-{
-
-    StructCPIDCache setting = mvAppCache["cache"+key];
-    if (!setting.initialized)
-    {
-        setting.initialized=true;
-        setting.xml = "";
-        mvAppCache.insert(map<string,StructCPIDCache>::value_type("cache"+key,setting));
-        mvAppCache["cache"+key]=setting;
-    }
-    return setting.xml;
-}
-
-
-
-bool Timer_Main(std::string timer_name, int max_ms)
-{
-    mvTimers[timer_name] = mvTimers[timer_name] + 1;
-    if (mvTimers[timer_name] > max_ms)
-    {
-        mvTimers[timer_name]=0;
-        return true;
-    }
-    return false;
-}
-
-
-
-void WriteAppCache(std::string key, std::string value)
-{
-    StructCPIDCache setting = mvAppCache["cache"+key];
-    if (!setting.initialized)
-    {
-        setting.initialized=true;
-        setting.xml = "";
-        mvAppCache.insert(map<string,StructCPIDCache>::value_type("cache"+key,setting));
-        mvAppCache["cache"+key]=setting;
-    }
-    setting.xml = value;
-    mvAppCache["cache"+key]=setting;
-}
-
-
-
-void RegisterWallet(CWallet* pwalletIn)
-{
-    {
-        LOCK(cs_setpwalletRegistered);
-        setpwalletRegistered.insert(pwalletIn);
-    }
-}
-
-void UnregisterWallet(CWallet* pwalletIn)
-{
-    {
-        LOCK(cs_setpwalletRegistered);
-        setpwalletRegistered.erase(pwalletIn);
-    }
-}
-
-
-MiningCPID GetInitializedGlobalCPUMiningCPID(std::string cpid)
-{
-
-    MiningCPID mc = GetMiningCPID();
-    mc.initialized = true;
-    mc.cpid=cpid;
-    mc.projectname = cpid;
-    mc.cpidv2=cpid;
-    mc.cpidhash = "";
-    mc.email = cpid;
-    mc.boincruntimepublickey = cpid;
-    mc.rac=0;
-    mc.encboincpublickey = "";
-    mc.enccpid = "";
-    mc.NetworkRAC = 0;
-    mc.Magnitude = 0;
-    mc.clientversion = "";
-    mc.RSAWeight = GetRSAWeightByCPID(cpid);
-    mc.LastPaymentTime = nLastBlockSolved;
-    mc.diffbytes = 0;
-    mc.lastblockhash = "0";
-    return mc;
-}
-
-
-MiningCPID GetNextProject(bool bForce)
-{
-
-
-
-    if (GlobalCPUMiningCPID.projectname.length() > 3   &&  GlobalCPUMiningCPID.projectname != "INVESTOR"  && GlobalCPUMiningCPID.Magnitude > 1)
-    {
-                if (!Timer_Main("globalcpuminingcpid",10))
-                {
-                    //Prevent Thrashing
-                    return GlobalCPUMiningCPID;
-                }
-    }
-
-
-    std::string sBoincKey = GetArgument("boinckey","");
-    if (!sBoincKey.empty())
-    {
-        if (fDebug3 && LessVerbose(50)) printf("Using cached boinckey for project %s\r\n",GlobalCPUMiningCPID.projectname.c_str());
-                    msMiningProject = GlobalCPUMiningCPID.projectname;
-                    msMiningCPID = GlobalCPUMiningCPID.cpid;
-                    if (LessVerbose(5)) printf("BoincKey - Mining project %s     RAC(%f)  enc %s\r\n",  GlobalCPUMiningCPID.projectname.c_str(), GlobalCPUMiningCPID.rac, msENCboincpublickey.c_str());
-                    double ProjectRAC = GetNetworkAvgByProject(GlobalCPUMiningCPID.projectname);
-                    GlobalCPUMiningCPID.NetworkRAC = ProjectRAC;
-                    mdMiningNetworkRAC = GlobalCPUMiningCPID.NetworkRAC;
-                    GlobalCPUMiningCPID.Magnitude = CalculatedMagnitude(GetAdjustedTime(),false);
-                    if (fDebug3) printf("(boinckey) For CPID %s Verified Magnitude = %f",GlobalCPUMiningCPID.cpid.c_str(),GlobalCPUMiningCPID.Magnitude);
-                    msMiningErrors = (msMiningCPID == "INVESTOR" || msPrimaryCPID=="INVESTOR" || msMiningCPID.empty()) ? "Staking Interest" : "Mining";
-                    GlobalCPUMiningCPID.RSAWeight = GetRSAWeightByCPID(GlobalCPUMiningCPID.cpid);
-                    GlobalCPUMiningCPID.LastPaymentTime = GetLastPaymentTimeByCPID(GlobalCPUMiningCPID.cpid);
-                    return GlobalCPUMiningCPID;
-    }
-
-    
-    msMiningProject = "";
-    msMiningCPID = "";
-    mdMiningRAC = 0;
-    msENCboincpublickey = "";
-    GlobalCPUMiningCPID = GetInitializedGlobalCPUMiningCPID("");
-
-    std::string email = GetArgument("email", "NA");
-    boost::to_lower(email);
-
-
-
-    if ( (IsInitialBlockDownload() || !bCPIDsLoaded) && !bForce)
-    {
-            if (LessVerbose(100))           printf("CPUMiner: Gridcoin is downloading blocks Or CPIDs are not yet loaded...");
-            MilliSleep(1);
-            return GlobalCPUMiningCPID;
-    }
-
-
-    try
-    {
-
-        if (mvCPIDs.size() < 1)
-        {
-            if (fDebug && LessVerbose(10)) printf("Gridcoin has no CPIDs...");
-            //Let control reach the investor area
-        }
-
-        int iValidProjects=0;
-        //Count valid projects:
-        for(map<string,StructCPID>::iterator ii=mvCPIDs.begin(); ii!=mvCPIDs.end(); ++ii)
-        {
-                StructCPID structcpid = mvCPIDs[(*ii).first];
-                if (        msPrimaryCPID == structcpid.cpid &&
-                    structcpid.initialized && structcpid.Iscpidvalid)           iValidProjects++;
-        }
-
-        // Find next available CPU project:
-        int iDistributedProject = 0;
-        int iRow = 0;
-
-        if (email=="" || email=="NA") iValidProjects = 0;  //Let control reach investor area
-
-
-        if (iValidProjects > 0)
-        {
-        for (int i = 0; i <= 4;i++)
-        {
-            iRow=0;
-            iDistributedProject = (rand() % iValidProjects)+1;
-
-            for(map<string,StructCPID>::iterator ii=mvCPIDs.begin(); ii!=mvCPIDs.end(); ++ii)
-            {
-                StructCPID structcpid = mvCPIDs[(*ii).first];
-
-                if (structcpid.initialized)
-                {
-                    if (msPrimaryCPID == structcpid.cpid &&
-                        structcpid.Iscpidvalid && structcpid.projectname.length() > 1)
-                    {
-                            iRow++;
-                            if (i==4 || iDistributedProject == iRow)
-                            {
-                                if (true)
-                                {
-                                    GlobalCPUMiningCPID.enccpid = structcpid.boincpublickey;
-                                    bool checkcpid = IsCPIDValid_Retired(structcpid.cpid,GlobalCPUMiningCPID.enccpid);
-                                    if (!checkcpid)
-                                    {
-                                        printf("CPID invalid %s  1.  ",structcpid.cpid.c_str());
-                                        continue;
-                                    }
-
-                                    if (checkcpid)
-                                    {
-
-                                        GlobalCPUMiningCPID.email = email;
-
-                                        if (LessVerbose(1) || fDebug || fDebug3) printf("Ready to CPU Mine project %s with CPID %s, RAC(%f) \r\n",
-                                            structcpid.projectname.c_str(),structcpid.cpid.c_str(),
-                                            structcpid.rac);
-                                        //Required for project to be mined in a block:
-                                        GlobalCPUMiningCPID.cpid=structcpid.cpid;
-                                        GlobalCPUMiningCPID.projectname = structcpid.projectname;
-                                        GlobalCPUMiningCPID.rac=structcpid.rac;
-                                        GlobalCPUMiningCPID.encboincpublickey = structcpid.boincpublickey;
-                                        GlobalCPUMiningCPID.encaes = structcpid.boincpublickey;
-
-
-                                        GlobalCPUMiningCPID.boincruntimepublickey = structcpid.cpidhash;
-                                        printf("\r\n GNP: Setting bpk to %s\r\n",structcpid.cpidhash.c_str());
-
-                                        uint256 pbh = 1;
-                                        GlobalCPUMiningCPID.cpidv2 = ComputeCPIDv2(GlobalCPUMiningCPID.email,GlobalCPUMiningCPID.boincruntimepublickey, pbh);
-                                        GlobalCPUMiningCPID.lastblockhash = "0";
-                                        // Sign the block
-                                        GlobalCPUMiningCPID.BoincSignature = SignBlockWithCPID(GlobalCPUMiningCPID.cpid,GlobalCPUMiningCPID.lastblockhash);
-                                
-                                        if (!IsCPIDValidv2(GlobalCPUMiningCPID,1))
-                                        {
-                                            printf("CPID INVALID (GetNextProject) %s, %s  ",GlobalCPUMiningCPID.cpid.c_str(),GlobalCPUMiningCPID.cpidv2.c_str());
-                                            continue;
-                                        }
-
-
-                                        //Only used for global status:
-                                        msMiningProject = structcpid.projectname;
-                                        msMiningCPID = structcpid.cpid;
-                                        mdMiningRAC = structcpid.rac;
-
-                                        double ProjectRAC = GetNetworkAvgByProject(GlobalCPUMiningCPID.projectname);
-                                        GlobalCPUMiningCPID.NetworkRAC = ProjectRAC;
-                                        mdMiningNetworkRAC = GlobalCPUMiningCPID.NetworkRAC;
-                                        GlobalCPUMiningCPID.Magnitude = CalculatedMagnitude(GetAdjustedTime(),false);
-                                        if (fDebug && LessVerbose(2)) printf("For CPID %s Verified Magnitude = %f",GlobalCPUMiningCPID.cpid.c_str(),GlobalCPUMiningCPID.Magnitude);
-                                        //Reserved for GRC Speech Synthesis
-                                        msMiningErrors = (msMiningCPID == "INVESTOR" || msPrimaryCPID=="INVESTOR" || msMiningCPID.empty() || msPrimaryCPID.empty()) ? "Staking Interest" : "Boinc Mining";
-                                        GlobalCPUMiningCPID.RSAWeight = GetRSAWeightByCPID(GlobalCPUMiningCPID.cpid);
-                                        GlobalCPUMiningCPID.LastPaymentTime = GetLastPaymentTimeByCPID(GlobalCPUMiningCPID.cpid);
-                                        return GlobalCPUMiningCPID;
-                                    }
-                                }
-                            }
-
-                    }
-
-                }
-            }
-
-        }
-        }
-
-        msMiningErrors = (msPrimaryCPID == "INVESTOR") ? "" : "All BOINC projects exhausted.";
-        msMiningProject = "INVESTOR";
-        msMiningCPID = "INVESTOR";
-        mdMiningRAC = 0;
-        msENCboincpublickey = "";
-        GlobalCPUMiningCPID = GetInitializedGlobalCPUMiningCPID("INVESTOR");
-        mdMiningNetworkRAC = 0;
-        if (fDebug10) printf("-Investor mode-");
-
-        }
-        catch (std::exception& e)
-        {
-            msMiningErrors = "Error obtaining next project.  Error 16172014.";
-
-            printf("Error obtaining next project\r\n");
-        }
-        catch(...)
-        {
-            msMiningErrors = "Error obtaining next project.  Error 06172014.";
-            printf("Error obtaining next project 2.\r\n");
-        }
-        return GlobalCPUMiningCPID;
-
-}
-
-
-
-// check whether the passed transaction is from us
-bool static IsFromMe(CTransaction& tx)
-{
-    BOOST_FOREACH(CWallet* pwallet, setpwalletRegistered)
-        if (pwallet->IsFromMe(tx))
-            return true;
-    return false;
-}
-
-// get the wallet transaction with the given hash (if it exists)
-bool static GetTransaction(const uint256& hashTx, CWalletTx& wtx)
-{
-    BOOST_FOREACH(CWallet* pwallet, setpwalletRegistered)
-        if (pwallet->GetTransaction(hashTx,wtx))
-            return true;
-    return false;
-}
-
-// erases transaction with the given hash from all wallets
-void static EraseFromWallets(uint256 hash)
-{
-    BOOST_FOREACH(CWallet* pwallet, setpwalletRegistered)
-        pwallet->EraseFromWallet(hash);
-}
-
-// make sure all wallets know about the given transaction, in the given block
-void SyncWithWallets(const CTransaction& tx, const CBlock* pblock, bool fUpdate, bool fConnect)
-{
-    if (!fConnect)
-    {
-        // ppcoin: wallets need to refund inputs when disconnecting coinstake
-        if (tx.IsCoinStake())
-        {
-            BOOST_FOREACH(CWallet* pwallet, setpwalletRegistered)
-                if (pwallet->IsFromMe(tx))
-                    pwallet->DisableTransaction(tx);
-        }
-        return;
-    }
-
-    BOOST_FOREACH(CWallet* pwallet, setpwalletRegistered)
-        pwallet->AddToWalletIfInvolvingMe(tx, pblock, fUpdate);
-}
-
-// notify wallets about a new best chain
-void static SetBestChain(const CBlockLocator& loc)
-{
-    BOOST_FOREACH(CWallet* pwallet, setpwalletRegistered)
-        pwallet->SetBestChain(loc);
-}
-
-// notify wallets about an updated transaction
-void static UpdatedTransaction(const uint256& hashTx)
-{
-    BOOST_FOREACH(CWallet* pwallet, setpwalletRegistered)
-        pwallet->UpdatedTransaction(hashTx);
-}
-
-// dump all wallets
-void static PrintWallets(const CBlock& block)
-{
-    BOOST_FOREACH(CWallet* pwallet, setpwalletRegistered)
-        pwallet->PrintWallet(block);
-}
-
-// notify wallets about an incoming inventory (for request counts)
-void static Inventory(const uint256& hash)
-{
-    BOOST_FOREACH(CWallet* pwallet, setpwalletRegistered)
-        pwallet->Inventory(hash);
-}
-
-// ask wallets to resend their transactions
-void ResendWalletTransactions(bool fForce)
-{
-    BOOST_FOREACH(CWallet* pwallet, setpwalletRegistered)
-        pwallet->ResendWalletTransactions(fForce);
-}
-
-
-double CoinToDouble(double surrogate)
-{
-    //Converts satoshis to a human double amount
-    double coin = (double)surrogate/(double)COIN;
-    return coin;
-}
-
-double GetTotalBalance()
-{
-    double total = 0;
-    BOOST_FOREACH(CWallet* pwallet, setpwalletRegistered)
-    {
-        total = total + pwallet->GetBalance();
-        total = total + pwallet->GetStake();
-    }
-    return total/COIN;
-}
-//////////////////////////////////////////////////////////////////////////////
-//
-// mapOrphanTransactions
-//
-
-bool AddOrphanTx(const CTransaction& tx)
-{
-    uint256 hash = tx.GetHash();
-    if (mapOrphanTransactions.count(hash))
-        return false;
-
-    // Ignore big transactions, to avoid a
-    // send-big-orphans memory exhaustion attack. If a peer has a legitimate
-    // large transaction with a missing parent then we assume
-    // it will rebroadcast it later, after the parent transaction(s)
-    // have been mined or received.
-    // 10,000 orphans, each of which is at most 5,000 bytes big is
-    // at most 500 megabytes of orphans:
-
-    size_t nSize = tx.GetSerializeSize(SER_NETWORK, CTransaction::CURRENT_VERSION);
-
-    if (nSize > 5000)
-    {
-        printf("ignoring large orphan tx (size: %" PRIszu ", hash: %s)\n", nSize, hash.ToString().substr(0,10).c_str());
-        return false;
-    }
-
-    mapOrphanTransactions[hash] = tx;
-    BOOST_FOREACH(const CTxIn& txin, tx.vin)
-        mapOrphanTransactionsByPrev[txin.prevout.hash].insert(hash);
-
-    printf("stored orphan tx %s (mapsz %" PRIszu ")\n", hash.ToString().substr(0,10).c_str(),   mapOrphanTransactions.size());
-    return true;
-}
-
-void static EraseOrphanTx(uint256 hash)
-{
-    if (!mapOrphanTransactions.count(hash))
-        return;
-    const CTransaction& tx = mapOrphanTransactions[hash];
-    BOOST_FOREACH(const CTxIn& txin, tx.vin)
-    {
-        mapOrphanTransactionsByPrev[txin.prevout.hash].erase(hash);
-        if (mapOrphanTransactionsByPrev[txin.prevout.hash].empty())
-            mapOrphanTransactionsByPrev.erase(txin.prevout.hash);
-    }
-    mapOrphanTransactions.erase(hash);
-}
-
-unsigned int LimitOrphanTxSize(unsigned int nMaxOrphans)
-{
-    unsigned int nEvicted = 0;
-    while (mapOrphanTransactions.size() > nMaxOrphans)
-    {
-        // Evict a random orphan:
-        uint256 randomhash = GetRandHash();
-        map<uint256, CTransaction>::iterator it = mapOrphanTransactions.lower_bound(randomhash);
-        if (it == mapOrphanTransactions.end())
-            it = mapOrphanTransactions.begin();
-        EraseOrphanTx(it->first);
-        ++nEvicted;
-    }
-    return nEvicted;
-}
-
-
-
-std::string DefaultWalletAddress()
-{
-    try
-    {
-        //Gridcoin - Find the default public GRC address (since a user may have many receiving addresses):
-        if (!sDefaultWalletAddress.empty())
-            return sDefaultWalletAddress;
-        string strAccount;
-        BOOST_FOREACH(const PAIRTYPE(CTxDestination, string)& item, pwalletMain->mapAddressBook)
-        {
-             const CBitcoinAddress& address = item.first;
-             const std::string& strName = item.second;
-             bool fMine = IsMine(*pwalletMain, address.Get());
-             if (fMine && strName == "Default") 
-             {
-                 sDefaultWalletAddress=CBitcoinAddress(address).ToString();
-                 return sDefaultWalletAddress;
-             }
-        }
-
-
-        //Cant Find
-
-        BOOST_FOREACH(const PAIRTYPE(CTxDestination, string)& item, pwalletMain->mapAddressBook)
-        {
-             const CBitcoinAddress& address = item.first;
-             //const std::string& strName = item.second;
-             bool fMine = IsMine(*pwalletMain, address.Get());
-             if (fMine)
-             {
-                 sDefaultWalletAddress=CBitcoinAddress(address).ToString();
-                 return sDefaultWalletAddress;
-             }
-        }
-    }
-    catch (std::exception& e)
-    {
-        return "ERROR";
-    }
-    return "NA";
-}
-
-
-
-
-
-
-//////////////////////////////////////////////////////////////////////////////
-//
-// CTransaction and CTxIndex
-//
-
-bool CTransaction::ReadFromDisk(CTxDB& txdb, COutPoint prevout, CTxIndex& txindexRet)
-{
-    SetNull();
-    if (!txdb.ReadTxIndex(prevout.hash, txindexRet))
-        return false;
-    if (!ReadFromDisk(txindexRet.pos))
-        return false;
-    if (prevout.n >= vout.size())
-    {
-        SetNull();
-        return false;
-    }
-    return true;
-}
-
-bool CTransaction::ReadFromDisk(CTxDB& txdb, COutPoint prevout)
-{
-    CTxIndex txindex;
-    return ReadFromDisk(txdb, prevout, txindex);
-}
-
-bool CTransaction::ReadFromDisk(COutPoint prevout)
-{
-    CTxDB txdb("r");
-    CTxIndex txindex;
-    return ReadFromDisk(txdb, prevout, txindex);
-}
-
-
-
-
-
-bool IsStandardTx(const CTransaction& tx)
-{
-    std::string reason = "";
-    if (tx.nVersion > CTransaction::CURRENT_VERSION)
-        return false;
-
-    // Treat non-final transactions as non-standard to prevent a specific type
-    // of double-spend attack, as well as DoS attacks. (if the transaction
-    // can't be mined, the attacker isn't expending resources broadcasting it)
-    // Basically we don't want to propagate transactions that can't included in
-    // the next block.
-    //
-    // However, IsFinalTx() is confusing... Without arguments, it uses
-    // chainActive.Height() to evaluate nLockTime; when a block is accepted, chainActive.Height()
-    // is set to the value of nHeight in the block. However, when IsFinalTx()
-    // is called within CBlock::AcceptBlock(), the height of the block *being*
-    // evaluated is what is used. Thus if we want to know if a transaction can
-    // be part of the *next* block, we need to call IsFinalTx() with one more
-    // than chainActive.Height().
-    //
-    // Timestamps on the other hand don't get any special treatment, because we
-    // can't know what timestamp the next block will have, and there aren't
-    // timestamp applications where it matters.
-    if (!IsFinalTx(tx, nBestHeight + 1)) {
-        return false;
-    }
-    // nTime has different purpose from nLockTime but can be used in similar attacks
-    if (tx.nTime > FutureDrift(GetAdjustedTime(), nBestHeight + 1)) {
-        return false;
-    }
-
-    // Extremely large transactions with lots of inputs can cost the network
-    // almost as much to process as they cost the sender in fees, because
-    // computing signature hashes is O(ninputs*txsize). Limiting transactions
-    // to MAX_STANDARD_TX_SIZE mitigates CPU exhaustion attacks.
-    unsigned int sz = tx.GetSerializeSize(SER_NETWORK, CTransaction::CURRENT_VERSION);
-    if (sz >= MAX_STANDARD_TX_SIZE)
-        return false;
-
-    BOOST_FOREACH(const CTxIn& txin, tx.vin)
-    {
-
-        // Biggest 'standard' txin is a 15-of-15 P2SH multisig with compressed
-        // keys. (remember the 520 byte limit on redeemScript size) That works
-        // out to a (15*(33+1))+3=513 byte redeemScript, 513+1+15*(73+1)=1624
-        // bytes of scriptSig, which we round off to 1650 bytes for some minor
-        // future-proofing. That's also enough to spend a 20-of-20
-        // CHECKMULTISIG scriptPubKey, though such a scriptPubKey is not
-        // considered standard)
-
-        if (txin.scriptSig.size() > 1650)
-            return false;
-        if (!txin.scriptSig.IsPushOnly())
-            return false;
-        if (fEnforceCanonical && !txin.scriptSig.HasCanonicalPushes()) {
-            return false;
-        }
-    }
-
-    unsigned int nDataOut = 0;
-    txnouttype whichType;
-    BOOST_FOREACH(const CTxOut& txout, tx.vout) {
-        if (!::IsStandard(txout.scriptPubKey, whichType))
-            return false;
-        if (whichType == TX_NULL_DATA)
-            nDataOut++;
-        if (txout.nValue == 0)
-            return false;
-        if (fEnforceCanonical && !txout.scriptPubKey.HasCanonicalPushes()) {
-            return false;
-        }
-    }
-
-
-    // not more than one data txout per non-data txout is permitted
-    // only one data txout is permitted too
-    if (nDataOut > 1 && nDataOut > tx.vout.size()/2)
-    {
-        reason = "multi-op-return";
-        return false;
-    }
-
-
-    return true;
-}
-
-bool IsFinalTx(const CTransaction &tx, int nBlockHeight, int64_t nBlockTime)
-{
-    AssertLockHeld(cs_main);
-    // Time based nLockTime implemented in 0.1.6
-    if (tx.nLockTime == 0)
-        return true;
-    if (nBlockHeight == 0)
-        nBlockHeight = nBestHeight;
-    if (nBlockTime == 0)
-        nBlockTime = GetAdjustedTime();
-    if ((int64_t)tx.nLockTime < ((int64_t)tx.nLockTime < LOCKTIME_THRESHOLD ? (int64_t)nBlockHeight : nBlockTime))
-        return true;
-    BOOST_FOREACH(const CTxIn& txin, tx.vin)
-        if (!txin.IsFinal())
-            return false;
-    return true;
-}
-
-//
-// Check transaction inputs, and make sure any
-// pay-to-script-hash transactions are evaluating IsStandard scripts
-//
-// Why bother? To avoid denial-of-service attacks; an attacker
-// can submit a standard HASH... OP_EQUAL transaction,
-// which will get accepted into blocks. The redemption
-// script can be anything; an attacker could use a very
-// expensive-to-check-upon-redemption script like:
-//   DUP CHECKSIG DROP ... repeated 100 times... OP_1
-//
-bool CTransaction::AreInputsStandard(const MapPrevTx& mapInputs) const
-{
-    if (IsCoinBase())
-        return true; // Coinbases don't use vin normally
-
-    for (unsigned int i = 0; i < vin.size(); i++)
-    {
-        const CTxOut& prev = GetOutputFor(vin[i], mapInputs);
-
-        vector<vector<unsigned char> > vSolutions;
-        txnouttype whichType;
-        // get the scriptPubKey corresponding to this input:
-        const CScript& prevScript = prev.scriptPubKey;
-        if (!Solver(prevScript, whichType, vSolutions))
-            return false;
-        int nArgsExpected = ScriptSigArgsExpected(whichType, vSolutions);
-        if (nArgsExpected < 0)
-            return false;
-
-        // Transactions with extra stuff in their scriptSigs are
-        // non-standard. Note that this EvalScript() call will
-        // be quick, because if there are any operations
-        // beside "push data" in the scriptSig the
-        // IsStandard() call returns false
-        vector<vector<unsigned char> > stack;
-        if (!EvalScript(stack, vin[i].scriptSig, *this, i, 0))            return false;
-
-        if (whichType == TX_SCRIPTHASH)
-        {
-            if (stack.empty())
-                return false;
-            CScript subscript(stack.back().begin(), stack.back().end());
-            vector<vector<unsigned char> > vSolutions2;
-            txnouttype whichType2;
-            if (!Solver(subscript, whichType2, vSolutions2))
-                return false;
-            if (whichType2 == TX_SCRIPTHASH)
-                return false;
-
-            int tmpExpected;
-            tmpExpected = ScriptSigArgsExpected(whichType2, vSolutions2);
-            if (tmpExpected < 0)
-                return false;
-            nArgsExpected += tmpExpected;
-        }
-
-        if (stack.size() != (unsigned int)nArgsExpected)
-            return false;
-    }
-
-    return true;
-}
-
-unsigned int CTransaction::GetLegacySigOpCount() const
-{
-    unsigned int nSigOps = 0;
-    BOOST_FOREACH(const CTxIn& txin, vin)
-    {
-        nSigOps += txin.scriptSig.GetSigOpCount(false);
-    }
-    BOOST_FOREACH(const CTxOut& txout, vout)
-    {
-        nSigOps += txout.scriptPubKey.GetSigOpCount(false);
-    }
-    return nSigOps;
-}
-
-
-int CMerkleTx::SetMerkleBranch(const CBlock* pblock)
-{
-    AssertLockHeld(cs_main);
-
-    CBlock blockTmp;
-    if (pblock == NULL)
-    {
-        // Load the block this tx is in
-        CTxIndex txindex;
-        if (!CTxDB("r").ReadTxIndex(GetHash(), txindex))
-            return 0;
-        if (!blockTmp.ReadFromDisk(txindex.pos.nFile, txindex.pos.nBlockPos))
-            return 0;
-        pblock = &blockTmp;
-    }
-
-    // Update the tx's hashBlock
-    hashBlock = pblock->GetHash();
-
-    // Locate the transaction
-    for (nIndex = 0; nIndex < (int)pblock->vtx.size(); nIndex++)
-        if (pblock->vtx[nIndex] == *(CTransaction*)this)
-            break;
-    if (nIndex == (int)pblock->vtx.size())
-    {
-        vMerkleBranch.clear();
-        nIndex = -1;
-        printf("ERROR: SetMerkleBranch() : couldn't find tx in block\n");
-        return 0;
-    }
-
-    // Fill in merkle branch
-    vMerkleBranch = pblock->GetMerkleBranch(nIndex);
-
-    // Is the tx in a block that's in the main chain
-    map<uint256, CBlockIndex*>::iterator mi = mapBlockIndex.find(hashBlock);
-    if (mi == mapBlockIndex.end())
-        return 0;
-    CBlockIndex* pindex = (*mi).second;
-    if (!pindex || !pindex->IsInMainChain())
-        return 0;
-
-    return pindexBest->nHeight - pindex->nHeight + 1;
-}
-
-
-
-
-bool CTransaction::CheckTransaction() const
-{
-    // Basic checks that don't depend on any context
-    if (vin.empty())
-        return DoS(10, error("CTransaction::CheckTransaction() : vin empty"));
-    if (vout.empty())
-        return DoS(10, error("CTransaction::CheckTransaction() : vout empty"));
-    // Size limits
-    if (::GetSerializeSize(*this, SER_NETWORK, PROTOCOL_VERSION) > MAX_BLOCK_SIZE)
-        return DoS(100, error("CTransaction::CheckTransaction() : size limits failed"));
-
-    // Check for negative or overflow output values
-    int64_t nValueOut = 0;
-    for (unsigned int i = 0; i < vout.size(); i++)
-    {
-        const CTxOut& txout = vout[i];
-        if (txout.IsEmpty() && !IsCoinBase() && !IsCoinStake())
-            return DoS(100, error("CTransaction::CheckTransaction() : txout empty for user transaction"));
-        if (txout.nValue < 0)
-            return DoS(100, error("CTransaction::CheckTransaction() : txout.nValue negative"));
-        if (txout.nValue > MAX_MONEY)
-            return DoS(100, error("CTransaction::CheckTransaction() : txout.nValue too high"));
-        nValueOut += txout.nValue;
-        if (!MoneyRange(nValueOut))
-            return DoS(100, error("CTransaction::CheckTransaction() : txout total out of range"));
-    }
-
-    // Check for duplicate inputs
-    set<COutPoint> vInOutPoints;
-    BOOST_FOREACH(const CTxIn& txin, vin)
-    {
-        if (vInOutPoints.count(txin.prevout))
-            return false;
-        vInOutPoints.insert(txin.prevout);
-    }
-
-    if (IsCoinBase())
-    {
-        if (vin[0].scriptSig.size() < 2 || vin[0].scriptSig.size() > 100)
-            return DoS(100, error("CTransaction::CheckTransaction() : coinbase script size is invalid"));
-    }
-    else
-    {
-        BOOST_FOREACH(const CTxIn& txin, vin)
-            if (txin.prevout.IsNull())
-                return DoS(10, error("CTransaction::CheckTransaction() : prevout is null"));
-    }
-
-    return true;
-}
-
-int64_t CTransaction::GetMinFee(unsigned int nBlockSize, enum GetMinFee_mode mode, unsigned int nBytes) const
-{
-    // Base fee is either MIN_TX_FEE or MIN_RELAY_TX_FEE
-    int64_t nBaseFee = (mode == GMF_RELAY) ? MIN_RELAY_TX_FEE : MIN_TX_FEE;
-
-    unsigned int nNewBlockSize = nBlockSize + nBytes;
-    int64_t nMinFee = (1 + (int64_t)nBytes / 1000) * nBaseFee;
-
-    // To limit dust spam, require MIN_TX_FEE/MIN_RELAY_TX_FEE if any output is less than 0.01
-    if (nMinFee < nBaseFee)
-    {
-        BOOST_FOREACH(const CTxOut& txout, vout)
-            if (txout.nValue < CENT)
-                nMinFee = nBaseFee;
-    }
-
-    // Raise the price as the block approaches full
-    if (nBlockSize != 1 && nNewBlockSize >= MAX_BLOCK_SIZE_GEN/2)
-    {
-        if (nNewBlockSize >= MAX_BLOCK_SIZE_GEN)
-            return MAX_MONEY;
-        nMinFee *= MAX_BLOCK_SIZE_GEN / (MAX_BLOCK_SIZE_GEN - nNewBlockSize);
-    }
-
-    if (!MoneyRange(nMinFee))
-        nMinFee = MAX_MONEY;
-    return nMinFee;
-}
-
-
-bool AcceptToMemoryPool(CTxMemPool& pool, CTransaction &tx, bool* pfMissingInputs)
-{
-    AssertLockHeld(cs_main);
-    if (pfMissingInputs)
-        *pfMissingInputs = false;
-
-    if (!tx.CheckTransaction())
-        return error("AcceptToMemoryPool : CheckTransaction failed");
-
-    // Coinbase is only valid in a block, not as a loose transaction
-    if (tx.IsCoinBase())
-        return tx.DoS(100, error("AcceptToMemoryPool : coinbase as individual tx"));
-
-    // ppcoin: coinstake is also only valid in a block, not as a loose transaction
-    if (tx.IsCoinStake())
-        return tx.DoS(100, error("AcceptToMemoryPool : coinstake as individual tx"));
-
-    // Rather not work on nonstandard transactions (unless -testnet)
-    if (!fTestNet && !IsStandardTx(tx))
-        return error("AcceptToMemoryPool : nonstandard transaction type");
-
-    // is it already in the memory pool?
-    uint256 hash = tx.GetHash();
-    if (pool.exists(hash))
-        return false;
-
-    // Check for conflicts with in-memory transactions
-    CTransaction* ptxOld = NULL;
-    {
-        LOCK(pool.cs); // protect pool.mapNextTx
-        for (unsigned int i = 0; i < tx.vin.size(); i++)
-        {
-            COutPoint outpoint = tx.vin[i].prevout;
-            if (pool.mapNextTx.count(outpoint))
-            {
-                // Disable replacement feature for now
-                return false;
-
-                // Allow replacing with a newer version of the same transaction
-                if (i != 0)
-                    return false;
-                ptxOld = pool.mapNextTx[outpoint].ptx;
-                if (IsFinalTx(*ptxOld))
-                    return false;
-                if (!tx.IsNewerThan(*ptxOld))
-                    return false;
-                for (unsigned int i = 0; i < tx.vin.size(); i++)
-                {
-                    COutPoint outpoint = tx.vin[i].prevout;
-                    if (!pool.mapNextTx.count(outpoint) || pool.mapNextTx[outpoint].ptx != ptxOld)
-                        return false;
-                }
-                break;
-            }
-        }
-    }
-
-    {
-        CTxDB txdb("r");
-
-        // do we already have it?
-        if (txdb.ContainsTx(hash))
-            return false;
-
-        MapPrevTx mapInputs;
-        map<uint256, CTxIndex> mapUnused;
-        bool fInvalid = false;
-        if (!tx.FetchInputs(txdb, mapUnused, false, false, mapInputs, fInvalid))
-        {
-            if (fInvalid)
-                return error("AcceptToMemoryPool : FetchInputs found invalid tx %s", hash.ToString().substr(0,10).c_str());
-            if (pfMissingInputs)
-                *pfMissingInputs = true;
-            return false;
-        }
-
-        // Check for non-standard pay-to-script-hash in inputs
-        if (!tx.AreInputsStandard(mapInputs) && !fTestNet)
-            return error("AcceptToMemoryPool : nonstandard transaction input");
-
-        // Note: if you modify this code to accept non-standard transactions, then
-        // you should add code here to check that the transaction does a
-        // reasonable number of ECDSA signature verifications.
-
-        int64_t nFees = tx.GetValueIn(mapInputs)-tx.GetValueOut();
-        unsigned int nSize = ::GetSerializeSize(tx, SER_NETWORK, PROTOCOL_VERSION);
-
-        // Don't accept it if it can't get into a block
-        int64_t txMinFee = tx.GetMinFee(1000, GMF_RELAY, nSize);
-        if (nFees < txMinFee)
-            return error("AcceptToMemoryPool : not enough fees %s, %" PRId64 " < %" PRId64,
-                         hash.ToString().c_str(),
-                         nFees, txMinFee);
-
-        // Continuously rate-limit free transactions
-        // This mitigates 'penny-flooding' -- sending thousands of free transactions just to
-        // be annoying or make others' transactions take longer to confirm.
-        if (nFees < MIN_RELAY_TX_FEE)
-        {
-            static CCriticalSection cs;
-            static double dFreeCount;
-            static int64_t nLastTime;
-            int64_t nNow =  GetAdjustedTime();
-
-            {
-                LOCK(pool.cs);
-                // Use an exponentially decaying ~10-minute window:
-                dFreeCount *= pow(1.0 - 1.0/600.0, (double)(nNow - nLastTime));
-                nLastTime = nNow;
-                // -limitfreerelay unit is thousand-bytes-per-minute
-                // At default rate it would take over a month to fill 1GB
-                if (dFreeCount > GetArg("-limitfreerelay", 15)*10*1000 && !IsFromMe(tx))
-                    return error("AcceptToMemoryPool : free transaction rejected by rate limiter");
-                if (fDebug)
-                    printf("Rate limit dFreeCount: %g => %g\n", dFreeCount, dFreeCount+nSize);
-                dFreeCount += nSize;
-            }
-        }
-
-        // Check against previous transactions
-        // This is done last to help prevent CPU exhaustion denial-of-service attacks.
-        if (!tx.ConnectInputs(txdb, mapInputs, mapUnused, CDiskTxPos(1,1,1), pindexBest, false, false))
-        {
-            // If this happens repeatedly, purge peers
-            if (TimerMain("AcceptToMemoryPool", 20))
-            {
-                printf("\r\nAcceptToMemoryPool::CleaningInboundConnections\r\n");
-                CleanInboundConnections(true);
-            }   
-            if (fDebug || true)
-            {
-                return error("AcceptToMemoryPool : Unable to Connect Inputs %s", hash.ToString().c_str());
-            }
-            else
-            {
-                return false;
-            }
-        }
-    }
-
-    // Store transaction in memory
-    {
-        LOCK(pool.cs);
-        if (ptxOld)
-        {
-            printf("AcceptToMemoryPool : replacing tx %s with new version\n", ptxOld->GetHash().ToString().c_str());
-            pool.remove(*ptxOld);
-        }
-        pool.addUnchecked(hash, tx);
-    }
-
-    ///// are we sure this is ok when loading transactions or restoring block txes
-    // If updated, erase old tx from wallet
-    if (ptxOld)
-        EraseFromWallets(ptxOld->GetHash());
-    if (fDebug)     printf("AcceptToMemoryPool : accepted %s (poolsz %" PRIszu ")\n",           hash.ToString().c_str(),           pool.mapTx.size());
-    return true;
-}
-
-bool CTxMemPool::addUnchecked(const uint256& hash, CTransaction &tx)
-{
-    // Add to memory pool without checking anything.  Don't call this directly,
-    // call AcceptToMemoryPool to properly check the transaction first.
-    {
-        mapTx[hash] = tx;
-        for (unsigned int i = 0; i < tx.vin.size(); i++)
-            mapNextTx[tx.vin[i].prevout] = CInPoint(&mapTx[hash], i);
-        nTransactionsUpdated++;
-    }
-    return true;
-}
-
-
-bool CTxMemPool::remove(const CTransaction &tx, bool fRecursive)
-{
-    // Remove transaction from memory pool
-    {
-        LOCK(cs);
-        uint256 hash = tx.GetHash();
-        if (mapTx.count(hash))
-        {
-            if (fRecursive) {
-                for (unsigned int i = 0; i < tx.vout.size(); i++) {
-                    std::map<COutPoint, CInPoint>::iterator it = mapNextTx.find(COutPoint(hash, i));
-                    if (it != mapNextTx.end())
-                        remove(*it->second.ptx, true);
-                }
-            }
-            BOOST_FOREACH(const CTxIn& txin, tx.vin)
-                mapNextTx.erase(txin.prevout);
-            mapTx.erase(hash);
-            nTransactionsUpdated++;
-        }
-    }
-    return true;
-}
-
-bool CTxMemPool::removeConflicts(const CTransaction &tx)
-{
-    // Remove transactions which depend on inputs of tx, recursively
-    LOCK(cs);
-    BOOST_FOREACH(const CTxIn &txin, tx.vin) {
-        std::map<COutPoint, CInPoint>::iterator it = mapNextTx.find(txin.prevout);
-        if (it != mapNextTx.end()) {
-            const CTransaction &txConflict = *it->second.ptx;
-            if (txConflict != tx)
-                remove(txConflict, true);
-        }
-    }
-    return true;
-}
-
-void CTxMemPool::clear()
-{
-    LOCK(cs);
-    mapTx.clear();
-    mapNextTx.clear();
-    ++nTransactionsUpdated;
-}
-
-void CTxMemPool::queryHashes(std::vector<uint256>& vtxid)
-{
-    vtxid.clear();
-
-    LOCK(cs);
-    vtxid.reserve(mapTx.size());
-    for (map<uint256, CTransaction>::iterator mi = mapTx.begin(); mi != mapTx.end(); ++mi)
-        vtxid.push_back((*mi).first);
-}
-
-
-
-
-int CMerkleTx::GetDepthInMainChainINTERNAL(CBlockIndex* &pindexRet) const
-{
-    if (hashBlock == 0 || nIndex == -1)
-        return 0;
-    AssertLockHeld(cs_main);
-
-    // Find the block it claims to be in
-    map<uint256, CBlockIndex*>::iterator mi = mapBlockIndex.find(hashBlock);
-    if (mi == mapBlockIndex.end())
-        return 0;
-    CBlockIndex* pindex = (*mi).second;
-    if (!pindex || !pindex->IsInMainChain())
-        return 0;
-
-    // Make sure the merkle branch connects to this block
-    if (!fMerkleVerified)
-    {
-        if (CBlock::CheckMerkleBranch(GetHash(), vMerkleBranch, nIndex) != pindex->hashMerkleRoot)
-            return 0;
-        fMerkleVerified = true;
-    }
-
-    pindexRet = pindex;
-    return pindexBest->nHeight - pindex->nHeight + 1;
-}
-
-int CMerkleTx::GetDepthInMainChain(CBlockIndex* &pindexRet) const
-{
-    AssertLockHeld(cs_main);
-    int nResult = GetDepthInMainChainINTERNAL(pindexRet);
-    if (nResult == 0 && !mempool.exists(GetHash()))
-        return -1; // Not in chain, not in mempool
-
-    return nResult;
-}
-
-int CMerkleTx::GetBlocksToMaturity() const
-{
-    if (!(IsCoinBase() || IsCoinStake()))
-        return 0;
-    return max(0, (nCoinbaseMaturity+10) - GetDepthInMainChain());
-}
-
-
-bool CMerkleTx::AcceptToMemoryPool()
-{
-    return ::AcceptToMemoryPool(mempool, *this, NULL);
-}
-
-
-
-bool CWalletTx::AcceptWalletTransaction(CTxDB& txdb)
-{
-
-    {
-        // Add previous supporting transactions first
-        BOOST_FOREACH(CMerkleTx& tx, vtxPrev)
-        {
-            if (!(tx.IsCoinBase() || tx.IsCoinStake()))
-            {
-                uint256 hash = tx.GetHash();
-                if (!mempool.exists(hash) && !txdb.ContainsTx(hash))
-                    tx.AcceptToMemoryPool();
-            }
-        }
-        return AcceptToMemoryPool();
-    }
-    return false;
-}
-
-bool CWalletTx::AcceptWalletTransaction()
-{
-    CTxDB txdb("r");
-    return AcceptWalletTransaction(txdb);
-}
-
-int CTxIndex::GetDepthInMainChain() const
-{
-    // Read block header
-    CBlock block;
-    if (!block.ReadFromDisk(pos.nFile, pos.nBlockPos, false))
-        return 0;
-    // Find the block in the index
-    map<uint256, CBlockIndex*>::iterator mi = mapBlockIndex.find(block.GetHash());
-    if (mi == mapBlockIndex.end())
-        return 0;
-    CBlockIndex* pindex = (*mi).second;
-    if (!pindex || !pindex->IsInMainChain())
-        return 0;
-    return 1 + nBestHeight - pindex->nHeight;
-}
-
-// Return transaction in tx, and if it was found inside a block, its hash is placed in hashBlock
-bool GetTransaction(const uint256 &hash, CTransaction &tx, uint256 &hashBlock)
-{
-    {
-        LOCK(cs_main);
-        {
-            if (mempool.lookup(hash, tx))
-            {
-                return true;
-            }
-        }
-        CTxDB txdb("r");
-        CTxIndex txindex;
-        if (tx.ReadFromDisk(txdb, COutPoint(hash, 0), txindex))
-        {
-            CBlock block;
-            if (block.ReadFromDisk(txindex.pos.nFile, txindex.pos.nBlockPos, false))
-                hashBlock = block.GetHash();
-            return true;
-        }
-    }
-    return false;
-}
-
-
-
-
-
-
-//////////////////////////////////////////////////////////////////////////////
-//
-// CBlock and CBlockIndex
-//
-bool CBlock::ReadFromDisk(const CBlockIndex* pindex, bool fReadTransactions)
-{
-    if (!fReadTransactions)
-    {
-        *this = pindex->GetBlockHeader();
-        return true;
-    }
-    if (!ReadFromDisk(pindex->nFile, pindex->nBlockPos, fReadTransactions))
-        return false;
-    if (GetHash() != pindex->GetBlockHash())
-        return error("CBlock::ReadFromDisk() : GetHash() doesn't match index");
-    return true;
-}
-
-uint256 static GetOrphanRoot(const CBlock* pblock)
-{
-    // Work back to the first block in the orphan chain
-    while (mapOrphanBlocks.count(pblock->hashPrevBlock))
-        pblock = mapOrphanBlocks[pblock->hashPrevBlock];
-    return pblock->GetHash();
-}
-
-// ppcoin: find block wanted by given orphan block
-uint256 WantedByOrphan(const CBlock* pblockOrphan)
-{
-    // Work back to the first block in the orphan chain
-    while (mapOrphanBlocks.count(pblockOrphan->hashPrevBlock))
-        pblockOrphan = mapOrphanBlocks[pblockOrphan->hashPrevBlock];
-    return pblockOrphan->hashPrevBlock;
-}
-
-
-static CBigNum GetProofOfStakeLimit(int nHeight)
-{
-    if (IsProtocolV2(nHeight))
-        return bnProofOfStakeLimitV2;
-    else
-        return bnProofOfStakeLimit;
-}
-
-
-double CalculatedMagnitude(int64_t locktime,bool bUseLederstrumpf)
-{
-    // Get neural network magnitude:
-    std::string cpid = "";
-    if (GlobalCPUMiningCPID.initialized && !GlobalCPUMiningCPID.cpid.empty()) cpid = GlobalCPUMiningCPID.cpid;
-    StructCPID stDPOR = GetInitializedStructCPID2(cpid,mvDPOR);
-    return bUseLederstrumpf ? LederstrumpfMagnitude2(stDPOR.Magnitude,locktime) : stDPOR.Magnitude;
-}
-
-double CalculatedMagnitude2(std::string cpid, int64_t locktime,bool bUseLederstrumpf)
-{
-    // Get neural network magnitude:
-    StructCPID stDPOR = GetInitializedStructCPID2(cpid,mvDPOR);
-    return bUseLederstrumpf ? LederstrumpfMagnitude2(stDPOR.Magnitude,locktime) : stDPOR.Magnitude;
-}
-
-
-
-// miner's coin base reward
-int64_t GetProofOfWorkReward(int64_t nFees, int64_t locktime, int64_t height)
-{
-    //NOTE: THIS REWARD IS ONLY USED IN THE POW PHASE (Block < 8000):
-    int64_t nSubsidy = CalculatedMagnitude(locktime,true) * COIN;
-    if (fDebug && GetBoolArg("-printcreation"))
-        printf("GetProofOfWorkReward() : create=%s nSubsidy=%" PRId64 "\n", FormatMoney(nSubsidy).c_str(), nSubsidy);
-    if (nSubsidy < (30*COIN)) nSubsidy=30*COIN;
-    //Gridcoin Foundation Block:
-    if (height==10)
-    {
-        nSubsidy = nGenesisSupply * COIN;
-    }
-    if (fTestNet) nSubsidy += 1000*COIN;
-
-    return nSubsidy + nFees;
-}
-
-
-int64_t GetProofOfWorkMaxReward(int64_t nFees, int64_t locktime, int64_t height)
-{
-    int64_t nSubsidy = (GetMaximumBoincSubsidy(locktime)+1) * COIN;
-    if (height==10)
-    {
-        //R.Halford: 10-11-2014: Gridcoin Foundation Block:
-        //Note: Gridcoin Classic emitted these coins.  So we had to add them to block 10.  The coins were burned then given back to the owners that mined them in classic (as research coins).
-        nSubsidy = nGenesisSupply * COIN;
-    }
-
-    if (fTestNet) nSubsidy += 1000*COIN;
-    return nSubsidy + nFees;
-}
-
-//Survey Results: Start inflation rate: 9%, end=1%, 30 day steps, 9 steps, mag multiplier start: 2, mag end .3, 9 steps
-int64_t GetMaximumBoincSubsidy(int64_t nTime)
-{
-    // Gridcoin Global Daily Maximum Researcher Subsidy Schedule
-    int MaxSubsidy = 500;
-    if (nTime >= 1410393600 && nTime <= 1417305600) MaxSubsidy =    500; // between inception  and 11-30-2014
-    if (nTime >= 1417305600 && nTime <= 1419897600) MaxSubsidy =    400; // between 11-30-2014 and 12-30-2014
-    if (nTime >= 1419897600 && nTime <= 1422576000) MaxSubsidy =    400; // between 12-30-2014 and 01-30-2015
-    if (nTime >= 1422576000 && nTime <= 1425254400) MaxSubsidy =    300; // between 01-30-2015 and 02-28-2015
-    if (nTime >= 1425254400 && nTime <= 1427673600) MaxSubsidy =    250; // between 02-28-2015 and 03-30-2015
-    if (nTime >= 1427673600 && nTime <= 1430352000) MaxSubsidy =    200; // between 03-30-2015 and 04-30-2015
-    if (nTime >= 1430352000 && nTime <= 1438310876) MaxSubsidy =    150; // between 05-01-2015 and 07-31-2015
-    if (nTime >= 1438310876 && nTime <= 1445309276) MaxSubsidy =    100; // between 08-01-2015 and 10-20-2015
-    if (nTime >= 1445309276 && nTime <= 1447977700) MaxSubsidy =     75; // between 10-20-2015 and 11-20-2015
-    if (nTime > 1447977700)                         MaxSubsidy =     50; // from  11-20-2015 forever
-    return MaxSubsidy+.5;  //The .5 allows for fractional amounts after the 4th decimal place (used to store the POR indicator)
-}
-
-int64_t GetCoinYearReward(int64_t nTime)
-{
-    // Gridcoin Global Interest Rate Schedule
-    int64_t INTEREST = 9;
-    if (nTime >= 1410393600 && nTime <= 1417305600) INTEREST =   9 * CENT; // 09% between inception  and 11-30-2014
-    if (nTime >= 1417305600 && nTime <= 1419897600) INTEREST =   8 * CENT; // 08% between 11-30-2014 and 12-30-2014
-    if (nTime >= 1419897600 && nTime <= 1422576000) INTEREST =   8 * CENT; // 08% between 12-30-2014 and 01-30-2015
-    if (nTime >= 1422576000 && nTime <= 1425254400) INTEREST =   7 * CENT; // 07% between 01-30-2015 and 02-30-2015
-    if (nTime >= 1425254400 && nTime <= 1427673600) INTEREST =   6 * CENT; // 06% between 02-30-2015 and 03-30-2015
-    if (nTime >= 1427673600 && nTime <= 1430352000) INTEREST =   5 * CENT; // 05% between 03-30-2015 and 04-30-2015
-    if (nTime >= 1430352000 && nTime <= 1438310876) INTEREST =   4 * CENT; // 04% between 05-01-2015 and 07-31-2015
-    if (nTime >= 1438310876 && nTime <= 1447977700) INTEREST =   3 * CENT; // 03% between 08-01-2015 and 11-20-2015
-    if (nTime > 1447977700)                         INTEREST = 1.5 * CENT; //1.5% from 11-21-2015 forever
-    return INTEREST;
-}
-
-double GetMagnitudeMultiplier(int64_t nTime)
-{
-    // Gridcoin Global Resarch Subsidy Multiplier Schedule
-    double magnitude_multiplier = 2;
-    if (nTime >= 1410393600 && nTime <= 1417305600) magnitude_multiplier =    2;  // between inception and 11-30-2014
-    if (nTime >= 1417305600 && nTime <= 1419897600) magnitude_multiplier =  1.5;  // between 11-30-2014 and 12-30-2014
-    if (nTime >= 1419897600 && nTime <= 1422576000) magnitude_multiplier =  1.5;  // between 12-30-2014 and 01-30-2015
-    if (nTime >= 1422576000 && nTime <= 1425254400) magnitude_multiplier =    1;  // between 01-30-2015 and 02-30-2015
-    if (nTime >= 1425254400 && nTime <= 1427673600) magnitude_multiplier =   .9;  // between 02-30-2015 and 03-30-2015
-    if (nTime >= 1427673600 && nTime <= 1430352000) magnitude_multiplier =   .8;  // between 03-30-2015 and 04-30-2015
-    if (nTime >= 1430352000 && nTime <= 1438310876) magnitude_multiplier =   .7;  // between 05-01-2015 and 07-31-2015
-    if (nTime >= 1438310876 && nTime <= 1447977700) magnitude_multiplier =  .60;  // between 08-01-2015 and 11-20-2015
-    if (nTime > 1447977700)                         magnitude_multiplier =  .50;  // from 11-21-2015  forever
-    return magnitude_multiplier;
-}
-
-
-int64_t GetProofOfStakeMaxReward(int64_t nCoinAge, int64_t nFees, int64_t locktime)
-{
-    int64_t nInterest = nCoinAge * GetCoinYearReward(locktime) * 33 / (365 * 33 + 8);
-    nInterest += 10*COIN;
-    int64_t nBoinc    = (GetMaximumBoincSubsidy(locktime)+1) * COIN;
-    int64_t nSubsidy  = nInterest + nBoinc;
-    return nSubsidy + nFees;
-}
-
-double GetProofOfResearchReward(std::string cpid, bool VerifyingBlock)
-{
-
-        StructCPID mag = GetInitializedStructCPID2(cpid,mvMagnitudes);
-
-        if (!mag.initialized) return 0;
-        double owed = (mag.owed*1.0);
-        if (owed < 0) owed = 0;
-        // Coarse Payment Rule (helps prevent sync problems):
-        if (!VerifyingBlock)
-        {
-            //If owed less than 4% of max subsidy, assess at 0:
-            if (owed < (GetMaximumBoincSubsidy(GetAdjustedTime())/50))
-            {
-                owed = 0;
-            }
-            //Coarse payment rule:
-            if (mag.totalowed > (GetMaximumBoincSubsidy(GetAdjustedTime())*2))
-            {
-                //If owed more than 2* Max Block, pay normal amount
-                owed = (owed*1);
-            }
-            else
-            {
-                owed = owed/2;
-            }
-
-            if (owed > (GetMaximumBoincSubsidy(GetAdjustedTime()))) owed = GetMaximumBoincSubsidy(GetAdjustedTime());
-
-
-        }
-        //End of Coarse Payment Rule
-        return owed * COIN;
-}
-
-
-// miner's coin stake reward based on coin age spent (coin-days)
-
-int64_t GetProofOfStakeReward(int64_t nCoinAge, int64_t nFees, std::string cpid,
-    bool VerifyingBlock, int VerificationPhase, int64_t nTime, CBlockIndex* pindexLast, std::string operation,
-    double& OUT_POR, double& OUT_INTEREST, double& dAccrualAge, double& dMagnitudeUnit, double& AvgMagnitude)
-{
-
-    // Non Research Age - RSA Mode - Legacy (before 10-20-2015)
-    if (!IsResearchAgeEnabled(pindexLast->nHeight))
-    {
-            int64_t nInterest = nCoinAge * GetCoinYearReward(nTime) * 33 / (365 * 33 + 8);
-            int64_t nBoinc    = GetProofOfResearchReward(cpid,VerifyingBlock);
-            int64_t nSubsidy  = nInterest + nBoinc;
-            if (fDebug10 || GetBoolArg("-printcreation"))
-            {
-                printf("GetProofOfStakeReward(): create=%s nCoinAge=%" PRId64 " nBoinc=%" PRId64 "   \n",
-                FormatMoney(nSubsidy).c_str(), nCoinAge, nBoinc);
-            }
-            int64_t maxStakeReward1 = GetProofOfStakeMaxReward(nCoinAge, nFees, nTime);
-            int64_t maxStakeReward2 = GetProofOfStakeMaxReward(nCoinAge, nFees, GetAdjustedTime());
-            int64_t maxStakeReward = std::min(maxStakeReward1, maxStakeReward2);
-            if ((nSubsidy+nFees) > maxStakeReward) nSubsidy = maxStakeReward-nFees;
-            int64_t nTotalSubsidy = nSubsidy + nFees;
-            if (nBoinc > 1)
-            {
-                std::string sTotalSubsidy = RoundToString(CoinToDouble(nTotalSubsidy)+.00000123,8);
-                if (sTotalSubsidy.length() > 7)
-                {
-                    sTotalSubsidy = sTotalSubsidy.substr(0,sTotalSubsidy.length()-4) + "0124";
-                    nTotalSubsidy = cdbl(sTotalSubsidy,8)*COIN;
-                }
-            }
-
-            OUT_POR = CoinToDouble(nBoinc);
-            OUT_INTEREST = CoinToDouble(nInterest);
-            return nTotalSubsidy;
-    }
-    else
-    {
-            // Research Age Subsidy - PROD
-            int64_t nBoinc = ComputeResearchAccrual(nTime, cpid, operation, pindexLast, VerifyingBlock, VerificationPhase, dAccrualAge, dMagnitudeUnit, AvgMagnitude);
-            int64_t nInterest = nCoinAge * GetCoinYearReward(nTime) * 33 / (365 * 33 + 8);
-
-            // TestNet: For any subsidy < 30 day duration, ensure 100% that we have a start magnitude and an end magnitude, otherwise make subsidy 0 : PASS
-            // TestNet: For any subsidy > 30 day duration, ensure 100% that we have a midpoint magnitude in Every Period, otherwise, make subsidy 0 : In Test as of 09-06-2015
-            // TestNet: Ensure no magnitudes are out of bounds to ensure we do not generate an insane payment : PASS (Lifetime PPD takes care of this)
-            // TestNet: Any subsidy with a duration wider than 6 months should not be paid : PASS
-
-            int64_t maxStakeReward = GetMaximumBoincSubsidy(nTime) * COIN * 255;
-
-            if (nBoinc > maxStakeReward) nBoinc = maxStakeReward;
-            int64_t nSubsidy = nInterest + nBoinc;
-
-            if (fDebug10 || GetBoolArg("-printcreation"))
-            {
-                printf("GetProofOfStakeReward(): create=%s nCoinAge=%" PRId64 " nBoinc=%" PRId64 "   \n",
-                FormatMoney(nSubsidy).c_str(), nCoinAge, nBoinc);
-            }
-
-            int64_t nTotalSubsidy = nSubsidy + nFees;
-            if (nBoinc > 1)
-            {
-                std::string sTotalSubsidy = RoundToString(CoinToDouble(nTotalSubsidy)+.00000123,8);
-                if (sTotalSubsidy.length() > 7)
-                {
-                    sTotalSubsidy = sTotalSubsidy.substr(0,sTotalSubsidy.length()-4) + "0124";
-                    nTotalSubsidy = cdbl(sTotalSubsidy,8)*COIN;
-                }
-            }
-
-            OUT_POR = CoinToDouble(nBoinc);
-            OUT_INTEREST = CoinToDouble(nInterest);
-            return nTotalSubsidy;
-
-    }
-}
-
-
-
-static const int64_t nTargetTimespan = 16 * 60;  // 16 mins
-
-//
-// maximum nBits value could possible be required nTime after
-//
-unsigned int ComputeMaxBits(CBigNum bnTargetLimit, unsigned int nBase, int64_t nTime)
-{
-    CBigNum bnResult;
-    bnResult.SetCompact(nBase);
-    bnResult *= 2;
-    while (nTime > 0 && bnResult < bnTargetLimit)
-    {
-        // Maximum 200% adjustment per day...
-        bnResult *= 2;
-        nTime -= 24 * 60 * 60;
-    }
-    if (bnResult > bnTargetLimit)
-        bnResult = bnTargetLimit;
-    return bnResult.GetCompact();
-}
-
-//
-// minimum amount of work that could possibly be required nTime after
-// minimum proof-of-work required was nBase
-//
-unsigned int ComputeMinWork(unsigned int nBase, int64_t nTime)
-{
-    return ComputeMaxBits(bnProofOfWorkLimit, nBase, nTime);
-}
-
-//
-// minimum amount of stake that could possibly be required nTime after
-// minimum proof-of-stake required was nBase
-//
-unsigned int ComputeMinStake(unsigned int nBase, int64_t nTime, unsigned int nBlockTime)
-{
-    return ComputeMaxBits(bnProofOfStakeLimit, nBase, nTime);
-}
-
-
-// ppcoin: find last block index up to pindex
-const CBlockIndex* GetLastBlockIndex(const CBlockIndex* pindex, bool fProofOfStake)
-{
-    while (pindex && pindex->pprev && (pindex->IsProofOfStake() != fProofOfStake))
-        pindex = pindex->pprev;
-    return pindex;
-}
-
-
-static unsigned int GetNextTargetRequiredV1(const CBlockIndex* pindexLast, bool fProofOfStake)
-{
-    CBigNum bnTargetLimit = fProofOfStake ? bnProofOfStakeLimit : bnProofOfWorkLimit;
-
-    if (pindexLast == NULL)
-        return bnTargetLimit.GetCompact(); // genesis block
-
-    const CBlockIndex* pindexPrev = GetLastBlockIndex(pindexLast, fProofOfStake);
-    if (pindexPrev->pprev == NULL)
-        return bnTargetLimit.GetCompact(); // first block
-    const CBlockIndex* pindexPrevPrev = GetLastBlockIndex(pindexPrev->pprev, fProofOfStake);
-    if (pindexPrevPrev->pprev == NULL)
-        return bnTargetLimit.GetCompact(); // second block
-
-    int64_t nTargetSpacing = GetTargetSpacing(pindexLast->nHeight);
-    int64_t nActualSpacing = pindexPrev->GetBlockTime() - pindexPrevPrev->GetBlockTime();
-
-    // ppcoin: target change every block
-    // ppcoin: retarget with exponential moving toward target spacing
-    CBigNum bnNew;
-    bnNew.SetCompact(pindexPrev->nBits);
-    int64_t nInterval = nTargetTimespan / nTargetSpacing;
-    bnNew *= ((nInterval - 1) * nTargetSpacing + nActualSpacing + nActualSpacing);
-    bnNew /= ((nInterval + 1) * nTargetSpacing);
-
-    if (bnNew > bnTargetLimit)
-        bnNew = bnTargetLimit;
-
-    return bnNew.GetCompact();
-}
-
-static unsigned int GetNextTargetRequiredV2(const CBlockIndex* pindexLast, bool fProofOfStake)
-{
-    CBigNum bnTargetLimit = fProofOfStake ? GetProofOfStakeLimit(pindexLast->nHeight) : bnProofOfWorkLimit;
-
-    if (pindexLast == NULL)
-        return bnTargetLimit.GetCompact(); // genesis block
-
-    const CBlockIndex* pindexPrev = GetLastBlockIndex(pindexLast, fProofOfStake);
-    if (pindexPrev->pprev == NULL)
-        return bnTargetLimit.GetCompact(); // first block
-    const CBlockIndex* pindexPrevPrev = GetLastBlockIndex(pindexPrev->pprev, fProofOfStake);
-    if (pindexPrevPrev->pprev == NULL)
-        return bnTargetLimit.GetCompact(); // second block
-
-    int64_t nTargetSpacing = GetTargetSpacing(pindexLast->nHeight);
-    int64_t nActualSpacing = pindexPrev->GetBlockTime() - pindexPrevPrev->GetBlockTime();
-    if (nActualSpacing < 0)
-        nActualSpacing = nTargetSpacing;
-
-    // ppcoin: target change every block
-    // ppcoin: retarget with exponential moving toward target spacing
-    CBigNum bnNew;
-    bnNew.SetCompact(pindexPrev->nBits);
-
-    //Gridcoin - Reset Diff to 1 on 12-19-2014 (R Halford) - Diff sticking at 2065 due to many incompatible features
-    if (pindexLast->nHeight >= 91387 && pindexLast->nHeight <= 91500)
-    {
-            return bnTargetLimit.GetCompact();
-    }
-
-    //1-14-2015 R Halford - Make diff reset to zero after periods of exploding diff:
-    double PORDiff = GetDifficulty(GetLastBlockIndex(pindexBest, true));
-    if (PORDiff > 900000)
-    {
-            return bnTargetLimit.GetCompact();
-    }
-
-
-    //Since our nTargetTimespan is (16 * 60) or 16 mins and our TargetSpacing = 64, the nInterval = 15 min
-
-    int64_t nInterval = nTargetTimespan / nTargetSpacing;
-    bnNew *= ((nInterval - 1) * nTargetSpacing + nActualSpacing + nActualSpacing);
-    bnNew /= ((nInterval + 1) * nTargetSpacing);
-
-    if (bnNew <= 0 || bnNew > bnTargetLimit)
-    {
-        bnNew = bnTargetLimit;
-    }
-
-    return bnNew.GetCompact();
-}
-
-unsigned int GetNextTargetRequired(const CBlockIndex* pindexLast, bool fProofOfStake)
-{
-    //After block 89600, new diff algorithm is used
-    if (pindexLast->nHeight < 89600)
-        return GetNextTargetRequiredV1(pindexLast, fProofOfStake);
-    else
-        return GetNextTargetRequiredV2(pindexLast, fProofOfStake);
-}
-
-bool CheckProofOfWork(uint256 hash, unsigned int nBits)
-{
-    CBigNum bnTarget;
-    bnTarget.SetCompact(nBits);
-
-    // Check range
-    if (bnTarget <= 0 || bnTarget > bnProofOfWorkLimit)
-        return error("CheckProofOfWork() : nBits below minimum work");
-
-    // Check proof of work matches claimed amount
-    if (hash > bnTarget.getuint256())
-        return error("CheckProofOfWork() : hash doesn't match nBits");
-
-    return true;
-}
-
-// Return maximum amount of blocks that other nodes claim to have
-int GetNumBlocksOfPeers()
-{
-    if (IsLockTimeWithinMinutes(nLastCalculatedMedianPeerCount,1))
-    {
-        return nLastMedianPeerCount;
-    }
-    nLastCalculatedMedianPeerCount = GetAdjustedTime();
-    nLastMedianPeerCount = std::max(cPeerBlockCounts.median(), Checkpoints::GetTotalBlocksEstimate());
-    return nLastMedianPeerCount;
-}
-
-bool IsInitialBlockDownload()
-{
-    LOCK(cs_main);
-    if (pindexBest == NULL || nBestHeight < GetNumBlocksOfPeers())
-        return true;
-    static int64_t nLastUpdate;
-    static CBlockIndex* pindexLastBest;
-    if (pindexBest != pindexLastBest)
-    {
-        pindexLastBest = pindexBest;
-        nLastUpdate =  GetAdjustedTime();
-    }
-    return ( GetAdjustedTime() - nLastUpdate < 15 &&
-            pindexBest->GetBlockTime() <  GetAdjustedTime() - 8 * 60 * 60);
-}
-
-void static InvalidChainFound(CBlockIndex* pindexNew)
-{
-    if (pindexNew->nChainTrust > nBestInvalidTrust)
-    {
-        nBestInvalidTrust = pindexNew->nChainTrust;
-        CTxDB().WriteBestInvalidTrust(CBigNum(nBestInvalidTrust));
-        uiInterface.NotifyBlocksChanged();
-    }
-
-    uint256 nBestInvalidBlockTrust = pindexNew->nChainTrust - pindexNew->pprev->nChainTrust;
-    uint256 nBestBlockTrust = pindexBest->nHeight != 0 ? (pindexBest->nChainTrust - pindexBest->pprev->nChainTrust) : pindexBest->nChainTrust;
-
-    printf("InvalidChainFound: invalid block=%s  height=%d  trust=%s  blocktrust=%" PRId64 "  date=%s\n",
-      pindexNew->GetBlockHash().ToString().substr(0,20).c_str(), pindexNew->nHeight,
-      CBigNum(pindexNew->nChainTrust).ToString().c_str(), nBestInvalidBlockTrust.Get64(),
-      DateTimeStrFormat("%x %H:%M:%S", pindexNew->GetBlockTime()).c_str());
-    printf("InvalidChainFound:  current best=%s  height=%d  trust=%s  blocktrust=%" PRId64 "  date=%s\n",
-      hashBestChain.ToString().substr(0,20).c_str(), nBestHeight,
-      CBigNum(pindexBest->nChainTrust).ToString().c_str(),
-      nBestBlockTrust.Get64(),
-      DateTimeStrFormat("%x %H:%M:%S", pindexBest->GetBlockTime()).c_str());
-}
-
-
-void CBlock::UpdateTime(const CBlockIndex* pindexPrev)
-{
-    nTime = max(GetBlockTime(), GetAdjustedTime());
-}
-
-
-
-bool CTransaction::DisconnectInputs(CTxDB& txdb)
-{
-    // Relinquish previous transactions' spent pointers
-    if (!IsCoinBase())
-    {
-        BOOST_FOREACH(const CTxIn& txin, vin)
-        {
-            COutPoint prevout = txin.prevout;
-            // Get prev txindex from disk
-            CTxIndex txindex;
-            if (!txdb.ReadTxIndex(prevout.hash, txindex))
-                return error("DisconnectInputs() : ReadTxIndex failed");
-
-            if (prevout.n >= txindex.vSpent.size())
-                return error("DisconnectInputs() : prevout.n out of range");
-
-            // Mark outpoint as not spent
-            txindex.vSpent[prevout.n].SetNull();
-
-            // Write back
-            if (!txdb.UpdateTxIndex(prevout.hash, txindex))
-                return error("DisconnectInputs() : UpdateTxIndex failed");
-        }
-    }
-
-    // Remove transaction from index
-    // This can fail if a duplicate of this transaction was in a chain that got
-    // reorganized away. This is only possible if this transaction was completely
-    // spent, so erasing it would be a no-op anyway.
-    txdb.EraseTxIndex(*this);
-
-    return true;
-}
-
-
-bool CTransaction::FetchInputs(CTxDB& txdb, const map<uint256, CTxIndex>& mapTestPool,
-                               bool fBlock, bool fMiner, MapPrevTx& inputsRet, bool& fInvalid)
-{
-    // FetchInputs can return false either because we just haven't seen some inputs
-    // (in which case the transaction should be stored as an orphan)
-    // or because the transaction is malformed (in which case the transaction should
-    // be dropped).  If tx is definitely invalid, fInvalid will be set to true.
-    fInvalid = false;
-
-    if (IsCoinBase())
-        return true; // Coinbase transactions have no inputs to fetch.
-
-    for (unsigned int i = 0; i < vin.size(); i++)
-    {
-        COutPoint prevout = vin[i].prevout;
-        if (inputsRet.count(prevout.hash))
-            continue; // Got it already
-
-        // Read txindex
-        CTxIndex& txindex = inputsRet[prevout.hash].first;
-        bool fFound = true;
-        if ((fBlock || fMiner) && mapTestPool.count(prevout.hash))
-        {
-            // Get txindex from current proposed changes
-            txindex = mapTestPool.find(prevout.hash)->second;
-        }
-        else
-        {
-            // Read txindex from txdb
-            fFound = txdb.ReadTxIndex(prevout.hash, txindex);
-        }
-        if (!fFound && (fBlock || fMiner))
-            return fMiner ? false : error("FetchInputs() : %s prev tx %s index entry not found", GetHash().ToString().substr(0,10).c_str(),  prevout.hash.ToString().substr(0,10).c_str());
-
-        // Read txPrev
-        CTransaction& txPrev = inputsRet[prevout.hash].second;
-        if (!fFound || txindex.pos == CDiskTxPos(1,1,1))
-        {
-            // Get prev tx from single transactions in memory
-            if (!mempool.lookup(prevout.hash, txPrev))
-            {
-                if (fDebug) printf("FetchInputs() : %s mempool Tx prev not found %s", GetHash().ToString().substr(0,10).c_str(),  prevout.hash.ToString().substr(0,10).c_str());
-                return false;
-            }
-            if (!fFound)
-                txindex.vSpent.resize(txPrev.vout.size());
-        }
-        else
-        {
-            // Get prev tx from disk
-            if (!txPrev.ReadFromDisk(txindex.pos))
-                return error("FetchInputs() : %s ReadFromDisk prev tx %s failed", GetHash().ToString().substr(0,10).c_str(),  prevout.hash.ToString().substr(0,10).c_str());
-        }
-    }
-
-    // Make sure all prevout.n indexes are valid:
-    for (unsigned int i = 0; i < vin.size(); i++)
-    {
-        const COutPoint prevout = vin[i].prevout;
-        assert(inputsRet.count(prevout.hash) != 0);
-        const CTxIndex& txindex = inputsRet[prevout.hash].first;
-        const CTransaction& txPrev = inputsRet[prevout.hash].second;
-        if (prevout.n >= txPrev.vout.size() || prevout.n >= txindex.vSpent.size())
-        {
-            // Revisit this if/when transaction replacement is implemented and allows
-            // adding inputs:
-            fInvalid = true;
-            return DoS(100, error("FetchInputs() : %s prevout.n out of range %d %" PRIszu " %" PRIszu " prev tx %s\n%s", GetHash().ToString().substr(0,10).c_str(), prevout.n, txPrev.vout.size(), txindex.vSpent.size(), prevout.hash.ToString().substr(0,10).c_str(), txPrev.ToString().c_str()));
-        }
-    }
-
-    return true;
-}
-
-const CTxOut& CTransaction::GetOutputFor(const CTxIn& input, const MapPrevTx& inputs) const
-{
-    MapPrevTx::const_iterator mi = inputs.find(input.prevout.hash);
-    if (mi == inputs.end())
-        throw std::runtime_error("CTransaction::GetOutputFor() : prevout.hash not found");
-
-    const CTransaction& txPrev = (mi->second).second;
-    if (input.prevout.n >= txPrev.vout.size())
-        throw std::runtime_error("CTransaction::GetOutputFor() : prevout.n out of range");
-
-    return txPrev.vout[input.prevout.n];
-}
-
-
-std::vector<std::string> split(std::string s, std::string delim)
-{
-    //Split a std::string by a std::string delimiter into a vector of strings:
-    size_t pos = 0;
-    std::string token;
-    std::vector<std::string> elems;
-    while ((pos = s.find(delim)) != std::string::npos)
-    {
-        token = s.substr(0, pos);
-        elems.push_back(token);
-        s.erase(0, pos + delim.length());
-    }
-    elems.push_back(s);
-    return elems;
-
-}
-
-
-
-int64_t CTransaction::GetValueIn(const MapPrevTx& inputs) const
-{
-    if (IsCoinBase())
-        return 0;
-
-    int64_t nResult = 0;
-    for (unsigned int i = 0; i < vin.size(); i++)
-    {
-        nResult += GetOutputFor(vin[i], inputs).nValue;
-    }
-    return nResult;
-
-}
-
-
-double PreviousBlockAge()
-{
-        if (nBestHeight < 10) return 99999;
-        if (IsLockTimeWithinMinutes(nLastCalculatedMedianTimePast,1))
-        {
-            return nLastBlockAge;
-        }
-        nLastCalculatedMedianTimePast = GetAdjustedTime();
-        // Returns the time in seconds since the last block:
-        double nTime = max(pindexBest->GetMedianTimePast()+1, GetAdjustedTime());
-        double nActualTimespan = nTime - pindexBest->pprev->GetBlockTime();
-        nLastBlockAge = nActualTimespan;
-        return nActualTimespan;
-}
-
-
-
-bool ClientOutOfSync()
-{
-    //This function will return True if the client is downloading blocks, reindexing, or out of sync by more than 30 blocks as compared to its peers, or if its best block is over 30 mins old
-    double lastblockage = PreviousBlockAge();
-    if (lastblockage > (30*60)) return true;
-    if (pindexBest == NULL || nBestHeight < GetNumBlocksOfPeers()-30) return true;
-    return false;
-}
-
-
-
-bool OutOfSyncByMoreThan(double dMinutes)
-{
-    double lastblockage = PreviousBlockAge();
-    if (lastblockage > (60*dMinutes)) return true;
-    if (pindexBest == NULL || nBestHeight < GetNumBlocksOfPeers()-30) return true;
-    return false;
-}
-
-
-
-bool OutOfSyncByAge()
-{
-    double lastblockage = PreviousBlockAge();
-    if (lastblockage > (60*30)) return true;
-    return false;
-}
-
-
-bool LessVerbose(int iMax1000)
-{
-     //Returns True when RND() level is lower than the number presented
-     int iVerbosityLevel = rand() % 1000;
-     if (iVerbosityLevel < iMax1000) return true;
-     return false;
-}
-
-
-bool KeyEnabled(std::string key)
-{
-    if (mapArgs.count("-" + key))
-    {
-            std::string sBool = GetArg("-" + key, "false");
-            if (sBool == "true") return true;
-    }
-    return false;
-}
-
-
-bool OutOfSyncByAgeWithChanceOfMining()
-{
-    // If the client is out of sync, we dont want it to mine orphan blocks on its own fork, so we return OOS when that is the case 95% of the time:
-    // If the client is in sync, this function returns false and the client mines.
-    // The reason we allow mining 5% of the time, is if all nodes leave Gridcoin, we want someone to be able to jump start the coin in that extremely rare circumstance (IE End of Life, or Network Outage across the country, etc).
-    try
-    {
-            if (fTestNet) return false;
-            if (KeyEnabled("overrideoutofsyncrule")) return false;
-            bool oosbyage = OutOfSyncByAge();
-            //Rule 1: If  Last Block Out of sync by Age - Return Out of Sync 95% of the time:
-            if (oosbyage) if (LessVerbose(900)) return true;
-            // Rule 2 : Dont mine on Fork Rule:
-            //If the diff is < .00015 in Prod, Most likely the client is mining on a fork: (Make it exceedingly hard):
-            double PORDiff = GetDifficulty(GetLastBlockIndex(pindexBest, true));
-            if (!fTestNet && PORDiff < .00010)
-            {
-                printf("Most likely you are mining on a fork! Diff %f",PORDiff);
-                if (LessVerbose(950)) return true;
-            }
-            return false;
-    }
-    catch (std::exception &e)
-    {
-                printf("Error while assessing Sync Condition\r\n");
-                return true;
-    }
-    catch(...)
-    {
-                printf("Error while assessing Sync Condition[2].\r\n");
-                return true;
-    }
-    return true;
-
-}
-
-
-unsigned int CTransaction::GetP2SHSigOpCount(const MapPrevTx& inputs) const
-{
-    if (IsCoinBase())
-        return 0;
-
-    unsigned int nSigOps = 0;
-    for (unsigned int i = 0; i < vin.size(); i++)
-    {
-        const CTxOut& prevout = GetOutputFor(vin[i], inputs);
-        if (prevout.scriptPubKey.IsPayToScriptHash())
-            nSigOps += prevout.scriptPubKey.GetSigOpCount(vin[i].scriptSig);
-    }
-    return nSigOps;
-}
-
-bool CTransaction::ConnectInputs(CTxDB& txdb, MapPrevTx inputs, map<uint256, CTxIndex>& mapTestPool, const CDiskTxPos& posThisTx,
-    const CBlockIndex* pindexBlock, bool fBlock, bool fMiner)
-{
-    // Take over previous transactions' spent pointers
-    // fBlock is true when this is called from AcceptBlock when a new best-block is added to the blockchain
-    // fMiner is true when called from the internal bitcoin miner
-    // ... both are false when called from CTransaction::AcceptToMemoryPool
-    if (!IsCoinBase())
-    {
-        int64_t nValueIn = 0;
-        int64_t nFees = 0;
-        for (unsigned int i = 0; i < vin.size(); i++)
-        {
-            COutPoint prevout = vin[i].prevout;
-            assert(inputs.count(prevout.hash) > 0);
-            CTxIndex& txindex = inputs[prevout.hash].first;
-            CTransaction& txPrev = inputs[prevout.hash].second;
-
-            if (prevout.n >= txPrev.vout.size() || prevout.n >= txindex.vSpent.size())
-                return DoS(100, error("ConnectInputs() : %s prevout.n out of range %d %" PRIszu " %" PRIszu " prev tx %s\n%s", GetHash().ToString().substr(0,10).c_str(), prevout.n, txPrev.vout.size(), txindex.vSpent.size(), prevout.hash.ToString().substr(0,10).c_str(), txPrev.ToString().c_str()));
-
-            // If prev is coinbase or coinstake, check that it's matured
-            if (txPrev.IsCoinBase() || txPrev.IsCoinStake())
-                for (const CBlockIndex* pindex = pindexBlock; pindex && pindexBlock->nHeight - pindex->nHeight < nCoinbaseMaturity; pindex = pindex->pprev)
-                    if (pindex->nBlockPos == txindex.pos.nBlockPos && pindex->nFile == txindex.pos.nFile)
-                        return error("ConnectInputs() : tried to spend %s at depth %d", txPrev.IsCoinBase() ? "coinbase" : "coinstake", pindexBlock->nHeight - pindex->nHeight);
-
-            // ppcoin: check transaction timestamp
-            if (txPrev.nTime > nTime)
-                return DoS(100, error("ConnectInputs() : transaction timestamp earlier than input transaction"));
-
-            // Check for negative or overflow input values
-            nValueIn += txPrev.vout[prevout.n].nValue;
-            if (!MoneyRange(txPrev.vout[prevout.n].nValue) || !MoneyRange(nValueIn))
-                return DoS(100, error("ConnectInputs() : txin values out of range"));
-
-        }
-        // The first loop above does all the inexpensive checks.
-        // Only if ALL inputs pass do we perform expensive ECDSA signature checks.
-        // Helps prevent CPU exhaustion attacks.
-        for (unsigned int i = 0; i < vin.size(); i++)
-        {
-            COutPoint prevout = vin[i].prevout;
-            assert(inputs.count(prevout.hash) > 0);
-            CTxIndex& txindex = inputs[prevout.hash].first;
-            CTransaction& txPrev = inputs[prevout.hash].second;
-
-            // Check for conflicts (double-spend)
-            // This doesn't trigger the DoS code on purpose; if it did, it would make it easier
-            // for an attacker to attempt to split the network.
-            if (!txindex.vSpent[prevout.n].IsNull())
-            {
-                if (fMiner)
-                {
-                    msMiningErrorsExcluded += " ConnectInputs() : " + GetHash().GetHex() + " used at "
-                        + txindex.vSpent[prevout.n].ToString() + ";   ";
-                    return false;
-                }
-                if (!txindex.vSpent[prevout.n].IsNull())
-                {
-                    if (fTestNet && pindexBlock->nHeight < nGrandfather)
-                    {
-                        return fMiner ? false : true;
-                    }
-                    if (!fTestNet && pindexBlock->nHeight < nGrandfather)
-                    {
-                        return fMiner ? false : true;
-                    }
-                    if (TimerMain("ConnectInputs", 20))
-                    {
-                        CleanInboundConnections(false);
-                    }   
-                    
-                    if (fMiner) return false;
-                    return fDebug ? error("ConnectInputs() : %s prev tx already used at %s", GetHash().ToString().c_str(), txindex.vSpent[prevout.n].ToString().c_str()) : false;
-                }
-
-            }
-
-            // Skip ECDSA signature verification when connecting blocks (fBlock=true)
-            // before the last blockchain checkpoint. This is safe because block merkle hashes are
-            // still computed and checked, and any change will be caught at the next checkpoint.
-
-            if (!(fBlock && (nBestHeight < Checkpoints::GetTotalBlocksEstimate())))
-            {
-                // Verify signature
-                if (!VerifySignature(txPrev, *this, i, 0))
-                {
-                    return DoS(100,error("ConnectInputs() : %s VerifySignature failed", GetHash().ToString().substr(0,10).c_str()));
-                }
-            }
-
-            // Mark outpoints as spent
-            txindex.vSpent[prevout.n] = posThisTx;
-
-            // Write back
-            if (fBlock || fMiner)
-            {
-                mapTestPool[prevout.hash] = txindex;
-            }
-        }
-
-        if (!IsCoinStake())
-        {
-            if (nValueIn < GetValueOut())
-            {
-                printf("ConnectInputs(): VALUE IN < VALUEOUT \r\n");
-                return DoS(100, error("ConnectInputs() : %s value in < value out", GetHash().ToString().substr(0,10).c_str()));
-            }
-
-            // Tally transaction fees
-            int64_t nTxFee = nValueIn - GetValueOut();
-            if (nTxFee < 0)
-                return DoS(100, error("ConnectInputs() : %s nTxFee < 0", GetHash().ToString().substr(0,10).c_str()));
-
-            // enforce transaction fees for every block
-            if (nTxFee < GetMinFee())
-                return fBlock? DoS(100, error("ConnectInputs() : %s not paying required fee=%s, paid=%s", GetHash().ToString().substr(0,10).c_str(), FormatMoney(GetMinFee()).c_str(), FormatMoney(nTxFee).c_str())) : false;
-
-            nFees += nTxFee;
-            if (!MoneyRange(nFees))
-                return DoS(100, error("ConnectInputs() : nFees out of range"));
-        }
-    }
-
-    return true;
-}
-
-bool CBlock::DisconnectBlock(CTxDB& txdb, CBlockIndex* pindex)
-{
-
-    // Disconnect in reverse order
-    bool bDiscTxFailed = false;
-    for (int i = vtx.size()-1; i >= 0; i--)
-    {
-        if (!vtx[i].DisconnectInputs(txdb))
-        {
-            bDiscTxFailed = true;
-        }
-    }
-
-    // Update block index on disk without changing it in memory.
-    // The memory index structure will be changed after the db commits.
-    if (pindex->pprev)
-    {
-        CDiskBlockIndex blockindexPrev(pindex->pprev);
-        blockindexPrev.hashNext = 0;
-        if (!txdb.WriteBlockIndex(blockindexPrev))
-            return error("DisconnectBlock() : WriteBlockIndex failed");
-    }
-
-    // ppcoin: clean up wallet after disconnecting coinstake
-    BOOST_FOREACH(CTransaction& tx, vtx)
-        SyncWithWallets(tx, this, false, false);
-
-    StructCPID stCPID = GetLifetimeCPID(pindex->sCPID,"DisconnectBlock()");
-    // We normally fail to disconnect a block if we can't find the previous input due to "DisconnectInputs() : ReadTxIndex failed".  Imo, I believe we should let this call succeed, otherwise a chain can never be re-organized in this circumstance.
-    if (bDiscTxFailed && fDebug3) printf("!DisconnectBlock()::Failed, recovering. ");
-    return true;
-}
-
-
-
-double BlockVersion(std::string v)
-{
-    if (v.length() < 10) return 0;
-    std::string vIn = v.substr(1,7);
-    boost::replace_all(vIn, ".", "");
-    double ver1 = cdbl(vIn,0);
-    return ver1;
-}
-
-
-std::string PubKeyToAddress(const CScript& scriptPubKey)
-{
-    //Converts a script Public Key to a Gridcoin wallet address
-    txnouttype type;
-    vector<CTxDestination> addresses;
-    int nRequired;
-    if (!ExtractDestinations(scriptPubKey, type, addresses, nRequired))
-    {
-        return "";
-    }
-    std::string address = "";
-    BOOST_FOREACH(const CTxDestination& addr, addresses)
-    {
-        address = CBitcoinAddress(addr).ToString();
-    }
-    return address;
-}
-
-bool LoadSuperblock(std::string data, int64_t nTime, double height)
-{
-        WriteCache("superblock","magnitudes",ExtractXML(data,"<MAGNITUDES>","</MAGNITUDES>"),nTime);
-        WriteCache("superblock","averages",ExtractXML(data,"<AVERAGES>","</AVERAGES>"),nTime);
-        WriteCache("superblock","quotes",ExtractXML(data,"<QUOTES>","</QUOTES>"),nTime);
-        WriteCache("superblock","all",data,nTime);
-        WriteCache("superblock","block_number",RoundToString(height,0),nTime);
-        return true;
-}
-
-std::string CharToString(char c)
-{
-    std::stringstream ss;
-    std::string sOut = "";
-    ss << c;
-    ss >> sOut;
-    return sOut;
-}
-
-
-template< typename T >
-std::string int_to_hex( T i )
-{
-  std::stringstream stream;
-  stream << "0x" 
-         << std::setfill ('0') << std::setw(sizeof(T)*2) 
-         << std::hex << i;
-  return stream.str();
-}
-
-std::string DoubleToHexStr(double d, int iPlaces)
-{
-    int nMagnitude = atoi(RoundToString(d,0).c_str()); 
-    std::string hex_string = int_to_hex(nMagnitude);
-    std::string sOut = "00000000" + hex_string;
-    std::string sHex = sOut.substr(sOut.length()-iPlaces,iPlaces);
-    return sHex;
-}
-
-int HexToInt(std::string sHex)
-{
-    int x;   
-    std::stringstream ss;
-    ss << std::hex << sHex;
-    ss >> x;
-    return x;
-}
-std::string ConvertHexToBin(std::string a)
-{
-    if (a.empty()) return "";
-    std::string sOut = "";
-    for (unsigned int x = 1; x <= a.length(); x += 2)
-    {
-       std::string sChunk = a.substr(x-1,2);
-       int i = HexToInt(sChunk);
-       char c = (char)i;
-       sOut.push_back(c);
-    }
-    return sOut;
-}
-
-
-double ConvertHexToDouble(std::string hex)
-{
-    int d = HexToInt(hex);
-    double dOut = (double)d;
-    return dOut;
-}
-
-
-std::string ConvertBinToHex(std::string a) 
-{
-      if (a.empty()) return "0";
-      std::string sOut = "";
-      for (unsigned int x = 1; x <= a.length(); x++)
-      {
-           char c = a[x-1];
-           int i = (int)c; 
-           std::string sHex = DoubleToHexStr((double)i,2);
-           sOut += sHex;
-      }
-      return sOut;
-}
-
-std::string UnpackBinarySuperblock(std::string sBlock)
-{
-    // 12-21-2015: R HALFORD: If the block is not binary, return the legacy format for backward compatibility
-    std::string sBinary = ExtractXML(sBlock,"<BINARY>","</BINARY>");
-    if (sBinary.empty()) return sBlock;
-    std::string sZero = ExtractXML(sBlock,"<ZERO>","</ZERO>");
-    double dZero = cdbl(sZero,0);
-    // Binary data support structure:
-    // Each CPID consumes 16 bytes and 2 bytes for magnitude: (Except CPIDs with zero magnitude - the count of those is stored in XML node <ZERO> to save space)
-    // 1234567890123456MM
-    // MM = Magnitude stored as 2 bytes
-    // No delimiter between CPIDs, Step Rate = 18
-    std::string sReconstructedMagnitudes = "";
-    for (unsigned int x = 0; x < sBinary.length(); x += 18)
-    {
-        if (sBinary.length() >= x+18)
-        {
-            std::string bCPID = sBinary.substr(x,16);
-            std::string bMagnitude = sBinary.substr(x+16,2);
-            std::string sCPID = ConvertBinToHex(bCPID);
-            std::string sHexMagnitude = ConvertBinToHex(bMagnitude);
-            double dMagnitude = ConvertHexToDouble("0x" + sHexMagnitude);
-            std::string sRow = sCPID + "," + RoundToString(dMagnitude,0) + ";";
-            sReconstructedMagnitudes += sRow;
-            // if (fDebug3) printf("\r\n HEX CPID %s, HEX MAG %s, dMag %f, Row %s   ",sCPID.c_str(),sHexMagnitude.c_str(),dMagnitude,sRow.c_str());
-        }
-    }
-    // Append zero magnitude researchers so the beacon count matches
-    for (double d0 = 1; d0 <= dZero; d0++)
-    {
-            std::string sZeroCPID = "0";
-            std::string sRow1 = sZeroCPID + ",15;";
-            sReconstructedMagnitudes += sRow1;
-    }
-    std::string sAverages   = ExtractXML(sBlock,"<AVERAGES>","</AVERAGES>");
-    std::string sQuotes     = ExtractXML(sBlock,"<QUOTES>","</QUOTES>");
-    std::string sReconstructedBlock = "<AVERAGES>" + sAverages + "</AVERAGES><QUOTES>" + sQuotes + "</QUOTES><MAGNITUDES>" + sReconstructedMagnitudes + "</MAGNITUDES>";
-    return sReconstructedBlock;
-}
-
-std::string PackBinarySuperblock(std::string sBlock)
-{
-
-    std::string sMagnitudes = ExtractXML(sBlock,"<MAGNITUDES>","</MAGNITUDES>");
-    std::string sAverages   = ExtractXML(sBlock,"<AVERAGES>","</AVERAGES>");
-    std::string sQuotes     = ExtractXML(sBlock,"<QUOTES>","</QUOTES>");
-    // For each CPID in the superblock, convert data to binary
-    std::vector<std::string> vSuperblock = split(sMagnitudes.c_str(),";");
-    std::string sBinary = "";
-    double dZeroMagCPIDCount = 0;
-    for (unsigned int i = 0; i < vSuperblock.size(); i++)
-    {
-            if (vSuperblock[i].length() > 1)
-            {
-                std::string sPrefix = "00000000000000000000000000000000000" + ExtractValue(vSuperblock[i],",",0);
-                std::string sCPID = sPrefix.substr(sPrefix.length()-32,32);
-                double magnitude = cdbl(ExtractValue("0"+vSuperblock[i],",",1),0);
-                if (magnitude < 0)     magnitude=0;
-                if (magnitude > 32767) magnitude = 32767;  // Ensure we do not blow out the binary space (technically we can handle 0-65535)
-                std::string sBinaryCPID   = ConvertHexToBin(sCPID);
-                std::string sHexMagnitude = DoubleToHexStr(magnitude,4);
-                std::string sBinaryMagnitude = ConvertHexToBin(sHexMagnitude);
-                std::string sBinaryEntry  = sBinaryCPID+sBinaryMagnitude;
-                // if (fDebug3) printf("\r\n PackBinarySuperblock: DecMag %f HEX MAG %s bin_cpid_len %f bm_len %f be_len %f,",  magnitude,sHexMagnitude.c_str(),(double)sBinaryCPID.length(),(double)sBinaryMagnitude.length(),(double)sBinaryEntry.length());
-                if (sCPID=="00000000000000000000000000000000")
-                {
-                    dZeroMagCPIDCount += 1;
-                }
-                else
-                {
-                    sBinary += sBinaryEntry;
-                }
-
-            }
-    }
-    std::string sReconstructedBinarySuperblock = "<ZERO>" + RoundToString(dZeroMagCPIDCount,0) + "</ZERO><BINARY>" + sBinary + "</BINARY><AVERAGES>" + sAverages + "</AVERAGES><QUOTES>" + sQuotes + "</QUOTES>";
-    return sReconstructedBinarySuperblock;
-}
-
-
-
-
-double ClientVersionNew()
-{
-    double cv = BlockVersion(FormatFullVersion());
-    return cv;
-}
-
-
-int64_t ReturnCurrentMoneySupply(CBlockIndex* pindexcurrent)
-{
-    if (pindexcurrent->pprev)
-    {
-        // If previous exists, and previous money supply > Genesis, OK to use it:
-        if (pindexcurrent->pprev->nHeight > 11 && pindexcurrent->pprev->nMoneySupply > nGenesisSupply)
-        {
-            return pindexcurrent->pprev->nMoneySupply;
-        }
-    }
-    // Special case where block height < 12, use standard old logic:
-    if (pindexcurrent->nHeight < 12)
-    {
-        return (pindexcurrent->pprev? pindexcurrent->pprev->nMoneySupply : 0);
-    }
-    // At this point, either the last block pointer was NULL, or the client erased the money supply previously, fix it:
-    CBlockIndex* pblockIndex = pindexcurrent;
-    CBlockIndex* pblockMemory = pindexcurrent;
-    int nMinDepth = (pindexcurrent->nHeight)-140000;
-    if (nMinDepth < 12) nMinDepth=12;
-    while (pblockIndex->nHeight > nMinDepth)
-    {
-            pblockIndex = pblockIndex->pprev;
-            printf("Money Supply height %f",(double)pblockIndex->nHeight);
-
-            if (pblockIndex == NULL || !pblockIndex->IsInMainChain()) continue;
-            if (pblockIndex == pindexGenesisBlock)
-            {
-                return nGenesisSupply;
-            }
-            if (pblockIndex->nMoneySupply > nGenesisSupply)
-            {
-                //Set index back to original pointer
-                pindexcurrent = pblockMemory;
-                //Return last valid money supply
-                return pblockIndex->nMoneySupply;
-            }
-    }
-    // At this point, we fall back to the old logic with a minimum of the genesis supply (should never happen - if it did, blockchain will need rebuilt anyway due to other fields being invalid):
-    pindexcurrent = pblockMemory;
-    return (pindexcurrent->pprev? pindexcurrent->pprev->nMoneySupply : nGenesisSupply);
-}
-
-bool CBlock::ConnectBlock(CTxDB& txdb, CBlockIndex* pindex, bool fJustCheck, bool fReorganizing)
-{
-    // Check it again in case a previous version let a bad block in, but skip BlockSig checking
-    if (!CheckBlock("ConnectBlock",pindex->pprev->nHeight, 395*COIN, !fJustCheck, !fJustCheck, false,false))
-    {
-        printf("ConnectBlock::Failed - \r\n");
-        return false;
-    }
-    //// issue here: it doesn't know the version
-    unsigned int nTxPos;
-    if (fJustCheck)
-        // FetchInputs treats CDiskTxPos(1,1,1) as a special "refer to memorypool" indicator
-        // Since we're just checking the block and not actually connecting it, it might not (and probably shouldn't) be on the disk to get the transaction from
-        nTxPos = 1;
-    else
-        nTxPos = pindex->nBlockPos + ::GetSerializeSize(CBlock(), SER_DISK, CLIENT_VERSION) - (2 * GetSizeOfCompactSize(0)) + GetSizeOfCompactSize(vtx.size());
-
-    map<uint256, CTxIndex> mapQueuedChanges;
-    int64_t nFees = 0;
-    int64_t nValueIn = 0;
-    int64_t nValueOut = 0;
-    int64_t nStakeReward = 0;
-    unsigned int nSigOps = 0;
-    double DPOR_Paid = 0;
-
-    bool bIsDPOR = false;
-
-
-    BOOST_FOREACH(CTransaction& tx, vtx)
-    {
-        uint256 hashTx = tx.GetHash();
-
-        // Do not allow blocks that contain transactions which 'overwrite' older transactions,
-        // unless those are already completely spent.
-        // If such overwrites are allowed, coinbases and transactions depending upon those
-        // can be duplicated to remove the ability to spend the first instance -- even after
-        // being sent to another address.
-        // See BIP30 and http://r6.ca/blog/20120206T005236Z.html for more information.
-        // This logic is not necessary for memory pool transactions, as AcceptToMemoryPool
-        // already refuses previously-known transaction ids entirely.
-        // This rule was originally applied all blocks whose timestamp was after March 15, 2012, 0:00 UTC.
-        // Now that the whole chain is irreversibly beyond that time it is applied to all blocks except the
-        // two in the chain that violate it. This prevents exploiting the issue against nodes in their
-        // initial block download.
-        CTxIndex txindexOld;
-        if (txdb.ReadTxIndex(hashTx, txindexOld)) {
-            BOOST_FOREACH(CDiskTxPos &pos, txindexOld.vSpent)
-                if (pos.IsNull())
-                    return false;
-        }
-
-        nSigOps += tx.GetLegacySigOpCount();
-        if (nSigOps > MAX_BLOCK_SIGOPS)
-            return DoS(100, error("ConnectBlock[] : too many sigops"));
-
-        CDiskTxPos posThisTx(pindex->nFile, pindex->nBlockPos, nTxPos);
-        if (!fJustCheck)
-            nTxPos += ::GetSerializeSize(tx, SER_DISK, CLIENT_VERSION);
-
-        MapPrevTx mapInputs;
-        if (tx.IsCoinBase())
-        {
-            nValueOut += tx.GetValueOut();
-        }
-        else
-        {
-            bool fInvalid;
-            if (!tx.FetchInputs(txdb, mapQueuedChanges, true, false, mapInputs, fInvalid))
-                return false;
-
-            // Add in sigops done by pay-to-script-hash inputs;
-            // this is to prevent a "rogue miner" from creating
-            // an incredibly-expensive-to-validate block.
-            nSigOps += tx.GetP2SHSigOpCount(mapInputs);
-            if (nSigOps > MAX_BLOCK_SIGOPS)
-                return DoS(100, error("ConnectBlock[] : too many sigops"));
-
-            int64_t nTxValueIn = tx.GetValueIn(mapInputs);
-            int64_t nTxValueOut = tx.GetValueOut();
-            nValueIn += nTxValueIn;
-            nValueOut += nTxValueOut;
-            if (!tx.IsCoinStake())
-                nFees += nTxValueIn - nTxValueOut;
-            if (tx.IsCoinStake())
-            {
-                nStakeReward = nTxValueOut - nTxValueIn;
-                if (tx.vout.size() > 3 && pindex->nHeight > nGrandfather) bIsDPOR = true;
-                // ResearchAge: Verify vouts cannot contain any other payments except coinstake: PASS (GetValueOut returns the sum of all spent coins in the coinstake)
-                if (IsResearchAgeEnabled(pindex->nHeight) && fDebug10)
-                {
-                    int64_t nTotalCoinstake = 0;
-                    for (unsigned int i = 0; i < tx.vout.size(); i++)
-                    {
-                        nTotalCoinstake += tx.vout[i].nValue;
-                    }
-                    if (fDebug10)   printf(" nHeight %f; nTCS %f; nTxValueOut %f     ",
-                        (double)pindex->nHeight,CoinToDouble(nTotalCoinstake),CoinToDouble(nTxValueOut));
-                }
-
-                // Verify no recipients exist after coinstake (Recipients start at output position 3 (0=Coinstake flag, 1=coinstake amount, 2=splitstake amount)
-                if (bIsDPOR && pindex->nHeight > nGrandfather)
-                {
-                    for (unsigned int i = 3; i < tx.vout.size(); i++)
-                    {
-                        std::string Recipient = PubKeyToAddress(tx.vout[i].scriptPubKey);
-                        double      Amount    = CoinToDouble(tx.vout[i].nValue);
-                        if (fDebug10) printf("Iterating Recipient #%f  %s with Amount %f \r\n,",(double)i,Recipient.c_str(),Amount);
-                        if (Amount > 0)
-                        {
-                            if (fDebug3) printf("Iterating Recipient #%f  %s with Amount %f \r\n,",(double)i,Recipient.c_str(),Amount);
-                            printf("POR Payment results in an overpayment; Recipient %s, Amount %f \r\n",Recipient.c_str(), Amount);
-                            return DoS(50,error("POR Payment results in an overpayment; Recipient %s, Amount %f \r\n",
-                                                Recipient.c_str(), Amount));
-                        }
-                    }
-                }
-            }
-
-            if (!tx.ConnectInputs(txdb, mapInputs, mapQueuedChanges, posThisTx, pindex, true, false))
-                return false;
-        }
-
-        mapQueuedChanges[hashTx] = CTxIndex(posThisTx, tx.vout.size());
-    }
-
-    if (IsProofOfWork() && pindex->nHeight > nGrandfather)
-    {
-        int64_t nReward = GetProofOfWorkMaxReward(nFees,nTime,pindex->nHeight);
-        // Check coinbase reward
-        if (vtx[0].GetValueOut() > nReward)
-            return DoS(50, error("ConnectBlock[] : coinbase reward exceeded (actual=%" PRId64 " vs calculated=%" PRId64 ")",
-                   vtx[0].GetValueOut(),
-                   nReward));
-    }
-
-    MiningCPID bb = DeserializeBoincBlock(vtx[0].hashBoinc);
-    uint64_t nCoinAge = 0;
-
-    double dStakeReward = CoinToDouble(nStakeReward+nFees) - DPOR_Paid; //DPOR Recipients checked above already
-    double dStakeRewardWithoutFees = CoinToDouble(nStakeReward) - DPOR_Paid;
-
-    if (fDebug) printf("Stake Reward of %f , DPOR PAID %f    ",dStakeReward,DPOR_Paid);
-
-    if (IsProofOfStake() && pindex->nHeight > nGrandfather)
-    {
-        // ppcoin: coin stake tx earns reward instead of paying fee
-        if (!vtx[1].GetCoinAge(txdb, nCoinAge))
-            return error("ConnectBlock[] : %s unable to get coin age for coinstake", vtx[1].GetHash().ToString().substr(0,10).c_str());
-
-        double dCalcStakeReward = CoinToDouble(GetProofOfStakeMaxReward(nCoinAge, nFees, nTime));
-
-        if (dStakeReward > dCalcStakeReward+1 && !IsResearchAgeEnabled(pindex->nHeight))
-            return DoS(1, error("ConnectBlock[] : coinstake pays above maximum (actual= %f, vs calculated=%f )", dStakeReward, dCalcStakeReward));
-
-        //9-3-2015
-        double dMaxResearchAgeReward = CoinToDouble(GetMaximumBoincSubsidy(nTime) * COIN * 255);
-
-        if (bb.ResearchSubsidy > dMaxResearchAgeReward && IsResearchAgeEnabled(pindex->nHeight))
-            return DoS(1, error("ConnectBlock[ResearchAge] : Coinstake pays above maximum (actual= %f, vs calculated=%f )", dStakeRewardWithoutFees, dMaxResearchAgeReward));
-
-        if (bb.cpid=="INVESTOR" && dStakeReward > 1)
-        {
-            double OUT_POR = 0;
-            double OUT_INTEREST_OWED = 0;
-
-            double dAccrualAge = 0;
-            double dAccrualMagnitudeUnit = 0;
-            double dAccrualMagnitude = 0;
-
-            double dCalculatedResearchReward = CoinToDouble(GetProofOfStakeReward(nCoinAge, nFees, bb.cpid, true, 1, nTime,
-                    pindex, "connectblock_investor",
-                    OUT_POR, OUT_INTEREST_OWED, dAccrualAge, dAccrualMagnitudeUnit, dAccrualMagnitude));
-            if (dStakeReward > (OUT_INTEREST_OWED+1+nFees) )
-            {
-                    return DoS(10, error("ConnectBlock[] : Investor Reward pays too much : cpid %s (actual %f vs calculated %f), dCalcResearchReward %f, Fees %f",
-                    bb.cpid.c_str(), dStakeReward, OUT_INTEREST_OWED, dCalculatedResearchReward, (double)nFees));
-            }
-        }
-
-    }
-
-
-    AddCPIDBlockHash(bb.cpid, pindex->GetBlockHash());
-
-    // Track money supply and mint amount info
-    pindex->nMint = nValueOut - nValueIn + nFees;
-    if (fDebug10) printf (".TMS.");
-
-    pindex->nMoneySupply = ReturnCurrentMoneySupply(pindex) + nValueOut - nValueIn;
-
-    // Gridcoin: Store verified magnitude and CPID in block index (7-11-2015)
-    if (pindex->nHeight > nNewIndex2)
-    {
-        pindex->sCPID  = bb.cpid;
-        pindex->nMagnitude = bb.Magnitude;
-        pindex->nResearchSubsidy = bb.ResearchSubsidy;
-        pindex->nInterestSubsidy = bb.InterestSubsidy;
-        pindex->nIsSuperBlock =  (bb.superblock.length() > 20) ? 1 : 0;
-        // Must scan transactions after CoinStake to know if this is a contract.
-        int iPos = 0;
-        pindex->nIsContract = 0;
-        BOOST_FOREACH(const CTransaction &tx, vtx)
-        {
-            if (tx.hashBoinc.length() > 3 && iPos > 0)
-            {
-                pindex->nIsContract = 1;
-                break;
-            }
-            iPos++;
-        }
-        pindex->sGRCAddress = bb.GRCAddress;
-    }
-
-    double mint = CoinToDouble(pindex->nMint);
-    double PORDiff = GetBlockDifficulty(nBits);
-
-    if (pindex->nHeight > nGrandfather && !fReorganizing)
-    {
-        // Block Spamming
-        if (mint < MintLimiter(PORDiff,bb.RSAWeight,bb.cpid,GetBlockTime()))
-        {
-            return error("CheckProofOfStake[] : Mint too Small, %f",(double)mint);
-        }
-
-        if (mint == 0) return error("CheckProofOfStake[] : Mint is ZERO! %f",(double)mint);
-
-        double OUT_POR = 0;
-        double OUT_INTEREST = 0;
-        double dAccrualAge = 0;
-        double dMagnitudeUnit = 0;
-        double dAvgMagnitude = 0;
-
-        // ResearchAge 1: 
-        GetProofOfStakeReward(nCoinAge, nFees, bb.cpid, true, 1, nTime,
-            pindex, "connectblock_researcher", OUT_POR, OUT_INTEREST, dAccrualAge, dMagnitudeUnit, dAvgMagnitude);
-        if (bb.cpid != "INVESTOR" && dStakeReward > 1)
-        {
-            
-                //ResearchAge: Since the best block may increment before the RA is connected but After the RA is computed, the ResearchSubsidy can sometimes be slightly smaller than we calculate here due to the RA timespan increasing.  So we will allow for time shift before rejecting the block.
-                double dDrift = IsResearchAgeEnabled(pindex->nHeight) ? bb.ResearchSubsidy*.15 : 1;
-                if (IsResearchAgeEnabled(pindex->nHeight) && dDrift < 10) dDrift = 10;
-
-                if ((bb.ResearchSubsidy + bb.InterestSubsidy + dDrift) < dStakeRewardWithoutFees)
-                {
-                        return error("ConnectBlock[] : Researchers Interest %f + Research %f + TimeDrift %f and total Mint %f, [StakeReward] <> %f, with Out_Interest %f, OUT_POR %f, Fees %f, DPOR %f  for CPID %s does not match calculated research subsidy",
-                            (double)bb.InterestSubsidy,(double)bb.ResearchSubsidy,dDrift,CoinToDouble(mint),dStakeRewardWithoutFees,
-                            (double)OUT_INTEREST,(double)OUT_POR,CoinToDouble(nFees),(double)DPOR_Paid,bb.cpid.c_str());
-
-                }
-                if (IsResearchAgeEnabled(pindex->nHeight) && BlockNeedsChecked(nTime))
-                {
-                        if (dStakeReward > ((OUT_POR*1.25)+OUT_INTEREST+1+CoinToDouble(nFees)))
-                        {
-                            StructCPID st1 = GetLifetimeCPID(pindex->sCPID,"ConnectBlock()");
-                            GetProofOfStakeReward(nCoinAge, nFees, bb.cpid, true, 2, nTime,
-                                        pindex, "connectblock_researcher_doublecheck", OUT_POR, OUT_INTEREST, dAccrualAge, dMagnitudeUnit, dAvgMagnitude);
-                            if (dStakeReward > ((OUT_POR*1.25)+OUT_INTEREST+1+CoinToDouble(nFees)))
-                            {
-
-                                if (fDebug3) printf("ConnectBlockError[ResearchAge] : Researchers Reward Pays too much : Interest %f and Research %f and StakeReward %f, OUT_POR %f, with Out_Interest %f for CPID %s ",
-                                    (double)bb.InterestSubsidy,(double)bb.ResearchSubsidy,dStakeReward,(double)OUT_POR,(double)OUT_INTEREST,bb.cpid.c_str());
-
-                                return DoS(10,error("ConnectBlock[ResearchAge] : Researchers Reward Pays too much : Interest %f and Research %f and StakeReward %f, OUT_POR %f, with Out_Interest %f for CPID %s ",
-                                    (double)bb.InterestSubsidy,(double)bb.ResearchSubsidy,dStakeReward,(double)OUT_POR,(double)OUT_INTEREST,bb.cpid.c_str()));
-                            }
-                        }
-                }
-        }
-
-        //Approve first coinstake in DPOR block
-        if (bb.cpid != "INVESTOR" && IsLockTimeWithinMinutes(GetBlockTime(),15) && !IsResearchAgeEnabled(pindex->nHeight))
-        {
-                if (bb.ResearchSubsidy > (GetOwedAmount(bb.cpid)+1))
-                {
-                        bDoTally=true;
-                        if (bb.ResearchSubsidy > (GetOwedAmount(bb.cpid)+1))
-                        {
-                            StructCPID strUntrustedHost = GetInitializedStructCPID2(bb.cpid,mvMagnitudes);
-                            if (bb.ResearchSubsidy > strUntrustedHost.totalowed)
-                            {
-                                double deficit = strUntrustedHost.totalowed - bb.ResearchSubsidy;
-                                if ( (deficit < -500 && strUntrustedHost.Accuracy > 10) || (deficit < -150 && strUntrustedHost.Accuracy > 5) || deficit < -50)
-                                {
-                                        printf("ConnectBlock[] : Researchers Reward results in deficit of %f for CPID %s with trust level of %f - (Submitted Research Subsidy %f vs calculated=%f) Hash: %s",
-                                         deficit, bb.cpid.c_str(), (double)strUntrustedHost.Accuracy, bb.ResearchSubsidy,
-                                         OUT_POR, vtx[0].hashBoinc.c_str());
-                                }
-                                else
-                                {
-                                    return error("ConnectBlock[] : Researchers Reward for CPID %s pays too much - (Submitted Research Subsidy %f vs calculated=%f) Hash: %s",
-                                        bb.cpid.c_str(), bb.ResearchSubsidy,
-                                        OUT_POR, vtx[0].hashBoinc.c_str());
-                                }
-                            }
-                    }
-                }
-        }
-
-    }
-
-    //Gridcoin: Maintain network consensus for Payments and Neural popularity:  (As of 7-5-2015 this is now done exactly every 30 blocks)
-
-    //DPOR - 6/12/2015 - Reject superblocks not hashing to the supermajority:
-
-    if (bb.superblock.length() > 20)
-    {
-        if (pindex->nHeight > nGrandfather && !fReorganizing)
-        {
-            // 12-20-2015 : Add support for Binary Superblocks
-            std::string superblock = UnpackBinarySuperblock(bb.superblock);
-            std::string neural_hash = GetQuorumHash(superblock);
-            std::string legacy_neural_hash = RetrieveMd5(superblock);
-            double popularity = 0;
-            std::string consensus_hash = GetNeuralNetworkSupermajorityHash(popularity);
-            // Only reject superblock when it is new And when QuorumHash of Block != the Popular Quorum Hash:
-            if (IsLockTimeWithinMinutes(GetBlockTime(),15)  && !fColdBoot)
-            {
-                if (!VerifySuperblock(superblock,pindex->nHeight))
-                {
-                    return error("ConnectBlock[] : Superblock avg mag below 10; SuperblockHash: %s, Consensus Hash: %s",
-                                        neural_hash.c_str(), consensus_hash.c_str());
-                }
-                if (!IsResearchAgeEnabled(pindex->nHeight))
-                {
-                    if (consensus_hash != neural_hash && consensus_hash != legacy_neural_hash)
-                    {
-                        return error("ConnectBlock[] : Superblock hash does not match consensus hash; SuperblockHash: %s, Consensus Hash: %s",
-                                        neural_hash.c_str(), consensus_hash.c_str());
-                    }
-                }
-                else
-                {
-                    if (consensus_hash != neural_hash)
-                    {
-                        return error("ConnectBlock[] : Superblock hash does not match consensus hash; SuperblockHash: %s, Consensus Hash: %s",
-                                        neural_hash.c_str(), consensus_hash.c_str());
-                    }
-                }
-
-            }
-        }
-
-
-            //If we are out of sync, and research age is enabled, and the superblock is valid, load it now, so we can continue checking blocks accurately
-            if ((OutOfSyncByAge() || fColdBoot || fReorganizing) && IsResearchAgeEnabled(pindex->nHeight) && pindex->nHeight > nGrandfather)
-            {
-                    if (bb.superblock.length() > 20)
-                    {
-                            std::string superblock = UnpackBinarySuperblock(bb.superblock);
-                            if (VerifySuperblock(superblock,pindex->nHeight))
-                            {
-                                        LoadSuperblock(superblock,pindex->nTime,pindex->nHeight);
-                                        if (fDebug3) printf("ConnectBlock(): Superblock Loaded %f \r\n",(double)pindex->nHeight);
-                                        /*  Reserved for future use:
-                                            bNetAveragesLoaded=false;
-                                            nLastTallied = 0;
-                                            BsyWaitForTally();
-                                        */
-                                        if (!fColdBoot)
-                                        {
-                                            bDoTally = true;
-                                        }
-                            }
-                            else
-                            {
-                                if (fDebug3) printf("ConnectBlock(): Superblock Not Loaded %f\r\n",(double)pindex->nHeight);
-                            }
-                    }
-            }
-
-
-
-        /*
-            -- Normal Superblocks are loaded 15 blocks later
-        */
-    }
-
-    //  End of Network Consensus
-
-    // Gridcoin: Track payments to CPID, and last block paid
-    if (!bb.cpid.empty() && bb.cpid != "INVESTOR" && pindex->nHeight > nNewIndex2)
-    {
-        StructCPID stCPID = GetInitializedStructCPID2(bb.cpid,mvResearchAge);
-        stCPID.InterestSubsidy += bb.InterestSubsidy;
-        stCPID.ResearchSubsidy += bb.ResearchSubsidy;
-
-        if (pindex->nHeight > stCPID.LastBlock && pindex->nResearchSubsidy > 0)
-        {
-                stCPID.LastBlock = pindex->nHeight;
-                stCPID.BlockHash = pindex->GetBlockHash().GetHex();
-        }
-
-        if (pindex->nMagnitude > 0)
-        {
-                stCPID.Accuracy++;
-                stCPID.TotalMagnitude += pindex->nMagnitude;
-                stCPID.ResearchAverageMagnitude = stCPID.TotalMagnitude/(stCPID.Accuracy+.01);
-        }
-
-        if (pindex->nTime < stCPID.LowLockTime)  stCPID.LowLockTime = pindex->nTime;
-        if (pindex->nTime > stCPID.HighLockTime) stCPID.HighLockTime = pindex->nTime;
-
-        mvResearchAge[bb.cpid]=stCPID;
-    }
-
-    if (!txdb.WriteBlockIndex(CDiskBlockIndex(pindex)))
-        return error("Connect() : WriteBlockIndex for pindex failed");
-
-    if (pindex->nHeight % 5 == 0 && pindex->nHeight > 100)
-    {
-        std::string errors1 = "";
-        LoadAdminMessages(false,errors1);
-    }
-
-    // Slow down Retallying when in RA mode so we minimize disruption of the network
-    if ( (pindex->nHeight % 60 == 0) && IsResearchAgeEnabled(pindex->nHeight) && BlockNeedsChecked(pindex->nTime))
-    {
-        if (fDebug3) printf("\r\n*BusyWaitForTally*\r\n");
-        BusyWaitForTally();
-    }
-
-
-    if (IsResearchAgeEnabled(pindex->nHeight) && !OutOfSyncByAge()) 
-    {
-            fColdBoot = false;
-            bDoTally=true;
-    }
-
-    if (fJustCheck)
-        return true;
-
-    // Write queued txindex changes
-    for (map<uint256, CTxIndex>::iterator mi = mapQueuedChanges.begin(); mi != mapQueuedChanges.end(); ++mi)
-    {
-        if (!txdb.UpdateTxIndex((*mi).first, (*mi).second))
-            return error("ConnectBlock[] : UpdateTxIndex failed");
-    }
-
-    // Update block index on disk without changing it in memory.
-    // The memory index structure will be changed after the db commits.
-    if (pindex->pprev)
-    {
-        CDiskBlockIndex blockindexPrev(pindex->pprev);
-        blockindexPrev.hashNext = pindex->GetBlockHash();
-        if (!txdb.WriteBlockIndex(blockindexPrev))
-            return error("ConnectBlock[] : WriteBlockIndex failed");
-    }
-
-    // Watch for transactions paying to me
-    BOOST_FOREACH(CTransaction& tx, vtx)
-        SyncWithWallets(tx, this, true);
-
-    return true;
-}
-
-
-
-
-bool static Reorganize(CTxDB& txdb, CBlockIndex* pindexNew)
-{
-    printf("REORGANIZE\n");
-    // Find the fork
-    CBlockIndex* pfork = pindexBest;
-    CBlockIndex* plonger = pindexNew;
-    while (pfork != plonger)
-    {
-        while (plonger->nHeight > pfork->nHeight)
-            if (!(plonger = plonger->pprev))
-                return error("Reorganize() : plonger->pprev is null");
-        if (pfork == plonger)
-            break;
-        if (!(pfork = pfork->pprev))
-            return error("Reorganize() : pfork->pprev is null");
-    }
-
-    // List of what to disconnect
-    vector<CBlockIndex*> vDisconnect;
-    for (CBlockIndex* pindex = pindexBest; pindex != pfork; pindex = pindex->pprev)
-        vDisconnect.push_back(pindex);
-
-    // List of what to connect
-    vector<CBlockIndex*> vConnect;
-    for (CBlockIndex* pindex = pindexNew; pindex != pfork; pindex = pindex->pprev)
-        vConnect.push_back(pindex);
-    reverse(vConnect.begin(), vConnect.end());
-
-    printf("REORGANIZE: Disconnect %" PRIszu " blocks; %s..%s\n", vDisconnect.size(), pfork->GetBlockHash().ToString().substr(0,20).c_str(), pindexBest->GetBlockHash().ToString().substr(0,20).c_str());
-    printf("REORGANIZE: Connect %" PRIszu " blocks; %s..%s\n", vConnect.size(), pfork->GetBlockHash().ToString().substr(0,20).c_str(), pindexNew->GetBlockHash().ToString().substr(0,20).c_str());
-
-    if (vDisconnect.size() > 0)
-    {
-        //Block was disconnected - User is Re-eligibile for staking
-
-        StructCPID sMag = GetInitializedStructCPID2(GlobalCPUMiningCPID.cpid,mvMagnitudes);
-
-        if (sMag.initialized)
-        {
-            sMag.LastPaymentTime = 0;
-            mvMagnitudes[GlobalCPUMiningCPID.cpid]=sMag;
-        }
-        nLastBlockSolved = 0;
-    }
-    printf("REORGANIZE Disc Size %f",(double)vDisconnect.size());
-
-    // Disconnect shorter branch
-    list<CTransaction> vResurrect;
-    BOOST_FOREACH(CBlockIndex* pindex, vDisconnect)
-    {
-        CBlock block;
-        if (!block.ReadFromDisk(pindex))
-            return error("Reorganize() : ReadFromDisk for disconnect failed");
-        if (!block.DisconnectBlock(txdb, pindex))
-            return error("Reorganize() : DisconnectBlock %s failed", pindex->GetBlockHash().ToString().substr(0,20).c_str());
-
-        // Queue memory transactions to resurrect.
-        // We only do this for blocks after the last checkpoint (reorganisation before that
-        // point should only happen with -reindex/-loadblock, or a misbehaving peer.
-        BOOST_REVERSE_FOREACH(const CTransaction& tx, block.vtx)
-            if (!(tx.IsCoinBase() || tx.IsCoinStake()) && pindex->nHeight > Checkpoints::GetTotalBlocksEstimate())
-                vResurrect.push_front(tx);
-    }
-
-    // Connect longer branch
-    vector<CTransaction> vDelete;
-    for (unsigned int i = 0; i < vConnect.size(); i++)
-    {
-        CBlockIndex* pindex = vConnect[i];
-        CBlock block;
-        if (!block.ReadFromDisk(pindex))
-            return error("Reorganize() : ReadFromDisk for connect failed");
-        if (!block.ConnectBlock(txdb, pindex, false, true))
-        {
-            // Invalid block
-            return error("Reorganize() : ConnectBlock %s failed", pindex->GetBlockHash().ToString().substr(0,20).c_str());
-        }
-
-        // Queue memory transactions to delete
-        BOOST_FOREACH(const CTransaction& tx, block.vtx)
-            vDelete.push_back(tx);
-
-        if (!IsResearchAgeEnabled(pindex->nHeight))
-        {
-            //MiningCPID bb = GetInitializedMiningCPID(pindex->GetBlockHash().GetHex(), mvBlockIndex);
-            //bb = DeserializeBoincBlock(block.vtx[0].hashBoinc);
-            //mvBlockIndex[pindex->GetBlockHash().GetHex()] = bb;
-        }
-    }
-
-    if (!txdb.WriteHashBestChain(pindexNew->GetBlockHash()))
-        return error("Reorganize() : WriteHashBestChain failed");
-
-    // Make sure it's successfully written to disk before changing memory structure
-    if (!txdb.TxnCommit())
-        return error("Reorganize() : TxnCommit failed");
-
-    // Disconnect shorter branch
-    BOOST_FOREACH(CBlockIndex* pindex, vDisconnect)
-    {
-        if (pindex->pprev)
-        {
-            pindex->pprev->pnext = NULL;
-            //if (IsResearchAgeEnabled(pindex->nHeight))    StructCPID st1 = GetLifetimeCPID(pindex->pprev->sCPID,"Reorganize()");
-        }
-    }
-
-    // Connect longer branch
-    BOOST_FOREACH(CBlockIndex* pindex, vConnect)
-    {
-        if (pindex->pprev)
-        {
-            pindex->pprev->pnext = pindex;
-            //if (IsResearchAgeEnabled(pindex->nHeight))    StructCPID st2 = GetLifetimeCPID(pindex->pprev->sCPID,"Reorganize()::ConnectLongerBranch()");
-        }
-    }
-
-    // Resurrect memory transactions that were in the disconnected branch
-    BOOST_FOREACH(CTransaction& tx, vResurrect)
-        AcceptToMemoryPool(mempool, tx, NULL);
-
-    // Delete redundant memory transactions that are in the connected branch
-    BOOST_FOREACH(CTransaction& tx, vDelete)
-    {
-        mempool.remove(tx);
-        mempool.removeConflicts(tx);
-    }
-
-    // Gridcoin: Now that the chain is back in order, Fix the researchers who were disrupted:
-    
-    printf("REORGANIZE: done\n");
-    return true;
-}
-
-
-bool CleanChain()
-{
-    CTxDB txdb;
-   if (!txdb.TxnBegin())
-        return error("CleanChain() : TxnBegin failed");
-
-    if (nBestHeight < 1000) return true;
-
-    printf("\r\n** CLEAN CHAIN **\r\n");
-    // Roll back a few blocks from best height
-    printf(" Current best height %f ",(double)pindexBest->nHeight);
-    CBlockIndex* pfork = pindexBest->pprev;
-    CBlockIndex* pindexNew = pfork->pprev;
-    printf(" Target height %f ",(double)pfork->nHeight);
-
-    if (!Reorganize(txdb, pfork))
-    {
-                    printf("Failed to Reorganize during Attempt #%f \r\n",(double)1);
-                    txdb.TxnAbort();
-                    //InvalidChainFound(pindexNew);
-                    return false;
-    }
-    else
-    {
-            CBlock blockNew;
-            if (!blockNew.ReadFromDisk(pindexNew))
-            {
-                printf("CleanChain(): Fatal Error while reading new best block.\r\n");
-                return false;
-            }
-
-            if (!blockNew.SetBestChain(txdb, pindexNew))
-            {
-                return error("CleanChain(): Fatal Error while setting best chain.\r\n");
-            }
-
-            printf(" Clean Chain succeeded. ");
-    }
-    bool fResult = AskForOutstandingBlocks(uint256(0));
-    return true;
-
-}
-
-
-
-void SetAdvisory()
-{
-    CheckpointsMode = Checkpoints::ADVISORY;
-
-}
-
-bool InAdvisory()
-{
-    return (CheckpointsMode == Checkpoints::ADVISORY);
-}
-
-// Called from inside SetBestChain: attaches a block to the new best chain being built
-bool CBlock::SetBestChainInner(CTxDB& txdb, CBlockIndex *pindexNew, bool fReorganizing)
-{
-    uint256 hash = GetHash();
-
-    // Adding to current best branch
-    if (!ConnectBlock(txdb, pindexNew, false, fReorganizing) || !txdb.WriteHashBestChain(hash))
-    {
-        txdb.TxnAbort();
-        if (fDebug3) printf("Invalid Chain Found.  Invalid block %s\r\n",hash.GetHex().c_str());
-        InvalidChainFound(pindexNew);
-        return false;
-    }
-    if (!txdb.TxnCommit())
-        return error("SetBestChain() : TxnCommit failed");
-
-    // Add to current best branch
-    pindexNew->pprev->pnext = pindexNew;
-
-    // Delete redundant memory transactions
-    BOOST_FOREACH(CTransaction& tx, vtx)
-        mempool.remove(tx);
-
-    return true;
-}
-
-bool CBlock::SetBestChain(CTxDB& txdb, CBlockIndex* pindexNew)
-{
-    uint256 hash = GetHash();
-
-    if (!txdb.TxnBegin())
-        return error("SetBestChain() : TxnBegin failed");
-
-    if (pindexGenesisBlock == NULL && hash == (!fTestNet ? hashGenesisBlock : hashGenesisBlockTestNet))
-    {
-        txdb.WriteHashBestChain(hash);
-        if (!txdb.TxnCommit())
-            return error("SetBestChain() : TxnCommit failed");
-        pindexGenesisBlock = pindexNew;
-    }
-    else if (hashPrevBlock == hashBestChain)
-    {
-        if (!SetBestChainInner(txdb, pindexNew, false))
-        {
-            //int nResult = 0;
-            return error("SetBestChain() : SetBestChainInner failed");
-        }
-    }
-    else
-    {
-        // the first block in the new chain that will cause it to become the new best chain
-        CBlockIndex *pindexIntermediate = pindexNew;
-        // list of blocks that need to be connected afterwards
-        std::vector<CBlockIndex*> vpindexSecondary;
-        printf("\r\n**Reorganize**");
-
-        //10-6-2015 Make Reorganize work more gracefully - try up to 5 times to reorganize, each with an intermediate further back
-        for (int iRegression = 0; iRegression < 5; iRegression++)
-        {
-            int rollback = iRegression * 100;
-
-            // Reorganize is costly in terms of db load, as it works in a single db transaction.
-            // Try to limit how much needs to be done inside
-            int rolled_back = 1;
-            while (pindexIntermediate->pprev && pindexIntermediate->pprev->nChainTrust > pindexBest->nChainTrust && rolled_back < rollback)
-            {
-                vpindexSecondary.push_back(pindexIntermediate);
-                pindexIntermediate = pindexIntermediate->pprev;
-                if (pindexIntermediate==pindexGenesisBlock) break;
-                rolled_back++;
-            }
-
-            if (!vpindexSecondary.empty())
-            printf("\r\nReorganizing Attempt #%f, regression to block #%f \r\n",(double)iRegression+1,(double)pindexIntermediate->nHeight);
-
-            printf("Postponing %" PRIszu " reconnects\n", vpindexSecondary.size());
-            if (iRegression==4 && !Reorganize(txdb, pindexIntermediate))
-            {
-                    printf("Failed to Reorganize during Attempt #%f \r\n",(double)iRegression+1);
-                    txdb.TxnAbort();
-                    InvalidChainFound(pindexNew);
-                    printf("\r\nReorg BusyWait\r\n");
-                    BusyWaitForTally();
-                    REORGANIZE_FAILED++;
-                    return error("SetBestChain() : Reorganize failed");
-            }
-        }
-        // Switch to new best branch
-        REORGANIZE_FAILED=0;
-
-        // Connect further blocks
-        BOOST_REVERSE_FOREACH(CBlockIndex *pindex, vpindexSecondary)
-        {
-            CBlock block;
-            if (!block.ReadFromDisk(pindex))
-            {
-                printf("SetBestChain() : ReadFromDisk failed\n");
-                break;
-            }
-            if (!txdb.TxnBegin()) {
-                printf("SetBestChain() : TxnBegin 2 failed\n");
-                break;
-            }
-            // errors now are not fatal, we still did a reorganisation to a new chain in a valid way
-            if (!block.SetBestChainInner(txdb, pindex, true))
-                break;
-        }
-    }
-
-    // Update best block in wallet (so we can detect restored wallets)
-    bool fIsInitialDownload = IsInitialBlockDownload();
-    if (!fIsInitialDownload)
-    {
-        const CBlockLocator locator(pindexNew);
-        ::SetBestChain(locator);
-    }
-
-    // New best block
-    hashBestChain = hash;
-    pindexBest = pindexNew;
-    blockFinder.Reset();
-    nBestHeight = pindexBest->nHeight;
-    nBestChainTrust = pindexNew->nChainTrust;
-    nTimeBestReceived =  GetAdjustedTime();
-    nTransactionsUpdated++;
-
-    uint256 nBestBlockTrust = pindexBest->nHeight != 0 ? (pindexBest->nChainTrust - pindexBest->pprev->nChainTrust) : pindexBest->nChainTrust;
-
-    if (fDebug)
-    {
-        printf("{SBC} SetBestChain: new best=%s  height=%d  trust=%s  blocktrust=%" PRId64 "  date=%s\n",
-          hashBestChain.ToString().substr(0,20).c_str(), nBestHeight,
-          CBigNum(nBestChainTrust).ToString().c_str(),
-          nBestBlockTrust.Get64(),
-          DateTimeStrFormat("%x %H:%M:%S", pindexBest->GetBlockTime()).c_str());
-    }
-    else
-        printf("{SBC} new best=%s  height=%d ; ",hashBestChain.ToString().c_str(), nBestHeight);
-
-    // Check the version of the last 100 blocks to see if we need to upgrade:
-    if (!fIsInitialDownload)
-    {
-        int nUpgraded = 0;
-        const CBlockIndex* pindex = pindexBest;
-        for (int i = 0; i < 100 && pindex != NULL; i++)
-        {
-            if (pindex->nVersion > CBlock::CURRENT_VERSION)
-                ++nUpgraded;
-            pindex = pindex->pprev;
-        }
-        if (nUpgraded > 0)
-            printf("SetBestChain: %d of last 100 blocks above version %d\n", nUpgraded, CBlock::CURRENT_VERSION);
-        if (nUpgraded > 100/2)
-            // strMiscWarning is read by GetWarnings(), called by Qt and the JSON-RPC code to warn the user:
-            strMiscWarning = _("Warning: This version is obsolete, upgrade required!");
-    }
-
-    std::string strCmd = GetArg("-blocknotify", "");
-
-    if (!fIsInitialDownload && !strCmd.empty())
-    {
-        boost::replace_all(strCmd, "%s", hashBestChain.GetHex());
-        boost::thread t(runCommand, strCmd); // thread runs free
-    }
-    REORGANIZE_FAILED=0;
-
-    return true;
-}
-
-// ppcoin: total coin age spent in transaction, in the unit of coin-days.
-// Only those coins meeting minimum age requirement counts. As those
-// transactions not in main chain are not currently indexed so we
-// might not find out about their coin age. Older transactions are
-// guaranteed to be in main chain by sync-checkpoint. This rule is
-// introduced to help nodes establish a consistent view of the coin
-// age (trust score) of competing branches.
-bool CTransaction::GetCoinAge(CTxDB& txdb, uint64_t& nCoinAge) const
-{
-    CBigNum bnCentSecond = 0;  // coin age in the unit of cent-seconds
-    nCoinAge = 0;
-
-    if (IsCoinBase())
-        return true;
-
-    BOOST_FOREACH(const CTxIn& txin, vin)
-    {
-        // First try finding the previous transaction in database
-        CTransaction txPrev;
-        CTxIndex txindex;
-        if (!txPrev.ReadFromDisk(txdb, txin.prevout, txindex))
-            continue;  // previous transaction not in main chain
-        if (nTime < txPrev.nTime)
-            return false;  // Transaction timestamp violation
-
-        // Read block header
-        CBlock block;
-        if (!block.ReadFromDisk(txindex.pos.nFile, txindex.pos.nBlockPos, false))
-            return false; // unable to read block of previous transaction
-        if (block.GetBlockTime() + nStakeMinAge > nTime)
-            continue; // only count coins meeting min age requirement
-
-        int64_t nValueIn = txPrev.vout[txin.prevout.n].nValue;
-        bnCentSecond += CBigNum(nValueIn) * (nTime-txPrev.nTime) / CENT;
-
-        if (fDebug && GetBoolArg("-printcoinage"))
-            printf("coin age nValueIn=%" PRId64 " nTimeDiff=%d bnCentSecond=%s\n", nValueIn, nTime - txPrev.nTime, bnCentSecond.ToString().c_str());
-    }
-
-    CBigNum bnCoinDay = bnCentSecond * CENT / COIN / (24 * 60 * 60);
-    if (fDebug && GetBoolArg("-printcoinage"))
-        printf("coin age bnCoinDay=%s\n", bnCoinDay.ToString().c_str());
-    nCoinAge = bnCoinDay.getuint64();
-    return true;
-}
-
-// ppcoin: total coin age spent in block, in the unit of coin-days.
-bool CBlock::GetCoinAge(uint64_t& nCoinAge) const
-{
-    nCoinAge = 0;
-
-    CTxDB txdb("r");
-    BOOST_FOREACH(const CTransaction& tx, vtx)
-    {
-        uint64_t nTxCoinAge;
-        if (tx.GetCoinAge(txdb, nTxCoinAge))
-            nCoinAge += nTxCoinAge;
-        else
-            return false;
-    }
-
-    if (nCoinAge == 0) // block coin age minimum 1 coin-day
-        nCoinAge = 1;
-    if (fDebug && GetBoolArg("-printcoinage"))
-        printf("block coin age total nCoinDays=%" PRId64 "\n", nCoinAge);
-    return true;
-}
-
-bool CBlock::AddToBlockIndex(unsigned int nFile, unsigned int nBlockPos, const uint256& hashProof)
-{
-    // Check for duplicate
-    uint256 hash = GetHash();
-    if (mapBlockIndex.count(hash))
-        return error("AddToBlockIndex() : %s already exists", hash.ToString().substr(0,20).c_str());
-
-    // Construct new block index object
-    CBlockIndex* pindexNew = new CBlockIndex(nFile, nBlockPos, *this);
-    if (!pindexNew)
-        return error("AddToBlockIndex() : new CBlockIndex failed");
-    pindexNew->phashBlock = &hash;
-    map<uint256, CBlockIndex*>::iterator miPrev = mapBlockIndex.find(hashPrevBlock);
-    if (miPrev != mapBlockIndex.end())
-    {
-        pindexNew->pprev = (*miPrev).second;
-        pindexNew->nHeight = pindexNew->pprev->nHeight + 1;
-    }
-
-    // ppcoin: compute chain trust score
-    pindexNew->nChainTrust = (pindexNew->pprev ? pindexNew->pprev->nChainTrust : 0) + pindexNew->GetBlockTrust();
-
-    // ppcoin: compute stake entropy bit for stake modifier
-    if (!pindexNew->SetStakeEntropyBit(GetStakeEntropyBit()))
-        return error("AddToBlockIndex() : SetStakeEntropyBit() failed");
-
-    // Record proof hash value
-    pindexNew->hashProof = hashProof;
-
-    // ppcoin: compute stake modifier
-    uint64_t nStakeModifier = 0;
-    bool fGeneratedStakeModifier = false;
-    if (!ComputeNextStakeModifier(pindexNew->pprev, nStakeModifier, fGeneratedStakeModifier))
-    {
-        printf("AddToBlockIndex() : ComputeNextStakeModifier() failed");
-    }
-    pindexNew->SetStakeModifier(nStakeModifier, fGeneratedStakeModifier);
-    pindexNew->nStakeModifierChecksum = GetStakeModifierChecksum(pindexNew);
-
-    // Add to mapBlockIndex
-    map<uint256, CBlockIndex*>::iterator mi = mapBlockIndex.insert(make_pair(hash, pindexNew)).first;
-    if (pindexNew->IsProofOfStake())
-        setStakeSeen.insert(make_pair(pindexNew->prevoutStake, pindexNew->nStakeTime));
-    pindexNew->phashBlock = &((*mi).first);
-
-    // Write to disk block index
-    CTxDB txdb;
-    if (!txdb.TxnBegin())
-        return false;
-    txdb.WriteBlockIndex(CDiskBlockIndex(pindexNew));
-    if (!txdb.TxnCommit())
-        return false;
-
-    LOCK(cs_main);
-
-    // New best
-    if (pindexNew->nChainTrust > nBestChainTrust)
-        if (!SetBestChain(txdb, pindexNew))
-            return false;
-
-    if (pindexNew == pindexBest)
-    {
-        // Notify UI to display prev block's coinbase if it was ours
-        static uint256 hashPrevBestCoinBase;
-        UpdatedTransaction(hashPrevBestCoinBase);
-        hashPrevBestCoinBase = vtx[0].GetHash();
-    }
-
-    uiInterface.NotifyBlocksChanged();
-    return true;
-}
-
-bool CBlock::CheckBlock(std::string sCaller, int height1, int64_t Mint, bool fCheckPOW, bool fCheckMerkleRoot, bool fCheckSig, bool fLoadingIndex) const
-{
-
-    if (GetHash()==hashGenesisBlock || GetHash()==hashGenesisBlockTestNet) return true;
-    // These are checks that are independent of context
-    // that can be verified before saving an orphan block.
-
-    // Size limits
-    if (vtx.empty() || vtx.size() > MAX_BLOCK_SIZE || ::GetSerializeSize(*this, SER_NETWORK, PROTOCOL_VERSION) > MAX_BLOCK_SIZE)
-        return DoS(100, error("CheckBlock[] : size limits failed"));
-
-    // Check proof of work matches claimed amount
-    if (fCheckPOW && IsProofOfWork() && !CheckProofOfWork(GetPoWHash(), nBits))
-        return DoS(50, error("CheckBlock[] : proof of work failed"));
-
-    //Reject blocks with diff that has grown to an extrordinary level (should never happen)
-    double blockdiff = GetBlockDifficulty(nBits);
-    if (height1 > nGrandfather && blockdiff > 10000000000000000)
-    {
-       return DoS(1, error("CheckBlock[] : Block Bits larger than 10000000000000000.\r\n"));
-    }
-
-    // First transaction must be coinbase, the rest must not be
-    if (vtx.empty() || !vtx[0].IsCoinBase())
-        return DoS(100, error("CheckBlock[] : first tx is not coinbase"));
-    for (unsigned int i = 1; i < vtx.size(); i++)
-        if (vtx[i].IsCoinBase())
-            return DoS(100, error("CheckBlock[] : more than one coinbase"));
-
-    //Research Age
-    MiningCPID bb = DeserializeBoincBlock(vtx[0].hashBoinc);
-    //For higher security, plus lets catch these bad blocks before adding them to the chain to prevent reorgs:
-    double OUT_POR = 0;
-    double OUT_INTEREST = 0;
-    double dAccrualAge = 0;
-    double dMagnitudeUnit = 0;
-    double dAvgMagnitude = 0;
-    int64_t nCoinAge = 0;
-    int64_t nFees = 0;
-
-    if (bb.cpid != "INVESTOR" && IsProofOfStake() && height1 > nGrandfather && IsResearchAgeEnabled(height1) && BlockNeedsChecked(nTime) && !fLoadingIndex)
-    {
-            int64_t nCalculatedResearch = GetProofOfStakeReward(nCoinAge, nFees, bb.cpid, true, 1, nTime,
-                pindexBest, sCaller + "_checkblock_researcher", OUT_POR, OUT_INTEREST, dAccrualAge, dMagnitudeUnit, dAvgMagnitude);
-            if (bb.ResearchSubsidy > ((OUT_POR*1.25)+1))
-            {
-                BusyWaitForTally();
-                StructCPID st1 = GetLifetimeCPID(bb.cpid,"CheckBlock()");
-                nCalculatedResearch = GetProofOfStakeReward(nCoinAge, nFees, bb.cpid, true, 2, nTime,
-                    pindexBest, sCaller + "_checkblock_researcher_doublecheck", OUT_POR, OUT_INTEREST, dAccrualAge, dMagnitudeUnit, dAvgMagnitude);
-
-                if (bb.ResearchSubsidy > ((OUT_POR*1.25)+1))
-                {
-
-                            if (fDebug3) printf("CheckBlock[ResearchAge] : Researchers Reward Pays too much : Interest %f and Research %f and StakeReward %f, OUT_POR %f, with Out_Interest %f for CPID %s ",
-                                    (double)bb.InterestSubsidy,(double)bb.ResearchSubsidy,CoinToDouble(nCalculatedResearch),(double)OUT_POR,(double)OUT_INTEREST,bb.cpid.c_str());
-    
-                            return DoS(10,error("CheckBlock[ResearchAge] : Researchers Reward Pays too much : Interest %f and Research %f and StakeReward %f, OUT_POR %f, with Out_Interest %f for CPID %s ",
-                                    (double)bb.InterestSubsidy,(double)bb.ResearchSubsidy,CoinToDouble(nCalculatedResearch),(double)OUT_POR,(double)OUT_INTEREST,bb.cpid.c_str()));
-                            // Reserved for future use.
-                }
-            }
-    
-    }
-
-
-    //ProofOfResearch
-    if (vtx.size() > 0)
-    {
-    //Orphan Flood Attack
-            if (height1 > nGrandfather)
-            {
-                    double bv = BlockVersion(bb.clientversion);
-                    double cvn = ClientVersionNew();
-                    if (fDebug10) printf("BV %f, CV %f   ",bv,cvn);
-                    // if (bv+10 < cvn) return error("ConnectBlock[]: Old client version after mandatory upgrade - block rejected\r\n");
-                    // Enforce Beacon Age
-                    if (bv < 3588 && height1 > 860500 && !fTestNet) return error("CheckBlock[]:  Old client spamming new blocks after mandatory upgrade \r\n");
-                    if (bv < 3580 && fTestNet) return DoS(25, error("CheckBlock[]:  Old testnet client spamming new blocks after mandatory upgrade \r\n"));
-            }
-
-            if (bb.cpid != "INVESTOR" && height1 > nGrandfather && BlockNeedsChecked(nTime))
-            {
-                if (bb.projectname.empty() && !IsResearchAgeEnabled(height1))   return DoS(1,error("CheckBlock::PoR Project Name invalid"));
-                if (!fLoadingIndex && !IsCPIDValidv2(bb,height1))
-                {
-                        std::string sOut2 = "";
-                        LoadAdminMessages(false,sOut2);
-                        if (!fLoadingIndex && !IsCPIDValidv2(bb,height1))
-                        {
-                            return error("Bad CPID : height %f, CPID %s, cpidv2 %s, LBH %s, Bad Hashboinc %s",(double)height1,
-                                bb.cpid.c_str(), bb.cpidv2.c_str(),
-                                bb.lastblockhash.c_str(), vtx[0].hashBoinc.c_str());
-                        }
-                }
-
-            }
-
-            // Gridcoin: check proof-of-stake block signature
-            if (IsProofOfStake() && height1 > nGrandfather)
-            {
-                //Mint limiter checks 1-20-2015
-                double PORDiff = GetBlockDifficulty(nBits);
-                double mint1 = CoinToDouble(Mint);
-                double total_subsidy = bb.ResearchSubsidy + bb.InterestSubsidy;
-                if (fDebug10) printf("CheckBlock[]: TotalSubsidy %f, Height %f, %s, %f, Res %f, Interest %f, hb: %s \r\n",
-                        (double)total_subsidy,(double)height1, bb.cpid.c_str(),
-                        (double)mint1,bb.ResearchSubsidy,bb.InterestSubsidy,vtx[0].hashBoinc.c_str());
-                if (total_subsidy < MintLimiter(PORDiff,bb.RSAWeight,bb.cpid,GetBlockTime()))
-                {
-                    if (fDebug3) printf("****CheckBlock[]: Total Mint too Small %s, mint %f, Res %f, Interest %f, hash %s \r\n",bb.cpid.c_str(),
-                        (double)mint1,bb.ResearchSubsidy,bb.InterestSubsidy,vtx[0].hashBoinc.c_str());
-                    //1-21-2015 - Prevent Hackers from spamming the network with small blocks
-                    return error("****CheckBlock[]: Total Mint too Small %s, mint %f, Res %f, Interest %f, hash %s \r\n",bb.cpid.c_str(),
-                            (double)mint1,bb.ResearchSubsidy,bb.InterestSubsidy,vtx[0].hashBoinc.c_str());
-                }
-
-                if (fCheckSig && !CheckBlockSignature())
-                    return DoS(100, error("CheckBlock[] : bad proof-of-stake block signature"));
-            }
-
-
-        }
-        else
-        {
-            return false;
-        }
-
-    // End of Proof Of Research
-
-    if (IsProofOfStake())
-    {
-        // Coinbase output should be empty if proof-of-stake block
-        if (vtx[0].vout.size() != 1 || !vtx[0].vout[0].IsEmpty())
-            return DoS(100, error("CheckBlock[] : coinbase output not empty for proof-of-stake block"));
-
-        // Second transaction must be coinstake, the rest must not be
-        if (vtx.empty() || !vtx[1].IsCoinStake())
-            return DoS(100, error("CheckBlock[] : second tx is not coinstake"));
-
-        for (unsigned int i = 2; i < vtx.size(); i++)
-        {
-            if (vtx[i].IsCoinStake())
-            {
-                printf("Found more than one coinstake in coinbase at location %f\r\n",(double)i);
-                return DoS(100, error("CheckBlock[] : more than one coinstake"));
-            }
-        }
-
-    }
-
-    // Check transactions
-    BOOST_FOREACH(const CTransaction& tx, vtx)
-    {
-        if (!tx.CheckTransaction())
-            return DoS(tx.nDoS, error("CheckBlock[] : CheckTransaction failed"));
-
-        // ppcoin: check transaction timestamp
-        if (GetBlockTime() < (int64_t)tx.nTime)
-            return DoS(50, error("CheckBlock[] : block timestamp earlier than transaction timestamp"));
-    }
-
-    // Check for duplicate txids. This is caught by ConnectInputs(),
-    // but catching it earlier avoids a potential DoS attack:
-    set<uint256> uniqueTx;
-    BOOST_FOREACH(const CTransaction& tx, vtx)
-    {
-        uniqueTx.insert(tx.GetHash());
-    }
-    if (uniqueTx.size() != vtx.size())
-        return DoS(100, error("CheckBlock[] : duplicate transaction"));
-
-    unsigned int nSigOps = 0;
-    BOOST_FOREACH(const CTransaction& tx, vtx)
-    {
-        nSigOps += tx.GetLegacySigOpCount();
-    }
-    if (nSigOps > MAX_BLOCK_SIGOPS)
-        return DoS(100, error("CheckBlock[] : out-of-bounds SigOpCount"));
-
-    // Check merkle root
-    if (fCheckMerkleRoot && hashMerkleRoot != BuildMerkleTree())
-        return DoS(100, error("CheckBlock[] : hashMerkleRoot mismatch"));
-
-    //if (fDebug3) printf(".EOCB.");
-    return true;
-}
-
-bool CBlock::AcceptBlock(bool generated_by_me)
-{
-    AssertLockHeld(cs_main);
-
-    if (nVersion > CURRENT_VERSION)
-        return DoS(100, error("AcceptBlock() : reject unknown block version %d", nVersion));
-
-    // Check for duplicate
-    uint256 hash = GetHash();
-    if (mapBlockIndex.count(hash))
-        return error("AcceptBlock() : block already in mapBlockIndex");
-
-    // Get prev block index
-    map<uint256, CBlockIndex*>::iterator mi = mapBlockIndex.find(hashPrevBlock);
-    if (mi == mapBlockIndex.end())
-        return DoS(10, error("AcceptBlock() : prev block not found"));
-    CBlockIndex* pindexPrev = (*mi).second;
-    int nHeight = pindexPrev->nHeight+1;
-
-    if (IsProtocolV2(nHeight) && nVersion < 7)
-        return DoS(100, error("AcceptBlock() : reject too old nVersion = %d", nVersion));
-    else if (!IsProtocolV2(nHeight) && nVersion > 6)
-        return DoS(100, error("AcceptBlock() : reject too new nVersion = %d", nVersion));
-
-    if (IsProofOfWork() && nHeight > LAST_POW_BLOCK)
-        return DoS(100, error("AcceptBlock() : reject proof-of-work at height %d", nHeight));
-
-    if (nHeight > nGrandfather)
-    {
-            // Check coinbase timestamp
-            if (GetBlockTime() > FutureDrift((int64_t)vtx[0].nTime, nHeight))
-            {
-                return DoS(80, error("AcceptBlock() : coinbase timestamp is too early"));
-            }
-            // Check timestamp against prev
-            if (GetBlockTime() <= pindexPrev->GetPastTimeLimit() || FutureDrift(GetBlockTime(), nHeight) < pindexPrev->GetBlockTime())
-                return DoS(60, error("AcceptBlock() : block's timestamp is too early"));
-            // Check proof-of-work or proof-of-stake
-            if (nBits != GetNextTargetRequired(pindexPrev, IsProofOfStake()))
-                return DoS(100, error("AcceptBlock() : incorrect %s", IsProofOfWork() ? "proof-of-work" : "proof-of-stake"));
-    }
-
-
-    // Check that all transactions are finalized
-    BOOST_FOREACH(const CTransaction& tx, vtx)
-        if (!IsFinalTx(tx, nHeight, GetBlockTime()))
-            return DoS(10, error("AcceptBlock() : contains a non-final transaction"));
-
-    // Check that the block chain matches the known block chain up to a checkpoint
-    if (!Checkpoints::CheckHardened(nHeight, hash))
-        return DoS(100, error("AcceptBlock() : rejected by hardened checkpoint lock-in at %d", nHeight));
-
-    uint256 hashProof;
-
-    // Verify hash target and signature of coinstake tx
-    if (nHeight > nGrandfather)
-    {
-                if (IsProofOfStake())
-                {
-                    uint256 targetProofOfStake;
-                    if (!CheckProofOfStake(pindexPrev, vtx[1], nBits, hashProof, targetProofOfStake, vtx[0].hashBoinc, generated_by_me, nNonce) && IsLockTimeWithinMinutes(GetBlockTime(),600))
-                    {
-                        return error("WARNING: AcceptBlock(): check proof-of-stake failed for block %s, nonce %f    \n", hash.ToString().c_str(),(double)nNonce);
-                    }
-
-                }
-    }
-
-
-    // PoW is checked in CheckBlock[]
-    if (IsProofOfWork())
-    {
-        hashProof = GetPoWHash();
-    }
-
-    //Grandfather
-    if (nHeight > nGrandfather)
-    {
-         bool cpSatisfies = Checkpoints::CheckSync(hash, pindexPrev);
-         // Check that the block satisfies synchronized checkpoint
-         if (CheckpointsMode == Checkpoints::STRICT && !cpSatisfies)
-         {
-            if (CHECKPOINT_DISTRIBUTED_MODE==1)
-            {
-                CHECKPOINT_VIOLATIONS++;
-                if (CHECKPOINT_VIOLATIONS > 3)
-                {
-                    //For stability, move the client into ADVISORY MODE:
-                    printf("Moving Gridcoin into Checkpoint ADVISORY mode.\r\n");
-                    CheckpointsMode = Checkpoints::ADVISORY;
-                }
-            }
-            return error("AcceptBlock() : rejected by synchronized checkpoint");
-         }
-
-        if (CheckpointsMode == Checkpoints::ADVISORY && !cpSatisfies)
-            strMiscWarning = _("WARNING: synchronized checkpoint violation detected, but skipped!");
-
-        if (CheckpointsMode == Checkpoints::ADVISORY && cpSatisfies && CHECKPOINT_DISTRIBUTED_MODE==1)
-        {
-            ///Move the client back into STRICT mode
-            CHECKPOINT_VIOLATIONS = 0;
-            printf("Moving Gridcoin into Checkpoint STRICT mode.\r\n");
-            strMiscWarning = "";
-            CheckpointsMode = Checkpoints::STRICT;
-        }
-
-        // Enforce rule that the coinbase starts with serialized block height
-        CScript expect = CScript() << nHeight;
-        if (vtx[0].vin[0].scriptSig.size() < expect.size() ||
-            !std::equal(expect.begin(), expect.end(), vtx[0].vin[0].scriptSig.begin()))
-            return DoS(100, error("AcceptBlock() : block height mismatch in coinbase"));
-    }
-
-    // Write block to history file
-    if (!CheckDiskSpace(::GetSerializeSize(*this, SER_DISK, CLIENT_VERSION)))
-        return error("AcceptBlock() : out of disk space");
-    unsigned int nFile = -1;
-    unsigned int nBlockPos = 0;
-    if (!WriteToDisk(nFile, nBlockPos))
-        return error("AcceptBlock() : WriteToDisk failed");
-    if (!AddToBlockIndex(nFile, nBlockPos, hashProof))
-        return error("AcceptBlock() : AddToBlockIndex failed");
-
-    // Relay inventory, but don't relay old inventory during initial block download
-    int nBlockEstimate = Checkpoints::GetTotalBlocksEstimate();
-    if (hashBestChain == hash)
-    {
-        LOCK(cs_vNodes);
-        BOOST_FOREACH(CNode* pnode, vNodes)
-            if (nBestHeight > (pnode->nStartingHeight != -1 ? pnode->nStartingHeight - 2000 : nBlockEstimate))
-                pnode->PushInventory(CInv(MSG_BLOCK, hash));
-    }
-
-    // ppcoin: check pending sync-checkpoint
-    Checkpoints::AcceptPendingSyncCheckpoint();
-    if (fDebug) printf("{ACC}");
-    nLastAskedForBlocks=GetAdjustedTime();
-    ResetTimerMain("OrphanBarrage");
-    return true;
-}
-
-
-uint256 CBlockIndex::GetBlockTrust() const
-{
-    CBigNum bnTarget;
-    bnTarget.SetCompact(nBits);
-    if (bnTarget <= 0) return 0;
-    int64_t block_mag = 0;
-    uint256 chaintrust = (((CBigNum(1)<<256) / (bnTarget+1)) - (block_mag)).getuint256();
-    return chaintrust;
-}
-
-bool CBlockIndex::IsSuperMajority(int minVersion, const CBlockIndex* pstart, unsigned int nRequired, unsigned int nToCheck)
-{
-    unsigned int nFound = 0;
-    for (unsigned int i = 0; i < nToCheck && nFound < nRequired && pstart != NULL; i++)
-    {
-        if (pstart->nVersion >= minVersion)
-            ++nFound;
-        pstart = pstart->pprev;
-    }
-    return (nFound >= nRequired);
-}
-
-/*
-bool static ReserealizeBlockSignature(CBlock* pblock)
-{
-    if (pblock->IsProofOfWork()) {
-        pblock->vchBlockSig.clear();
-        return true;
-    }
-
-    return CKey::ReserealizeSignature(pblock->vchBlockSig);
-}
-*/
-
-
-bool ServicesIncludesNN(CNode* pNode)
-{
-    return (Contains(pNode->strSubVer,"1999")) ? true : false;
-}
-
-bool VerifySuperblock(std::string superblock, int nHeight)
-{
-        bool bPassed = false;
-        double out_avg = 0;
-        double out_beacon_count=0;
-        double out_participant_count=0;
-        double avg_mag = 0;
-        if (superblock.length() > 20)
-        {
-            avg_mag = GetSuperblockAvgMag(superblock,out_beacon_count,out_participant_count,out_avg,false);
-            bPassed=true;
-            if (!IsResearchAgeEnabled(nHeight))
-            {
-                return (avg_mag < 10 ? false : true);
-            }
-            // New rules added here:
-            if (out_avg < 10 && fTestNet)  bPassed = false;
-            if (out_avg < 70 && !fTestNet) bPassed = false;
-            if (avg_mag < 10)              bPassed = false;
-        }
-        if (fDebug3 && !bPassed)
-        {
-            if (fDebug) printf(" Verification of Superblock Failed ");
-            //          printf("\r\n Verification of Superblock Failed outavg: %f, avg_mag %f, Height %f, Out_Beacon_count %f, Out_participant_count %f, block %s", (double)out_avg,(double)avg_mag,(double)nHeight,(double)out_beacon_count,(double)out_participant_count,superblock.c_str());
-        }
-        return bPassed;
-}
-
-bool NeedASuperblock()
-{
-        bool bDireNeedOfSuperblock = false;
-        std::string superblock = ReadCache("superblock","all");
-        if (superblock.length() > 20 && !OutOfSyncByAge())
-        {
-            if (!VerifySuperblock(superblock,pindexBest->nHeight)) bDireNeedOfSuperblock = true;
-        }
-        int64_t superblock_age = GetAdjustedTime() - mvApplicationCacheTimestamp["superblock;magnitudes"];
-        if ((double)superblock_age > (double)(GetSuperblockAgeSpacing(nBestHeight))) bDireNeedOfSuperblock = true;
-        return bDireNeedOfSuperblock;
-}
-
-
-
-
-void GridcoinServices()
-{
-
-    //Dont do this on headless - SeP
-    #if defined(QT_GUI)
-       if ((nBestHeight % 125) == 0)
-       {
-            GetGlobalStatus();
-            bForceUpdate=true;
-            uiInterface.NotifyBlocksChanged();
-       }
-    #endif
-    // Services thread activity
-    
-    //This is Gridcoins Service thread; called once per block
-    if (nBestHeight > 100 && nBestHeight < 200)
-    {
-        if (GetArg("-suppressdownloadblocks", "true") == "false")
-        {
-            std::string email = GetArgument("email", "NA");
-            if (email.length() > 5 && !mbBlocksDownloaded)
-            {
-                #if defined(WIN32) && defined(QT_GUI)
-                    mbBlocksDownloaded=true;
-                    DownloadBlocks();
-                #endif
-            }
-        }
-    }
-    //Dont perform the following functions if out of sync
-    if (pindexBest->nHeight < nGrandfather) return;
-    
-    if (OutOfSyncByAge()) return;
-    if (fDebug) printf(" {SVC} ");
-
-    //Backup the wallet once per 900 blocks:
-    double dWBI = cdbl(GetArgument("walletbackupinterval", "900"),0);
-    
-    if (TimerMain("backupwallet", dWBI))
-    {
-        std::string backup_results = BackupGridcoinWallet();
-        printf("Daily backup results: %s\r\n",backup_results.c_str());
-    }
-
-    if (TimerMain("ResetVars",30))
-    {
-        bTallyStarted = false;
-    }
-    
-    if (TimerMain("OutOfSyncDaily",900))
-    {
-        if (WalletOutOfSync())
-        {
-            printf("Restarting Gridcoin...");
-            #if defined(WIN32) && defined(QT_GUI)
-                int iResult = RestartClient();
-            #endif
-        }
-    }
-
-    if (false && TimerMain("FixSpentCoins",60))
-    {
-            int nMismatchSpent;
-            int64_t nBalanceInQuestion;
-            pwalletMain->FixSpentCoins(nMismatchSpent, nBalanceInQuestion);
-    }
-
-    if (TimerMain("MyNeuralMagnitudeReport",30))
-    {
-        try
-        {
-            if (msNeuralResponse.length() < 25 && msPrimaryCPID != "INVESTOR" && !msPrimaryCPID.empty())
-            {
-                AsyncNeuralRequest("explainmag",msPrimaryCPID,5);
-                if (fDebug3) printf("Async explainmag sent for %s.",msPrimaryCPID.c_str());
-            }
-            // Run the RSA report for the overview page:
-            if (!msPrimaryCPID.empty() && msPrimaryCPID != "INVESTOR")
-            {
-                if (fDebug3) printf("updating rsa\r\n");
-                MagnitudeReport(msPrimaryCPID);
-                if (fDebug3) printf("updated rsa\r\n");
-            }
-            if (fDebug3) printf("\r\n MR Complete \r\n");
-        }
-        catch (std::exception &e)
-        {
-            printf("Error in MyNeuralMagnitudeReport1.");
-        }
-        catch(...)
-        {
-            printf("Error in MyNeuralMagnitudeReport.");
-        }
-    }
-
-    int64_t superblock_age = GetAdjustedTime() - mvApplicationCacheTimestamp["superblock;magnitudes"];
-    bool bNeedSuperblock = ((double)superblock_age > (double)(GetSuperblockAgeSpacing(nBestHeight)));
-    if ( nBestHeight % 3 == 0 && NeedASuperblock() ) bNeedSuperblock=true;
-
-    if (fDebug10) 
-    {
-            printf (" MRSA %f, BH %f ",(double)superblock_age,(double)nBestHeight);
-    }
-
-    if (bNeedSuperblock)
-    {
-        if ((nBestHeight % 3) == 0)
-        {
-            if (fDebug3) printf("#CNNSH# ");
-            ComputeNeuralNetworkSupermajorityHashes();
-            UpdateNeuralNetworkQuorumData();
-        }
-        if ((nBestHeight % 20) == 0)
-        {
-            if (fDebug3) printf("#TIB# ");
-            bDoTally = true;
-        }
-    }
-    else
-    {
-        // When superblock is not old, Tally every N mins:
-        int nTallyGranularity = fTestNet ? 60 : 20;
-        if ((nBestHeight % nTallyGranularity) == 0)
-        {
-                if (fDebug3) printf("TIB1 ");
-                bDoTally = true;
-                if (fDebug3) printf("CNNSH2 ");
-                ComputeNeuralNetworkSupermajorityHashes();
-        }
-
-        if ((nBestHeight % 5)==0)
-        {
-                UpdateNeuralNetworkQuorumData();
-        }
-
-    }
-
-    // Keep Local Neural Network in Sync once every 1/2 day
-    if (TimerMain("SyncNeuralNetwork",500))
-    {
-        FullSyncWithDPORNodes();
-    }
-
-
-    // Every N blocks as a Synchronized TEAM:
-    if ((nBestHeight % 30) == 0)
-    {
-        //Sync RAC with neural network IF superblock is over 24 hours Old, Or if we have No superblock (in case of the latter, age will be 45 years old)
-        // Note that nodes will NOT accept superblocks without a supermajority hash, so the last block will not be in memory unless it is a good superblock.
-        // Let's start syncing the neural network as soon as the LAST superblock is over 12 hours old.
-        // Also, lets do this as a TEAM exactly every 30 blocks (~30 minutes) to try to reach an EXACT consensus every half hour:
-        // For effeciency, the network sleeps for 20 hours after a good superblock is accepted
-        if (NeedASuperblock() && NeuralNodeParticipates())
-        {
-            if (fDebug3) printf("FSWDPOR ");
-            FullSyncWithDPORNodes();
-        }
-    }
-
-    if (( (nBestHeight-10) % 30 ) == 0)
-    {
-            // 10 Blocks after the network started syncing the neural network as a team, ask the neural network to come to a quorum
-            if (NeedASuperblock() && NeuralNodeParticipates())
-            {
-                // First verify my node has a synced contract
-                std::string contract = "";
-                #if defined(WIN32) && defined(QT_GUI)
-                    contract = qtGetNeuralContract("");
-                #endif
-                if (VerifySuperblock(contract,nBestHeight))
-                {
-                        AsyncNeuralRequest("quorum","gridcoin",25);
-                }
-            }
-    }
-
-
-    if (TimerMain("send_beacon",180))
-    {
-        std::string sOutPubKey = "";
-        std::string sOutPrivKey = "";
-        std::string sError = "";
-        std::string sMessage = "";
-        bool fResult = AdvertiseBeacon(true,sOutPrivKey,sOutPubKey,sError,sMessage);
-        if (!fResult)
-        {
-            printf("BEACON ERROR!  Unable to send beacon %s \r\n",sError.c_str());
-            printf("BEACON ERROR!  Unable to send beacon %s \r\n",sMessage.c_str());
-            msMiningErrors6 = "Unable To Send Beacon! Unlock Wallet!";
-        }
-    }
-
-    if (false && TimerMain("GridcoinPersistedDataSystem",5))
-    {
-        std::string errors1 = "";
-        LoadAdminMessages(false,errors1);
-    }
-
-    if (KeyEnabled("exportmagnitude"))
-    {
-        if (TimerMain("export_magnitude",900))
-        {
-            json_spirit::Array results;
-            results = MagnitudeReportCSV(true);
-
-        }
-    }
-
-    if (TimerMain("gather_cpids",480))
-    {
-            //if (fDebug10) printf("\r\nReharvesting cpids in background thread...\r\n");
-            //LoadCPIDsInBackground();
-            //printf(" {CPIDs Re-Loaded} ");
-            msNeuralResponse="";
-    }
-
-    if (TimerMain("clearcache",1000))
-    {
-        ClearCache("neural_data");
-    }
-
-    if (TimerMain("check_for_autoupgrade",240))
-    {
-        if (fDebug3) printf("Checking for upgrade...");
-        bCheckedForUpgradeLive = true;
-    }
-
-    #if defined(WIN32) && defined(QT_GUI)
-        if (bCheckedForUpgradeLive && !fTestNet && bProjectsInitialized && bGlobalcomInitialized)
-        {
-            bCheckedForUpgradeLive=false;
-            printf("{Checking for Upgrade} ");
-            CheckForUpgrade();
-            printf("{Done checking for upgrade} ");
-        }
-    #endif
-    if (fDebug10) printf(" {/SVC} ");
-
-}
-
-
-
-bool AskForOutstandingBlocks(uint256 hashStart)
-{
-    if (IsLockTimeWithinMinutes(nLastAskedForBlocks,2)) return true;
-    nLastAskedForBlocks = GetAdjustedTime();
-        
-    int iAsked = 0;
-    LOCK(cs_vNodes);
-    BOOST_FOREACH(CNode* pNode, vNodes) 
-    {
-                pNode->ClearBanned();
-                if (!pNode->fClient && !pNode->fOneShot && (pNode->nStartingHeight > (nBestHeight - 144)) && (pNode->nVersion < NOBLKS_VERSION_START || pNode->nVersion >= NOBLKS_VERSION_END) )
-                {
-                        if (hashStart==uint256(0))
-                        {
-                            pNode->PushGetBlocks(pindexBest, uint256(0), true);
-                        }
-                        else
-                        {
-                            CBlockIndex* pblockindex = mapBlockIndex[hashStart];
-                            if (pblockindex)
-                            {
-                                pNode->PushGetBlocks(pblockindex, uint256(0), true);
-                            }
-                            else
-                            {
-                                return error("Unable to find block index %s",hashStart.ToString().c_str());
-                            }
-                        }
-                        printf(".B.");
-                        iAsked++;
-                        if (iAsked > 10) break;
-                }
-    }
-    return true;
-}
-
-
-
-
-
-void CheckForLatestBlocks()
-{
-    if (WalletOutOfSync())
-    {
-            mapOrphanBlocks.clear();
-            setStakeSeen.clear();
-            setStakeSeenOrphan.clear();
-            bool fResult = AskForOutstandingBlocks(uint256(0));
-            printf("\r\n ** Clearing Orphan Blocks... ** \r\n");
-    }
-    
-}
-
-void CleanInboundConnections(bool bClearAll)
-{
-        if (IsLockTimeWithinMinutes(nLastCleaned,10)) return;
-        nLastCleaned = GetAdjustedTime();
-        LOCK(cs_vNodes);
-        BOOST_FOREACH(CNode* pNode, vNodes) 
-        {
-                pNode->ClearBanned();
-                if (pNode->nStartingHeight < (nBestHeight-1000) || bClearAll)
-                {
-                        pNode->fDisconnect=true;
-                }
-        }
-        printf("\r\n Cleaning inbound connections \r\n");
-}
-
-
-bool WalletOutOfSync()
-{
-    // Only trigger an out of sync condition if the node has synced near the best block prior to going out of sync.
-    bool fOut = OutOfSyncByMoreThan(30);
-    double PORDiff = GetDifficulty(GetLastBlockIndex(pindexBest, true));
-    bool fGhostChain = (!fTestNet && PORDiff < .75);
-    int iPeerBlocks = GetNumBlocksOfPeers();
-    bool bSyncedCloseToTop = nBestHeight > iPeerBlocks-1000;
-    if ((fOut || fGhostChain) && bSyncedCloseToTop) return true;
-    return false;
-}
-
-
-bool WalletOutOfSyncByMoreThan2000Blocks()
-{
-    if (nBestHeight < GetNumBlocksOfPeers()-2000) return true;
-    return false;
-}
-
-
-
-void CheckForFutileSync()
-{
-    // If we stay out of sync for more than 8 iterations of 25 orphans and never recover without accepting a block - attempt to recover the node- if we recover, reset the counters.
-    // We reset these counters every time a block is accepted successfully in AcceptBlock().
-    // Note: This code will never actually be exercised unless the wallet stays out of sync for a very long time - approx. 24 hours - the wallet normally recovers on its own without this code.
-    // I'm leaving this in for people who may be on vacation for a long time - it may keep an external node running when everything else fails.
-    if (WalletOutOfSync())
-    {
-        if (TimerMain("CheckForFutileSync", 25))
-        {
-            if (TimerMain("OrphansAndNotRecovering",8))                                 
-            {
-                printf("\r\nGridcoin has not recovered after clearing orphans; Restarting node...\r\n");
-                #if defined(WIN32) && defined(QT_GUI)
-                    int iResult = RestartClient();
-                #endif
-            }
-            else
-            {
-                mapAlreadyAskedFor.clear();
-                printf("\r\nClearing mapAlreadyAskedFor.\r\n");
-                mapOrphanBlocks.clear(); 
-                setStakeSeen.clear();  
-                setStakeSeenOrphan.clear();
-                AskForOutstandingBlocks(uint256(0));
-            }
-        }
-        else
-        {
-            ResetTimerMain("OrphansAndNotRecovering");
-        }
-    }
-}
-
-bool ProcessBlock(CNode* pfrom, CBlock* pblock, bool generated_by_me)
-{
-    AssertLockHeld(cs_main);
-
-    // Check for duplicate
-    uint256 hash = pblock->GetHash();
-    if (mapBlockIndex.count(hash))
-        return error("ProcessBlock() : already have block %d %s", mapBlockIndex[hash]->nHeight, hash.ToString().c_str());
-    if (mapOrphanBlocks.count(hash))
-        return error("ProcessBlock() : already have block (orphan) %s", hash.ToString().c_str());
-
-    // ppcoin: check proof-of-stake
-    // Limited duplicity on stake: prevents block flood attack
-    // Duplicate stake allowed only when there is orphan child block
-    if (pblock->IsProofOfStake() && setStakeSeen.count(pblock->GetProofOfStake()) && !mapOrphanBlocksByPrev.count(hash) && !Checkpoints::WantedByPendingSyncCheckpoint(hash))
-        return error("ProcessBlock() : duplicate proof-of-stake (%s, %d) for block %s", pblock->GetProofOfStake().first.ToString().c_str(),
-        pblock->GetProofOfStake().second, 
-        hash.ToString().c_str());
-
-    CBlockIndex* pcheckpoint = Checkpoints::GetLastSyncCheckpoint();
-    if (pcheckpoint && pblock->hashPrevBlock != hashBestChain && !Checkpoints::WantedByPendingSyncCheckpoint(hash))
-    {
-        // Extra checks to prevent "fill up memory by spamming with bogus blocks"
-        int64_t deltaTime = pblock->GetBlockTime() - pcheckpoint->nTime;
-        if (deltaTime < -10*60)
-        {
-            if (pfrom)
-                pfrom->Misbehaving(1);
-            return error("ProcessBlock() : block with timestamp before last checkpoint");
-        }
-
-
-    }
-
-    // Preliminary checks
-    if (!pblock->CheckBlock("ProcessBlock", pindexBest->nHeight, 100*COIN))
-        return error("ProcessBlock() : CheckBlock FAILED");
-
-    // ppcoin: ask for pending sync-checkpoint if any
-    if (!IsInitialBlockDownload())
-        Checkpoints::AskForPendingSyncCheckpoint(pfrom);
-
-
-    // If don't already have its previous block, shunt it off to holding area until we get it
-    if (!mapBlockIndex.count(pblock->hashPrevBlock))
-    {
-        // *****      This area covers Gridcoin Orphan Handling      ***** 
-        if (true)
-        {
-            if (WalletOutOfSync())
-            {
-                if (TimerMain("OrphanBarrage",100))
-                {
-                    mapAlreadyAskedFor.clear();
-                    printf("\r\nClearing mapAlreadyAskedFor.\r\n");
-                    AskForOutstandingBlocks(uint256(0));
-                    CheckForFutileSync();
-                }
-            }
-        }
-
-        CBlock* pblock2 = new CBlock(*pblock);
-        if (WalletOutOfSyncByMoreThan2000Blocks() || fTestNet)
-        {
-            printf("ProcessBlock: ORPHAN BLOCK, prev=%s\n", pblock->hashPrevBlock.ToString().c_str());
-            // ppcoin: check proof-of-stake
-            if (pblock->IsProofOfStake())
-            {
-                    // Limited duplicity on stake: prevents block flood attack
-                    // Duplicate stake allowed only when there is orphan child block
-                    if (setStakeSeenOrphan.count(pblock->GetProofOfStake()) && !mapOrphanBlocksByPrev.count(hash) && !Checkpoints::WantedByPendingSyncCheckpoint(hash))
-                            return error("ProcessBlock() : duplicate proof-of-stake (%s, %d) for orphan block %s", pblock->GetProofOfStake().first.ToString().c_str(), pblock->GetProofOfStake().second, hash.ToString().c_str());
-                        else
-                            setStakeSeenOrphan.insert(pblock->GetProofOfStake());
-            }
-            mapOrphanBlocks.insert(make_pair(hash, pblock2));
-            mapOrphanBlocksByPrev.insert(make_pair(pblock2->hashPrevBlock, pblock2));
-        }
-
-        // Ask this guy to fill in what we're missing
-        if (pfrom)
-        {
-            pfrom->PushGetBlocks(pindexBest, GetOrphanRoot(pblock2), true);
-            // ppcoin: getblocks may not obtain the ancestor block rejected
-            // earlier by duplicate-stake check so we ask for it again directly
-            if (!IsInitialBlockDownload())
-                pfrom->AskFor(CInv(MSG_BLOCK, WantedByOrphan(pblock2)));
-            // Ask a few other nodes for the missing block
-
-        }
-        return true;
-    }
-
-    // Store to disk
-    if (!pblock->AcceptBlock(generated_by_me))
-        return error("ProcessBlock() : AcceptBlock FAILED");
-
-    // Recursively process any orphan blocks that depended on this one
-    vector<uint256> vWorkQueue;
-    vWorkQueue.push_back(hash);
-    for (unsigned int i = 0; i < vWorkQueue.size(); i++)
-    {
-        uint256 hashPrev = vWorkQueue[i];
-        for (multimap<uint256, CBlock*>::iterator mi = mapOrphanBlocksByPrev.lower_bound(hashPrev);
-             mi != mapOrphanBlocksByPrev.upper_bound(hashPrev);
-             ++mi)
-        {
-            CBlock* pblockOrphan = (*mi).second;
-            if (pblockOrphan->AcceptBlock(generated_by_me))
-                vWorkQueue.push_back(pblockOrphan->GetHash());
-            mapOrphanBlocks.erase(pblockOrphan->GetHash());
-            setStakeSeenOrphan.erase(pblockOrphan->GetProofOfStake());
-            delete pblockOrphan;
-        }
-        mapOrphanBlocksByPrev.erase(hashPrev);
-    }
-
-   
-    // if responsible for sync-checkpoint send it
-    if (false && pfrom && !CSyncCheckpoint::strMasterPrivKey.empty())        Checkpoints::SendSyncCheckpoint(Checkpoints::AutoSelectSyncCheckpoint());
-    printf("{PB}: ACC; \r\n");
-    GridcoinServices();
-    return true;
-}
-
-
-
-// Gridcoin: (previously NovaCoin) : Attempt to generate suitable proof-of-stake
-bool CBlock::SignBlock(CWallet& wallet, int64_t nFees)
-{
-    // if we are trying to sign
-    //    something except proof-of-stake block template
-    if (!vtx[0].vout[0].IsEmpty())
-        return false;
-
-    // if we are trying to sign
-    //    a complete proof-of-stake block
-    if (IsProofOfStake())
-        return true;
-
-    static int64_t nLastCoinStakeSearchTime = GetAdjustedTime(); // startup timestamp
-
-    CKey key;
-    CTransaction txCoinStake;
-    if (IsProtocolV2(nBestHeight+1))
-        txCoinStake.nTime &= ~STAKE_TIMESTAMP_MASK;
-
-    int64_t nSearchTime = txCoinStake.nTime; // search to current time
-    int64_t out_gridreward = 0;
-
-    if (nSearchTime > nLastCoinStakeSearchTime)
-    {
-        int64_t nSearchInterval = IsProtocolV2(nBestHeight+1) ? 1 : nSearchTime - nLastCoinStakeSearchTime;
-        std::string out_hashboinc = "";
-        if (wallet.CreateCoinStake(wallet, nBits, nSearchInterval, nFees, txCoinStake, key, out_gridreward, out_hashboinc))
-        {
-            //1-8-2015 Extract solved Key
-            double solvedNonce = cdbl(AppCache(pindexBest->GetBlockHash().GetHex()),0);
-            nNonce=solvedNonce;
-            if (fDebug3) printf(".17. Nonce %f, SNonce %f, StakeTime %f, MaxHistTD %f, BBPTL %f, PDBTm %f \r\n",
-                (double)nNonce,(double)solvedNonce,(double)txCoinStake.nTime,
-                (double)max(pindexBest->GetPastTimeLimit()+1, PastDrift(pindexBest->GetBlockTime(), pindexBest->nHeight+1)),
-                (double)pindexBest->GetPastTimeLimit(), (double)PastDrift(pindexBest->GetBlockTime(), pindexBest->nHeight+1)    );
-            if (txCoinStake.nTime >= max(pindexBest->GetPastTimeLimit()+1, PastDrift(pindexBest->GetBlockTime(), pindexBest->nHeight+1)))
-            {
-                // make sure coinstake would meet timestamp protocol
-                //    as it would be the same as the block timestamp
-                vtx[0].nTime = nTime = txCoinStake.nTime;
-                nTime = max(pindexBest->GetPastTimeLimit()+1, GetMaxTransactionTime());
-                nTime = max(GetBlockTime(), PastDrift(pindexBest->GetBlockTime(), pindexBest->nHeight+1));
-
-
-                // we have to make sure that we have no future timestamps in
-                //    our transactions set
-                for (vector<CTransaction>::iterator it = vtx.begin(); it != vtx.end();)
-                    if (it->nTime > nTime) { it = vtx.erase(it); } else { ++it; }
-                vtx.insert(vtx.begin() + 1, txCoinStake);
-                vtx[0].hashBoinc= out_hashboinc;
-
-                hashMerkleRoot = BuildMerkleTree();
-                return key.Sign(GetHash(), vchBlockSig);
-            }
-        }
-        nLastCoinStakeSearchInterval = nSearchTime - nLastCoinStakeSearchTime;
-        nLastCoinStakeSearchTime = nSearchTime;
-    }
-
-    return false;
-}
-
-bool CBlock::CheckBlockSignature() const
-{
-    if (IsProofOfWork())
-        return vchBlockSig.empty();
-
-    vector<valtype> vSolutions;
-    txnouttype whichType;
-
-    const CTxOut& txout = vtx[1].vout[1];
-
-    if (!Solver(txout.scriptPubKey, whichType, vSolutions))
-        return false;
-
-    if (whichType == TX_PUBKEY)
-    {
-        valtype& vchPubKey = vSolutions[0];
-        CKey key;
-        if (!key.SetPubKey(vchPubKey))
-            return false;
-        if (vchBlockSig.empty())
-            return false;
-        return key.Verify(GetHash(), vchBlockSig);
-    }
-
-    return false;
-}
-
-bool CheckDiskSpace(uint64_t nAdditionalBytes)
-{
-    uint64_t nFreeBytesAvailable = filesystem::space(GetDataDir()).available;
-
-    // Check for nMinDiskSpace bytes (currently 50MB)
-    if (nFreeBytesAvailable < nMinDiskSpace + nAdditionalBytes)
-    {
-        fShutdown = true;
-        string strMessage = _("Warning: Disk space is low!");
-        strMiscWarning = strMessage;
-        printf("*** %s\n", strMessage.c_str());
-        uiInterface.ThreadSafeMessageBox(strMessage, "Gridcoin", CClientUIInterface::OK | CClientUIInterface::ICON_EXCLAMATION | CClientUIInterface::MODAL);
-        StartShutdown();
-        return false;
-    }
-    return true;
-}
-
-static filesystem::path BlockFilePath(unsigned int nFile)
-{
-    string strBlockFn = strprintf("blk%04u.dat", nFile);
-    return GetDataDir() / strBlockFn;
-}
-
-FILE* OpenBlockFile(unsigned int nFile, unsigned int nBlockPos, const char* pszMode)
-{
-    if ((nFile < 1) || (nFile == (unsigned int) -1))
-        return NULL;
-    FILE* file = fopen(BlockFilePath(nFile).string().c_str(), pszMode);
-    if (!file)
-        return NULL;
-    if (nBlockPos != 0 && !strchr(pszMode, 'a') && !strchr(pszMode, 'w'))
-    {
-        if (fseek(file, nBlockPos, SEEK_SET) != 0)
-        {
-            fclose(file);
-            return NULL;
-        }
-    }
-    return file;
-}
-
-static unsigned int nCurrentBlockFile = 1;
-
-FILE* AppendBlockFile(unsigned int& nFileRet)
-{
-    nFileRet = 0;
-    while (true)
-    {
-        FILE* file = OpenBlockFile(nCurrentBlockFile, 0, "ab");
-        if (!file)
-            return NULL;
-        if (fseek(file, 0, SEEK_END) != 0)
-            return NULL;
-        // FAT32 file size max 4GB, fseek and ftell max 2GB, so we must stay under 2GB
-        if (ftell(file) < (long)(0x7F000000 - MAX_SIZE))
-        {
-            nFileRet = nCurrentBlockFile;
-            return file;
-        }
-        fclose(file);
-        nCurrentBlockFile++;
-    }
-}
-
-bool LoadBlockIndex(bool fAllowNew)
-{
-    LOCK(cs_main);
-
-    CBigNum bnTrustedModulus;
-
-    if (fTestNet)
-    {
-        // GLOBAL TESTNET SETTINGS - R HALFORD
-        pchMessageStart[0] = 0xcd;
-        pchMessageStart[1] = 0xf2;
-        pchMessageStart[2] = 0xc0;
-        pchMessageStart[3] = 0xef;
-        bnProofOfWorkLimit = bnProofOfWorkLimitTestNet; // 16 bits PoW target limit for testnet
-        nStakeMinAge = 1 * 60 * 60; // test net min age is 1 hour
-        nCoinbaseMaturity = 10; // test maturity is 10 blocks
-        nGrandfather = 196550;
-        nNewIndex = 10;
-        nNewIndex2 = 36500;
-        bOPReturnEnabled = false;
-        //1-24-2016
-        MAX_OUTBOUND_CONNECTIONS = (int)GetArg("-maxoutboundconnections", 8);
-    }
-
-
-    std::string mode = fTestNet ? "TestNet" : "Prod";
-    printf("Mode=%s\r\n",mode.c_str());
-
-
-    //
-    // Load block index
-    //
-    CTxDB txdb("cr+");
-    if (!txdb.LoadBlockIndex())
-        return false;
-
-    //
-    // Init with genesis block
-    //
-    if (mapBlockIndex.empty())
-    {
-        if (!fAllowNew)
-            return false;
-
-        // Genesis block - Genesis2
-        // MainNet - Official New Genesis Block:
-        ////////////////////////////////////////
-        /*
-     21:58:24 block.nTime = 1413149999
-    10/12/14 21:58:24 block.nNonce = 1572771
-    10/12/14 21:58:24 block.GetHash = 00000f762f698b5962aa81e38926c3a3f1f03e0b384850caed34cd9164b7f990
-    10/12/14 21:58:24 CBlock(hash=00000f762f698b5962aa81e38926c3a3f1f03e0b384850caed34cd9164b7f990, ver=1,
-    hashPrevBlock=0000000000000000000000000000000000000000000000000000000000000000,
-    hashMerkleRoot=0bd65ac9501e8079a38b5c6f558a99aea0c1bcff478b8b3023d09451948fe841, nTime=1413149999, nBits=1e0fffff, nNonce=1572771, vtx=1, vchBlockSig=)
-    10/12/14 21:58:24   Coinbase(hash=0bd65ac950, nTime=1413149999, ver=1, vin.size=1, vout.size=1, nLockTime=0)
-    CTxIn(COutPoint(0000000000, 4294967295), coinbase 00012a4531302f31312f313420416e6472656120526f73736920496e647573747269616c20486561742076696e646963617465642077697468204c454e522076616c69646174696f6e)
-    CTxOut(empty)
-    vMerkleTree: 0bd65ac950
-
-        */
-
-        const char* pszTimestamp = "10/11/14 Andrea Rossi Industrial Heat vindicated with LENR validation";
-
-        CTransaction txNew;
-        //GENESIS TIME
-        txNew.nTime = 1413033777;
-        txNew.vin.resize(1);
-        txNew.vout.resize(1);
-        txNew.vin[0].scriptSig = CScript() << 0 << CBigNum(42) << vector<unsigned char>((const unsigned char*)pszTimestamp, (const unsigned char*)pszTimestamp + strlen(pszTimestamp));
-        txNew.vout[0].SetEmpty();
-        CBlock block;
-        block.vtx.push_back(txNew);
-        block.hashPrevBlock = 0;
-        block.hashMerkleRoot = block.BuildMerkleTree();
-        block.nVersion = 1;
-        //R&D - Testers Wanted Thread:
-        block.nTime    = !fTestNet ? 1413033777 : 1406674534;
-        //Official Launch time:
-        block.nBits    = bnProofOfWorkLimit.GetCompact();
-        block.nNonce = !fTestNet ? 130208 : 22436;
-        printf("starting Genesis Check...");
-        // If genesis block hash does not match, then generate new genesis hash.
-        if (block.GetHash() != hashGenesisBlock)
-        {
-            printf("Searching for genesis block...\n");
-            // This will figure out a valid hash and Nonce if you're
-            // creating a different genesis block: 00000000000000000000000000000000000000000000000000000000000000000000000000000000000000xFFF
-            uint256 hashTarget = CBigNum().SetCompact(block.nBits).getuint256();
-            uint256 thash;
-            while (true)
-            {
-                thash = block.GetHash();
-                if (thash <= hashTarget)
-                    break;
-                if ((block.nNonce & 0xFFF) == 0)
-                {
-                    printf("nonce %08X: hash = %s (target = %s)\n", block.nNonce, thash.ToString().c_str(), hashTarget.ToString().c_str());
-                }
-                ++block.nNonce;
-                if (block.nNonce == 0)
-                {
-                    printf("NONCE WRAPPED, incrementing time\n");
-                    ++block.nTime;
-                }
-            }
-            printf("block.nTime = %u \n", block.nTime);
-            printf("block.nNonce = %u \n", block.nNonce);
-            printf("block.GetHash = %s\n", block.GetHash().ToString().c_str());
-        }
-
-
-        block.print();
-
-        //// debug print
-
-        //GENESIS3: Official Merkle Root
-        uint256 merkle_root = uint256("0x5109d5782a26e6a5a5eb76c7867f3e8ddae2bff026632c36afec5dc32ed8ce9f");
-        assert(block.hashMerkleRoot == merkle_root);
-        assert(block.GetHash() == (!fTestNet ? hashGenesisBlock : hashGenesisBlockTestNet));
-        assert(block.CheckBlock("LoadBlockIndex",1,10*COIN));
-
-        // Start new block file
-        unsigned int nFile;
-        unsigned int nBlockPos;
-        if (!block.WriteToDisk(nFile, nBlockPos))
-            return error("LoadBlockIndex() : writing genesis block to disk failed");
-        if (!block.AddToBlockIndex(nFile, nBlockPos, hashGenesisBlock))
-            return error("LoadBlockIndex() : genesis block not accepted");
-
-        // ppcoin: initialize synchronized checkpoint
-        if (!Checkpoints::WriteSyncCheckpoint((!fTestNet ? hashGenesisBlock : hashGenesisBlockTestNet)))
-            return error("LoadBlockIndex() : failed to init sync checkpoint");
-    }
-
-    string strPubKey = "";
-
-    // if checkpoint master key changed must reset sync-checkpoint
-    if (!txdb.ReadCheckpointPubKey(strPubKey) || strPubKey != CSyncCheckpoint::strMasterPubKey)
-    {
-        // write checkpoint master key to db
-        txdb.TxnBegin();
-        if (!txdb.WriteCheckpointPubKey(CSyncCheckpoint::strMasterPubKey))
-            return error("LoadBlockIndex() : failed to write new checkpoint master key to db");
-        if (!txdb.TxnCommit())
-            return error("LoadBlockIndex() : failed to commit new checkpoint master key to db");
-        if ((!fTestNet) && !Checkpoints::ResetSyncCheckpoint())
-            return error("LoadBlockIndex() : failed to reset sync-checkpoint");
-    }
-
-    return true;
-}
-
-std::string ExtractXML(std::string XMLdata, std::string key, std::string key_end)
-{
-
-    std::string extraction = "";
-    string::size_type loc = XMLdata.find( key, 0 );
-    if( loc != string::npos )
-    {
-        string::size_type loc_end = XMLdata.find( key_end, loc+3);
-        if (loc_end != string::npos )
-        {
-            extraction = XMLdata.substr(loc+(key.length()),loc_end-loc-(key.length()));
-
-        }
-    }
-    return extraction;
-}
-
-std::string ExtractHTML(std::string HTMLdata, std::string tagstartprefix,  std::string tagstart_suffix, std::string tag_end)
-{
-
-    std::string extraction = "";
-    string::size_type loc = HTMLdata.find( tagstartprefix, 0 );
-    if( loc != string::npos )
-    {
-        //Find the end of the start tag
-        string::size_type loc_EOStartTag = HTMLdata.find( tagstart_suffix, loc+tagstartprefix.length());
-        if (loc_EOStartTag != string::npos )
-        {
-
-            string::size_type loc_end = HTMLdata.find( tag_end, loc_EOStartTag+tagstart_suffix.length());
-            if (loc_end != string::npos )
-            {
-                extraction = HTMLdata.substr(loc_EOStartTag+(tagstart_suffix.length()), loc_end-loc_EOStartTag-(tagstart_suffix.length()));
-                extraction = strReplace(extraction,",","");
-                if (Contains(extraction,"\r\n"))
-                {
-                    std::vector<std::string> vExtract = split(extraction,"\r\n");
-                    if (vExtract.size() >= 2)
-                    {
-                        extraction = vExtract[2];
-                        return extraction;
-                    }
-                }
-            }
-        }
-    }
-    return extraction;
-}
-
-
-std::string RetrieveMd5(std::string s1)
-{
-    try
-    {
-        const char* chIn = s1.c_str();
-        unsigned char digest2[16];
-        MD5((unsigned char*)chIn, strlen(chIn), (unsigned char*)&digest2);
-        char mdString2[33];
-        for(int i = 0; i < 16; i++) sprintf(&mdString2[i*2], "%02x", (unsigned int)digest2[i]);
-        std::string xmd5(mdString2);
-        return xmd5;
-    }
-    catch (std::exception &e)
-    {
-        printf("MD5 INVALID!");
-        return "";
-    }
-}
-
-
-
-double Round(double d, int place)
-{
-    std::ostringstream ss;
-    ss << std::fixed << std::setprecision(place) << d ;
-    double r = lexical_cast<double>(ss.str());
-    return r;
-}
-
-double cdbl(std::string s, int place)
-{
-    if (s=="") s="0";
-    s = strReplace(s,"\r","");
-    s = strReplace(s,"\n","");
-    s = strReplace(s,"a","");
-    s = strReplace(s,"a","");
-    s = strReplace(s,"b","");
-    s = strReplace(s,"c","");
-    s = strReplace(s,"d","");
-    s = strReplace(s,"e","");
-    s = strReplace(s,"f","");
-    double r = lexical_cast<double>(s);
-    double d = Round(r,place);
-    return d;
-}
-
-
-int GetFilesize(FILE* file)
-{
-    int nSavePos = ftell(file);
-    int nFilesize = -1;
-    if (fseek(file, 0, SEEK_END) == 0)
-        nFilesize = ftell(file);
-    fseek(file, nSavePos, SEEK_SET);
-    return nFilesize;
-}
-
-
-
-
-bool WriteKey(std::string sKey, std::string sValue)
-{
-    // Allows Gridcoin to store the key value in the config file.
-    boost::filesystem::path pathConfigFile(GetArg("-conf", "gridcoinresearch.conf"));
-    if (!pathConfigFile.is_complete()) pathConfigFile = GetDataDir(false) / pathConfigFile;
-    if (!filesystem::exists(pathConfigFile))  return false; 
-    boost::to_lower(sKey);
-    std::string sLine = "";
-    ifstream streamConfigFile;
-    streamConfigFile.open(pathConfigFile.string().c_str());
-    std::string sConfig = "";
-    bool fWritten = false;
-    if(streamConfigFile)
-    {
-       while(getline(streamConfigFile, sLine))
-       {
-            std::vector<std::string> vEntry = split(sLine,"=");
-            if (vEntry.size() == 2)
-            {
-                std::string sSourceKey = vEntry[0];
-                std::string sSourceValue = vEntry[1];
-                boost::to_lower(sSourceKey);
-
-                if (sSourceKey==sKey) 
-                {
-                    sSourceValue = sValue;
-                    sLine = sSourceKey + "=" + sSourceValue;
-                    fWritten=true;
-                }
-            }
-            sLine = strReplace(sLine,"\r","");
-            sLine = strReplace(sLine,"\n","");
-            sLine += "\r\n";
-            sConfig += sLine;
-       }
-    }
-    if (!fWritten) 
-    {
-        sLine = sKey + "=" + sValue + "\r\n";
-        sConfig += sLine;
-    }
-    
-    streamConfigFile.close();
-
-    FILE *outFile = fopen(pathConfigFile.string().c_str(),"w");
-    fputs(sConfig.c_str(), outFile);
-    fclose(outFile);
-
-    ReadConfigFile(mapArgs, mapMultiArgs);
-    return true;
-}
-
-
-
-
-std::string getfilecontents(std::string filename)
-{
-    std::string buffer;
-    std::string line;
-    ifstream myfile;
-    if (fDebug10) printf("loading file to string %s",filename.c_str());
-
-    filesystem::path path = filename;
-
-    if (!filesystem::exists(path)) {
-        printf("the file does not exist %s",path.string().c_str());
-        return "-1";
-    }
-
-     FILE *file = fopen(filename.c_str(), "rb");
-     CAutoFile filein = CAutoFile(file, SER_DISK, CLIENT_VERSION);
-     int fileSize = GetFilesize(filein);
-     filein.fclose();
-
-     myfile.open(filename.c_str());
-
-    buffer.reserve(fileSize);
-    if (fDebug10) printf("opening file %s",filename.c_str());
-
-    if(myfile)
-    {
-      while(getline(myfile, line))
-      {
-            buffer = buffer + line + "\r\n";
-      }
-    }
-    myfile.close();
-    return buffer;
-}
-
-
-bool IsCPIDValidv3(std::string cpidv2, bool allow_investor)
-{
-    // Used for checking the local cpid
-    bool result=false;
-    if (allow_investor) if (cpidv2 == "INVESTOR" || cpidv2=="investor") return true;
-    if (cpidv2.length() < 34) return false;
-    result = CPID_IsCPIDValid(cpidv2.substr(0,32),cpidv2,0);
-    return result;
-}
-
-bool IsCPIDValidv2(MiningCPID& mc, int height)
-{
-    //09-25-2016: Transition to CPID Keypairs.
-    if (height < nGrandfather) return true;
-    bool result = false;
-    int cpidV2CutOverHeight = fTestNet ? 0 : 97000;
-    int cpidV3CutOverHeight = fTestNet ? 196300 : 725000;
-    if (height < cpidV2CutOverHeight)
-    {
-        result = IsCPIDValid_Retired(mc.cpid,mc.enccpid);
-    }
-    else if (height >= cpidV2CutOverHeight && height <= cpidV3CutOverHeight)
-    {
-        if (mc.cpid == "INVESTOR" || mc.cpid=="investor") return true;
-        result = CPID_IsCPIDValid(mc.cpid, mc.cpidv2, (uint256)mc.lastblockhash);
-    }
-    else if (height >= cpidV3CutOverHeight)
-    {
-        if (mc.cpid == "INVESTOR" || mc.cpid=="investor") return true;
-        // V3 requires a beacon, a beacon public key and a valid block signature signed by the CPID's private key
-        result = VerifyCPIDSignature(mc.cpid,mc.lastblockhash,mc.BoincSignature);
-    }
-
-    return result;
-}
-
-
-bool IsLocalCPIDValid(StructCPID& structcpid)
-{
-
-    bool new_result = IsCPIDValidv3(structcpid.cpidv2,true);
-    return new_result;
-
-}
-
-
-
-bool IsCPIDValid_Retired(std::string cpid, std::string ENCboincpubkey)
-{
-
-    try
-    {
-            if(cpid=="" || cpid.length() < 5)
-            {
-                printf("CPID length empty.");
-                return false;
-            }
-            if (cpid=="INVESTOR") return true;
-            if (ENCboincpubkey == "" || ENCboincpubkey.length() < 5)
-            {
-                    if (fDebug10) printf("ENCBpk length empty.");
-                    return false;
-            }
-            std::string bpk = AdvancedDecrypt(ENCboincpubkey);
-            std::string bpmd5 = RetrieveMd5(bpk);
-            if (bpmd5==cpid) return true;
-            if (fDebug10) printf("Md5<>cpid, md5 %s cpid %s  root bpk %s \r\n     ",bpmd5.c_str(), cpid.c_str(),bpk.c_str());
-
-            return false;
-    }
-    catch (std::exception &e)
-    {
-                printf("Error while resolving CPID\r\n");
-                return false;
-    }
-    catch(...)
-    {
-                printf("Error while Resolving CPID[2].\r\n");
-                return false;
-    }
-    return false;
-
-}
-
-
-double GetTotalOwedAmount(std::string cpid)
-{
-    StructCPID o = GetInitializedStructCPID2(cpid,mvMagnitudes);
-    return o.totalowed;
-}
-
-double GetOwedAmount(std::string cpid)
-{
-    if (mvMagnitudes.size() > 1)
-    {
-        StructCPID m = GetInitializedStructCPID2(cpid,mvMagnitudes);
-        if (m.initialized) return m.owed;
-        return 0;
-    }
-    return 0;
-}
-
-
-double GetOutstandingAmountOwed(StructCPID &mag, std::string cpid, int64_t locktime,
-    double& total_owed, double block_magnitude)
-{
-    // Gridcoin Payment Magnitude Unit in RSA Owed calculation ensures rewards are capped at MaxBlockSubsidy*BLOCKS_PER_DAY
-    // Payment date range is stored in HighLockTime-LowLockTime
-    // If newbie has not participated for 14 days, use earliest payment in chain to assess payment window
-    // (Important to prevent e-mail change attacks) - Calculate payment timespan window in days
-    try
-    {
-        double payment_timespan = (GetAdjustedTime() - mag.EarliestPaymentTime)/38400;
-        if (payment_timespan < 2) payment_timespan =  2;
-        if (payment_timespan > 10) payment_timespan = 14;
-        mag.PaymentTimespan = Round(payment_timespan,0);
-        double research_magnitude = 0;
-        // Get neural network magnitude:
-        StructCPID stDPOR = GetInitializedStructCPID2(cpid,mvDPOR);
-        research_magnitude = LederstrumpfMagnitude2(stDPOR.Magnitude,locktime);
-        double owed_standard = payment_timespan * std::min(research_magnitude*GetMagnitudeMultiplier(locktime),
-            GetMaximumBoincSubsidy(locktime)*5.0);
-        double owed_network_cap = payment_timespan * GRCMagnitudeUnit(locktime) * research_magnitude;
-        double owed = std::min(owed_standard, owed_network_cap);
-        double paid = mag.payments;
-        double outstanding = std::min(owed-paid, GetMaximumBoincSubsidy(locktime) * 5.0);
-        total_owed = owed;
-        //if (outstanding < 0) outstanding=0;
-        return outstanding;
-    }
-    catch (std::exception &e)
-    {
-            printf("Error while Getting outstanding amount owed.");
-            return 0;
-    }
-    catch(...)
-    {
-            printf("Error while Getting outstanding amount owed.");
-            return 0;
-    }
-}
-
-bool BlockNeedsChecked(int64_t BlockTime)
-{
-    if (IsLockTimeWithin14days((double)BlockTime))
-    {
-        if (fColdBoot) return false;
-        bool fOut = OutOfSyncByMoreThan(30);
-        return !fOut;
-    }
-    else
-    {
-        return false;
-    }
-}
-
-bool IsLockTimeWithin14days(double locktime)
-{
-    //Within 14 days
-    double nCutoff =  GetAdjustedTime() - (60*60*24*14);
-    if (locktime < nCutoff) return false;
-    return true;
-}
-
-bool LockTimeRecent(double locktime)
-{
-    //Returns true if adjusted time is within 45 minutes
-    double nCutoff =  GetAdjustedTime() - (60*45);
-    if (locktime < nCutoff) return false;
-    return true;
-}
-
-bool IsLockTimeWithinMinutes(double locktime, int minutes)
-{
-    double nCutoff = GetAdjustedTime() - (60*minutes);
-    if (locktime < nCutoff) return false;
-    return true;
-}
-
-bool IsLockTimeWithinMinutes(int64_t locktime, int minutes)
-{
-    double nCutoff = GetAdjustedTime() - (60*minutes);
-    if (locktime < nCutoff) return false;
-    return true;
-}
-
-
-double GetMagnitudeWeight(double LockTime)
-{
-    double age = ( GetAdjustedTime() - LockTime)/86400;
-    double inverse = 14-age;
-    if (inverse < 1) inverse=1;
-    return inverse*inverse;
-}
-
-
-
-
-void RemoveNetworkMagnitude(double LockTime, std::string cpid, MiningCPID bb, double mint, bool IsStake)
-{
-        if (!IsLockTimeWithin14days(LockTime)) return;
-        StructCPID structMagnitude = GetInitializedStructCPID2(cpid,mvMagnitudes);
-        structMagnitude.projectname = bb.projectname;
-        structMagnitude.entries--;
-        if (IsStake)
-        {
-            double interest = (double)mint - (double)bb.ResearchSubsidy;
-            structMagnitude.payments -= bb.ResearchSubsidy;
-            structMagnitude.interestPayments = structMagnitude.interestPayments - interest;
-            structMagnitude.LastPaymentTime = 0;
-        }
-        structMagnitude.cpid = cpid;
-        double total_owed = 0;
-        mvMagnitudes[cpid] = structMagnitude;
-        structMagnitude.owed = GetOutstandingAmountOwed(structMagnitude,cpid,LockTime,total_owed,bb.Magnitude);
-        structMagnitude.totalowed = total_owed;
-        mvMagnitudes[cpid] = structMagnitude;
-}
-
-
-
-
-
-
-void AdjustTimestamps(StructCPID& strCPID, double timestamp, double subsidy)
-{
-        if (timestamp > strCPID.LastPaymentTime && subsidy > 0) strCPID.LastPaymentTime = timestamp;
-        if (timestamp < strCPID.EarliestPaymentTime) strCPID.EarliestPaymentTime = timestamp;
-}
-
-
-
-
-void AddResearchMagnitude(CBlockIndex* pIndex)
-{
-        // Headless critical section
-        if (pIndex->nResearchSubsidy > 0)
-        {
-            try
-            {
-                StructCPID stMag = GetInitializedStructCPID2(pIndex->sCPID,mvMagnitudesCopy);
-                stMag.cpid = pIndex->sCPID;
-                stMag.GRCAddress = pIndex->sGRCAddress;
-                if (pIndex->nHeight > stMag.LastBlock)
-                {
-                    stMag.LastBlock = pIndex->nHeight;
-                }
-                stMag.entries++;
-                stMag.payments += pIndex->nResearchSubsidy;
-                stMag.interestPayments += pIndex->nInterestSubsidy;
-
-                AdjustTimestamps(stMag,(double)pIndex->nTime,pIndex->nResearchSubsidy);
-                // Track detailed payments made to each CPID
-                stMag.PaymentTimestamps         += RoundToString(pIndex->nTime,0) + ",";
-                stMag.PaymentAmountsResearch    += RoundToString(pIndex->nResearchSubsidy,2) + ",";
-                stMag.PaymentAmountsInterest    += RoundToString(pIndex->nInterestSubsidy,2) + ",";
-                stMag.PaymentAmountsBlocks      += RoundToString(pIndex->nHeight,0) + ",";
-                stMag.Accuracy++;
-                stMag.AverageRAC = stMag.rac / (stMag.entries+.01);
-                double total_owed = 0;
-                stMag.owed = GetOutstandingAmountOwed(stMag,
-                    pIndex->sCPID, pIndex->nTime,total_owed,pIndex->nMagnitude);
-
-                stMag.totalowed = total_owed;
-                mvMagnitudesCopy[pIndex->sCPID] = stMag;
-            }
-            catch (bad_alloc ba)
-            {
-                printf("\r\nBad Allocation in AddResearchMagnitude() \r\n");
-            }
-            catch(...)
-            {
-                printf("Exception in AddResearchMagnitude() \r\n");
-            }
-        }
-}
-
-
-
-
-void AddNMRetired(double height, double LockTime, std::string cpid, MiningCPID bb)
-{
-    try
-    {
-        StructCPID stMag = GetInitializedStructCPID2(cpid,mvMagnitudes);
-        stMag.cpid = cpid;
-        stMag.GRCAddress = bb.GRCAddress;
-        if (height > stMag.LastBlock)
-        {
-            stMag.LastBlock = height;
-        }
-        stMag.projectname = bb.projectname;
-        stMag.rac += bb.rac;
-        stMag.entries++;
-        stMag.payments += bb.ResearchSubsidy;
-        stMag.interestPayments += bb.InterestSubsidy;
-        AdjustTimestamps(stMag,LockTime,bb.ResearchSubsidy);
-        // Per RTM 6-27-2015 - Track detailed payments made to each CPID
-        stMag.PaymentTimestamps         += RoundToString(LockTime,0) + ",";
-        stMag.PaymentAmountsResearch    += RoundToString(bb.ResearchSubsidy,2) + ",";
-        stMag.PaymentAmountsInterest    += RoundToString(bb.InterestSubsidy,2) + ",";
-        stMag.PaymentAmountsBlocks      += RoundToString((double)height,0) + ",";
-        stMag.Accuracy++;
-        stMag.AverageRAC = stMag.rac / (stMag.entries+.01);
-        double total_owed = 0;
-        stMag.owed = GetOutstandingAmountOwed(stMag,cpid,LockTime,total_owed,bb.Magnitude);
-        stMag.totalowed = total_owed;
-        mvMagnitudes[cpid] = stMag;
-    }
-    catch (std::exception &e)
-    {
-            printf("Error while Adding Network Magnitude.");
-    }
-    catch(...)
-    {
-            printf("Error while Adding Network Magnitude.");
-    }
-}
-
-
-
-
-bool GetEarliestStakeTime(std::string grcaddress, std::string cpid)
-{
-    if (nBestHeight < 15)
-    {
-        mvApplicationCacheTimestamp["nGRCTime"] = GetAdjustedTime();
-        mvApplicationCacheTimestamp["nCPIDTime"] = GetAdjustedTime();
-        return true;
-    }
-    if (IsLockTimeWithinMinutes(nLastGRCtallied,100)) return true;
-    nLastGRCtallied = GetAdjustedTime();
-    int64_t nGRCTime = 0;
-    int64_t nCPIDTime = 0;
-    CBlock block;
-    int64_t nStart = GetTimeMillis();
-    LOCK(cs_main);
-    {
-            int nMaxDepth = nBestHeight;
-            int nLookback = BLOCKS_PER_DAY*6*30;  //6 months back for performance
-            int nMinDepth = nMaxDepth - nLookback;
-            if (nMinDepth < 2) nMinDepth = 2;
-            // Start at the earliest block index:
-            CBlockIndex* pblockindex = blockFinder.FindByHeight(nMinDepth);
-            while (pblockindex->nHeight < nMaxDepth-1)
-            {
-                        pblockindex = pblockindex->pnext;
-                        if (pblockindex == pindexBest) break;
-                        if (pblockindex == NULL || !pblockindex->IsInMainChain()) continue;
-                        std::string myCPID = "";
-                        if (pblockindex->nHeight < nNewIndex)
-                        {
-                            //Between block 1 and nNewIndex, unfortunately, we have to read from disk.
-                            block.ReadFromDisk(pblockindex);
-                            std::string hashboinc = "";
-                            if (block.vtx.size() > 0) hashboinc = block.vtx[0].hashBoinc;
-                            MiningCPID bb = DeserializeBoincBlock(hashboinc);
-                            myCPID = bb.cpid;
-                        }
-                        else
-                        {
-                            myCPID = pblockindex->sCPID;
-                        }
-                        if (cpid == myCPID && nCPIDTime==0)
-                        {
-                            nCPIDTime = pblockindex->nTime;
-                            nGRCTime = pblockindex->nTime;
-                            break;
-                        }
-            }
-    }
-    int64_t EarliestStakedWalletTx = GetEarliestWalletTransaction();
-    if (EarliestStakedWalletTx > 0 && EarliestStakedWalletTx < nGRCTime) nGRCTime = EarliestStakedWalletTx;
-    if (fTestNet) nGRCTime -= (86400*30);
-    if (nGRCTime <= 0)  nGRCTime = GetAdjustedTime();
-    if (nCPIDTime <= 0) nCPIDTime = GetAdjustedTime();
-
-    printf("Loaded staketime from index in %f", (double)(GetTimeMillis() - nStart));
-    printf("CPIDTime %f, GRCTime %f, WalletTime %f \r\n",(double)nCPIDTime,(double)nGRCTime,(double)EarliestStakedWalletTx);
-    mvApplicationCacheTimestamp["nGRCTime"] = nGRCTime;
-    mvApplicationCacheTimestamp["nCPIDTime"] = nCPIDTime;
-    return true;
-}
-
-HashSet GetCPIDBlockHashes(const std::string& cpid)
-{
-    auto hashes = mvCPIDBlockHashes.find(cpid);
-    return hashes != mvCPIDBlockHashes.end()
-        ? hashes->second
-        : HashSet();
-}
-
-void AddCPIDBlockHash(const std::string& cpid, const uint256& blockhash)
-{
-    // Add block hash to CPID hash set.
-    mvCPIDBlockHashes[cpid].insert(blockhash);
-}
-
-StructCPID GetLifetimeCPID(std::string cpid, std::string sCalledFrom)
-{
-    //Eliminates issues with reorgs, disconnects, double counting, etc.. 
-    if (cpid.empty() || cpid=="INVESTOR")
-        return GetInitializedStructCPID2("INVESTOR",mvResearchAge);
-    
-    if (fDebug10) printf(" {GLC %s} ",sCalledFrom.c_str());
-
-    const HashSet& hashes = GetCPIDBlockHashes(cpid);
-    ZeroOutResearcherTotals(cpid);
-
-    for (HashSet::iterator it = hashes.begin(); it != hashes.end(); ++it)
-    {
-        const uint256& uHash = *it;
-
-        // Ensure that we have this block.
-        if (mapBlockIndex.count(uHash) == 0)
-           continue;
-        
-        // Ensure that the block is valid.    
-        CBlockIndex* pblockindex = mapBlockIndex[uHash];
-        if(pblockindex == NULL ||
-           pblockindex->IsInMainChain() == false ||
-           pblockindex->sCPID != cpid)
-            continue;
-
-        // Block located and verified.
-        StructCPID stCPID = GetInitializedStructCPID2(pblockindex->sCPID,mvResearchAge);
-        if (pblockindex->nHeight > stCPID.LastBlock && pblockindex->nResearchSubsidy > 0)
-        {
-            stCPID.LastBlock = pblockindex->nHeight;
-            stCPID.BlockHash = pblockindex->GetBlockHash().GetHex();
-        }
-        stCPID.InterestSubsidy += pblockindex->nInterestSubsidy;
-        stCPID.ResearchSubsidy += pblockindex->nResearchSubsidy;
-        stCPID.Accuracy++;
-        if (pblockindex->nMagnitude > 0)
-        {
-            stCPID.TotalMagnitude += pblockindex->nMagnitude;
-            stCPID.ResearchAverageMagnitude = stCPID.TotalMagnitude/(stCPID.Accuracy+.01);
-        }
-
-        if (pblockindex->nTime < stCPID.LowLockTime)  stCPID.LowLockTime  = pblockindex->nTime;
-        if (pblockindex->nTime > stCPID.HighLockTime) stCPID.HighLockTime = pblockindex->nTime;
-        mvResearchAge[pblockindex->sCPID]=stCPID;
-    }
-
-    return GetInitializedStructCPID2(cpid, mvResearchAge);
-}
-
-MiningCPID GetInitializedMiningCPID(std::string name,std::map<std::string, MiningCPID>& vRef)
-{
-   MiningCPID& cpid = vRef[name];
-    if (!cpid.initialized)
-    {
-                cpid = GetMiningCPID();
-                cpid.initialized=true;
-                cpid.LastPaymentTime = 0;
-    }
-
-   return cpid;
-}
-
-
-StructCPID GetInitializedStructCPID2(std::string name, std::map<std::string, StructCPID>& vRef)
-{
-    try
-    {
-      StructCPID& cpid = vRef[name];
-        if (!cpid.initialized)
-        {
-                cpid = GetStructCPID();
-                cpid.initialized=true;
-                cpid.LowLockTime = std::numeric_limits<unsigned int>::max();
-                cpid.HighLockTime = 0;
-                cpid.LastPaymentTime = 0;
-                cpid.EarliestPaymentTime = 99999999999;
-                cpid.Accuracy = 0;
-                return cpid;
-        }
-        else
-        {
-                return cpid;
-        }
-    }
-    catch (bad_alloc ba)
-    {
-        printf("Bad alloc caught in GetInitializedStructCpid2 for %s",name.c_str());
-      return GetStructCPID();
-    }
-    catch(...)
-    {
-        printf("Exception caught in GetInitializedStructCpid2 for %s",name.c_str());
-      return GetStructCPID();
-    }
-}
-
-
-
-
-bool RetiredTN(bool Forcefully)
-{
-    //Iterate throught last 14 days, tally network averages
-    if (nBestHeight < 15)
-    {
-        bNetAveragesLoaded = true;
-        return true;
-    }
-
-    if (Forcefully) nLastTallied = 0;
-    int timespan = fTestNet ? 1 : 5;
-    if (IsLockTimeWithinMinutes(nLastTallied,timespan))
-    {
-        bNetAveragesLoaded=true;
-        return true;
-    }
-
-    printf("Gathering network avgs (begin)");
-    nLastTallied = GetAdjustedTime();
-    bNetAveragesLoaded = false;
-    bool superblockloaded = false;
-    double NetworkPayments = 0;
-    double NetworkInterest = 0;
-                    //7-5-2015 - R Halford - Start block and End block must be an exact range agreed by the network:
-                    int nMaxDepth = (nBestHeight-CONSENSUS_LOOKBACK) - ( (nBestHeight-CONSENSUS_LOOKBACK) % BLOCK_GRANULARITY);
-                    int nLookback = BLOCKS_PER_DAY*14; //Daily block count * Lookback in days = 14 days
-                    int nMinDepth = (nMaxDepth - nLookback) - ( (nMaxDepth-nLookback) % BLOCK_GRANULARITY);
-                    if (fDebug3) printf("START BLOCK %f, END BLOCK %f ",(double)nMaxDepth,(double)nMinDepth);
-                    if (nMinDepth < 2)              nMinDepth = 2;
-                    if (mvMagnitudes.size() > 0)    mvMagnitudes.clear();
-                    CBlock block;
-                    CBlockIndex* pblockindex = pindexBest;
-
-                    while (pblockindex->nHeight > nMaxDepth)
-                    {
-                        if (!pblockindex || !pblockindex->pprev) return false;
-                        pblockindex = pblockindex->pprev;
-                        if (pblockindex == pindexGenesisBlock) return false;
-                    }
-
-                    if (fDebug) printf("\r\n GetMoneySupply::Max block %f",(double)pblockindex->nHeight);
-
-                    while (pblockindex->nHeight > nMinDepth)
-                    {
-                        if (!pblockindex || !pblockindex->pprev) return false;   //Avoid segfault
-                        pblockindex = pblockindex->pprev;
-                        if (pblockindex == pindexGenesisBlock) return false;
-                        if (pblockindex == NULL || !pblockindex->IsInMainChain()) continue;
-                        MiningCPID bb;
-                        
-                        if (!block.ReadFromDisk(pblockindex)) continue;
-                        if (block.vtx.size() > 0)
-                        {
-                                if (block.vtx[0].hashBoinc.empty()) continue;
-                                bb = DeserializeBoincBlock(block.vtx[0].hashBoinc);
-                        }
-                        else continue;
-
-                        NetworkPayments += bb.ResearchSubsidy;
-                        NetworkInterest += bb.InterestSubsidy;
-                        // Insert CPID, Magnitude, Payments
-                        AddNMRetired((double)pblockindex->nHeight,pblockindex->nTime,bb.cpid,bb);
-                        if (!superblockloaded && bb.superblock.length() > 20)
-                        {
-                                    std::string superblock = UnpackBinarySuperblock(bb.superblock);
-                                    if (VerifySuperblock(superblock,pblockindex->nHeight))
-                                    {
-                                            LoadSuperblock(superblock,pblockindex->nTime,pblockindex->nHeight);
-                                            superblockloaded=true;
-                                            if (fDebug3) printf(" Superblock Loaded %f \r\n",(double)pblockindex->nHeight);
-                                    }
-                            }
-
-                    }
-                    if (pblockindex && fDebug10)    printf("Min block %f \r\n",(double)pblockindex->nHeight);
-                    StructCPID network = GetInitializedStructCPID2("NETWORK",mvNetwork);
-                    network.projectname="NETWORK";
-                    network.payments = NetworkPayments;
-                    network.InterestSubsidy = NetworkInterest;
-                    mvNetwork["NETWORK"] = network;
-                    TallyMagnitudesInSuperblock();
-                    GetNextProject(false);
-                    if (fDebug3) printf(".Done.\r\n %f",(double)0);
-                    bTallyStarted = false;
-                    bNetAveragesLoaded = true;
-                    return true;
-
-    bNetAveragesLoaded=true;
-    return false;
-}
-
-
-
-bool ComputeNeuralNetworkSupermajorityHashes()
-{
-    if (nBestHeight < 15)  return true;
-    if (IsLockTimeWithinMinutes(nLastTalliedNeural,5))
-    {
-        return true;
-    }
-    nLastTalliedNeural = GetAdjustedTime();
-    //Clear the neural network hash buffer
-    if (mvNeuralNetworkHash.size() > 0)  mvNeuralNetworkHash.clear();
-    if (mvNeuralVersion.size() > 0)  mvNeuralVersion.clear();
-    if (mvCurrentNeuralNetworkHash.size() > 0) mvCurrentNeuralNetworkHash.clear();
-
-    //Clear the votes
-    WriteCache("neuralsecurity","pending","0",GetAdjustedTime());
-    ClearCache("neuralsecurity");
-    try
-    {
-        int nMaxDepth = nBestHeight;
-        int nLookback = 100;
-        int nMinDepth = (nMaxDepth - nLookback);
-        if (nMinDepth < 2)   nMinDepth = 2;
-        CBlock block;
-        CBlockIndex* pblockindex = pindexBest;
-        while (pblockindex->nHeight > nMinDepth)
-        {
-            if (!pblockindex || !pblockindex->pprev) return false;
-            pblockindex = pblockindex->pprev;
-            if (pblockindex == pindexGenesisBlock) return false;
-            if (!pblockindex->IsInMainChain()) continue;
-            block.ReadFromDisk(pblockindex);
-            std::string hashboinc = "";
-            if (block.vtx.size() > 0) hashboinc = block.vtx[0].hashBoinc;
-            if (!hashboinc.empty())
-            {
-                MiningCPID bb = DeserializeBoincBlock(hashboinc);
-                //If block is pending: 7-25-2015
-                if (bb.superblock.length() > 20)
-                {
-                    std::string superblock = UnpackBinarySuperblock(bb.superblock);
-                    if (VerifySuperblock(superblock,pblockindex->nHeight))
-                    {
-                        WriteCache("neuralsecurity","pending",RoundToString((double)pblockindex->nHeight,0),GetAdjustedTime());
-                    }
-                }
-
-                IncrementVersionCount(bb.clientversion);
-                //Increment Neural Network Hashes Supermajority (over the last N blocks)
-                IncrementNeuralNetworkSupermajority(bb.NeuralHash,bb.GRCAddress,(nMaxDepth-pblockindex->nHeight)+10);
-                IncrementCurrentNeuralNetworkSupermajority(bb.CurrentNeuralHash,bb.GRCAddress,(nMaxDepth-pblockindex->nHeight)+10);
-
-            }
-        }
-
-        if (fDebug3) printf(".11.");
-    }
-    catch (std::exception &e)
-    {
-            printf("Neural Error while memorizing hashes.\r\n");
-    }
-    catch(...)
-    {
-        printf("Neural error While Memorizing Hashes! [1]\r\n");
-    }
-    return true;
-
-}
-
-
-bool TallyResearchAverages(bool Forcefully)
-{
-    //Iterate throught last 14 days, tally network averages
-    if (nBestHeight < 15)
-    {
-        bNetAveragesLoaded = true;
-        return true;
-    }
-
-    //if (Forcefully) nLastTallied = 0;
-    int timespan = fTestNet ? 2 : 6;
-    if (IsLockTimeWithinMinutes(nLastTallied,timespan))
-    {
-        bNetAveragesLoaded=true;
-        return true;
-    }
-
-    //8-27-2016
-     int64_t nStart = GetTimeMillis();
-
-
-    if (fDebug3) printf("Tallying Research Averages (begin) ");
-    nLastTallied = GetAdjustedTime();
-    bNetAveragesLoaded = false;
-    bool superblockloaded = false;
-    double NetworkPayments = 0;
-    double NetworkInterest = 0;
-    
-                        //Consensus Start/End block:
-                        int nMaxDepth = (nBestHeight-CONSENSUS_LOOKBACK) - ( (nBestHeight-CONSENSUS_LOOKBACK) % BLOCK_GRANULARITY);
-                        int nLookback = BLOCKS_PER_DAY * 14; //Daily block count * Lookback in days
-                        int nMinDepth = (nMaxDepth - nLookback) - ( (nMaxDepth-nLookback) % BLOCK_GRANULARITY);
-                        if (fDebug3) printf("START BLOCK %f, END BLOCK %f ",(double)nMaxDepth,(double)nMinDepth);
-                        if (nMinDepth < 2)              nMinDepth = 2;
-                        mvMagnitudesCopy.clear();
-                        int iRow = 0;
-                        //CBlock block;
-                        CBlockIndex* pblockindex = pindexBest;
-                        if (!pblockindex)
-                        {
-                                bTallyStarted = false;
-                                bNetAveragesLoaded = true;
-                                return true;
-                        }
-                        while (pblockindex->nHeight > nMaxDepth)
-                        {
-                            if (!pblockindex || !pblockindex->pprev || pblockindex == pindexGenesisBlock) return false;
-                            pblockindex = pblockindex->pprev;
-                        }
-
-                        if (fDebug3) printf("Max block %f, seektime %f",(double)pblockindex->nHeight,(double)GetTimeMillis()-nStart);
-                        nStart=GetTimeMillis();
-
-   
-                        // Headless critical section ()
-        try
-        {
-                        while (pblockindex->nHeight > nMinDepth)
-                        {
-                            if (!pblockindex || !pblockindex->pprev) return false;
-                            pblockindex = pblockindex->pprev;
-                            if (pblockindex == pindexGenesisBlock) return false;
-                            if (!pblockindex->IsInMainChain()) continue;
-                            NetworkPayments += pblockindex->nResearchSubsidy;
-                            NetworkInterest += pblockindex->nInterestSubsidy;
-                            AddResearchMagnitude(pblockindex);
-
-                            iRow++;
-                            if (IsSuperBlock(pblockindex) && !superblockloaded)
-                            {
-                                MiningCPID bb = GetBoincBlockByIndex(pblockindex);
-                                if (bb.superblock.length() > 20)
-                                {
-                                        std::string superblock = UnpackBinarySuperblock(bb.superblock);
-                                        if (VerifySuperblock(superblock,pblockindex->nHeight))
-                                        {
-                                                LoadSuperblock(superblock,pblockindex->nTime,pblockindex->nHeight);
-                                                superblockloaded=true;
-                                                if (fDebug3) printf(" Superblock Loaded %f \r\n",(double)pblockindex->nHeight);
-                                        }
-                                }
-                            }
-
-                        }
-                        // End of critical section
-                        if (fDebug3) printf("TNA loaded in %f",(double)GetTimeMillis()-nStart);
-                        nStart=GetTimeMillis();
-
-
-                        if (pblockindex)
-                        {
-                            if (fDebug3) printf("Min block %f, Rows %f \r\n",(double)pblockindex->nHeight,(double)iRow);
-                            StructCPID network = GetInitializedStructCPID2("NETWORK",mvNetworkCopy);
-                            network.projectname="NETWORK";
-                            network.payments = NetworkPayments;
-                            network.InterestSubsidy = NetworkInterest;
-                            mvNetworkCopy["NETWORK"] = network;
-                            if(fDebug3) printf(" TMIS1 ");
-                            TallyMagnitudesInSuperblock();
-                        }
-                        // 11-19-2015 Copy dictionaries to live RAM
-                        mvDPOR = mvDPORCopy;
-                        mvMagnitudes = mvMagnitudesCopy;
-                        mvNetwork = mvNetworkCopy;
-                        bTallyStarted = false;
-                        bNetAveragesLoaded = true;
-                        return true;
-        }
-        catch (bad_alloc ba)
-        {
-            printf("Bad Alloc while tallying network averages. [1]\r\n");
-            bNetAveragesLoaded=true;
-            nLastTallied = 0;
-        }
-        catch(...)
-        {
-            printf("Error while tallying network averages. [1]\r\n");
-            bNetAveragesLoaded=true;
-            nLastTallied = 0;
-        }
-
-        if (fDebug3) printf("NA loaded in %f",(double)GetTimeMillis()-nStart);
-                        
-        bNetAveragesLoaded=true;
-        return false;
-}
-
-
-
-bool TallyNetworkAverages(bool Forcefully)
-{
-    if (IsResearchAgeEnabled(pindexBest->nHeight))
-    {
-        return TallyResearchAverages(Forcefully);
-    }
-    else
-    {
-        return RetiredTN(Forcefully);
-    }
-}
-
-
-void PrintBlockTree()
-{
-    AssertLockHeld(cs_main);
-    // pre-compute tree structure
-    map<CBlockIndex*, vector<CBlockIndex*> > mapNext;
-    for (map<uint256, CBlockIndex*>::iterator mi = mapBlockIndex.begin(); mi != mapBlockIndex.end(); ++mi)
-    {
-        CBlockIndex* pindex = (*mi).second;
-        mapNext[pindex->pprev].push_back(pindex);
-    }
-
-    vector<pair<int, CBlockIndex*> > vStack;
-    vStack.push_back(make_pair(0, pindexGenesisBlock));
-
-    int nPrevCol = 0;
-    while (!vStack.empty())
-    {
-        int nCol = vStack.back().first;
-        CBlockIndex* pindex = vStack.back().second;
-        vStack.pop_back();
-
-        // print split or gap
-        if (nCol > nPrevCol)
-        {
-            for (int i = 0; i < nCol-1; i++)
-                printf("| ");
-            printf("|\\\n");
-        }
-        else if (nCol < nPrevCol)
-        {
-            for (int i = 0; i < nCol; i++)
-                printf("| ");
-            printf("|\n");
-       }
-        nPrevCol = nCol;
-
-        // print columns
-        for (int i = 0; i < nCol; i++)
-            printf("| ");
-
-        // print item
-        CBlock block;
-        block.ReadFromDisk(pindex);
-        printf("%d (%u,%u) %s  %08x  %s  mint %7s  tx %" PRIszu "",
-            pindex->nHeight,
-            pindex->nFile,
-            pindex->nBlockPos,
-            block.GetHash().ToString().c_str(),
-            block.nBits,
-            DateTimeStrFormat("%x %H:%M:%S", block.GetBlockTime()).c_str(),
-            FormatMoney(pindex->nMint).c_str(),
-            block.vtx.size());
-
-        PrintWallets(block);
-
-        // put the main time-chain first
-        vector<CBlockIndex*>& vNext = mapNext[pindex];
-        for (unsigned int i = 0; i < vNext.size(); i++)
-        {
-            if (vNext[i]->pnext)
-            {
-                swap(vNext[0], vNext[i]);
-                break;
-            }
-        }
-
-        // iterate children
-        for (unsigned int i = 0; i < vNext.size(); i++)
-            vStack.push_back(make_pair(nCol+i, vNext[i]));
-    }
-}
-
-bool LoadExternalBlockFile(FILE* fileIn)
-{
-    int64_t nStart = GetTimeMillis();
-
-    int nLoaded = 0;
-    {
-        LOCK(cs_main);
-        try {
-            CAutoFile blkdat(fileIn, SER_DISK, CLIENT_VERSION);
-            unsigned int nPos = 0;
-            while (nPos != (unsigned int)-1 && blkdat.good() && !fRequestShutdown)
-            {
-                unsigned char pchData[65536];
-                do {
-                    fseek(blkdat, nPos, SEEK_SET);
-                    int nRead = fread(pchData, 1, sizeof(pchData), blkdat);
-                    if (nRead <= 8)
-                    {
-                        nPos = (unsigned int)-1;
-                        break;
-                    }
-                    void* nFind = memchr(pchData, pchMessageStart[0], nRead+1-sizeof(pchMessageStart));
-                    if (nFind)
-                    {
-                        if (memcmp(nFind, pchMessageStart, sizeof(pchMessageStart))==0)
-                        {
-                            nPos += ((unsigned char*)nFind - pchData) + sizeof(pchMessageStart);
-                            break;
-                        }
-                        nPos += ((unsigned char*)nFind - pchData) + 1;
-                    }
-                    else
-                        nPos += sizeof(pchData) - sizeof(pchMessageStart) + 1;
-                } while(!fRequestShutdown);
-                if (nPos == (unsigned int)-1)
-                    break;
-                fseek(blkdat, nPos, SEEK_SET);
-                unsigned int nSize;
-                blkdat >> nSize;
-                if (nSize > 0 && nSize <= MAX_BLOCK_SIZE)
-                {
-                    CBlock block;
-                    blkdat >> block;
-                    if (ProcessBlock(NULL,&block,false))
-                    {
-                        nLoaded++;
-                        nPos += 4 + nSize;
-                    }
-                }
-            }
-        }
-        catch (std::exception &e) {
-            printf("%s() : Deserialize or I/O error caught during load\n",
-                   __PRETTY_FUNCTION__);
-        }
-    }
-    printf("Loaded %i blocks from external file in %" PRId64 "ms\n", nLoaded, GetTimeMillis() - nStart);
-    return nLoaded > 0;
-}
-
-//////////////////////////////////////////////////////////////////////////////
-//
-// CAlert
-//
-
-extern map<uint256, CAlert> mapAlerts;
-extern CCriticalSection cs_mapAlerts;
-
-string GetWarnings(string strFor)
-{
-    int nPriority = 0;
-    string strStatusBar;
-    string strRPC;
-
-    if (GetBoolArg("-testsafemode"))
-        strRPC = "test";
-
-    // Misc warnings like out of disk space and clock is wrong
-    if (strMiscWarning != "")
-    {
-        nPriority = 1000;
-        strStatusBar = strMiscWarning;
-    }
-
-    // if detected invalid checkpoint enter safe mode
-    if (Checkpoints::hashInvalidCheckpoint != 0)
-    {
-
-        if (CHECKPOINT_DISTRIBUTED_MODE==1)
-        {
-            //10-18-2014-Halford- If invalid checkpoint found, reboot the node:
-            printf("Moving Gridcoin into Checkpoint ADVISORY mode.\r\n");
-            CheckpointsMode = Checkpoints::ADVISORY;
-        }
-        else
-        {
-            #if defined(WIN32) && defined(QT_GUI)
-                int nResult = 0;
-                std::string rebootme = "";
-                if (mapArgs.count("-reboot"))
-                {
-                    rebootme = GetArg("-reboot", "false");
-                }
-                if (rebootme == "true")
-                {
-                    nResult = RebootClient();
-                    printf("Rebooting %u",nResult);
-                }
-            #endif
-
-            nPriority = 3000;
-            strStatusBar = strRPC = _("WARNING: Invalid checkpoint found! Displayed transactions may not be correct! You may need to upgrade, or notify developers.");
-            printf("WARNING: Invalid checkpoint found! Displayed transactions may not be correct! You may need to upgrade, or notify developers.");
-        }
-
-
-    }
-
-    // Alerts
-    {
-        LOCK(cs_mapAlerts);
-        BOOST_FOREACH(PAIRTYPE(const uint256, CAlert)& item, mapAlerts)
-        {
-            const CAlert& alert = item.second;
-            if (alert.AppliesToMe() && alert.nPriority > nPriority)
-            {
-                nPriority = alert.nPriority;
-                strStatusBar = alert.strStatusBar;
-                if (nPriority > 1000)
-                    strRPC = strStatusBar;
-            }
-        }
-    }
-
-    if (strFor == "statusbar")
-        return strStatusBar;
-    else if (strFor == "rpc")
-        return strRPC;
-    assert(!"GetWarnings() : invalid parameter");
-    return "error";
-}
-
-
-
-
-
-
-
-
-//////////////////////////////////////////////////////////////////////////////
-//
-// Messages
-//
-
-
-bool static AlreadyHave(CTxDB& txdb, const CInv& inv)
-{
-    switch (inv.type)
-    {
-    case MSG_TX:
-        {
-        bool txInMap = false;
-        txInMap = mempool.exists(inv.hash);
-        return txInMap ||
-               mapOrphanTransactions.count(inv.hash) ||
-               txdb.ContainsTx(inv.hash);
-        }
-
-    case MSG_BLOCK:
-        return mapBlockIndex.count(inv.hash) ||
-               mapOrphanBlocks.count(inv.hash);
-    }
-    // Don't know what it is, just say we already got one
-    return true;
-}
-
-
-bool AcidTest(std::string precommand, std::string acid, CNode* pfrom)
-{
-    std::vector<std::string> vCommand = split(acid,",");
-    if (vCommand.size() >= 6)
-    {
-        std::string sboinchashargs = DefaultOrgKey(12);  //Use 12 characters for inter-client communication
-        std::string nonce =          vCommand[0];
-        std::string command =        vCommand[1];
-        std::string hash =           vCommand[2];
-        std::string org =            vCommand[3];
-        std::string pub_key_prefix = vCommand[4];
-        std::string bhrn =           vCommand[5];
-        std::string grid_pass =      vCommand[6];
-        std::string grid_pass_decrypted = AdvancedDecryptWithSalt(grid_pass,sboinchashargs);
-
-        if (grid_pass_decrypted != bhrn+nonce+org+pub_key_prefix)
-        {
-            if (fDebug10) printf("Decrypted gridpass %s <> hashed message",grid_pass_decrypted.c_str());
-            nonce="";
-            command="";
-        }
-
-        std::string pw1 = RetrieveMd5(nonce+","+command+","+org+","+pub_key_prefix+","+sboinchashargs);
-
-        if (precommand=="aries")
-        {
-            //pfrom->securityversion = pw1;
-        }
-        if (fDebug10) printf(" Nonce %s,comm %s,hash %s,pw1 %s \r\n",nonce.c_str(),command.c_str(),hash.c_str(),pw1.c_str());
-        //If timestamp too old; disconnect
-        double timediff = std::abs(GetAdjustedTime() - cdbl(nonce,0));
-    
-        if (false && hash != pw1)
-        {
-            //2/16 18:06:48 Acid test failed for 192.168.1.4:32749 1478973994,encrypt,1b089d19d23fbc911c6967b948dd8324,windows          if (fDebug) printf("Acid test failed for %s %s.",NodeAddress(pfrom).c_str(),acid.c_str());
-            double punishment = GetArg("-punishment", 10);
-            pfrom->Misbehaving(punishment);
-            return false;
-        }
-        return true;
-    }
-    else
-    {
-        if (fDebug2) printf("Message corrupted. Node %s partially banned.",NodeAddress(pfrom).c_str());
-        pfrom->Misbehaving(1);
-        return false;
-    }
-    return true;
-}
-
-
-
-
-// The message start string is designed to be unlikely to occur in normal data.
-// The characters are rarely used upper ASCII, not valid as UTF-8, and produce
-// a large 4-byte int at any alignment.
-unsigned char pchMessageStart[4] = { 0x70, 0x35, 0x22, 0x05 };
-
-
-std::string NodeAddress(CNode* pfrom)
-{
-    std::string ip = pfrom->addr.ToString();
-    return ip;
-}
-
-double ExtractMagnitudeFromExplainMagnitude()
-{
-        if (msNeuralResponse.empty()) return 0;
-        try
-        {
-            std::vector<std::string> vMag = split(msNeuralResponse.c_str(),"<ROW>");
-            for (unsigned int i = 0; i < vMag.size(); i++)
-            {
-                if (Contains(vMag[i],"Total Mag:"))
-                {
-                    std::vector<std::string> vMyMag = split(vMag[i].c_str(),":");
-                    if (vMyMag.size() > 0)
-                    {
-                        std::string sSubMag = vMyMag[1];
-                        sSubMag = strReplace(sSubMag," ","");
-                        double dMag = cdbl("0"+sSubMag,0);
-                        return dMag;
-                    }
-                }
-            }
-            return 0;
-        }
-        catch(...)
-        {
-            return 0;
-        }
-        return 0;
-}
-
-bool VerifyExplainMagnitudeResponse()
-{
-        if (msNeuralResponse.empty()) return false;
-        try
-        {
-            double dMag = ExtractMagnitudeFromExplainMagnitude();
-            if (dMag==0)
-            {
-                    WriteCache("maginvalid","invalid",RoundToString(cdbl("0"+ReadCache("maginvalid","invalid"),0),0),GetAdjustedTime());
-                    double failures = cdbl("0"+ReadCache("maginvalid","invalid"),0);
-                    if (failures < 10)
-                    {
-                        msNeuralResponse = "";
-                    }
-            }
-            else
-            {
-                return true;
-            }
-        }
-        catch(...)
-        {
-            return false;
-        }
-        return false;
-}
-
-
-bool SecurityTest(CNode* pfrom, bool acid_test)
-{
-    if (pfrom->nStartingHeight > (nBestHeight*.5) && acid_test) return true;
-    return false;
-}
-
-
-bool PreventCommandAbuse(std::string sNeuralRequestID, std::string sCommandName)
-{
-                bool bIgnore = false;
-                if (cdbl("0"+ReadCache(sCommandName,sNeuralRequestID),0) > 10)
-                {
-                    if (fDebug10) printf("Ignoring %s request for %s",sCommandName.c_str(),sNeuralRequestID.c_str());
-                    bIgnore = true;
-                }
-                if (!bIgnore)
-                {
-                    WriteCache(sCommandName,sNeuralRequestID,RoundToString(cdbl("0"+ReadCache(sCommandName,sNeuralRequestID),0),0),GetAdjustedTime());
-                }
-                return bIgnore;
-}
-
-bool static ProcessMessage(CNode* pfrom, string strCommand, CDataStream& vRecv, int64_t nTimeReceived)
-{
-    static map<CService, CPubKey> mapReuseKey;
-    RandAddSeedPerfmon();
-    if (fDebug10)
-        printf("received: %s (%" PRIszu " bytes)\n", strCommand.c_str(), vRecv.size());
-    if (mapArgs.count("-dropmessagestest") && GetRand(atoi(mapArgs["-dropmessagestest"])) == 0)
-    {
-        printf("dropmessagestest DROPPING RECV MESSAGE\n");
-        return true;
-    }
-
-    // Stay in Sync - 8-9-2016
-    if (!IsLockTimeWithinMinutes(nBootup,15))
-    {
-        if ((!IsLockTimeWithinMinutes(nLastAskedForBlocks,5) && WalletOutOfSync()) || (WalletOutOfSync() && fTestNet))
-        {
-            printf("\r\nBootup\r\n");
-            AskForOutstandingBlocks(uint256(0));
-        }
-    }
-
-    // Message Attacks ////////////////////////////////////////////////////////
-    std::string precommand = strCommand;
-    ///////////////////////////////////////////////////////////////////////////
-
-    if (strCommand == "aries")
-    {
-        // Each connection can only send one version message
-        if (pfrom->nVersion != 0)
-        {
-            pfrom->Misbehaving(10);
-            return false;
-        }
-
-        int64_t nTime;
-        CAddress addrMe;
-        CAddress addrFrom;
-        uint64_t nNonce = 1;
-        std::string acid = "";
-        vRecv >> pfrom->nVersion >> pfrom->boinchashnonce >> pfrom->boinchashpw >> pfrom->cpid >> pfrom->enccpid >> acid >> pfrom->nServices >> nTime >> addrMe;
-
-        
-        //Halford - 12-26-2014 - Thwart Hackers
-        bool ver_valid = AcidTest(strCommand,acid,pfrom);
-        if (fDebug10) printf("Ver Acid %s, Validity %s ",acid.c_str(),YesNo(ver_valid).c_str());
-        if (!ver_valid)
-        {
-            pfrom->Misbehaving(100);
-            pfrom->fDisconnect = true;
-            return false;
-        }
-
-        bool unauthorized = false;
-        double timedrift = std::abs(GetAdjustedTime() - nTime);
-
-        if (true)
-        {
-            if (timedrift > (8*60))
-            {
-                if (fDebug10) printf("Disconnecting unauthorized peer with Network Time so far off by %f seconds!\r\n",(double)timedrift);
-                unauthorized = true;
-            }
-        }
-        else
-        {
-            if (timedrift > (10*60) && LessVerbose(500))
-            {
-                if (fDebug10) printf("Disconnecting authorized peer with Network Time so far off by %f seconds!\r\n",(double)timedrift);
-                unauthorized = true;
-            }
-        }
-
-        if (unauthorized)
-        {
-            if (fDebug10) printf("  Disconnected unauthorized peer.         ");
-            pfrom->Misbehaving(100);
-            pfrom->fDisconnect = true;
-            return false;
-        }
-
-
-        // Ensure testnet users are running latest version as of 12-3-2015 (works in conjunction with block spamming)
-        if (pfrom->nVersion < 180321 && fTestNet)
-        {
-            // disconnect from peers older than this proto version
-            if (fDebug10) printf("Testnet partner %s using obsolete version %i; disconnecting\n", pfrom->addr.ToString().c_str(), pfrom->nVersion);
-            pfrom->fDisconnect = true;
-            return false;
-        }
-
-        if (pfrom->nVersion < MIN_PEER_PROTO_VERSION)
-        {
-            // disconnect from peers older than this proto version
-            if (fDebug10) printf("partner %s using obsolete version %i; disconnecting\n", pfrom->addr.ToString().c_str(), pfrom->nVersion);
-            pfrom->fDisconnect = true;
-            return false;
-        }
-
-        if (pfrom->nVersion < 180323 && !fTestNet && pindexBest->nHeight > 860500)
-        {
-            // disconnect from peers older than this proto version - Enforce Beacon Age - 3-26-2017
-            if (fDebug10) printf("partner %s using obsolete version %i (before enforcing beacon age); disconnecting\n", pfrom->addr.ToString().c_str(), pfrom->nVersion);
-            pfrom->fDisconnect = true;
-            return false;
-        }
-
-        if (!fTestNet && pfrom->nVersion < 180314 && IsResearchAgeEnabled(pindexBest->nHeight))
-        {
-            // disconnect from peers older than this proto version
-            if (fDebug10) printf("ResearchAge: partner %s using obsolete version %i; disconnecting\n", pfrom->addr.ToString().c_str(), pfrom->nVersion);
-            pfrom->fDisconnect = true;
-            return false;
-       }
-
-        if (pfrom->nVersion == 10300)
-            pfrom->nVersion = 300;
-        if (!vRecv.empty())
-            vRecv >> addrFrom >> nNonce;
-        if (!vRecv.empty())
-            vRecv >> pfrom->strSubVer;
-
-        if (!vRecv.empty())
-            vRecv >> pfrom->nStartingHeight;
-        // 12-5-2015 - Append Trust fields
-        pfrom->nTrust = 0;
-        
-        if (!vRecv.empty())         vRecv >> pfrom->sGRCAddress;
-        
-        
-        // Allow newbies to connect easily with 0 blocks
-        if (GetArgument("autoban","true") == "true")
-        {
-                
-                // Note: Hacking attempts start in this area
-                if (false && pfrom->nStartingHeight < (nBestHeight/2) && LessVerbose(1) && !fTestNet)
-                {
-                    if (fDebug3) printf("Node with low height");
-                    pfrom->fDisconnect=true;
-                    return false;
-                }
-                /*
-                
-                if (pfrom->nStartingHeight < 1 && LessVerbose(980) && !fTestNet)
-                {
-                    pfrom->Misbehaving(100);
-                    if (fDebug3) printf("Disconnecting possible hacker node.  Banned for 24 hours.\r\n");
-                    pfrom->fDisconnect=true;
-                    return false;
-                }
-                */
-
-
-                // End of critical Section
-
-                if (pfrom->nStartingHeight < 1 && pfrom->nServices == 0 )
-                {
-                    pfrom->Misbehaving(100);
-                    if (fDebug3) printf("Disconnecting possible hacker node with no services.  Banned for 24 hours.\r\n");
-                    pfrom->fDisconnect=true;
-                    return false;
-                }
-        }
-
-    
-
-        if (pfrom->fInbound && addrMe.IsRoutable())
-        {
-            pfrom->addrLocal = addrMe;
-            SeenLocal(addrMe);
-        }
-
-        // Disconnect if we connected to ourself
-        if (nNonce == nLocalHostNonce && nNonce > 1)
-        {
-            if (fDebug3) printf("connected to self at %s, disconnecting\n", pfrom->addr.ToString().c_str());
-            pfrom->fDisconnect = true;
-            return true;
-        }
-
-        // record my external IP reported by peer
-        if (addrFrom.IsRoutable() && addrMe.IsRoutable())
-            addrSeenByPeer = addrMe;
-
-        // Be shy and don't send version until we hear
-        if (pfrom->fInbound)
-            pfrom->PushVersion();
-
-        pfrom->fClient = !(pfrom->nServices & NODE_NETWORK);
-
-        if (GetBoolArg("-synctime", true))
-            AddTimeData(pfrom->addr, nTime);
-
-        // Change version
-        pfrom->PushMessage("verack");
-        pfrom->ssSend.SetVersion(min(pfrom->nVersion, PROTOCOL_VERSION));
-
-            
-        if (!pfrom->fInbound)
-        {
-            // Advertise our address
-            if (!fNoListen && !IsInitialBlockDownload())
-            {
-                CAddress addr = GetLocalAddress(&pfrom->addr);
-                if (addr.IsRoutable())
-                    pfrom->PushAddress(addr);
-            }
-
-            // Get recent addresses
-            if (pfrom->fOneShot || pfrom->nVersion >= CADDR_TIME_VERSION || addrman.size() < 1000)
-            {
-                pfrom->PushMessage("getaddr");
-                pfrom->fGetAddr = true;
-            }
-            addrman.Good(pfrom->addr);
-        }
-        else
-        {
-            if (((CNetAddr)pfrom->addr) == (CNetAddr)addrFrom)
-            {
-                if (SecurityTest(pfrom,ver_valid))
-                {
-                    //Dont store the peer unless it passes the test
-                    addrman.Add(addrFrom, addrFrom);
-                    addrman.Good(addrFrom);
-                }
-            }
-        }
-
-    
-        // Ask the first connected node for block updates
-        static int nAskedForBlocks = 0;
-        if (!pfrom->fClient && !pfrom->fOneShot &&
-            (pfrom->nStartingHeight > (nBestHeight - 144)) &&
-            (pfrom->nVersion < NOBLKS_VERSION_START ||
-             pfrom->nVersion >= NOBLKS_VERSION_END) &&
-             (nAskedForBlocks < 1 || (vNodes.size() <= 1 && nAskedForBlocks < 1)))
-        {
-            nAskedForBlocks++;
-            pfrom->PushGetBlocks(pindexBest, uint256(0), true);
-            if (fDebug3) printf("\r\nAsked For blocks.\r\n");
-        }
-
-        // Relay alerts
-        {
-            LOCK(cs_mapAlerts);
-            BOOST_FOREACH(PAIRTYPE(const uint256, CAlert)& item, mapAlerts)
-                item.second.RelayTo(pfrom);
-        }
-
-        // Relay sync-checkpoint
-        {
-            LOCK(Checkpoints::cs_hashSyncCheckpoint);
-            if (!Checkpoints::checkpointMessage.IsNull())
-                Checkpoints::checkpointMessage.RelayTo(pfrom);
-        }
-
-        pfrom->fSuccessfullyConnected = true;
-
-        if (fDebug10) printf("receive version message: version %d, blocks=%d, us=%s, them=%s, peer=%s\n", pfrom->nVersion,
-            pfrom->nStartingHeight, addrMe.ToString().c_str(), addrFrom.ToString().c_str(), pfrom->addr.ToString().c_str());
-
-        cPeerBlockCounts.input(pfrom->nStartingHeight);
-
-        // ppcoin: ask for pending sync-checkpoint if any
-        if (!IsInitialBlockDownload())
-            Checkpoints::AskForPendingSyncCheckpoint(pfrom);
-    }
-    else if (pfrom->nVersion == 0)
-    {
-        // Must have a version message before anything else 1-10-2015 Halford
-        printf("Hack attempt from %s - %s (banned) \r\n",pfrom->addrName.c_str(),NodeAddress(pfrom).c_str());
-        pfrom->Misbehaving(100);
-        pfrom->fDisconnect=true;
-        return false;
-    }
-    else if (strCommand == "verack")
-    {
-        pfrom->SetRecvVersion(min(pfrom->nVersion, PROTOCOL_VERSION));
-    }
-    else if (strCommand == "gridaddr")
-    {
-        //addr->gridaddr
-        vector<CAddress> vAddr;
-        vRecv >> vAddr;
-
-        // Don't want addr from older versions unless seeding
-        if (pfrom->nVersion < CADDR_TIME_VERSION && addrman.size() > 1000)
-            return true;
-        if (vAddr.size() > 1000)
-        {
-            pfrom->Misbehaving(10);
-            return error("message addr size() = %" PRIszu "", vAddr.size());
-        }
-
-        // Don't store the node address unless they have block height > 50%
-        if (pfrom->nStartingHeight < (nBestHeight*.5) && LessVerbose(975)) return true;
-
-        // Store the new addresses
-        vector<CAddress> vAddrOk;
-        int64_t nNow = GetAdjustedTime();
-        int64_t nSince = nNow - 10 * 60;
-        BOOST_FOREACH(CAddress& addr, vAddr)
-        {
-            if (fShutdown)
-                return true;
-            if (addr.nTime <= 100000000 || addr.nTime > nNow + 10 * 60)
-                addr.nTime = nNow - 5 * 24 * 60 * 60;
-            pfrom->AddAddressKnown(addr);
-            bool fReachable = IsReachable(addr);
-
-            bool bad_node = (pfrom->nStartingHeight < 1 && LessVerbose(700));
-
-
-            if (addr.nTime > nSince && !pfrom->fGetAddr && vAddr.size() <= 10 && addr.IsRoutable() && !bad_node)
-            {
-                // Relay to a limited number of other nodes
-                {
-                    LOCK(cs_vNodes);
-                    // Use deterministic randomness to send to the same nodes for 24 hours
-                    // at a time so the setAddrKnowns of the chosen nodes prevent repeats
-                    static uint256 hashSalt;
-                    if (hashSalt == 0)
-                        hashSalt = GetRandHash();
-                    uint64_t hashAddr = addr.GetHash();
-                    uint256 hashRand = hashSalt ^ (hashAddr<<32) ^ (( GetAdjustedTime() +hashAddr)/(24*60*60));
-                    hashRand = Hash(BEGIN(hashRand), END(hashRand));
-                    multimap<uint256, CNode*> mapMix;
-                    BOOST_FOREACH(CNode* pnode, vNodes)
-                    {
-                        if (pnode->nVersion < CADDR_TIME_VERSION)
-                            continue;
-                        unsigned int nPointer;
-                        memcpy(&nPointer, &pnode, sizeof(nPointer));
-                        uint256 hashKey = hashRand ^ nPointer;
-                        hashKey = Hash(BEGIN(hashKey), END(hashKey));
-                        mapMix.insert(make_pair(hashKey, pnode));
-                    }
-                    int nRelayNodes = fReachable ? 2 : 1; // limited relaying of addresses outside our network(s)
-                    for (multimap<uint256, CNode*>::iterator mi = mapMix.begin(); mi != mapMix.end() && nRelayNodes-- > 0; ++mi)
-                        ((*mi).second)->PushAddress(addr);
-                }
-            }
-            // Do not store addresses outside our network
-            if (fReachable)
-                vAddrOk.push_back(addr);
-        }
-        addrman.Add(vAddrOk, pfrom->addr, 2 * 60 * 60);
-        if (vAddr.size() < 1000)
-            pfrom->fGetAddr = false;
-        if (pfrom->fOneShot)
-            pfrom->fDisconnect = true;
-    }
-
-    else if (strCommand == "inv")
-    {
-        vector<CInv> vInv;
-        vRecv >> vInv;
-        if (vInv.size() > MAX_INV_SZ)
-        {
-            pfrom->Misbehaving(50);
-            printf("\r\n **Hacker tried to send inventory > MAX_INV_SZ **\r\n");
-            return error("message inv size() = %" PRIszu "", vInv.size());
-        }
-
-        // find last block in inv vector
-        unsigned int nLastBlock = (unsigned int)(-1);
-        for (unsigned int nInv = 0; nInv < vInv.size(); nInv++) {
-            if (vInv[vInv.size() - 1 - nInv].type == MSG_BLOCK) {
-                nLastBlock = vInv.size() - 1 - nInv;
-                break;
-            }
-        }
-        CTxDB txdb("r");
-        for (unsigned int nInv = 0; nInv < vInv.size(); nInv++)
-        {
-            const CInv &inv = vInv[nInv];
-
-            if (fShutdown)
-                return true;
-            pfrom->AddInventoryKnown(inv);
-
-            bool fAlreadyHave = AlreadyHave(txdb, inv);
-            if (fDebug10)
-                printf("  got inventory: %s  %s\n", inv.ToString().c_str(), fAlreadyHave ? "have" : "new");
-
-            if (!fAlreadyHave)
-                pfrom->AskFor(inv);
-            else if (inv.type == MSG_BLOCK && mapOrphanBlocks.count(inv.hash)) {
-                pfrom->PushGetBlocks(pindexBest, GetOrphanRoot(mapOrphanBlocks[inv.hash]), true);
-            } else if (nInv == nLastBlock) {
-                // In case we are on a very long side-chain, it is possible that we already have
-                // the last block in an inv bundle sent in response to getblocks. Try to detect
-                // this situation and push another getblocks to continue.
-                pfrom->PushGetBlocks(mapBlockIndex[inv.hash], uint256(0), true);
-                if (fDebug10)
-                    printf("force getblock request: %s\n", inv.ToString().c_str());
-            }
-
-            // Track requests for our stuff
-            Inventory(inv.hash);
-        }
-    }
-
-
-    else if (strCommand == "getdata")
-    {
-        vector<CInv> vInv;
-        vRecv >> vInv;
-        if (vInv.size() > MAX_INV_SZ)
-        {
-            pfrom->Misbehaving(10);
-            return error("message getdata size() = %" PRIszu "", vInv.size());
-        }
-
-        if (fDebugNet || (vInv.size() != 1))
-        {
-            if (fDebug10)  printf("received getdata (%" PRIszu " invsz)\n", vInv.size());
-        }
-
-        BOOST_FOREACH(const CInv& inv, vInv)
-        {
-            if (fShutdown)
-                return true;
-            if (fDebugNet || (vInv.size() == 1))
-            {
-              if (fDebug10)   printf("received getdata for: %s\n", inv.ToString().c_str());
-            }
-
-            if (inv.type == MSG_BLOCK)
-            {
-                // Send block from disk
-                map<uint256, CBlockIndex*>::iterator mi = mapBlockIndex.find(inv.hash);
-                if (mi != mapBlockIndex.end())
-                {
-                    CBlock block;
-                    block.ReadFromDisk((*mi).second);
-                    //HALFORD 12-26-2014
-                    std::string acid = GetCommandNonce("encrypt");
-                    pfrom->PushMessage("encrypt", block, acid);
-
-                    // Trigger them to send a getblocks request for the next batch of inventory
-                    if (inv.hash == pfrom->hashContinue)
-                    {
-                        // ppcoin: send latest proof-of-work block to allow the
-                        // download node to accept as orphan (proof-of-stake
-                        // block might be rejected by stake connection check)
-                        vector<CInv> vInv;
-                        vInv.push_back(CInv(MSG_BLOCK, GetLastBlockIndex(pindexBest, false)->GetBlockHash()));
-                        pfrom->PushMessage("inv", vInv);
-                        pfrom->hashContinue = 0;
-                    }
-                }
-            }
-             else if (inv.IsKnownType())
-            {
-                // Send stream from relay memory
-                bool pushed = false;
-                {
-                    LOCK(cs_mapRelay);
-                    map<CInv, CDataStream>::iterator mi = mapRelay.find(inv);
-                    if (mi != mapRelay.end()) {
-                        pfrom->PushMessage(inv.GetCommand(), (*mi).second);
-                        pushed = true;
-                    }
-                }
-                if (!pushed && inv.type == MSG_TX) {
-                    CTransaction tx;
-                    if (mempool.lookup(inv.hash, tx)) {
-                        CDataStream ss(SER_NETWORK, PROTOCOL_VERSION);
-                        ss.reserve(1000);
-                        ss << tx;
-                        pfrom->PushMessage("tx", ss);
-                    }
-                }
-            }
-
-            // Track requests for our stuff
-            Inventory(inv.hash);
-        }
-    }
-
-    else if (strCommand == "getblocks")
-    {
-        CBlockLocator locator;
-        uint256 hashStop;
-        vRecv >> locator >> hashStop;
-
-        // Find the last block the caller has in the main chain
-        CBlockIndex* pindex = locator.GetBlockIndex();
-
-        // Send the rest of the chain
-        if (pindex)
-            pindex = pindex->pnext;
-        int nLimit = 1000;
-
-        if (fDebug3) printf("\r\ngetblocks %d to %s limit %d\n", (pindex ? pindex->nHeight : -1), hashStop.ToString().substr(0,20).c_str(), nLimit);
-        for (; pindex; pindex = pindex->pnext)
-        {
-            if (pindex->GetBlockHash() == hashStop)
-            {
-                if (fDebug3) printf("\r\n  getblocks stopping at %d %s\n", pindex->nHeight, pindex->GetBlockHash().ToString().substr(0,20).c_str());
-                // ppcoin: tell downloading node about the latest block if it's
-                // without risk being rejected due to stake connection check
-                if (hashStop != hashBestChain && pindex->GetBlockTime() + nStakeMinAge > pindexBest->GetBlockTime())
-                    pfrom->PushInventory(CInv(MSG_BLOCK, hashBestChain));
-                break;
-            }
-            pfrom->PushInventory(CInv(MSG_BLOCK, pindex->GetBlockHash()));
-            if (--nLimit <= 0)
-            {
-                // When this block is requested, we'll send an inv that'll make them
-                // getblocks the next batch of inventory.
-                if (fDebug3) printf("\r\n  getblocks stopping at limit %d %s\n", pindex->nHeight, pindex->GetBlockHash().ToString().substr(0,20).c_str());
-                pfrom->hashContinue = pindex->GetBlockHash();
-                break;
-            }
-        }
-    }
-    else if (strCommand == "checkpoint")
-    {
-        CSyncCheckpoint checkpoint;
-        vRecv >> checkpoint;
-        //Checkpoint received from node with more than 1 Million GRC:
-        if (CHECKPOINT_DISTRIBUTED_MODE==0 || CHECKPOINT_DISTRIBUTED_MODE==1)
-        {
-            if (checkpoint.ProcessSyncCheckpoint(pfrom))
-            {
-                // Relay
-                pfrom->hashCheckpointKnown = checkpoint.hashCheckpoint;
-                LOCK(cs_vNodes);
-                BOOST_FOREACH(CNode* pnode, vNodes)
-                    checkpoint.RelayTo(pnode);
-            }
-        }
-        else if (CHECKPOINT_DISTRIBUTED_MODE == 2)
-        {
-            // R HALFORD: One of our global GRC nodes solved a PoR block, store the last blockhash in memory
-            muGlobalCheckpointHash = checkpoint.hashCheckpointGlobal;
-            // Relay
-            pfrom->hashCheckpointKnown = checkpoint.hashCheckpointGlobal;
-            //Prevent broadcast storm: If not broadcast yet, relay the checkpoint globally:
-            if (muGlobalCheckpointHashRelayed != checkpoint.hashCheckpointGlobal && checkpoint.hashCheckpointGlobal != 0)
-            {
-                LOCK(cs_vNodes);
-                BOOST_FOREACH(CNode* pnode, vNodes)
-                {
-                    checkpoint.RelayTo(pnode);
-                }
-            }
-        }
-    }
-
-    else if (strCommand == "getheaders")
-    {
-        CBlockLocator locator;
-        uint256 hashStop;
-        vRecv >> locator >> hashStop;
-
-        CBlockIndex* pindex = NULL;
-        if (locator.IsNull())
-        {
-            // If locator is null, return the hashStop block
-            map<uint256, CBlockIndex*>::iterator mi = mapBlockIndex.find(hashStop);
-            if (mi == mapBlockIndex.end())
-                return true;
-            pindex = (*mi).second;
-        }
-        else
-        {
-            // Find the last block the caller has in the main chain
-            pindex = locator.GetBlockIndex();
-            if (pindex)
-                pindex = pindex->pnext;
-        }
-
-        vector<CBlock> vHeaders;
-        int nLimit = 1000;
-        printf("\r\ngetheaders %d to %s\n", (pindex ? pindex->nHeight : -1), hashStop.ToString().substr(0,20).c_str());
-        for (; pindex; pindex = pindex->pnext)
-        {
-            vHeaders.push_back(pindex->GetBlockHeader());
-            if (--nLimit <= 0 || pindex->GetBlockHash() == hashStop)
-                break;
-        }
-        pfrom->PushMessage("headers", vHeaders);
-    }
-    else if (strCommand == "tx")
-    {
-        vector<uint256> vWorkQueue;
-        vector<uint256> vEraseQueue;
-        CTransaction tx;
-        vRecv >> tx;
-
-        CInv inv(MSG_TX, tx.GetHash());
-        pfrom->AddInventoryKnown(inv);
-
-        bool fMissingInputs = false;
-        if (AcceptToMemoryPool(mempool, tx, &fMissingInputs))
-        {
-            RelayTransaction(tx, inv.hash);
-            mapAlreadyAskedFor.erase(inv);
-            vWorkQueue.push_back(inv.hash);
-            vEraseQueue.push_back(inv.hash);
-         
-            // Recursively process any orphan transactions that depended on this one
-            for (unsigned int i = 0; i < vWorkQueue.size(); i++)
-            {
-                uint256 hashPrev = vWorkQueue[i];
-                for (set<uint256>::iterator mi = mapOrphanTransactionsByPrev[hashPrev].begin();
-                     mi != mapOrphanTransactionsByPrev[hashPrev].end();
-                     ++mi)
-                {
-                    const uint256& orphanTxHash = *mi;
-                    CTransaction& orphanTx = mapOrphanTransactions[orphanTxHash];
-                    bool fMissingInputs2 = false;
-
-                    if (AcceptToMemoryPool(mempool, orphanTx, &fMissingInputs2))
-                    {
-                        printf("   accepted orphan tx %s\n", orphanTxHash.ToString().substr(0,10).c_str());
-                        RelayTransaction(orphanTx, orphanTxHash);
-                        mapAlreadyAskedFor.erase(CInv(MSG_TX, orphanTxHash));
-                        vWorkQueue.push_back(orphanTxHash);
-                        vEraseQueue.push_back(orphanTxHash);
-                        pfrom->nTrust++;
-                    }
-                    else if (!fMissingInputs2)
-                    {
-                        // invalid orphan
-                        vEraseQueue.push_back(orphanTxHash);
-                        printf("   removed invalid orphan tx %s\n", orphanTxHash.ToString().substr(0,10).c_str());
-                    }
-                }
-            }
-
-            BOOST_FOREACH(uint256 hash, vEraseQueue)
-                EraseOrphanTx(hash);
-        }
-        else if (fMissingInputs)
-        {
-            AddOrphanTx(tx);
-
-            // DoS prevention: do not allow mapOrphanTransactions to grow unbounded
-            unsigned int nEvicted = LimitOrphanTxSize(MAX_ORPHAN_TRANSACTIONS);
-            if (nEvicted > 0)
-                printf("mapOrphan overflow, removed %u tx\n", nEvicted);
-        }
-        if (tx.nDoS) pfrom->Misbehaving(tx.nDoS);
-    }
-
-
-    else if (strCommand == "encrypt")
-    {
-        //Response from getblocks, message = block
-
-        CBlock block;
-        std::string acid = "";
-        vRecv >> block >> acid;
-        uint256 hashBlock = block.GetHash();
-
-        bool block_valid = AcidTest(strCommand,acid,pfrom);
-        if (!block_valid) 
-        {   
-            printf("\r\n Acid test failed for block %s \r\n",hashBlock.ToString().c_str());
-            return false;
-        }
-
-        if (fDebug10) printf("Acid %s, Validity %s ",acid.c_str(),YesNo(block_valid).c_str());
-
-        printf(" Received block %s; ", hashBlock.ToString().c_str());
-        if (fDebug10) block.print();
-
-        CInv inv(MSG_BLOCK, hashBlock);
-        pfrom->AddInventoryKnown(inv);
-
-        if (ProcessBlock(pfrom, &block, false))
-        {
-            mapAlreadyAskedFor.erase(inv);
-            pfrom->nTrust++;
-        }
-        if (block.nDoS) 
-        {
-                pfrom->Misbehaving(block.nDoS);
-                pfrom->nTrust--;
-        }
-
-    }
-
-
-    else if (strCommand == "getaddr")
-    {
-        // Don't return addresses older than nCutOff timestamp
-        int64_t nCutOff =  GetAdjustedTime() - (nNodeLifespan * 24 * 60 * 60);
-        pfrom->vAddrToSend.clear();
-        vector<CAddress> vAddr = addrman.GetAddr();
-        BOOST_FOREACH(const CAddress &addr, vAddr)
-            if(addr.nTime > nCutOff)
-                pfrom->PushAddress(addr);
-    }
-
-
-    else if (strCommand == "mempool")
-    {
-        std::vector<uint256> vtxid;
-        mempool.queryHashes(vtxid);
-        vector<CInv> vInv;
-        for (unsigned int i = 0; i < vtxid.size(); i++) {
-            CInv inv(MSG_TX, vtxid[i]);
-            vInv.push_back(inv);
-            if (i == (MAX_INV_SZ - 1))
-                    break;
-        }
-        if (vInv.size() > 0)
-            pfrom->PushMessage("inv", vInv);
-    }
-
-    else if (strCommand == "reply")
-    {
-        uint256 hashReply;
-        vRecv >> hashReply;
-
-        CRequestTracker tracker;
-        {
-            LOCK(pfrom->cs_mapRequests);
-            map<uint256, CRequestTracker>::iterator mi = pfrom->mapRequests.find(hashReply);
-            if (mi != pfrom->mapRequests.end())
-            {
-                tracker = (*mi).second;
-                pfrom->mapRequests.erase(mi);
-            }
-        }
-        if (!tracker.IsNull())
-            tracker.fn(tracker.param1, vRecv);
-    }
-    else if (strCommand == "neural")
-    {
-            //printf("Received Neural Request \r\n");
-
-            std::string neural_request = "";
-            std::string neural_request_id = "";
-            vRecv >> neural_request >> neural_request_id;  // foreign node issued neural request with request ID:
-            //printf("neural request %s \r\n",neural_request.c_str());
-            std::string neural_response = "generic_response";
-
-            if (neural_request=="neural_data")
-            {
-                if (!PreventCommandAbuse("neural_data",NodeAddress(pfrom)))
-                {
-                    std::string contract = "";
-                    #if defined(WIN32) && defined(QT_GUI)
-                            std::string testnet_flag = fTestNet ? "TESTNET" : "MAINNET";
-                            qtExecuteGenericFunction("SetTestNetFlag",testnet_flag);
-                            contract = qtGetNeuralContract("");
-                    #endif
-                    pfrom->PushMessage("ndata_nresp", contract);
-                }
-            }
-            else if (neural_request=="neural_hash")
-            {
-                #if defined(WIN32) && defined(QT_GUI)
-                    neural_response = qtGetNeuralHash("");
-                #endif
-                //printf("Neural response %s",neural_response.c_str());
-                pfrom->PushMessage("hash_nresp", neural_response);
-            }
-            else if (neural_request=="explainmag")
-            {
-                // To prevent abuse, only respond to a certain amount of explainmag requests per day per cpid
-                bool bIgnore = false;
-                if (cdbl("0"+ReadCache("explainmag",neural_request_id),0) > 10)
-                {
-                    if (fDebug10) printf("Ignoring explainmag request for %s",neural_request_id.c_str());
-                    pfrom->Misbehaving(1);
-                    bIgnore = true;
-                }
-                if (!bIgnore)
-                {
-                    WriteCache("explainmag",neural_request_id,RoundToString(cdbl("0"+ReadCache("explainmag",neural_request_id),0),0),GetAdjustedTime());
-                    // 7/11/2015 - Allow linux/mac to make neural requests
-                    #if defined(WIN32) && defined(QT_GUI)
-                        neural_response = qtExecuteDotNetStringFunction("ExplainMag",neural_request_id);
-                    #endif
-                    pfrom->PushMessage("expmag_nresp", neural_response);
-                }
-            }
-            else if (neural_request=="quorum")
-            {
-                // 7-12-2015 Resolve discrepencies in the neural network intelligently - allow nodes to speak to each other
-                std::string contract = "";
-                #if defined(WIN32) && defined(QT_GUI)
-                        std::string testnet_flag = fTestNet ? "TESTNET" : "MAINNET";
-                        qtExecuteGenericFunction("SetTestNetFlag",testnet_flag);
-                        contract = qtGetNeuralContract("");
-                #endif
-                //if (fDebug10) printf("Quorum response %f \r\n",(double)contract.length());
-                pfrom->PushMessage("quorum_nresp", contract);
-            }
-            else
-            {
-                neural_response="generic_response";
-            }
-
-    }
-    else if (strCommand == "ping")
-    {
-
-
-        std::string acid = "";
-        if (pfrom->nVersion > BIP0031_VERSION)
-        {
-            uint64_t nonce = 0;
-            vRecv >> nonce >> acid;
-            bool pong_valid = AcidTest(strCommand,acid,pfrom);
-            if (!pong_valid) return false;
-            //if (fDebug10) printf("pong valid %s",YesNo(pong_valid).c_str());
-
-            // Echo the message back with the nonce. This allows for two useful features:
-            //
-            // 1) A remote node can quickly check if the connection is operational
-            // 2) Remote nodes can measure the latency of the network thread. If this node
-            //    is overloaded it won't respond to pings quickly and the remote node can
-            //    avoid sending us more work, like chain download requests.
-            //
-            // The nonce stops the remote getting confused between different pings: without
-            // it, if the remote node sends a ping once per second and this node takes 5
-            // seconds to respond to each, the 5th ping the remote sends would appear to
-            // return very quickly.
-            pfrom->PushMessage("pong", nonce);
-        }
-    }
-    else if (strCommand == "pong")
-    {
-        int64_t pingUsecEnd = GetTimeMicros();
-        uint64_t nonce = 0;
-        size_t nAvail = vRecv.in_avail();
-        bool bPingFinished = false;
-        std::string sProblem;
-
-        if (nAvail >= sizeof(nonce)) {
-            vRecv >> nonce;
-
-            // Only process pong message if there is an outstanding ping (old ping without nonce should never pong)
-            if (pfrom->nPingNonceSent != 0) 
-            {
-                if (nonce == pfrom->nPingNonceSent) 
-                {
-                    // Matching pong received, this ping is no longer outstanding
-                    bPingFinished = true;
-                    int64_t pingUsecTime = pingUsecEnd - pfrom->nPingUsecStart;
-                    if (pingUsecTime > 0) {
-                        // Successful ping time measurement, replace previous
-                        pfrom->nPingUsecTime = pingUsecTime;
-                    } else {
-                        // This should never happen
-                        sProblem = "Timing mishap";
-                    }
-                } else {
-                    // Nonce mismatches are normal when pings are overlapping
-                    sProblem = "Nonce mismatch";
-                    if (nonce == 0) {
-                        // This is most likely a bug in another implementation somewhere, cancel this ping
-                        bPingFinished = true;
-                        sProblem = "Nonce zero";
-                    }
-                }
-            } else {
-                sProblem = "Unsolicited pong without ping";
-            }
-        } else {
-            // This is most likely a bug in another implementation somewhere, cancel this ping
-            bPingFinished = true;
-            sProblem = "Short payload";
-        }
-
-        if (!(sProblem.empty())) {
-            printf("pong %s %s: %s, %" PRIx64 " expected, %" PRIx64 " received, %f bytes\n"
-                , pfrom->addr.ToString().c_str()
-                , pfrom->strSubVer.c_str()
-                , sProblem.c_str()                , pfrom->nPingNonceSent                , nonce                , (double)nAvail);
-        }
-        if (bPingFinished) {
-            pfrom->nPingNonceSent = 0;
-        }
-    }
-    else if (strCommand=="addbeac_nresp")
-    {
-            std::string neural_response = "?";
-            vRecv >> neural_response;
-            pfrom->NeuralHash = neural_response;
-            if (fDebug3) printf("Add Beacon Neural Response %s \r\n",neural_response.c_str());
-            msMiningErrors7=neural_response;
-    }
-    else if (strCommand == "hash_nresp")
-    {
-            std::string neural_response = "";
-            vRecv >> neural_response;
-            // if (pfrom->nNeuralRequestSent != 0)
-            // nNeuralNonce must match request ID
-            pfrom->NeuralHash = neural_response;
-            if (fDebug10) printf("hash_Neural Response %s \r\n",neural_response.c_str());
-    }
-    else if (strCommand == "expmag_nresp")
-    {
-            std::string neural_response = "";
-            vRecv >> neural_response;
-            if (neural_response.length() > 10)
-            {
-                msNeuralResponse=neural_response;
-                //If invalid, try again 10-20-2015
-                VerifyExplainMagnitudeResponse();
-            }
-            if (fDebug10) printf("expmag_Neural Response %s \r\n",neural_response.c_str());
-    }
-    else if (strCommand == "quorum_nresp")
-    {
-            std::string neural_contract = "";
-            vRecv >> neural_contract;
-            if (fDebug && neural_contract.length() > 100) printf("Quorum contract received %s",neural_contract.substr(0,80).c_str());
-            if (neural_contract.length() > 10)
-            {
-                 std::string results = "";
-                 //Resolve discrepancies
-                 #if defined(WIN32) && defined(QT_GUI)
-                    std::string testnet_flag = fTestNet ? "TESTNET" : "MAINNET";
-                    qtExecuteGenericFunction("SetTestNetFlag",testnet_flag);
-                    results = qtExecuteDotNetStringFunction("ResolveDiscrepancies",neural_contract);
-                 #endif
-                 if (fDebug && !results.empty()) printf("Quorum Resolution: %s \r\n",results.c_str());
-            }
-    }
-    else if (strCommand == "ndata_nresp")
-    {
-            std::string neural_contract = "";
-            vRecv >> neural_contract;
-            if (fDebug3 && neural_contract.length() > 100) printf("Quorum contract received %s",neural_contract.substr(0,80).c_str());
-            if (neural_contract.length() > 10)
-            {
-                 std::string results = "";
-                 //Resolve discrepancies
-                 #if defined(WIN32) && defined(QT_GUI)
-                    std::string testnet_flag = fTestNet ? "TESTNET" : "MAINNET";
-                    qtExecuteGenericFunction("SetTestNetFlag",testnet_flag);
-                    printf("\r\n** Sync neural network data from supermajority **\r\n");
-                    results = qtExecuteDotNetStringFunction("ResolveCurrentDiscrepancies",neural_contract);
-                 #endif
-                 if (fDebug && !results.empty()) printf("Quorum Resolution: %s \r\n",results.c_str());
-                 // Resume the full DPOR sync at this point now that we have the supermajority data
-                 if (results=="SUCCESS")  FullSyncWithDPORNodes();
-            }
-    }
-
-    else if (strCommand == "pong_old")
-    {
-        int64_t pingUsecEnd = nTimeReceived;
-        uint64_t nonce = 0;
-        size_t nAvail = vRecv.in_avail();
-        bool bPingFinished = false;
-        std::string sProblem;
-        if (nAvail >= sizeof(nonce)) {
-            vRecv >> nonce;
-
-            // Only process pong message if there is an outstanding ping (old ping without nonce should never pong)
-            if (pfrom->nPingNonceSent != 0) {
-                if (nonce == pfrom->nPingNonceSent) {
-                    // Matching pong received, this ping is no longer outstanding
-                    bPingFinished = true;
-                    int64_t pingUsecTime = pingUsecEnd - pfrom->nPingUsecStart;
-                    if (pingUsecTime >= -1) {
-                        // Successful ping time measurement, replace previous
-                        pfrom->nPingUsecTime = pingUsecTime;
-                    } else {
-                        // This should never happen
-                        sProblem = "Timing mishap";
-                    }
-                } else {
-                    // Nonce mismatches are normal when pings are overlapping
-                    sProblem = "Nonce mismatch";
-                    if (nonce == 0) {
-                        // This is most likely a bug in another implementation somewhere, cancel this ping
-                        bPingFinished = true;
-                        sProblem = "Nonce zero";
-                    }
-                }
-            } else {
-                sProblem = "Unsolicited pong without ping";
-            }
-        } else {
-            // This is most likely a bug in another implementation somewhere, cancel this ping
-            bPingFinished = true;
-            sProblem = "Short payload";
-        }
-
-        if (!(sProblem.empty())) {
-            printf("pong %s %s: %s, %" PRIx64 " expected, %" PRIx64 " received, %f bytes\n"
-                , pfrom->addr.ToString().c_str()
-                , pfrom->strSubVer.c_str()
-                , sProblem.c_str()
-                , pfrom->nPingNonceSent
-                , nonce
-                , (double)nAvail);
-        }
-        if (bPingFinished) {
-            pfrom->nPingNonceSent = 0;
-        }
-    }
-
-
-    else if (strCommand == "alert")
-    {
-        CAlert alert;
-        vRecv >> alert;
-
-        uint256 alertHash = alert.GetHash();
-        if (pfrom->setKnown.count(alertHash) == 0)
-        {
-            if (alert.ProcessAlert())
-            {
-                // Relay
-                pfrom->setKnown.insert(alertHash);
-                {
-                    LOCK(cs_vNodes);
-                    BOOST_FOREACH(CNode* pnode, vNodes)
-                        alert.RelayTo(pnode);
-                }
-            }
-            else {
-                // Small DoS penalty so peers that send us lots of
-                // duplicate/expired/invalid-signature/whatever alerts
-                // eventually get banned.
-                // This isn't a Misbehaving(100) (immediate ban) because the
-                // peer might be an older or different implementation with
-                // a different signature key, etc.
-                pfrom->Misbehaving(10);
-            }
-        }
-    }
-
-
-    else
-    {
-        // Ignore unknown commands for extensibility
-        // Let the peer know that we didn't find what it asked for, so it doesn't
-        // have to wait around forever. Currently only SPV clients actually care
-        // about this message: it's needed when they are recursively walking the
-        // dependencies of relevant unconfirmed transactions. SPV clients want to
-        // do that because they want to know about (and store and rebroadcast and
-        // risk analyze) the dependencies of transactions relevant to them, without
-        // having to download the entire memory pool.
-
-
-    }
-
-    // Update the last seen time for this node's address
-    if (pfrom->fNetworkNode)
-        if (strCommand == "aries" || strCommand == "gridaddr" || strCommand == "inv" || strCommand == "getdata" || strCommand == "ping")
-            AddressCurrentlyConnected(pfrom->addr);
-
-    return true;
-}
-
-
-void AddPeek(std::string data)
-{
-    return;
-    std::string buffer = RoundToString((double)GetAdjustedTime(),0) + ":" + data + "<CR>";
-    msPeek += buffer;
-    if (msPeek.length() > 60000) msPeek = "";
-    if ((GetAdjustedTime() - nLastPeek) > 60)
-    {
-        if (fDebug) printf("\r\nLong Duration : %s\r\n",buffer.c_str());
-    }
-    nLastPeek = GetAdjustedTime();
-}
-
-
-// requires LOCK(cs_vRecvMsg)
-bool ProcessMessages(CNode* pfrom)
-{
-    //
-    // Message format
-    //  (4) message start
-    //  (12) command
-    //  (4) size
-    //  (4) checksum
-    //  (x) data
-    //
-    bool fOk = true;
-
-    std::deque<CNetMessage>::iterator it = pfrom->vRecvMsg.begin();
-    while (!pfrom->fDisconnect && it != pfrom->vRecvMsg.end()) {
-        // Don't bother if send buffer is too full to respond anyway
-        if (pfrom->nSendSize >= SendBufferSize())
-            break;
-
-        // get next message
-        CNetMessage& msg = *it;
-
-        //if (fDebug10)
-        //    printf("ProcessMessages(message %u msgsz, %zu bytes, complete:%s)\n",
-        //            msg.hdr.nMessageSize, msg.vRecv.size(),
-        //            msg.complete() ? "Y" : "N");
-
-        // end, if an incomplete message is found
-        if (!msg.complete())
-            break;
-
-        // at this point, any failure means we can delete the current message
-        it++;
-
-        // Scan for message start
-        if (memcmp(msg.hdr.pchMessageStart, pchMessageStart, sizeof(pchMessageStart)) != 0) {
-            if (fDebug10) printf("\n\nPROCESSMESSAGE: INVALID MESSAGESTART\n\n");
-            fOk = false;
-            break;
-        }
-
-        // Read header
-        CMessageHeader& hdr = msg.hdr;
-        if (!hdr.IsValid())
-        {
-            printf("\n\nPROCESSMESSAGE: ERRORS IN HEADER %s\n\n\n", hdr.GetCommand().c_str());
-            continue;
-        }
-        string strCommand = hdr.GetCommand();
-
-
-        // Message size
-        unsigned int nMessageSize = hdr.nMessageSize;
-
-        // Have a peek into what this node is doing
-        if (false && LessVerbose(100))
-        {
-            std::string Peek = strCommand + ":" + RoundToString((double)nMessageSize,0) + " [" + NodeAddress(pfrom) + "]";
-            AddPeek(Peek);
-            std::string sCurrentCommand = RoundToString((double)GetAdjustedTime(),0) + Peek;
-            std::string msLastNodeCommand = ReadCache("node_command",NodeAddress(pfrom));
-            WriteCache("node_command",NodeAddress(pfrom),sCurrentCommand,GetAdjustedTime());
-            if (msLastCommand == sCurrentCommand || (msLastNodeCommand == sCurrentCommand && !sCurrentCommand.empty()))
-            {
-                  //Node Duplicates
-                  double node_duplicates = cdbl(ReadCache("duplicates",NodeAddress(pfrom)),0) + 1;
-                  WriteCache("duplicates",NodeAddress(pfrom),RoundToString(node_duplicates,0),GetAdjustedTime());
-                  if ((node_duplicates > 350 && !OutOfSyncByAge()))
-                  {
-                        printf(" Dupe (misbehaving) %s %s ",NodeAddress(pfrom).c_str(),Peek.c_str());
-                        pfrom->fDisconnect = true;
-                        WriteCache("duplicates",NodeAddress(pfrom),"0",GetAdjustedTime());
-                        return false;
-                  }
-            }
-            else
-            {
-                  double node_duplicates = cdbl(ReadCache("duplicates",NodeAddress(pfrom)),0) - 15;
-                  if (node_duplicates < 1) node_duplicates = 0;
-                  WriteCache("duplicates",NodeAddress(pfrom),RoundToString(node_duplicates,0),GetAdjustedTime());
-            }
-            msLastCommand = sCurrentCommand;
-        }
-
-
-        // Checksum
-        CDataStream& vRecv = msg.vRecv;
-        uint256 hash = Hash(vRecv.begin(), vRecv.begin() + nMessageSize);
-        unsigned int nChecksum = 0;
-        memcpy(&nChecksum, &hash, sizeof(nChecksum));
-        if (nChecksum != hdr.nChecksum)
-        {
-            printf("ProcessMessages(%s, %u bytes) : CHECKSUM ERROR nChecksum=%08x hdr.nChecksum=%08x\n",
-               strCommand.c_str(), nMessageSize, nChecksum, hdr.nChecksum);
-            continue;
-        }
-
-        // Process message
-        bool fRet = false;
-        try
-        {
-            {
-                LOCK(cs_main);
-                fRet = ProcessMessage(pfrom, strCommand, vRecv, msg.nTime);
-            }
-            if (fShutdown)
-                break;
-        }
-        catch (std::ios_base::failure& e)
-        {
-            if (strstr(e.what(), "end of data"))
-            {
-                // Allow exceptions from under-length message on vRecv
-                printf("ProcessMessages(%s, %u bytes) : Exception '%s' caught, normally caused by a message being shorter than its stated length\n", strCommand.c_str(), nMessageSize, e.what());
-            }
-            else if (strstr(e.what(), "size too large"))
-            {
-                // Allow exceptions from over-long size
-                printf("ProcessMessages(%s, %u bytes) : Exception '%s' caught\n", strCommand.c_str(), nMessageSize, e.what());
-            }
-            else
-            {
-                PrintExceptionContinue(&e, "ProcessMessages()");
-            }
-        }
-        catch (std::exception& e) {
-            PrintExceptionContinue(&e, "ProcessMessages()");
-        } catch (...) {
-            PrintExceptionContinue(NULL, "ProcessMessages()");
-        }
-
-        if (!fRet)
-        {
-           if (fDebug10)   printf("ProcessMessage(%s, %u bytes) FAILED\n", strCommand.c_str(), nMessageSize);
-        }
-    }
-
-    // In case the connection got shut down, its receive buffer was wiped
-    if (!pfrom->fDisconnect)
-        pfrom->vRecvMsg.erase(pfrom->vRecvMsg.begin(), it);
-
-    return fOk;
-}
-
-
-
-double checksum(std::string s)
-{
-    char ch;
-    double chk = 0;
-    std::string sOut = "";
-    for (unsigned int i=0;i < s.length(); i++)
-    {
-        ch = s.at(i);
-        int ascii = ch;
-        chk=chk+ascii;
-    }
-    return chk;
-}
-
-
-uint256 GridcoinMultipleAlgoHash(std::string t1)
-{
-        uint256 thash = 0;
-        std::string& t2 = t1;
-        thash = Hash(t2.begin(),t2.begin()+t2.length());
-        return thash;
-}
-
-
-std::string aes_complex_hash(uint256 scrypt_hash)
-{
-      if (scrypt_hash==0) return "0";
-
-            std::string sScryptHash = scrypt_hash.GetHex();
-            std::string sENCAES512 = AdvancedCrypt(sScryptHash);
-            double chk = checksum(sENCAES512);
-            uint256     hashSkein = GridcoinMultipleAlgoHash(sScryptHash);
-            hashSkein = hashSkein + chk;
-            std::string sSkeinAES512 = hashSkein.GetHex();
-            return sSkeinAES512;
-}
-
-
-double LederstrumpfMagnitude2(double Magnitude, int64_t locktime)
-{
-    //2-1-2015 - Halford - The MagCap is 2000
-    double MagCap = 2000;
-    double out_mag = Magnitude;
-    if (Magnitude >= MagCap*.90 && Magnitude <= MagCap*1.0) out_mag = MagCap*.90;
-    if (Magnitude >= MagCap*1.0 && Magnitude <= MagCap*1.1) out_mag = MagCap*.91;
-    if (Magnitude >= MagCap*1.1 && Magnitude <= MagCap*1.2) out_mag = MagCap*.92;
-    if (Magnitude >= MagCap*1.2 && Magnitude <= MagCap*1.3) out_mag = MagCap*.93;
-    if (Magnitude >= MagCap*1.3 && Magnitude <= MagCap*1.4) out_mag = MagCap*.94;
-    if (Magnitude >= MagCap*1.4 && Magnitude <= MagCap*1.5) out_mag = MagCap*.95;
-    if (Magnitude >= MagCap*1.5 && Magnitude <= MagCap*1.6) out_mag = MagCap*.96;
-    if (Magnitude >= MagCap*1.6 && Magnitude <= MagCap*1.7) out_mag = MagCap*.97;
-    if (Magnitude >= MagCap*1.7 && Magnitude <= MagCap*1.8) out_mag = MagCap*.98;
-    if (Magnitude >= MagCap*1.8 && Magnitude <= MagCap*1.9) out_mag = MagCap*.99;
-    if (Magnitude >= MagCap*1.9)                            out_mag = MagCap*1.0;
-    return out_mag;
-}
-
-
-
-bool Contains(std::string data, std::string instring)
-{
-    std::size_t found = 0;
-    found = data.find(instring);
-    if (found != std::string::npos) return true;
-    return false;
-}
-
-
-std::string NN(std::string value)
-{
-    return value.empty() ? "" : value;
-}
-
-double PendingSuperblockHeight()
-{
-    double height = cdbl(ReadCache("neuralsecurity","pending"),0);
-    if (height < (double)(pindexBest->nHeight-200)) height = 0;
-    return height;
-}
-
-std::string GetNeuralNetworkSuperBlock()
-{
-    //Only try to stake a superblock if the contract expired And the superblock is the highest popularity block And we do not have a pending superblock
-    int64_t superblock_age = GetAdjustedTime() - mvApplicationCacheTimestamp["superblock;magnitudes"];
-    if (NeuralNodeParticipates() && NeedASuperblock() && PendingSuperblockHeight()==0)
-    {
-        std::string myNeuralHash = "";
-        #if defined(WIN32) && defined(QT_GUI)
-               myNeuralHash = qtGetNeuralHash("");
-        #endif
-        double popularity = 0;
-        std::string consensus_hash = GetNeuralNetworkSupermajorityHash(popularity);
-        if (fDebug2 && LessVerbose(5)) printf("SB Age %f, MyHash %s, ConsensusHash %s",(double)superblock_age,myNeuralHash.c_str(),consensus_hash.c_str());
-        if (consensus_hash==myNeuralHash)
-        {
-            //Stake the contract
-            std::string contract = "";
-            #if defined(WIN32) && defined(QT_GUI)
-                contract = qtGetNeuralContract("");
-                if (fDebug2 && LessVerbose(5)) printf("Appending SuperBlock %f\r\n",(double)contract.length());
-                if (AreBinarySuperblocksEnabled(nBestHeight))
-                {
-                    // 12-21-2015 : Stake a binary superblock
-                    contract = PackBinarySuperblock(contract);
-                }
-            #endif
-            return contract;
-        }
-
-    }
-    return "";
-
-}
-
-std::string GetLastPORBlockHash(std::string cpid)
-{
-    StructCPID stCPID = GetInitializedStructCPID2(cpid,mvResearchAge);
-    return stCPID.BlockHash;
-}
-
-std::string SerializeBoincBlock(MiningCPID mcpid)
-{
-    std::string delim = "<|>";
-    std::string version = FormatFullVersion();
-    mcpid.GRCAddress = DefaultWalletAddress();
-    if (!IsResearchAgeEnabled(pindexBest->nHeight))
-    {
-        mcpid.Organization = DefaultOrg();
-        mcpid.OrganizationKey = DefaultBlockKey(8); //Only reveal 8 characters
-    }
-    else
-    {
-        mcpid.projectname = "";
-        mcpid.rac = 0;
-        mcpid.NetworkRAC = 0;
-    }
-
-    std::string sNeuralHash = "";
-    // To save network bandwidth, start posting the neural hashes in the CurrentNeuralHash field, so that out of sync neural network nodes can request neural data from those that are already synced and agree with the supermajority over the last 24 hrs
-    if (!OutOfSyncByAge())
-    {
-        #if defined(WIN32) && defined(QT_GUI)
-            sNeuralHash = qtGetNeuralHash("");
-            mcpid.CurrentNeuralHash = sNeuralHash;
-        #endif
-    }
-
-    //Add the neural hash only if necessary
-    if (!OutOfSyncByAge() && NeuralNodeParticipates() && NeedASuperblock())
-    {
-        #if defined(WIN32) && defined(QT_GUI)
-            mcpid.NeuralHash = sNeuralHash;
-            mcpid.superblock = GetNeuralNetworkSuperBlock();
-        #endif
-    }
-
-    mcpid.LastPORBlockHash = GetLastPORBlockHash(mcpid.cpid);
-
-    if (mcpid.lastblockhash.empty()) mcpid.lastblockhash = "0";
-    if (mcpid.LastPORBlockHash.empty()) mcpid.LastPORBlockHash="0";
-
-    // If this is a POR, sign the block proving ownership of the CPID
-
-    if (!mcpid.cpid.empty() && mcpid.cpid != "INVESTOR" && mcpid.lastblockhash != "0")
-    {
-        mcpid.BoincPublicKey = GetBeaconPublicKey(mcpid.cpid);
-        if (!mcpid.BoincPublicKey.empty())
-        {
-            mcpid.BoincSignature = SignBlockWithCPID(mcpid.cpid,mcpid.lastblockhash);
-            printf("\r\nSigning Block for cpid %s and blockhash %s with sig %s\r\n",mcpid.cpid.c_str(),mcpid.lastblockhash.c_str(),mcpid.BoincSignature.c_str());
-        }
-    }
-
-    std::string bb = mcpid.cpid + delim + mcpid.projectname + delim + mcpid.aesskein + delim + RoundToString(mcpid.rac,0)
-                    + delim + RoundToString(mcpid.pobdifficulty,5) + delim + RoundToString((double)mcpid.diffbytes,0)
-                    + delim + NN(mcpid.enccpid)
-                    + delim + NN(mcpid.encaes) + delim + RoundToString(mcpid.nonce,0) + delim + RoundToString(mcpid.NetworkRAC,0)
-                    + delim + NN(version)
-                    + delim + RoundToString(mcpid.ResearchSubsidy,2)
-                    + delim + RoundToString(mcpid.LastPaymentTime,0)
-                    + delim + RoundToString(mcpid.RSAWeight,0)
-                    + delim + NN(mcpid.cpidv2)
-                    + delim + RoundToString(mcpid.Magnitude,0)
-                    + delim + NN(mcpid.GRCAddress) + delim + NN(mcpid.lastblockhash)
-                    + delim + RoundToString(mcpid.InterestSubsidy,2) + delim + NN(mcpid.Organization)
-                    + delim + NN(mcpid.OrganizationKey) + delim + mcpid.NeuralHash + delim + mcpid.superblock
-                    + delim + RoundToString(mcpid.ResearchSubsidy2,2) + delim + RoundToString(mcpid.ResearchAge,6)
-                    + delim + RoundToString(mcpid.ResearchMagnitudeUnit,6) + delim + RoundToString(mcpid.ResearchAverageMagnitude,2)
-                    + delim + NN(mcpid.LastPORBlockHash) + delim + mcpid.CurrentNeuralHash + delim + mcpid.BoincPublicKey + delim + mcpid.BoincSignature;
-    return bb;
-}
-
-
-
-MiningCPID DeserializeBoincBlock(std::string block)
-{
-    MiningCPID surrogate = GetMiningCPID();
-    try
-    {
-
-    std::vector<std::string> s = split(block,"<|>");
-    if (s.size() > 7)
-    {
-        surrogate.cpid = s[0];
-        surrogate.projectname = s[1];
-        boost::to_lower(surrogate.projectname);
-        surrogate.aesskein = s[2];
-        surrogate.rac = cdbl(s[3],0);
-        surrogate.pobdifficulty = cdbl(s[4],6);
-        surrogate.diffbytes = (unsigned int)cdbl(s[5],0);
-        surrogate.enccpid = s[6];
-        surrogate.encboincpublickey = s[6];
-        surrogate.encaes = s[7];
-        surrogate.nonce = cdbl(s[8],0);
-        if (s.size() > 9)
-        {
-            surrogate.NetworkRAC = cdbl(s[9],0);
-        }
-        if (s.size() > 10)
-        {
-            surrogate.clientversion = s[10];
-        }
-        if (s.size() > 11)
-        {
-            surrogate.ResearchSubsidy = cdbl(s[11],2);
-        }
-        if (s.size() > 12)
-        {
-            surrogate.LastPaymentTime = cdbl(s[12],0);
-        }
-        if (s.size() > 13)
-        {
-            surrogate.RSAWeight = cdbl(s[13],0);
-        }
-        if (s.size() > 14)
-        {
-            surrogate.cpidv2 = s[14];
-        }
-        if (s.size() > 15)
-        {
-            surrogate.Magnitude = cdbl(s[15],0);
-        }
-        if (s.size() > 16)
-        {
-            surrogate.GRCAddress = s[16];
-        }
-        if (s.size() > 17)
-        {
-            surrogate.lastblockhash = s[17];
-        }
-        if (s.size() > 18)
-        {
-            surrogate.InterestSubsidy = cdbl(s[18],2);
-        }
-        if (s.size() > 19)
-        {
-            surrogate.Organization = s[19];
-        }
-        if (s.size() > 20)
-        {
-            surrogate.OrganizationKey = s[20];
-        }
-        if (s.size() > 21)
-        {
-            surrogate.NeuralHash = s[21];
-        }
-        if (s.size() > 22)
-        {
-            surrogate.superblock = s[22];
-        }
-        if (s.size() > 23)
-        {
-            surrogate.ResearchSubsidy2 = cdbl(s[23],2);
-        }
-        if (s.size() > 24)
-        {
-            surrogate.ResearchAge = cdbl(s[24],6);
-        }
-        if (s.size() > 25)
-        {
-            surrogate.ResearchMagnitudeUnit = cdbl(s[25],6);
-        }
-        if (s.size() > 26)
-        {
-            surrogate.ResearchAverageMagnitude = cdbl(s[26],2);
-        }
-        if (s.size() > 27)
-        {
-            surrogate.LastPORBlockHash = s[27];
-        }
-        if (s.size() > 28)
-        {
-            surrogate.CurrentNeuralHash = s[28];
-        }
-        if (s.size() > 29)
-        {
-            surrogate.BoincPublicKey = s[29];
-        }
-        if (s.size() > 30)
-        {
-            surrogate.BoincSignature = s[30];
-        }
-
-    }
-    }
-    catch (...)
-    {
-            printf("Deserialize ended with an error (06182014) \r\n");
-    }
-    return surrogate;
-}
-
-
-std::string ComputeCPIDv2(std::string email, std::string bpk, uint256 blockhash)
-{
-        //if (GetBoolArg("-disablecpidv2")) return "";
-        CPID c = CPID();
-        std::string cpid_non = bpk+email;
-        std::string digest = c.CPID_V2(email,bpk,blockhash);
-        return digest;
-}
-
-
-
-std::string boinc_hash(const std::string str)
-{
-    // Return the boinc hash of a string:
-    CPID c = CPID(str);
-    return c.hexdigest();
-}
-
-
-
-
-void InitializeProjectStruct(StructCPID& project)
-{
-    std::string email = GetArgument("email", "NA");
-    boost::to_lower(email);
-
-    project.email = email;
-    std::string cpid_non = project.cpidhash+email;
-    project.boincruntimepublickey = project.cpidhash;
-    project.cpid = boinc_hash(cpid_non);
-    std::string ENCbpk = AdvancedCrypt(cpid_non);
-    project.boincpublickey = ENCbpk;
-    project.cpidv2 = ComputeCPIDv2(email, project.cpidhash, 0);
-    // (Old netsoft link) project.link = "http://boinc.netsoft-online.com/get_user.php?cpid=" + project.cpid;
-    project.link = "http://boinc.netsoft-online.com/e107_plugins/boinc/get_user.php?cpid=" + project.cpid;
-    //Local CPID with struct
-    //Must contain cpidv2, cpid, boincpublickey
-    project.Iscpidvalid = IsLocalCPIDValid(project);
-    if (fDebug10) printf("Memorizing local project %s, CPID Valid: %s;    ",project.projectname.c_str(),YesNo(project.Iscpidvalid).c_str());
-
-}
-
-
-
-
-
-std::string GetNetsoftProjects(std::string cpid)
-{
-            std::string cc = GetHttpPageFromCreditServerRetired(cpid,true,true);
-            if (cc.length() < 10)
-            {
-                if (fDebug10) printf("Note: HTTP Page returned blank from netsoft for %s\r\n",cpid.c_str());
-                return "";
-            }
-
-            int iRow = 0;
-            std::vector<std::string> vCC = split(cc.c_str(),"<project>");
-
-            if (vCC.size() > 1)
-            {
-                for (unsigned int i = 0; i < vCC.size(); i++)
-                {
-                    std::string sProj  = ExtractXML(vCC[i],"<name>","</name>");
-                    std::string utc    = ExtractXML(vCC[i],"<total_credit>","</total_credit>");
-                    std::string rac    = ExtractXML(vCC[i],"<expavg_credit>","</expavg_credit>");
-                    std::string team   = ExtractXML(vCC[i],"<team_name>","</team_name>");
-                    std::string rectime= ExtractXML(vCC[i],"<expavg_time>","</expavg_time>");
-                    boost::to_lower(sProj);
-                    sProj = ToOfficialName(sProj);
-                    if (sProj == "mindmodeling@home") sProj = "mindmodeling@beta";
-                    if (sProj == "Quake Catcher Network") sProj = "Quake-Catcher Network";
-
-                    if (sProj.length() > 3)
-                    {
-                        std::string sKey = cpid + "+" + sProj;
-                        StructCPID strDPOR = GetInitializedStructCPID2(sKey,mvDPOR);
-                        iRow++;
-                        strDPOR.cpid = cpid;
-                        strDPOR.NetsoftRAC = cdbl(rac,0);
-                        mvDPOR[sKey] = strDPOR;
-                    }
-                }
-            }
-
-            return cc;
-}
-
-
-bool ProjectIsValid(std::string project)
-{
-    boost::to_lower(project);
-
-    StructCPID structcpid = GetInitializedStructCPID2(project,mvBoincProjects);
-
-    return structcpid.initialized;
-
-}
-
-std::string ToOfficialName(std::string proj)
-{
-
-            return ToOfficialNameNew(proj);
-
-            /*
-            boost::to_lower(proj);
-            //Convert local XML project name [On the Left] to official [Netsoft] projectname:
-            if (proj=="boincsimap")             proj = "simap";
-            if (proj=="pogs")                   proj = "theskynet pogs";
-            if (proj=="convector.fsv.cvut.cz")  proj = "convector";
-            if (proj=="distributeddatamining")  proj = "distributed data mining";
-            if (proj=="distrrtgen")             proj = "distributed rainbow table generator";
-            if (proj=="eon2")                   proj = "eon";
-            if (proj=="test4theory@home")       proj = "test4theory";
-            if (proj=="lhc@home")               proj = "lhc@home 1.0";
-            if (proj=="mindmodeling@beta")      proj = "mindmodeling@beta";
-            if (proj=="volpex@uh")              proj = "volpex";
-            if (proj=="oproject")               proj = "oproject@home";
-            if (proj=="universe@home test")     proj = "universe@home";
-            if (proj=="find@home")              proj = "fightmalaria";
-            if (proj=="virtuallhc@home")        proj = "vLHCathome";
-            return proj;
-            */
-}
-
-std::string strReplace(std::string& str, const std::string& oldStr, const std::string& newStr)
-{
-  size_t pos = 0;
-  while((pos = str.find(oldStr, pos)) != std::string::npos){
-     str.replace(pos, oldStr.length(), newStr);
-     pos += newStr.length();
-  }
-  return str;
-}
-
-std::string LowerUnderscore(std::string data)
-{
-    boost::to_lower(data);
-    data = strReplace(data,"_"," ");
-    return data;
-}
-
-std::string ToOfficialNameNew(std::string proj)
-{
-        proj = LowerUnderscore(proj);
-        //Convert local XML project name [On the Left] to official [Netsoft] projectname:
-        std::string sType = "projectmapping";
-        for(map<string,string>::iterator ii=mvApplicationCache.begin(); ii!=mvApplicationCache.end(); ++ii)
-        {
-                std::string key_name  = (*ii).first;
-                if (key_name.length() > sType.length())
-                {
-                    if (key_name.substr(0,sType.length())==sType)
-                    {
-                            std::string key_value = mvApplicationCache[(*ii).first];
-                            std::vector<std::string> vKey = split(key_name,";");
-                            if (vKey.size() > 0)
-                            {
-                                std::string project_boinc   = vKey[1];
-                                std::string project_netsoft = key_value;
-                                proj=LowerUnderscore(proj);
-                                project_boinc=LowerUnderscore(project_boinc);
-                                project_netsoft=LowerUnderscore(project_netsoft);
-                                if (proj==project_boinc) proj=project_netsoft;
-                            }
-                     }
-                }
-        }
-        return proj;
-}
-
-<<<<<<< HEAD
-
-
-
-std::string GetBoincDataDir2()
-{
-    std::string path = "";
-    /*       Default setting: boincdatadir=c:\\programdata\\boinc\\   */
-
-
-    if (mapArgs.count("-boincdatadir"))
-    {
-        path = mapArgs["-boincdatadir"];
-        if (path.length() > 0) return path;
-    }
-
-    #ifndef WIN32
-    #ifdef __linux__
-        path = "/var/lib/boinc-client/"; // Linux
-    #else
-        path = "/Library/Application Support/BOINC Data/"; // Mac OSX
-    #endif
-    #elif WINVER < 0x0600
-        path = "c:\\documents and settings\\all users\\application data\\boinc\\"; // Windows XP
-    #else
-        path = "c:\\programdata\\boinc\\"; // Windows Vista and up
-    #endif
-
-    return path;
-}
-
-
-=======
->>>>>>> eb551317
-std::string GetArgument(std::string arg, std::string defaultvalue)
-{
-    std::string result = defaultvalue;
-    if (mapArgs.count("-" + arg))
-    {
-        result = GetArg("-" + arg, defaultvalue);
-    }
-    return result;
-
-}
-
-
-
-void HarvestCPIDs(bool cleardata)
-{
-
-    if (fDebug10) printf("loading BOINC cpids ...\r\n");
-
-    //Remote Boinc Feature - R Halford
-    std::string sBoincKey = GetArgument("boinckey","");
-
-    if (!sBoincKey.empty())
-    {
-        //Deserialize key into Global CPU Mining CPID 2-6-2015
-        printf("Using key %s \r\n",sBoincKey.c_str());
-
-        std::string sDec=DecodeBase64(sBoincKey);
-        printf("Using key %s \r\n",sDec.c_str());
-
-        if (sDec.empty()) printf("Error while deserializing boinc key!  Please use execute genboinckey to generate a boinc key from the host with boinc installed.\r\n");
-        GlobalCPUMiningCPID = DeserializeBoincBlock(sDec);
-
-        GlobalCPUMiningCPID.initialized = true;
-
-        if (GlobalCPUMiningCPID.cpid.empty())
-        {
-                 printf("Error while deserializing boinc key!  Please use execute genboinckey to generate a boinc key from the host with boinc installed.\r\n");
-        }
-        else
-        {
-            printf("CPUMiningCPID Initialized.\r\n");
-        }
-
-            GlobalCPUMiningCPID.email = GlobalCPUMiningCPID.aesskein;
-            printf("Using Serialized Boinc CPID %s with orig email of %s and bpk of %s with cpidhash of %s \r\n",GlobalCPUMiningCPID.cpid.c_str(), GlobalCPUMiningCPID.email.c_str(), GlobalCPUMiningCPID.boincruntimepublickey.c_str(),GlobalCPUMiningCPID.cpidhash.c_str());
-            GlobalCPUMiningCPID.cpidhash = GlobalCPUMiningCPID.boincruntimepublickey;
-            printf("Using Serialized Boinc CPID %s with orig email of %s and bpk of %s with cpidhash of %s \r\n",GlobalCPUMiningCPID.cpid.c_str(), GlobalCPUMiningCPID.email.c_str(), GlobalCPUMiningCPID.boincruntimepublickey.c_str(),GlobalCPUMiningCPID.cpidhash.c_str());
-            StructCPID structcpid = GetStructCPID();
-            structcpid.initialized = true;
-            structcpid.cpidhash = GlobalCPUMiningCPID.cpidhash;
-            structcpid.projectname = GlobalCPUMiningCPID.projectname;
-            structcpid.team = "gridcoin"; //Will be verified later during Netsoft Call
-            structcpid.verifiedteam = "gridcoin";
-            structcpid.rac = GlobalCPUMiningCPID.rac;
-            structcpid.cpid = GlobalCPUMiningCPID.cpid;
-            structcpid.boincpublickey = GlobalCPUMiningCPID.encboincpublickey;
-            structcpid.boincruntimepublickey = structcpid.cpidhash;
-            structcpid.NetworkRAC = GlobalCPUMiningCPID.NetworkRAC;
-            structcpid.email = GlobalCPUMiningCPID.email;
-            // 2-6-2015 R Halford - Ensure CPIDv2 Is populated After deserializing GenBoincKey
-            std::string cpid_non = structcpid.cpidhash+structcpid.email;
-            printf("GenBoincKey using email %s and cpidhash %s key %s \r\n",structcpid.email.c_str(),structcpid.cpidhash.c_str(),sDec.c_str());
-            structcpid.cpidv2 = ComputeCPIDv2(structcpid.email, structcpid.cpidhash, 0);
-            // Old link: structcpid.link = "http://boinc.netsoft-online.com/get_user.php?cpid=" + structcpid.cpid;
-            structcpid.link = "http://boinc.netsoft-online.com/e107_plugins/boinc/get_user.php?cpid=" + structcpid.cpid;
-            structcpid.Iscpidvalid = true;
-            mvCPIDs.insert(map<string,StructCPID>::value_type(structcpid.projectname,structcpid));
-            // CreditCheck(structcpid.cpid,false);
-            GetNextProject(false);
-            if (fDebug10) printf("GCMCPI %s",GlobalCPUMiningCPID.cpid.c_str());
-            if (fDebug10)           printf("Finished getting first remote boinc project\r\n");
-        return;
-  }
-
- try
- {
-
-<<<<<<< HEAD
-    std::string sourcefile = GetBoincDataDir2() + "client_state.xml";
-=======
-	std::string sourcefile = GetBoincDataDir() + "client_state.xml";
->>>>>>> eb551317
-    std::string sout = "";
-    sout = getfilecontents(sourcefile);
-    if (sout == "-1")
-    {
-        printf("Unable to obtain Boinc CPIDs \r\n");
-
-        if (mapArgs.count("-boincdatadir") && mapArgs["-boincdatadir"].length() > 0)
-        {
-            printf("Boinc data directory set in gridcoinresearch.conf has been incorrectly specified \r\n");
-        }
-
-        else printf("Boinc data directory is not in the operating system's default location \r\nPlease move it there or specify its current location in gridcoinresearch.conf \r\n");
-
-        return;
-    }
-
-    if (cleardata)
-    {
-        mvCPIDs.clear();
-        mvCPIDCache.clear();
-    }
-    std::string email = GetArgument("email","");
-    boost::to_lower(email);
-
-    int iRow = 0;
-    std::vector<std::string> vCPID = split(sout.c_str(),"<project>");
-    std::string investor = GetArgument("investor","false");
-
-    if (investor=="true")
-    {
-            msPrimaryCPID="INVESTOR";
-    }
-    else
-    {
-
-            if (vCPID.size() > 0)
-            {
-                for (unsigned int i = 0; i < vCPID.size(); i++)
-                {
-                    std::string email_hash = ExtractXML(vCPID[i],"<email_hash>","</email_hash>");
-                    std::string cpidhash = ExtractXML(vCPID[i],"<cross_project_id>","</cross_project_id>");
-                    std::string externalcpid = ExtractXML(vCPID[i],"<external_cpid>","</external_cpid>");
-                    std::string utc=ExtractXML(vCPID[i],"<user_total_credit>","</user_total_credit>");
-                    std::string rac=ExtractXML(vCPID[i],"<user_expavg_credit>","</user_expavg_credit>");
-                    std::string proj=ExtractXML(vCPID[i],"<project_name>","</project_name>");
-                    std::string team=ExtractXML(vCPID[i],"<team_name>","</team_name>");
-                    std::string rectime = ExtractXML(vCPID[i],"<rec_time>","</rec_time>");
-
-                    boost::to_lower(proj);
-                    proj = ToOfficialName(proj);
-                    ProjectIsValid(proj);
-                    int64_t nStart = GetTimeMillis();
-                    if (cpidhash.length() > 5 && proj.length() > 3)
-                    {
-                        std::string cpid_non = cpidhash+email;
-                        to_lower(cpid_non);
-                        StructCPID structcpid = GetInitializedStructCPID2(proj,mvCPIDs);
-                        iRow++;
-                        structcpid.cpidhash = cpidhash;
-                        structcpid.projectname = proj;
-                        boost::to_lower(team);
-                        structcpid.team = team;
-                        InitializeProjectStruct(structcpid);
-                        int64_t elapsed = GetTimeMillis()-nStart;
-                        if (fDebug3) printf("Enumerating boinc local project %s cpid %s valid %s, elapsed %f ",structcpid.projectname.c_str(),structcpid.cpid.c_str(),YesNo(structcpid.Iscpidvalid).c_str(),(double)elapsed);
-                        structcpid.rac = cdbl(rac,0);
-                        structcpid.verifiedrac = cdbl(rac,0);
-                        std::string sLocalClientEmailHash = RetrieveMd5(email);
-
-                        if (email_hash != sLocalClientEmailHash)
-                        {
-                            structcpid.errors = "Gridcoin Email setting does not match project Email.  Check Gridcoin e-mail address setting or boinc project e-mail setting.";
-                            structcpid.Iscpidvalid=false;
-                        }
-
-
-                        if (!structcpid.Iscpidvalid)
-                        {
-                            structcpid.errors = "CPID calculation invalid.  Check e-mail address and try resetting the boinc project.";
-                        }
-
-                        structcpid.utc = cdbl(utc,0);
-                        structcpid.rectime = cdbl(rectime,0);
-                        double currenttime =  GetAdjustedTime();
-                        double nActualTimespan = currenttime - structcpid.rectime;
-                        structcpid.age = nActualTimespan;
-                        std::string sKey = structcpid.cpid + ":" + proj;
-                        mvCPIDs[proj] = structcpid;
-                
-                        if (!structcpid.Iscpidvalid)
-                        {
-                            structcpid.errors = "CPID invalid.  Check E-mail address.";
-                        }
-            
-                        if (structcpid.team != "gridcoin")
-                        {
-                            structcpid.Iscpidvalid = false;
-                            structcpid.errors = "Team invalid";
-                        }
-                        bool bTestExternal = true;
-                        bool bTestInternal = true;
-
-                        if (!externalcpid.empty())
-                        {
-                            printf("\r\n** External CPID not empty %s **\r\n",externalcpid.c_str());
-
-                            bTestExternal = CPIDAcidTest2(cpidhash,externalcpid);
-                            bTestInternal = CPIDAcidTest2(cpidhash,structcpid.cpid);
-                            if (bTestExternal)
-                            {
-                                structcpid.cpid = externalcpid;
-                                printf(" Setting CPID to %s ",structcpid.cpid.c_str());
-                            }
-                            else
-                            {
-                                printf("External test failed.");
-                            }
-
-
-                            if (!bTestExternal && !bTestInternal)
-                            {
-                                structcpid.Iscpidvalid = false;
-                                structcpid.errors = "CPID corrupted Internal: %s, External: %s" + structcpid.cpid + "," + externalcpid.c_str();
-                                printf("CPID corrupted Internal: %s, External: %s \r\n",structcpid.cpid.c_str(),externalcpid.c_str());
-                            }
-                            mvCPIDs[proj] = structcpid;
-                        }
-
-                        if (structcpid.Iscpidvalid)
-                        {
-                                // Verify the CPID has magnitude > 0, otherwise set the user as an investor:
-                                int iCPIDType = DetermineCPIDType(structcpid.cpid);
-                                // -1 = Invalid CPID
-                                //  1 = Valid CPID with RAC
-                                //  2 = Investor or Pool Miner
-                                if (iCPIDType==1)
-                                {
-                                    GlobalCPUMiningCPID.cpidhash = cpidhash;
-                                    GlobalCPUMiningCPID.email = email;
-                                    GlobalCPUMiningCPID.boincruntimepublickey = cpidhash;
-                                    printf("\r\nSetting bpk to %s\r\n",cpidhash.c_str());
-
-                                    if (structcpid.team=="gridcoin")
-                                    {
-                                        msPrimaryCPID = structcpid.cpid;
-                                        #if defined(WIN32) && defined(QT_GUI)
-                                            //Let the Neural Network know what your CPID is so it can be charted:
-                                            std::string sXML = "<KEY>PrimaryCPID</KEY><VALUE>" + msPrimaryCPID + "</VALUE>";
-                                            std::string sData = qtExecuteDotNetStringFunction("WriteKey",sXML);
-                                        #endif
-                                        //Try to get a neural RAC report
-                                        AsyncNeuralRequest("explainmag",msPrimaryCPID,5);
-                                    }
-                                }
-                        }
-
-                        mvCPIDs[proj] = structcpid;
-                        if (fDebug10) printf("Adding Local Project %s \r\n",structcpid.cpid.c_str());
-
-                    }
-
-                }
-
-            }
-            // If no valid boinc projects were found:
-            if (msPrimaryCPID.empty()) msPrimaryCPID="INVESTOR";
-
-        }
-    }
-    catch (std::exception &e)
-    {
-             printf("Error while harvesting CPIDs.\r\n");
-    }
-    catch(...)
-    {
-             printf("Error while harvesting CPIDs 2.\r\n");
-    }
-
-
-
-}
-
-
-
-void ThreadCPIDs()
-{
-    RenameThread("grc-cpids");
-    bCPIDsLoaded = false;
-    HarvestCPIDs(true);
-    bCPIDsLoaded = true;
-    //CreditCheck(GlobalCPUMiningCPID.cpid,false);
-    printf("Getting first project");
-    GetNextProject(false);
-    printf("Finished getting first project");
-    bProjectsInitialized = true;
-}
-
-
-void LoadCPIDsInBackground()
-{
-      if (IsLockTimeWithinMinutes(nCPIDsLoaded,10)) return;
-      nCPIDsLoaded = GetAdjustedTime();
-      cpidThreads = new boost::thread_group();
-      cpidThreads->create_thread(boost::bind(&ThreadCPIDs));
-}
-
-StructCPID GetStructCPID()
-{
-    StructCPID c;
-    c.initialized=false;
-    c.rac = 0;
-    c.utc=0;
-    c.rectime=0;
-    c.age = 0;
-    c.verifiedutc=0;
-    c.verifiedrectime=0;
-    c.verifiedage=0;
-    c.entries=0;
-    c.AverageRAC=0;
-    c.NetworkProjects=0;
-    c.Iscpidvalid=false;
-    c.NetworkRAC=0;
-    c.TotalRAC=0;
-    c.Magnitude=0;
-    c.PaymentMagnitude=0;
-    c.owed=0;
-    c.payments=0;
-    c.verifiedTotalRAC=0;
-    c.verifiedMagnitude=0;
-    c.TotalMagnitude=0;
-    c.LowLockTime=0;
-    c.HighLockTime=0;
-    c.Accuracy=0;
-    c.totalowed=0;
-    c.LastPaymentTime=0;
-    c.EarliestPaymentTime=0;
-    c.PaymentTimespan=0;
-    c.ResearchSubsidy = 0;
-    c.InterestSubsidy = 0;
-    c.BTCQuote = 0;
-    c.GRCQuote = 0;
-    c.ResearchAverageMagnitude = 0;
-    c.Canary = 0;
-    c.NetsoftRAC = 0;
-    c.interestPayments = 0;
-    c.payments = 0;
-    c.LastBlock = 0;
-    c.NetworkMagnitude=0;
-    c.NetworkAvgMagnitude=0;
-
-    return c;
-
-}
-
-MiningCPID GetMiningCPID()
-{
-    MiningCPID mc;
-    mc.rac = 0;
-    mc.pobdifficulty = 0;
-    mc.diffbytes = 0;
-    mc.initialized = false;
-    mc.nonce = 0;
-    mc.NetworkRAC=0;
-    mc.lastblockhash = "0";
-    mc.Magnitude = 0;
-    mc.RSAWeight = 0;
-    mc.LastPaymentTime=0;
-    mc.ResearchSubsidy = 0;
-    mc.InterestSubsidy = 0;
-    mc.ResearchSubsidy2 = 0;
-    mc.ResearchAge = 0;
-    mc.ResearchMagnitudeUnit = 0;
-    mc.ResearchAverageMagnitude = 0;
-    mc.Canary = 0; //Used to test for a memory overflow
-    return mc;
-}
-
-
-void TrackRequests(CNode* pfrom,std::string sRequestType)
-{
-        std::string sKey = "request_type" + sRequestType;
-        double dReqCt = cdbl(ReadCache(sKey,NodeAddress(pfrom)),0) + 1;
-        WriteCache(sKey,NodeAddress(pfrom),RoundToString(dReqCt,0),GetAdjustedTime());
-        if ( (dReqCt > 20 && !OutOfSyncByAge()) )
-        {
-                    printf(" Node requests for %s exceeded threshold (misbehaving) %s ",sRequestType.c_str(),NodeAddress(pfrom).c_str());
-                    //pfrom->Misbehaving(1);
-                    pfrom->fDisconnect = true;
-                    WriteCache(sKey,NodeAddress(pfrom),"0",GetAdjustedTime());
-        }
-}
-
-
-bool SendMessages(CNode* pto, bool fSendTrickle)
-{
-    TRY_LOCK(cs_main, lockMain);
-    if (lockMain) {
-        // Don't send anything until we get their version message
-        if (pto->nVersion == 0)
-            return true;
-
-        //
-        // Message: ping
-        //
-        bool pingSend = false;
-        if (pto->fPingQueued)
-        {
-            // RPC ping request by user
-            pingSend = true;
-        }
-        if (pto->nPingNonceSent == 0 && pto->nPingUsecStart + PING_INTERVAL * 1000000 < GetTimeMicros())
-        {
-            // Ping automatically sent as a latency probe & keepalive.
-            pingSend = true;
-        }
-        if (pingSend)
-        {
-            uint64_t nonce = 0;
-            while (nonce == 0) {
-                RAND_bytes((unsigned char*)&nonce, sizeof(nonce));
-            }
-            pto->fPingQueued = false;
-            pto->nPingUsecStart = GetTimeMicros();
-            if (pto->nVersion > BIP0031_VERSION)
-            {
-                pto->nPingNonceSent = nonce;
-                std::string acid = GetCommandNonce("ping");
-                pto->PushMessage("ping", nonce, acid);
-            } else
-            {
-                // Peer is too old to support ping command with nonce, pong will never arrive.
-                pto->nPingNonceSent = 0;
-                pto->PushMessage("ping");
-            }
-        }
-
-        // Resend wallet transactions that haven't gotten in a block yet
-        ResendWalletTransactions();
-
-        // Address refresh broadcast
-        static int64_t nLastRebroadcast;
-        if (!IsInitialBlockDownload() && ( GetAdjustedTime() - nLastRebroadcast > 24 * 60 * 60))
-        {
-            {
-                LOCK(cs_vNodes);
-                BOOST_FOREACH(CNode* pnode, vNodes)
-                {
-                    // Periodically clear setAddrKnown to allow refresh broadcasts
-                    if (nLastRebroadcast)
-                        pnode->setAddrKnown.clear();
-
-                    // Rebroadcast our address
-                    if (!fNoListen)
-                    {
-                        CAddress addr = GetLocalAddress(&pnode->addr);
-                        if (addr.IsRoutable())
-                            pnode->PushAddress(addr);
-                    }
-                }
-            }
-            nLastRebroadcast =  GetAdjustedTime();
-        }
-
-        //
-        // Message: addr
-        //
-        if (fSendTrickle)
-        {
-            vector<CAddress> vAddr;
-            vAddr.reserve(pto->vAddrToSend.size());
-            BOOST_FOREACH(const CAddress& addr, pto->vAddrToSend)
-            {
-                // returns true if wasn't already contained in the set
-                if (pto->setAddrKnown.insert(addr).second)
-                {
-                    vAddr.push_back(addr);
-                    // receiver rejects addr messages larger than 1000
-                    if (vAddr.size() >= 1000)
-                    {
-                        pto->PushMessage("gridaddr", vAddr);
-                        vAddr.clear();
-                    }
-                }
-            }
-            pto->vAddrToSend.clear();
-            if (!vAddr.empty())
-                pto->PushMessage("gridaddr", vAddr);
-        }
-
-
-        //
-        // Message: inventory
-        //
-        vector<CInv> vInv;
-        vector<CInv> vInvWait;
-        {
-            LOCK(pto->cs_inventory);
-            vInv.reserve(pto->vInventoryToSend.size());
-            vInvWait.reserve(pto->vInventoryToSend.size());
-            BOOST_FOREACH(const CInv& inv, pto->vInventoryToSend)
-            {
-                if (pto->setInventoryKnown.count(inv))
-                    continue;
-
-                // trickle out tx inv to protect privacy
-                if (inv.type == MSG_TX && !fSendTrickle)
-                {
-                    // 1/4 of tx invs blast to all immediately
-                    static uint256 hashSalt;
-                    if (hashSalt == 0)
-                        hashSalt = GetRandHash();
-                    uint256 hashRand = inv.hash ^ hashSalt;
-                    hashRand = Hash(BEGIN(hashRand), END(hashRand));
-                    bool fTrickleWait = ((hashRand & 3) != 0);
-
-                    // always trickle our own transactions
-                    if (!fTrickleWait)
-                    {
-                        CWalletTx wtx;
-                        if (GetTransaction(inv.hash, wtx))
-                            if (wtx.fFromMe)
-                                fTrickleWait = true;
-                    }
-
-                    if (fTrickleWait)
-                    {
-                        vInvWait.push_back(inv);
-                        continue;
-                    }
-                }
-
-                // returns true if wasn't already contained in the set
-                if (pto->setInventoryKnown.insert(inv).second)
-                {
-                     vInv.push_back(inv);
-                     if (vInv.size() >= 1000)
-                     {
-                            if (false)
-                            {
-                                AddPeek("PushInv-Large " + RoundToString((double)vInv.size(),0));
-                                // If node has not been misbehaving (1-30-2016) then push it: (pto->nMisbehavior) && pto->NodeAddress().->addr.IsRoutable()
-                                pto->PushMessage("inv", vInv);
-                                AddPeek("Pushed Inv-Large " + RoundToString((double)vInv.size(),0));
-                                if (fDebug10) printf(" *PIL* ");
-                                vInv.clear();
-                                if (TimerMain("PushInventoryLarge",50)) CleanInboundConnections(true);
-                                // Eventually ban the node if they keep asking for inventory
-                                TrackRequests(pto,"Inv-Large");
-                                AddPeek("Done with Inv-Large " + RoundToString((double)vInv.size(),0));
-                            }
-                            else
-                            {
-                                pto->PushMessage("inv", vInv);
-                                vInv.clear();
-                            }
-       
-                    }
-                }
-            }
-            pto->vInventoryToSend = vInvWait;
-        }
-        if (!vInv.empty())
-            pto->PushMessage("inv", vInv);
-
-
-        //
-        // Message: getdata
-        //
-        vector<CInv> vGetData;
-        int64_t nNow =  GetAdjustedTime() * 1000000;
-        CTxDB txdb("r");
-        while (!pto->mapAskFor.empty() && (*pto->mapAskFor.begin()).first <= nNow)
-        {
-            const CInv& inv = (*pto->mapAskFor.begin()).second;
-            if (!AlreadyHave(txdb, inv))
-            {
-                if (fDebugNet)        printf("sending getdata: %s\n", inv.ToString().c_str());
-                //AddPeek("Getdata " + inv.ToString());
-                vGetData.push_back(inv);
-                if (vGetData.size() >= 1000)
-                {
-                    pto->PushMessage("getdata", vGetData);
-                    vGetData.clear();
-                }
-                mapAlreadyAskedFor[inv] = nNow;
-            }
-            pto->mapAskFor.erase(pto->mapAskFor.begin());
-        }
-        if (!vGetData.empty())
-        {
-            pto->PushMessage("getdata", vGetData);
-            //AddPeek("GetData");
-        }
-
-    }
-    return true;
-}
-
-
-
-std::string ReadCache(std::string section, std::string key)
-{
-    if (section.empty() || key.empty()) return "";
-
-    try
-    {
-            std::string value = mvApplicationCache[section + ";" + key];
-            if (value.empty())
-            {
-                mvApplicationCache.insert(map<std::string,std::string>::value_type(section + ";" + key,""));
-                mvApplicationCache[section + ";" + key]="";
-                return "";
-            }
-            return value;
-    }
-    catch(...)
-    {
-        printf("readcache error %s",section.c_str());
-        return "";
-    }
-}
-
-
-void WriteCache(std::string section, std::string key, std::string value, int64_t locktime)
-{
-    if (section.empty() || key.empty()) return;
-    std::string temp_value = mvApplicationCache[section + ";" + key];
-    if (temp_value.empty())
-    {
-        mvApplicationCache.insert(map<std::string,std::string>::value_type(section + ";" + key,value));
-        mvApplicationCache[section + ";" + key]=value;
-    }
-    mvApplicationCache[section + ";" + key]=value;
-    // Record Cache Entry timestamp
-    int64_t temp_locktime = mvApplicationCacheTimestamp[section + ";" + key];
-    if (temp_locktime == 0)
-    {
-        mvApplicationCacheTimestamp.insert(map<std::string,int64_t>::value_type(section+";"+key,1));
-        mvApplicationCacheTimestamp[section+";"+key]=locktime;
-    }
-    mvApplicationCacheTimestamp[section+";"+key] = locktime;
-
-}
-
-
-void ClearCache(std::string section)
-{
-       for(map<string,string>::iterator ii=mvApplicationCache.begin(); ii!=mvApplicationCache.end(); ++ii)
-       {
-                std::string key_section = mvApplicationCache[(*ii).first];
-                if (key_section.length() > section.length())
-                {
-                    if (key_section.substr(0,section.length())==section)
-                    {
-                        printf("\r\nClearing the cache....of value %s \r\n",mvApplicationCache[key_section].c_str());
-                        mvApplicationCache[key_section]="";
-                        mvApplicationCacheTimestamp[key_section]=1;
-                    }
-                }
-       }
-
-}
-
-
-void DeleteCache(std::string section, std::string keyname)
-{
-       std::string pk = section + ";" +keyname;
-       mvApplicationCache.erase(pk);
-       mvApplicationCacheTimestamp.erase(pk);
-}
-
-
-
-void IncrementCurrentNeuralNetworkSupermajority(std::string NeuralHash, std::string GRCAddress, double distance)
-{
-    if (NeuralHash.length() < 5) return;
-    double temp_hashcount = 0;
-    if (mvCurrentNeuralNetworkHash.size() > 0)
-    {
-            temp_hashcount = mvCurrentNeuralNetworkHash[NeuralHash];
-    }
-    // 6-13-2015 ONLY Count Each Neural Hash Once per GRC address / CPID (1 VOTE PER RESEARCHER)
-    std::string Security = ReadCache("currentneuralsecurity",GRCAddress);
-    if (Security == NeuralHash)
-    {
-        //This node has already voted, throw away the vote
-        return;
-    }
-    WriteCache("currentneuralsecurity",GRCAddress,NeuralHash,GetAdjustedTime());
-    if (temp_hashcount == 0)
-    {
-        mvCurrentNeuralNetworkHash.insert(map<std::string,double>::value_type(NeuralHash,0));
-    }
-    double multiplier = 200;
-    if (distance < 40) multiplier = 400;
-    double votes = (1/distance)*multiplier;
-    temp_hashcount += votes;
-    mvCurrentNeuralNetworkHash[NeuralHash] = temp_hashcount;
-}
-
-
-
-void IncrementNeuralNetworkSupermajority(std::string NeuralHash, std::string GRCAddress, double distance)
-{
-    if (NeuralHash.length() < 5) return;
-    double temp_hashcount = 0;
-    if (mvNeuralNetworkHash.size() > 0)
-    {
-            temp_hashcount = mvNeuralNetworkHash[NeuralHash];
-    }
-    // 6-13-2015 ONLY Count Each Neural Hash Once per GRC address / CPID (1 VOTE PER RESEARCHER)
-    std::string Security = ReadCache("neuralsecurity",GRCAddress);
-    if (Security == NeuralHash)
-    {
-        //This node has already voted, throw away the vote
-        return;
-    }
-    WriteCache("neuralsecurity",GRCAddress,NeuralHash,GetAdjustedTime());
-    if (temp_hashcount == 0)
-    {
-        mvNeuralNetworkHash.insert(map<std::string,double>::value_type(NeuralHash,0));
-    }
-    double multiplier = 200;
-    if (distance < 40) multiplier = 400;
-    double votes = (1/distance)*multiplier;
-    temp_hashcount += votes;
-    mvNeuralNetworkHash[NeuralHash] = temp_hashcount;
-}
-
-
-void IncrementVersionCount(const std::string& Version)
-{
-    if(!Version.empty())
-        mvNeuralVersion[Version]++;
-}
-
-
-
-std::string GetNeuralNetworkSupermajorityHash(double& out_popularity)
-{
-    double highest_popularity = -1;
-    std::string neural_hash = "";
-    for(map<std::string,double>::iterator ii=mvNeuralNetworkHash.begin(); ii!=mvNeuralNetworkHash.end(); ++ii)
-    {
-                double popularity = mvNeuralNetworkHash[(*ii).first];
-                // d41d8 is the hash of an empty magnitude contract - don't count it
-                if ( ((*ii).first != "d41d8cd98f00b204e9800998ecf8427e") && popularity > 0 && popularity > highest_popularity && (*ii).first != "TOTAL_VOTES")
-                {
-                    highest_popularity = popularity;
-                    neural_hash = (*ii).first;
-                }
-    }
-    out_popularity = highest_popularity;
-    return neural_hash;
-}
-
-
-std::string GetCurrentNeuralNetworkSupermajorityHash(double& out_popularity)
-{
-    double highest_popularity = -1;
-    std::string neural_hash = "";
-    for(map<std::string,double>::iterator ii=mvCurrentNeuralNetworkHash.begin(); ii!=mvCurrentNeuralNetworkHash.end(); ++ii)
-    {
-                double popularity = mvCurrentNeuralNetworkHash[(*ii).first];
-                // d41d8 is the hash of an empty magnitude contract - don't count it
-                if ( ((*ii).first != "d41d8cd98f00b204e9800998ecf8427e") && popularity > 0 && popularity > highest_popularity && (*ii).first != "TOTAL_VOTES")
-                {
-                    highest_popularity = popularity;
-                    neural_hash = (*ii).first;
-                }
-    }
-    out_popularity = highest_popularity;
-    return neural_hash;
-}
-
-
-
-
-
-
-std::string GetNeuralNetworkReport()
-{
-    //Returns a report of the networks neural hashes in order of popularity
-    std::string neural_hash = "";
-    std::string report = "Neural_hash, Popularity\r\n";
-    std::string row = "";
-    for(map<std::string,double>::iterator ii=mvNeuralNetworkHash.begin(); ii!=mvNeuralNetworkHash.end(); ++ii)
-    {
-                double popularity = mvNeuralNetworkHash[(*ii).first];
-                neural_hash = (*ii).first;
-                row = neural_hash+ "," + RoundToString(popularity,0);
-                report += row + "\r\n";
-    }
-
-    return report;
-}
-
-std::string GetOrgSymbolFromFeedKey(std::string feedkey)
-{
-    std::string Symbol = ExtractValue(feedkey,"-",0);
-    return Symbol;
-
-}
-
-
-
-bool MemorizeMessage(std::string msg, int64_t nTime, double dAmount, std::string sRecipient)
-{
-          if (msg.empty()) return false;
-          bool fMessageLoaded = false;
-
-          if (Contains(msg,"<MT>"))
-          {
-              std::string sMessageType      = ExtractXML(msg,"<MT>","</MT>");
-              std::string sMessageKey       = ExtractXML(msg,"<MK>","</MK>");
-              std::string sMessageValue     = ExtractXML(msg,"<MV>","</MV>");
-              std::string sMessageAction    = ExtractXML(msg,"<MA>","</MA>");
-              std::string sSignature        = ExtractXML(msg,"<MS>","</MS>");
-              std::string sMessagePublicKey = ExtractXML(msg,"<MPK>","</MPK>");
-              if (sMessageType=="beacon" && Contains(sMessageValue,"INVESTOR"))
-              {
-                    sMessageValue="";
-              }
-
-              if (sMessageType=="beacon" && sMessageAction=="A")
-              {
-                    // If the Beacon Public Key is Not Empty - do not overwrite with a new beacon value
-                    std::string sBPK = GetBeaconPublicKey(sMessageKey);
-                    // Note that if the beacon is > 6 months old, this function now returns an empty string (allowing the beacon to be overwritten) : OK
-                    if (!sBPK.empty()) 
-                    {
-                        // Do not overwrite this beacon
-                        sMessageValue="";
-                        if (fDebug10) printf("\r\n**Beacon Public Key Not Empty %s : %s\r\n",sMessageKey.c_str(),sBPK.c_str());
-                    }
-
-              }
-
-              if (!sMessageType.empty() && !sMessageKey.empty() && !sMessageValue.empty() && !sMessageAction.empty() && !sSignature.empty())
-              {
-
-                  // If this is a DAO, ensure the contents are protected:
-                  if ((sMessageType=="dao" || sMessageType=="daoclient") && !sMessagePublicKey.empty())
-                  {
-                            if (fDebug10) printf("DAO Message %s",msg.c_str());
-
-                            if (sMessageAction=="A")
-                            {
-                                std::string daoPubKey = ReadCache(sMessageType + "pubkey",sMessageKey);
-                                if (daoPubKey.empty())
-                                {
-                                    //We only accept the first message
-                                    WriteCache(sMessageType + "pubkey",sMessageKey,sMessagePublicKey,nTime);
-                                    std::string OrgSymbol = ExtractXML(sMessageValue,"<SYMBOL>","</SYMBOL>");
-                                    std::string OrgName = ExtractXML(sMessageValue,"<NAME>","</NAME>");
-                                    std::string OrgREST = ExtractXML(sMessageValue,"<REST>","</REST>");
-                                    WriteCache(sMessageType + "rest",  OrgSymbol,  OrgREST,    nTime);
-                                    WriteCache(sMessageType + "symbol",sMessageKey,OrgSymbol,  nTime);
-                                    WriteCache(sMessageType + "name",  OrgSymbol,  sMessageKey,nTime);
-                                    WriteCache(sMessageType + "orgname", OrgSymbol,OrgName,    nTime);
-                                }
-                            }
-                  }
-
-                  if (sMessageType=="dao" || sMessageType=="daoclient")
-                  {
-                        sMessagePublicKey = ReadCache(sMessageType+"pubkey",sMessageKey);
-                  }
-                  if (sMessageType == "daofeed")
-                  {
-                        sMessagePublicKey = ReadCache("daopubkey",GetOrgSymbolFromFeedKey(sMessageKey));
-                  }
-
-                  //Verify sig first
-                  bool Verified = CheckMessageSignature(sMessageAction,sMessageType,sMessageType+sMessageKey+sMessageValue,
-                      sSignature,sMessagePublicKey);
-
-                  if ( (sMessageType=="dao" || sMessageType == "daofeed") && !Verified && fDebug3)
-                  {
-                        printf("Message type %s: %s was not verified successfully. PubKey %s \r\n",sMessageType.c_str(),msg.c_str(),sMessagePublicKey.c_str());
-                  }
-
-                  if (Verified)
-                  {
-
-                        if (sMessageAction=="A")
-                        {
-                                if ( (sMessageType=="dao" || sMessageType == "daofeed") && fDebug3 )
-                                    printf("Adding MessageKey type %s Key %s Value %s\r\n",
-                                    sMessageType.c_str(),sMessageKey.c_str(),sMessageValue.c_str());
-                                // Ensure we have the TXID of the contract in memory
-                                if (!(sMessageType=="project" || sMessageType=="projectmapping" || sMessageType=="beacon" ))
-                                {
-                                    WriteCache(sMessageType,sMessageKey+";Recipient",sRecipient,nTime);
-                                    WriteCache(sMessageType,sMessageKey+";BurnAmount",RoundToString(dAmount,2),nTime);
-                                }
-                                WriteCache(sMessageType,sMessageKey,sMessageValue,nTime);
-                                fMessageLoaded = true;
-                                if (sMessageType=="poll")
-                                {
-                                        if (Contains(sMessageKey,"[Foundation"))
-                                        {
-                                                msMiningErrors2 = "Foundation Poll: " + sMessageKey;
-
-                                        }
-                                        else
-                                        {
-                                                msMiningErrors2 = "Poll: " + sMessageKey;
-                                        }
-                                }
-
-                        }
-                        else if(sMessageAction=="D")
-                        {
-                                if (fDebug10) printf("Deleting key type %s Key %s Value %s\r\n",sMessageType.c_str(),sMessageKey.c_str(),sMessageValue.c_str());
-                                DeleteCache(sMessageType,sMessageKey);
-                                fMessageLoaded = true;
-                        }
-                        // If this is a boinc project, load the projects into the coin:
-                        if (sMessageType=="project" || sMessageType=="projectmapping")
-                        {
-                            //Reserved
-                            fMessageLoaded = true;
-                        }
-
-                  }
-
-                }
-
-    }
-   return fMessageLoaded;
-}
-
-
-
-
-
-
-
-bool UnusualActivityReport()
-{
-
-    map<uint256, CTxIndex> mapQueuedChanges;
-    CTxDB txdb("r");
-    int nMaxDepth = nBestHeight;
-    CBlock block;
-    int nMinDepth = fTestNet ? 1 : 1;
-    if (nMaxDepth < nMinDepth || nMaxDepth < 10) return false;
-    nMinDepth = 50000;
-    nMaxDepth = nBestHeight;
-    int ii = 0;
-            for (ii = nMinDepth; ii <= nMaxDepth; ii++)
-            {
-                CBlockIndex* pblockindex = blockFinder.FindByHeight(ii);
-                if (block.ReadFromDisk(pblockindex))
-                {
-                    int64_t nFees = 0;
-                    int64_t nValueIn = 0;
-                    int64_t nValueOut = 0;
-                    int64_t nStakeReward = 0;
-                    //unsigned int nSigOps = 0;
-                    double DPOR_Paid = 0;
-                    bool bIsDPOR = false;
-                    std::string MainRecipient = "";
-                    double max_subsidy = GetMaximumBoincSubsidy(block.nTime)+50; //allow for
-                    BOOST_FOREACH(CTransaction& tx, block.vtx)
-                    {
-
-                            MapPrevTx mapInputs;
-                            if (tx.IsCoinBase())
-                                    nValueOut += tx.GetValueOut();
-                            else
-                            {
-                                     bool fInvalid;
-                                     bool TxOK = tx.FetchInputs(txdb, mapQueuedChanges, true, false, mapInputs, fInvalid);
-                                     if (!TxOK) continue;
-                                     int64_t nTxValueIn = tx.GetValueIn(mapInputs);
-                                     int64_t nTxValueOut = tx.GetValueOut();
-                                     nValueIn += nTxValueIn;
-                                     nValueOut += nTxValueOut;
-                                     if (!tx.IsCoinStake())             nFees += nTxValueIn - nTxValueOut;
-                                     if (tx.IsCoinStake())
-                                     {
-                                            nStakeReward = nTxValueOut - nTxValueIn;
-                                            if (tx.vout.size() > 2) bIsDPOR = true;
-                                            //DPOR Verification of each recipient (Recipients start at output position 2 (0=Coinstake flag, 1=coinstake)
-                                            if (tx.vout.size() > 2)
-                                            {
-                                                MainRecipient = PubKeyToAddress(tx.vout[2].scriptPubKey);
-                                            }
-                                            int iStart = 3;
-                                            if (ii > 267500) iStart=2;
-                                            if (bIsDPOR)
-                                            {
-                                                    for (unsigned int i = iStart; i < tx.vout.size(); i++)
-                                                    {
-                                                        std::string Recipient = PubKeyToAddress(tx.vout[i].scriptPubKey);
-                                                        double      Amount    = CoinToDouble(tx.vout[i].nValue);
-                                                        if (Amount > GetMaximumBoincSubsidy(GetAdjustedTime()))
-                                                        {
-                                                        }
-
-                                                        if (Amount > max_subsidy)
-                                                        {
-                                                            printf("Block #%f:%f, Recipient %s, Paid %f\r\n",(double)ii,(double)i,Recipient.c_str(),Amount);
-                                                        }
-                                                        DPOR_Paid += Amount;
-
-                                                    }
-
-                                           }
-                                     }
-
-                                //if (!tx.ConnectInputs(txdb, mapInputs, mapQueuedChanges, posThisTx, pindex, true, false))                return false;
-                            }
-
-                    }
-
-                    int64_t TotalMint = nValueOut - nValueIn + nFees;
-                    double subsidy = CoinToDouble(TotalMint);
-                    if (subsidy > max_subsidy)
-                    {
-                        std::string hb = block.vtx[0].hashBoinc;
-                        MiningCPID bb = DeserializeBoincBlock(hb);
-                        if (bb.cpid != "INVESTOR")
-                        {
-                                printf("Block #%f:%f, Recipient %s, CPID %s, Paid %f, StakeReward %f \r\n",(double)ii,(double)0,
-                                    bb.GRCAddress.c_str(), bb.cpid.c_str(), subsidy,(double)nStakeReward);
-                        }
-                }
-
-            }
-        }
-
-
-    return true;
-}
-
-
-void TestScan()
-{
-    BOOST_FOREACH(const PAIRTYPE(uint256, CBlockIndex*)& item, mapBlockIndex)
-    {
-        CBlockIndex* pindex = item.second;
-        if (LessVerbose(1) || pindex->nHeight > nNewIndex2)
-        {
-            printf("map block index h %f ,  cpid %s   , Mag  %f , RS %f, INT %f \r\n",(double)pindex->nHeight,pindex->sCPID.c_str(), (double)pindex->nMagnitude,
-                pindex->nResearchSubsidy,pindex->nInterestSubsidy);
-        }
-    }
-}
-
-
-void TestScan2()
-{
-    CBlockIndex* pindex = pindexBest;
-    while (pindex->nHeight > 1)
-    {
-        pindex = pindex->pprev;
-        if (LessVerbose(1) || pindex->nHeight > nNewIndex2)
-        {
-            printf("map block index h %f ,  cpid %s   , Mag  %f , RS %f, INT %f \r\n",(double)pindex->nHeight,pindex->sCPID.c_str(), (double)pindex->nMagnitude,
-                pindex->nResearchSubsidy,pindex->nInterestSubsidy);
-        }
-
-    }
-}
-
-double GRCMagnitudeUnit(int64_t locktime)
-{
-    //7-12-2015 - Calculate GRCMagnitudeUnit (Amount paid per magnitude per day)
-    StructCPID network = GetInitializedStructCPID2("NETWORK",mvNetwork);
-    double TotalNetworkMagnitude = network.NetworkMagnitude;
-    if (TotalNetworkMagnitude < 1000) TotalNetworkMagnitude=1000;
-    double MaximumEmission = BLOCKS_PER_DAY*GetMaximumBoincSubsidy(locktime);
-    double Kitty = MaximumEmission - (network.payments/14);
-    if (Kitty < 1) Kitty = 1;
-    double MagnitudeUnit = 0;
-    if (AreBinarySuperblocksEnabled(nBestHeight))
-    {
-        MagnitudeUnit = (Kitty/TotalNetworkMagnitude)*1.25;
-    }
-    else
-    {
-        MagnitudeUnit = Kitty/TotalNetworkMagnitude;
-    }
-    if (MagnitudeUnit > 5) MagnitudeUnit = 5; //Just in case we lose a superblock or something strange happens.
-    MagnitudeUnit = SnapToGrid(MagnitudeUnit); //Snaps the value into .025 increments
-    return MagnitudeUnit;
-}
-
-
-int64_t ComputeResearchAccrual(int64_t nTime, std::string cpid, std::string operation, CBlockIndex* pindexLast, bool bVerifyingBlock, int iVerificationPhase, double& dAccrualAge, double& dMagnitudeUnit, double& AvgMagnitude)
-{
-    double dCurrentMagnitude = CalculatedMagnitude2(cpid, nTime, false);
-    CBlockIndex* pHistorical = GetHistoricalMagnitude(cpid);
-    if (pHistorical->nHeight <= nNewIndex || pHistorical->nMagnitude==0 || pHistorical->nTime == 0)
-    {
-        //No prior block exists... Newbies get .01 age to bootstrap the CPID (otherwise they will not have any prior block to refer to, thus cannot get started):
-        if (!AreBinarySuperblocksEnabled(pindexLast->nHeight))
-        {
-                return dCurrentMagnitude > 0 ? ((dCurrentMagnitude/100)*COIN) : 0;
-        }
-        else
-        {
-            // New rules - 12-4-2015 - Pay newbie from the moment beacon was sent as long as it is within 6 months old and NN mag > 0 and newbie is in the superblock and their lifetime paid is zero
-            // Note: If Magnitude is zero, or researcher is not in superblock, or lifetimepaid > 0, this function returns zero
-            int64_t iBeaconTimestamp = BeaconTimeStamp(cpid, true);
-            if (IsLockTimeWithinMinutes(iBeaconTimestamp, 60*24*30*6))
-            {
-                double dNewbieAccrualAge = ((double)nTime - (double)iBeaconTimestamp) / 86400;
-                int64_t iAccrual = (int64_t)((dNewbieAccrualAge*dCurrentMagnitude*dMagnitudeUnit*COIN) + (1*COIN));
-                if ((dNewbieAccrualAge*dCurrentMagnitude*dMagnitudeUnit) > 500)
-                {
-                    printf("Newbie special stake too high, reward=500GRC");
-                    return (500*COIN);
-                }
-                if (fDebug3) printf("\r\n Newbie Special First Stake for CPID %s, Age %f, Accrual %f \r\n",cpid.c_str(),dNewbieAccrualAge,(double)iAccrual);
-                return iAccrual;
-            }
-            else
-            {
-                return dCurrentMagnitude > 0 ? (((dCurrentMagnitude/100)*COIN) + (1*COIN)): 0;
-            }
-        }
-    }
-    // To prevent reorgs and checkblock errors, ensure the research age is > 10 blocks wide:
-    int iRABlockSpan = pindexLast->nHeight - pHistorical->nHeight;
-    StructCPID stCPID = GetInitializedStructCPID2(cpid,mvResearchAge);
-    double dAvgMag = stCPID.ResearchAverageMagnitude;
-    // ResearchAge: If the accrual age is > 20 days, add in the midpoint lifetime average magnitude to ensure the overall avg magnitude accurate:
-    if (iRABlockSpan > (int)(BLOCKS_PER_DAY*20))
-    {
-            AvgMagnitude = (pHistorical->nMagnitude + dAvgMag + dCurrentMagnitude) / 3;
-    }
-    else
-    {
-            AvgMagnitude = (pHistorical->nMagnitude + dCurrentMagnitude) / 2;
-    }
-    if (AvgMagnitude > 20000) AvgMagnitude = 20000;
-
-    dAccrualAge = ((double)nTime - (double)pHistorical->nTime) / 86400;
-    if (dAccrualAge < 0) dAccrualAge=0;
-    dMagnitudeUnit = GRCMagnitudeUnit(nTime);
-
-    int64_t Accrual = (int64_t)(dAccrualAge*AvgMagnitude*dMagnitudeUnit*COIN);
-    // Double check researcher lifetime paid
-    double days = (nTime - stCPID.LowLockTime) / 86400.0;
-    double PPD = stCPID.ResearchSubsidy/(days+.01);
-    double ReferencePPD = dMagnitudeUnit*dAvgMag;
-    if ((PPD > ReferencePPD*5))
-    {
-            printf("Researcher PPD %f > Reference PPD %f for CPID %s with Lifetime Avg Mag of %f, Days %f \r\n",PPD,ReferencePPD,cpid.c_str(),dAvgMag,days);
-            Accrual = 0; //Since this condition can occur when a user ramps up computing power, lets return 0 so as to not shortchange the researcher, but instead, owed will continue to accrue and will be paid later when PPD falls below 5
-    }
-    // Note that if the RA Block Span < 10, we want to return 0 for the Accrual Amount so the CPID can still receive an accurate accrual in the future
-    if (iRABlockSpan < 10 && iVerificationPhase != 2) Accrual = 0;
-
-    double verbosity = (operation == "createnewblock" || operation == "createcoinstake") ? 10 : 1000;
-    if ((fDebug && LessVerbose(verbosity)) || (fDebug3 && iVerificationPhase==2)) printf(" Operation %s, ComputedAccrual %f, StakeHeight %f, RABlockSpan %f, HistoryHeight%f, AccrualAge %f, AvgMag %f, MagUnit %f, PPD %f, Reference PPD %f  \r\n",
-        operation.c_str(),CoinToDouble(Accrual),(double)pindexLast->nHeight,(double)iRABlockSpan,
-        (double)pHistorical->nHeight,   dAccrualAge,AvgMagnitude,dMagnitudeUnit, PPD, ReferencePPD);
-    return Accrual;
-}
-
-
-
-CBlockIndex* GetHistoricalMagnitude(std::string cpid)
-{
-    if (cpid=="INVESTOR") return pindexGenesisBlock;
-    // Starting at the block prior to StartHeight, find the last instance of the CPID in the chain:
-    // Limit lookback to 6 months
-    int nMinIndex = pindexBest->nHeight-(6*30*BLOCKS_PER_DAY);
-    if (nMinIndex < 2) nMinIndex=2;
-    // Last block Hash paid to researcher
-    StructCPID stCPID = GetInitializedStructCPID2(cpid,mvResearchAge);
-    if (!stCPID.BlockHash.empty())
-    {
-        uint256 hash(stCPID.BlockHash);
-        if (mapBlockIndex.count(hash) == 0) return pindexGenesisBlock;
-        CBlockIndex* pblockindex = mapBlockIndex[hash];
-        if ((double)pblockindex->nHeight < nMinIndex)
-        {
-            // In this case, the last staked block was Found, but it is over 6 months old....
-            printf("Last staked block found at height %f, but cannot verify magnitude older than 6 months! \r\n",(double)pblockindex->nHeight);
-            return pindexGenesisBlock;
-        }
-
-        return pblockindex;
-    }
-    else
-    {
-        return pindexGenesisBlock;
-    }
-}
-
-void ZeroOutResearcherTotals(std::string cpid)
-{
-    if (!cpid.empty())
-    {
-
-                StructCPID stCPID = GetInitializedStructCPID2(cpid,mvResearchAge);
-                stCPID.LastBlock = 0;
-                stCPID.BlockHash = "";
-                stCPID.InterestSubsidy = 0;
-                stCPID.ResearchSubsidy = 0;
-                stCPID.Accuracy = 0;
-                stCPID.LowLockTime = std::numeric_limits<unsigned int>::max();
-                stCPID.HighLockTime = 0;
-                stCPID.TotalMagnitude = 0;
-                stCPID.ResearchAverageMagnitude = 0;
-
-                mvResearchAge[cpid]=stCPID;
-    }
-}
-
-
-bool LoadAdminMessages(bool bFullTableScan, std::string& out_errors)
-{
-    int nMaxDepth = nBestHeight;
-    int nMinDepth = fTestNet ? 1 : 164618;
-    nMinDepth = pindexBest->nHeight - (BLOCKS_PER_DAY*30*6);
-    if (nMinDepth < 2) nMinDepth=2;
-    if (!bFullTableScan) nMinDepth = nMaxDepth-6;
-    if (nMaxDepth < nMinDepth) return false;
-    CBlockIndex* pindex = blockFinder.FindByHeight(nMinDepth);
-    // These are memorized consecutively in order from oldest to newest
-
-    while (pindex->nHeight < nMaxDepth)
-    {
-        if (!pindex || !pindex->pnext) return false;
-        pindex = pindex->pnext;
-        if (pindex==NULL) continue;
-        if (!pindex || !pindex->IsInMainChain()) continue;
-        if (IsContract(pindex))
-        {
-            CBlock block;
-            if (!block.ReadFromDisk(pindex)) continue;
-            int iPos = 0;
-            BOOST_FOREACH(const CTransaction &tx, block.vtx)
-            {
-                  if (iPos > 0)
-                  {
-                      // Retrieve the Burn Amount for Contracts
-                      double dAmount = 0;
-                      std::string sRecipient = "";
-                      for (unsigned int i = 1; i < tx.vout.size(); i++)
-                      {
-                            sRecipient = PubKeyToAddress(tx.vout[i].scriptPubKey);
-                            dAmount += CoinToDouble(tx.vout[i].nValue);
-                      }
-                      MemorizeMessage(tx.hashBoinc,tx.nTime,dAmount,sRecipient);
-                  }
-                  iPos++;
-            }
-        }
-    }
-    
-    return true;
-}
-
-
-
-
-MiningCPID GetBoincBlockByIndex(CBlockIndex* pblockindex)
-{
-    CBlock block;
-    MiningCPID bb;
-    bb.initialized=false;
-    if (!pblockindex || !pblockindex->IsInMainChain()) return bb;
-    if (block.ReadFromDisk(pblockindex))
-    {
-        std::string hashboinc = "";
-        if (block.vtx.size() > 0) hashboinc = block.vtx[0].hashBoinc;
-        bb = DeserializeBoincBlock(hashboinc);
-        bb.initialized=true;
-        return bb;
-    }
-    return bb;
-}
-
-std::string CPIDHash(double dMagIn, std::string sCPID)
-{
-    std::string sMag = RoundToString(dMagIn,0);
-    double dMagLength = (double)sMag.length();
-    double dExponent = pow(dMagLength,5);
-    std::string sMagComponent1 = RoundToString(dMagIn/(dExponent+.01),0);
-    std::string sSuffix = RoundToString(dMagLength * dExponent, 0);
-    std::string sHash = sCPID + sMagComponent1 + sSuffix;
-    //  printf("%s, %s, %f, %f, %s\r\n",sCPID.c_str(), sMagComponent1.c_str(),dMagLength,dExponent,sSuffix.c_str());
-    return sHash;
-}
-
-std::string GetQuorumHash(std::string data)
-{
-        //Data includes the Magnitudes, and the Projects:
-        std::string sMags = ExtractXML(data,"<MAGNITUDES>","</MAGNITUDES>");
-        std::vector<std::string> vMags = split(sMags.c_str(),";");
-        std::string sHashIn = "";
-        for (unsigned int x = 0; x < vMags.size(); x++)
-        {
-            if (vMags[x].length() > 10)
-            {
-                std::vector<std::string> vRow = split(vMags[x].c_str(),",");
-                if (vRow.size() > 0)
-                {
-                  if (vRow[0].length() > 5)
-                  {
-                        std::string sCPID = vRow[0];
-                        double dMag = cdbl(vRow[1],0);
-                        sHashIn += CPIDHash(dMag, sCPID) + "<COL>";
-                   }
-                }
-            }
-        }
-        std::string sHash = RetrieveMd5(sHashIn);
-        return sHash;
-}
-
-
-std::string getHardwareID()
-{
-    std::string ele1 = "?";
-    #ifdef QT_GUI
-        ele1 = getMacAddress();
-    #endif
-    ele1 += ":" + getCpuHash();
-    ele1 += ":" + getHardDriveSerial();
-
-    std::string hwid = RetrieveMd5(ele1);
-    return hwid;
-}
-
-static void getCpuid( unsigned int* p, unsigned int ax )
- {
-    __asm __volatile
-    (   "movl %%ebx, %%esi\n\t"
-        "cpuid\n\t"
-        "xchgl %%ebx, %%esi"
-        : "=a" (p[0]), "=S" (p[1]),
-          "=c" (p[2]), "=d" (p[3])
-        : "0" (ax)
-    );
- }
-
- std::string getCpuHash()
- {
-    std::string n = boost::asio::ip::host_name();
-    #ifdef WIN32
-        unsigned int cpuinfo[4] = { 0, 0, 0, 0 };
-        getCpuid( cpuinfo, 0 );
-        unsigned short hash = 0;
-        unsigned int* ptr = (&cpuinfo[0]);
-        for ( unsigned int i = 0; i < 4; i++ )
-            hash += (ptr[i] & 0xFFFF) + ( ptr[i] >> 16 );
-        double dHash = (double)hash;
-        return n + ";" + RoundToString(dHash,0);
-    #else
-        return n;
-    #endif
- }
-
-
-
-std::string SystemCommand(const char* cmd)
-{
-    FILE* pipe = popen(cmd, "r");
-    if (!pipe) return "ERROR";
-    char buffer[128];
-    std::string result = "";
-    while(!feof(pipe))
-    {
-        if(fgets(buffer, 128, pipe) != NULL)
-            result += buffer;
-    }
-    pclose(pipe);
-    return result;
-}
-
-
-std::string getHardDriveSerial()
-{
-    if (!msHDDSerial.empty()) return msHDDSerial;
-    std::string cmd1 = "";
-    #ifdef WIN32
-        cmd1 = "wmic path win32_physicalmedia get SerialNumber";
-    #else
-        cmd1 = "ls /dev/disk/by-uuid";
-    #endif
-    std::string result = SystemCommand(cmd1.c_str());
-    //if (fDebug3) printf("result %s",result.c_str());
-    msHDDSerial = result;
-    return result;
-}
-
-std::string GetBlockIndexData(std::string sKey)
-{
-    CTxDB txdb;
-    std::string sValue = "";
-    if (!txdb.ReadGenericData(sKey,sValue)) return "";
-    return sValue;
-}
-
-bool SetBlockIndexData(std::string sKey, std::string sValue)
-{
-        CTxDB txdb;
-        txdb.TxnBegin();
-        if (!txdb.WriteGenericData(sKey,sValue)) return false;
-        if (!txdb.TxnCommit()) return false;
-        return true;
-}
-
-bool IsContract(CBlockIndex* pIndex)
-{
-    return pIndex->nIsContract==1 ? true : false;
-}
-
-bool IsSuperBlock(CBlockIndex* pIndex)
-{
-    return pIndex->nIsSuperBlock==1 ? true : false;
-}
-
-void SetUpExtendedBlockIndexFieldsOnce()
-{
-    return;
-
-    printf("SETUPExtendedBIfieldsOnce Testnet: %s \r\n",YesNo(fTestNet).c_str());
-    if (fTestNet)
-    {
-        if (pindexBest->nHeight < 20000) return;    }
-    else
-    {
-        if (pindexBest->nHeight < 361873) return;
-    }
-
-    std::string sSuperblocks = "";
-    std::string sContracts   = "";
-    int iStartHeight = fTestNet ? 20000 : 361873;
-
-    CBlockIndex* pindex = blockFinder.FindByHeight(iStartHeight);
-    if (!pindex) return;
-
-    if (pindex && pindex->pnext)
-    {
-        while (pindex->nHeight < (nNewIndex2 + 1))
-        {
-                if (!pindex || !pindex->pnext) break;
-                pindex = pindex->pnext;
-                if (pindex==NULL || !pindex->IsInMainChain()) continue;
-                CBlock block;
-                if (!block.ReadFromDisk(pindex)) continue;
-                MiningCPID bb = DeserializeBoincBlock(block.vtx[0].hashBoinc);
-                if (bb.superblock.length() > 20)
-                {
-                        sSuperblocks += pindex->GetBlockHash().GetHex() + ",";
-                }
-
-                BOOST_FOREACH(const CTransaction &tx, block.vtx)
-                {
-                        if (tx.hashBoinc.length() > 20)
-                        {
-                            bool fMemorized = MemorizeMessage(tx.hashBoinc,tx.nTime,0,"");
-                            if (fMemorized)
-                            {
-                                sContracts += pindex->GetBlockHash().GetHex() + ",";
-                                break;
-                            }
-                        }
-                }
-        }
-    }
-}
-
-
-double SnapToGrid(double d)
-{
-    double dDither = .04;
-    double dOut = cdbl(RoundToString(d*dDither,3),3) / dDither;
-    return dOut;
-}
-
-
-
-bool NeuralNodeParticipates()
-{
-    //Calculate the nodes GRC_Address_Day
-    std::string address_day = DefaultWalletAddress() + "_" + RoundToString(GetDayOfYear(),0);
-    std::string address_day_hash = RetrieveMd5(address_day);
-    // For now, let's call for a 25% participation rate (approx. 125 nodes):
-    // When RA is enabled, 25% of the neural network nodes will work on a quorum at any given time to alleviate stress on the project sites:
-    uint256 uRef;
-    if (IsResearchAgeEnabled(pindexBest->nHeight))
-    {
-        uRef = fTestNet ? uint256("0x00000000000000000000000000000000ed182f81388f317df738fd9994e7020b") : uint256("0x000000000000000000000000000000004d182f81388f317df738fd9994e7020b"); //This hash is approx 25% of the md5 range (90% for testnet)
-    }
-    else
-    {
-        uRef = fTestNet ? uint256("0x00000000000000000000000000000000ed182f81388f317df738fd9994e7020b") : uint256("0x00000000000000000000000000000000fd182f81388f317df738fd9994e7020b"); //This hash is approx 25% of the md5 range (90% for testnet)
-    }
-    uint256 uADH = uint256("0x" + address_day_hash);
-    //printf("%s < %s : %s",uADH.GetHex().c_str() ,uRef.GetHex().c_str(), YesNo(uADH  < uRef).c_str());
-    //printf("%s < %s : %s",uTest.GetHex().c_str(),uRef.GetHex().c_str(), YesNo(uTest < uRef).c_str());
-    return (uADH < uRef);
-}
-
-
-bool StrLessThanReferenceHash(std::string rh)
-{
-    std::string address_day = rh + "_" + RoundToString(GetDayOfYear(),0);
-    std::string address_day_hash = RetrieveMd5(address_day);
-    uint256 uRef = fTestNet ? uint256("0x000000000000000000000000000000004d182f81388f317df738fd9994e7020b") : uint256("0x000000000000000000000000000000004d182f81388f317df738fd9994e7020b"); //This hash is approx 25% of the md5 range (90% for testnet)
-    uint256 uADH = uint256("0x" + address_day_hash);
-    return (uADH < uRef);
-}
+// Copyright (c) 2009-2010 Satoshi Nakamoto
+// Copyright (c) 2009-2012 The Bitcoin developers
+// Distributed under the MIT/X11 software license, see the accompanying
+// file COPYING or http://www.opensource.org/licenses/mit-license.php.
+
+#include "alert.h"
+#include "checkpoints.h"
+#include "db.h"
+#include "txdb.h"
+#include "net.h"
+#include "init.h"
+#include "ui_interface.h"
+#include "kernel.h"
+#include "block.h"
+#include "scrypt.h"
+#include "global_objects_noui.hpp"
+#include "util.h"
+#include "cpid.h"
+#include "bitcoinrpc.h"
+#include "json/json_spirit_value.h"
+#include "boinc.h"
+
+#include <boost/lexical_cast.hpp>
+#include <boost/filesystem.hpp>
+#include <boost/filesystem/fstream.hpp>
+#include <boost/algorithm/string/replace.hpp>
+#include <boost/algorithm/string/case_conv.hpp> // for to_lower()
+#include <boost/algorithm/string/predicate.hpp> // for startswith() and endswith()
+#include <boost/algorithm/string/join.hpp>
+#include <boost/thread.hpp>
+#include <boost/asio.hpp>
+
+#include <openssl/md5.h>
+#include <ctime>
+#include <math.h>
+
+int GetDayOfYear();
+extern std::string NodeAddress(CNode* pfrom);
+extern std::string ConvertBinToHex(std::string a);
+extern std::string ConvertHexToBin(std::string a);
+extern bool WalletOutOfSync();
+extern bool WriteKey(std::string sKey, std::string sValue);
+std::string GetBeaconPublicKey(const std::string& cpid);
+std::string GetBeaconPrivateKey(const std::string& cpid);
+bool AdvertiseBeacon(bool bFromService, std::string &sOutPrivKey, std::string &sOutPubKey, std::string &sError, std::string &sMessage);
+std::string SignBlockWithCPID(std::string sCPID, std::string sBlockHash);
+extern void CleanInboundConnections(bool bClearAll);
+extern bool PushGridcoinDiagnostics();
+double qtPushGridcoinDiagnosticData(std::string data);
+int RestartClient();
+bool RequestSupermajorityNeuralData();
+extern bool AskForOutstandingBlocks(uint256 hashStart);
+extern bool CleanChain();
+extern void ResetTimerMain(std::string timer_name);
+extern std::string UnpackBinarySuperblock(std::string sBlock);
+extern std::string PackBinarySuperblock(std::string sBlock);
+extern bool TallyResearchAverages(bool Forcefully);
+extern void IncrementCurrentNeuralNetworkSupermajority(std::string NeuralHash, std::string GRCAddress, double distance);
+bool VerifyCPIDSignature(std::string sCPID, std::string sBlockHash, std::string sSignature);
+int DownloadBlocks();
+int DetermineCPIDType(std::string cpid);
+extern MiningCPID GetInitializedMiningCPID(std::string name, std::map<std::string, MiningCPID>& vRef);
+extern std::string getHardDriveSerial();
+extern bool IsSuperBlock(CBlockIndex* pIndex);
+extern bool VerifySuperblock(std::string superblock, int nHeight);
+extern double ExtractMagnitudeFromExplainMagnitude();
+extern void AddPeek(std::string data);
+extern void GridcoinServices();
+int64_t BeaconTimeStamp(std::string cpid, bool bZeroOutAfterPOR);
+extern bool NeedASuperblock();
+extern double SnapToGrid(double d);
+extern bool NeuralNodeParticipates();
+extern bool StrLessThanReferenceHash(std::string rh);
+void BusyWaitForTally();
+extern bool TallyNetworkAverages(bool Forcefully);
+extern void SetUpExtendedBlockIndexFieldsOnce();
+extern bool IsContract(CBlockIndex* pIndex);
+std::string ExtractValue(std::string data, std::string delimiter, int pos);
+extern MiningCPID GetBoincBlockByIndex(CBlockIndex* pblockindex);
+json_spirit::Array MagnitudeReport(std::string cpid);
+extern void AddCPIDBlockHash(const std::string& cpid, const uint256& blockhash);
+extern void ZeroOutResearcherTotals(std::string cpid);
+extern StructCPID GetLifetimeCPID(std::string cpid,std::string sFrom);
+extern std::string getCpuHash();
+std::string getMacAddress();
+std::string TimestampToHRDate(double dtm);
+bool CPIDAcidTest2(std::string bpk, std::string externalcpid);
+
+bool HasActiveBeacon(const std::string& cpid);
+extern bool BlockNeedsChecked(int64_t BlockTime);
+extern void FixInvalidResearchTotals(std::vector<CBlockIndex*> vDisconnect, std::vector<CBlockIndex*> vConnect);
+int64_t GetEarliestWalletTransaction();
+extern void IncrementVersionCount(const std::string& Version);
+double GetSuperblockAvgMag(std::string data,double& out_beacon_count,double& out_participant_count,double& out_avg,bool bIgnoreBeacons);
+extern bool LoadAdminMessages(bool bFullTableScan,std::string& out_errors);
+extern bool UnusualActivityReport();
+
+extern std::string GetCurrentNeuralNetworkSupermajorityHash(double& out_popularity);
+extern std::string GetNeuralNetworkSupermajorityHash(double& out_popularity);
+       
+extern double CalculatedMagnitude2(std::string cpid, int64_t locktime,bool bUseLederstrumpf);
+extern bool IsLockTimeWithin14days(double locktime);
+extern int64_t ComputeResearchAccrual(int64_t nTime, std::string cpid, std::string operation, CBlockIndex* pindexLast, bool bVerifyingBlock, int VerificationPhase, double& dAccrualAge, double& dMagnitudeUnit, double& AvgMagnitude);
+
+
+
+extern bool UpdateNeuralNetworkQuorumData();
+bool AsyncNeuralRequest(std::string command_name,std::string cpid,int NodeLimit);
+double qtExecuteGenericFunction(std::string function,std::string data);
+extern std::string GetQuorumHash(std::string data);
+extern bool FullSyncWithDPORNodes();
+extern  void TestScan();
+extern void TestScan2();
+
+
+
+std::string qtExecuteDotNetStringFunction(std::string function, std::string data);
+
+
+bool CheckMessageSignature(std::string sMessageAction, std::string sMessageType, std::string sMsg, std::string sSig,std::string opt_pubkey);
+extern std::string ReadCache(std::string section, std::string key);
+extern std::string strReplace(std::string& str, const std::string& oldStr, const std::string& newStr);
+extern bool GetEarliestStakeTime(std::string grcaddress, std::string cpid);
+extern double GetTotalBalance();
+extern std::string PubKeyToAddress(const CScript& scriptPubKey);
+extern void IncrementNeuralNetworkSupermajority(std::string NeuralHash, std::string GRCAddress,double distance);
+extern bool LoadSuperblock(std::string data, int64_t nTime, double height);
+
+
+extern CBlockIndex* GetHistoricalMagnitude(std::string cpid);
+
+extern double GetOutstandingAmountOwed(StructCPID &mag, std::string cpid, int64_t locktime, double& total_owed, double block_magnitude);
+extern StructCPID GetInitializedStructCPID2(std::string name,std::map<std::string, StructCPID>& vRef);
+
+
+extern double GetOwedAmount(std::string cpid);
+extern double Round(double d, int place);
+extern bool ComputeNeuralNetworkSupermajorityHashes();
+
+extern void DeleteCache(std::string section, std::string keyname);
+extern void ClearCache(std::string section);
+bool TallyMagnitudesInSuperblock();
+extern void WriteCache(std::string section, std::string key, std::string value, int64_t locktime);
+
+std::string qtGetNeuralContract(std::string data);
+
+extern  std::string GetNetsoftProjects(std::string cpid);
+extern std::string GetNeuralNetworkReport();
+void qtSyncWithDPORNodes(std::string data);
+std::string qtGetNeuralHash(std::string data);
+std::string GetListOf(std::string datatype);
+
+std::string GetCommandNonce(std::string command);
+std::string DefaultBlockKey(int key_length);
+
+extern std::string ToOfficialNameNew(std::string proj);
+
+extern double GRCMagnitudeUnit(int64_t locktime);
+unsigned int nNodeLifespan;
+
+using namespace std;
+using namespace boost;
+std::string DefaultBoincHashArgs();
+
+//
+// Global state
+//
+
+CCriticalSection cs_setpwalletRegistered;
+set<CWallet*> setpwalletRegistered;
+
+CCriticalSection cs_main;
+
+extern std::string NodeAddress(CNode* pfrom);
+extern std::string ExtractHTML(std::string HTMLdata, std::string tagstartprefix,  std::string tagstart_suffix, std::string tag_end);
+
+CTxMemPool mempool;
+unsigned int nTransactionsUpdated = 0;
+unsigned int REORGANIZE_FAILED = 0;
+extern void RemoveNetworkMagnitude(double LockTime, std::string cpid, MiningCPID bb, double mint, bool IsStake);
+
+unsigned int WHITELISTED_PROJECTS = 0;
+unsigned int CHECKPOINT_VIOLATIONS = 0;
+int64_t nLastTallied = 0;
+int64_t nLastPing = 0;
+int64_t nLastPeek = 0;
+int64_t nLastAskedForBlocks = 0;
+int64_t nBootup = 0;
+int64_t nLastCalculatedMedianTimePast = 0;
+double nLastBlockAge = 0;
+int64_t nLastCalculatedMedianPeerCount = 0;
+int nLastMedianPeerCount = 0;
+int64_t nLastTallyBusyWait = 0;
+
+int64_t nLastTalliedNeural = 0;
+int64_t nLastLoadAdminMessages = 0;
+int64_t nCPIDsLoaded = 0;
+int64_t nLastGRCtallied = 0;
+int64_t nLastCleaned = 0;
+
+
+extern bool IsCPIDValidv3(std::string cpidv2, bool allow_investor);
+
+std::string DefaultOrg();
+std::string DefaultOrgKey(int key_length);
+
+extern std::string boinc_hash(const std::string str);
+double MintLimiter(double PORDiff,int64_t RSA_WEIGHT,std::string cpid,int64_t locktime);
+extern std::string ComputeCPIDv2(std::string email, std::string bpk, uint256 blockhash);
+extern double GetBlockDifficulty(unsigned int nBits);
+double GetLastPaymentTimeByCPID(std::string cpid);
+extern bool Contains(std::string data, std::string instring);
+
+extern bool LockTimeRecent(double locktime);
+extern double CoinToDouble(double surrogate);
+extern double PreviousBlockAge();
+void CheckForUpgrade();
+int64_t GetRSAWeightByCPID(std::string cpid);
+extern MiningCPID GetMiningCPID();
+extern StructCPID GetStructCPID();
+extern std::string GetArgument(std::string arg, std::string defaultvalue);
+
+extern void SetAdvisory();
+extern bool InAdvisory();
+json_spirit::Array MagnitudeReportCSV(bool detail);
+
+bool bNewUserWizardNotified = false;
+int64_t nLastBlockSolved = 0;  //Future timestamp
+int64_t nLastBlockSubmitted = 0;
+
+uint256 muGlobalCheckpointHash = 0;
+uint256 muGlobalCheckpointHashRelayed = 0;
+///////////////////////MINOR VERSION////////////////////////////////
+std::string msMasterProjectPublicKey  = "049ac003b3318d9fe28b2830f6a95a2624ce2a69fb0c0c7ac0b513efcc1e93a6a6e8eba84481155dd82f2f1104e0ff62c69d662b0094639b7106abc5d84f948c0a";
+// The Private Key is revealed by design, for public messages only:
+std::string msMasterMessagePrivateKey = "308201130201010420fbd45ffb02ff05a3322c0d77e1e7aea264866c24e81e5ab6a8e150666b4dc6d8a081a53081a2020101302c06072a8648ce3d0101022100fffffffffffffffffffffffffffffffffffffffffffffffffffffffefffffc2f300604010004010704410479be667ef9dcbbac55a06295ce870b07029bfcdb2dce28d959f2815b16f81798483ada7726a3c4655da4fbfc0e1108a8fd17b448a68554199c47d08ffb10d4b8022100fffffffffffffffffffffffffffffffebaaedce6af48a03bbfd25e8cd0364141020101a144034200044b2938fbc38071f24bede21e838a0758a52a0085f2e034e7f971df445436a252467f692ec9c5ba7e5eaa898ab99cbd9949496f7e3cafbf56304b1cc2e5bdf06e";
+std::string msMasterMessagePublicKey  = "044b2938fbc38071f24bede21e838a0758a52a0085f2e034e7f971df445436a252467f692ec9c5ba7e5eaa898ab99cbd9949496f7e3cafbf56304b1cc2e5bdf06e";
+
+std::string BackupGridcoinWallet();
+extern double GetPoSKernelPS2();
+
+extern uint256 GridcoinMultipleAlgoHash(std::string t1);
+extern bool OutOfSyncByAgeWithChanceOfMining();
+
+int RebootClient();
+
+std::string YesNo(bool bin);
+
+int64_t GetMaximumBoincSubsidy(int64_t nTime);
+extern bool IsLockTimeWithinMinutes(int64_t locktime, int minutes);
+extern bool IsLockTimeWithinMinutes(double locktime, int minutes);
+extern double CalculatedMagnitude(int64_t locktime,bool bUseLederstrumpf);
+extern int64_t GetCoinYearReward(int64_t nTime);
+extern void AddNMRetired(double height,double LockTime, std::string cpid, MiningCPID bb);
+
+
+map<uint256, CBlockIndex*> mapBlockIndex;
+set<pair<COutPoint, unsigned int> > setStakeSeen;
+
+CBigNum bnProofOfWorkLimit(~uint256(0) >> 20); // "standard" scrypt target limit for proof of work, results with 0,000244140625 proof-of-work difficulty
+CBigNum bnProofOfStakeLimit(~uint256(0) >> 20);
+CBigNum bnProofOfStakeLimitV2(~uint256(0) >> 20);
+CBigNum bnProofOfWorkLimitTestNet(~uint256(0) >> 16);
+
+//Gridcoin Minimum Stake Age (16 Hours)
+unsigned int nStakeMinAge = 16 * 60 * 60; // 16 hours
+unsigned int nStakeMaxAge = -1; // unlimited
+unsigned int nModifierInterval = 10 * 60; // time to elapse before new modifier is computed
+bool bOPReturnEnabled = true;
+
+// Gridcoin:
+int nCoinbaseMaturity = 100;
+CBlockIndex* pindexGenesisBlock = NULL;
+int nBestHeight = -1;
+
+uint256 nBestChainTrust = 0;
+uint256 nBestInvalidTrust = 0;
+uint256 hashBestChain = 0;
+CBlockIndex* pindexBest = NULL;
+int64_t nTimeBestReceived = 0;
+CMedianFilter<int> cPeerBlockCounts(5, 0); // Amount of blocks that other nodes claim to have
+
+
+
+
+map<uint256, CBlock*> mapOrphanBlocks;
+multimap<uint256, CBlock*> mapOrphanBlocksByPrev;
+set<pair<COutPoint, unsigned int> > setStakeSeenOrphan;
+
+map<uint256, CTransaction> mapOrphanTransactions;
+map<uint256, set<uint256> > mapOrphanTransactionsByPrev;
+
+// Constant stuff for coinbase transactions we create:
+CScript COINBASE_FLAGS;
+const string strMessageMagic = "Gridcoin Signed Message:\n";
+
+// Settings
+int64_t nTransactionFee = MIN_TX_FEE;
+int64_t nReserveBalance = 0;
+int64_t nMinimumInputValue = 0;
+
+std::map<std::string, std::string> mvApplicationCache;
+std::map<std::string, int64_t> mvApplicationCacheTimestamp;
+std::map<std::string, double> mvNeuralNetworkHash;
+std::map<std::string, double> mvCurrentNeuralNetworkHash;
+
+std::map<std::string, double> mvNeuralVersion;
+
+std::map<std::string, StructCPID> mvDPOR;
+std::map<std::string, StructCPID> mvDPORCopy;
+
+std::map<std::string, StructCPID> mvResearchAge;
+std::map<std::string, HashSet> mvCPIDBlockHashes;
+
+enum Checkpoints::CPMode CheckpointsMode;
+BlockFinder blockFinder;
+
+// Gridcoin - Rob Halford
+
+extern std::string GetHttpPageFromCreditServerRetired(std::string cpid, bool usedns, bool clearcache);
+extern std::string RetrieveMd5(std::string s1);
+extern std::string aes_complex_hash(uint256 scrypt_hash);
+
+volatile bool bNetAveragesLoaded = false;
+volatile bool bTallyStarted      = false;
+volatile bool bForceUpdate = false;
+volatile bool bExecuteCode = false;
+volatile bool bAddressUser = false;
+volatile bool bCheckedForUpgrade = false;
+volatile bool bCheckedForUpgradeLive = false;
+volatile bool bGlobalcomInitialized = false;
+volatile bool bStakeMinerOutOfSyncWithNetwork = false;
+volatile bool bDoTally = false;
+volatile bool bExecuteGridcoinServices = false;
+volatile bool bTallyFinished = false;
+volatile bool bGridcoinGUILoaded = false;
+
+extern double LederstrumpfMagnitude2(double Magnitude, int64_t locktime);
+extern double cdbl(std::string s, int place);
+
+extern double GetBlockValueByHash(uint256 hash);
+extern void WriteAppCache(std::string key, std::string value);
+extern std::string AppCache(std::string key);
+extern void LoadCPIDsInBackground();
+
+extern void ThreadCPIDs();
+extern std::string GetGlobalStatus();
+
+extern bool OutOfSyncByAge();
+extern std::vector<std::string> split(std::string s, std::string delim);
+extern bool ProjectIsValid(std::string project);
+extern std::string SerializeBoincBlock(MiningCPID mcpid);
+extern MiningCPID DeserializeBoincBlock(std::string block);
+
+double GetNetworkAvgByProject(std::string projectname);
+extern bool IsCPIDValid_Retired(std::string cpid, std::string ENCboincpubkey);
+extern bool IsCPIDValidv2(MiningCPID& mc, int height);
+extern std::string getfilecontents(std::string filename);
+extern std::string ToOfficialName(std::string proj);
+extern bool LessVerbose(int iMax1000);
+extern std::string ExtractXML(std::string XMLdata, std::string key, std::string key_end);
+extern bool OutOfSync();
+extern MiningCPID GetNextProject(bool bForce);
+extern void HarvestCPIDs(bool cleardata);
+
+static boost::thread_group* cpidThreads = NULL;
+
+///////////////////////////////
+// Standard Boinc Projects ////
+///////////////////////////////
+
+//Global variables to display current mined project in various places:
+std::string     msMiningProject = "";
+std::string     msMiningCPID = "";
+std::string    msPrimaryCPID = "";
+std::string    msENCboincpublickey = "";
+double          mdMiningRAC =0;
+double         mdMiningNetworkRAC = 0;
+double          mdPORNonce = 0;
+double         mdPORNonceSolved = 0;
+double         mdLastPorNonce = 0;
+double         mdMachineTimer = 0;
+double         mdMachineTimerLast = 0;
+bool           mbBlocksDownloaded = false;
+// Mining status variables
+std::string    msHashBoinc    = "";
+std::string    msHashBoincTxId= "";
+std::string    msMiningErrors = "";
+std::string    msMiningErrors2 = "";
+std::string    msMiningErrors3 = "";
+std::string    msMiningErrors5 = "";
+std::string    msMiningErrors6 = "";
+std::string    msMiningErrors7 = "";
+std::string    msMiningErrors8 = "";
+std::string    msPeek = "";
+std::string    msLastCommand = "";
+
+std::string    msAttachmentGuid = "";
+
+std::string    msMiningErrorsIncluded = "";
+std::string    msMiningErrorsExcluded = "";
+std::string    msContracts = "";
+
+std::string    msRSAOverview = "";
+std::string    Organization = "";
+std::string    OrganizationKey = "";
+std::string    msNeuralResponse = "";
+std::string    msHDDSerial = "";
+//When syncing, we grandfather block rejection rules up to this block, as rules became stricter over time and fields changed
+
+int nGrandfather = 860000;
+int nNewIndex = 271625;
+int nNewIndex2 = 364500;
+
+int64_t nGenesisSupply = 340569880;
+
+// Stats for Main Screen:
+std::string    msGlobalStatus = "";
+std::string    msLastPaymentTime = "";
+
+bool fColdBoot = true;
+bool fEnforceCanonical = true;
+bool fUseFastIndex = false;
+
+// Gridcoin status    *************
+MiningCPID GlobalCPUMiningCPID = GetMiningCPID();
+int nBoincUtilization = 0;
+double nMinerPaymentCount = 0;
+std::string sRegVer = "";
+std::string sDefaultWalletAddress = "";
+
+
+std::map<std::string, StructCPID> mvCPIDs;        //Contains the project stats at the user level
+std::map<std::string, StructCPID> mvCreditNode;   //Contains the verified stats at the user level
+std::map<std::string, StructCPID> mvNetwork;      //Contains the project stats at the network level
+std::map<std::string, StructCPID> mvNetworkCopy;      //Contains the project stats at the network level
+std::map<std::string, StructCPID> mvCreditNodeCPID;        // Contains verified CPID Magnitudes;
+std::map<std::string, StructCPIDCache> mvCPIDCache; //Contains cached blocknumbers for CPID+Projects;
+std::map<std::string, StructCPIDCache> mvAppCache; //Contains cached blocknumbers for CPID+Projects;
+std::map<std::string, StructCPID> mvBoincProjects; // Contains all of the allowed boinc projects;
+std::map<std::string, StructCPID> mvMagnitudes; // Contains Magnitudes by CPID & Outstanding Payments Owed per CPID
+std::map<std::string, StructCPID> mvMagnitudesCopy; // Contains Magnitudes by CPID & Outstanding Payments Owed per CPID
+
+std::map<std::string, int> mvTimers; // Contains event timers that reset after max ms duration iterator is exceeded
+
+// End of Gridcoin Global vars
+
+bool bDebugMode = false;
+bool bPoolMiningMode = false;
+bool bBoincSubsidyEligible = false;
+bool bCPUMiningMode = false;
+
+
+
+
+//////////////////////////////////////////////////////////////////////////////
+//
+// dispatching functions
+//
+void ResetTimerMain(std::string timer_name)
+{
+    mvTimers[timer_name] = 0;
+}
+
+
+bool TimerMain(std::string timer_name, int max_ms)
+{
+    mvTimers[timer_name] = mvTimers[timer_name] + 1;
+    if (mvTimers[timer_name] > max_ms)
+    {
+        mvTimers[timer_name]=0;
+        return true;
+    }
+    return false;
+}
+
+bool UpdateNeuralNetworkQuorumData()
+{
+            #if defined(WIN32) && defined(QT_GUI)
+                if (!bGlobalcomInitialized) return false;
+                std::string errors1 = "";
+                int64_t superblock_age = GetAdjustedTime() - mvApplicationCacheTimestamp["superblock;magnitudes"];
+                std::string myNeuralHash = "";
+                double popularity = 0;
+                std::string consensus_hash = GetNeuralNetworkSupermajorityHash(popularity);
+                std::string sAge = RoundToString((double)superblock_age,0);
+                std::string sBlock = mvApplicationCache["superblock;block_number"];
+                std::string sTimestamp = TimestampToHRDate(mvApplicationCacheTimestamp["superblock;magnitudes"]);
+                std::string data = "<QUORUMDATA><AGE>" + sAge + "</AGE><HASH>" + consensus_hash + "</HASH><BLOCKNUMBER>" + sBlock + "</BLOCKNUMBER><TIMESTAMP>"
+                    + sTimestamp + "</TIMESTAMP><PRIMARYCPID>" + msPrimaryCPID + "</PRIMARYCPID></QUORUMDATA>";
+                std::string testnet_flag = fTestNet ? "TESTNET" : "MAINNET";
+                qtExecuteGenericFunction("SetTestNetFlag",testnet_flag);
+                qtExecuteDotNetStringFunction("SetQuorumData",data);
+                return true;
+            #endif
+            return false;
+}
+
+bool PushGridcoinDiagnostics()
+{
+        #if defined(WIN32) && defined(QT_GUI)
+                if (!bGlobalcomInitialized) return false;
+                std::string errors1 = "";
+                LoadAdminMessages(false,errors1);
+                std::string cpiddata = GetListOf("beacon");
+                std::string sWhitelist = GetListOf("project");
+                int64_t superblock_age = GetAdjustedTime() - mvApplicationCacheTimestamp["superblock;magnitudes"];
+                double popularity = 0;
+                std::string consensus_hash = GetNeuralNetworkSupermajorityHash(popularity);
+                std::string sAge = RoundToString((double)superblock_age,0);
+                std::string sBlock = mvApplicationCache["superblock;block_number"];
+                std::string sTimestamp = TimestampToHRDate(mvApplicationCacheTimestamp["superblock;magnitudes"]);
+                printf("Pushing diagnostic data...");
+                double lastblockage = PreviousBlockAge();
+                double PORDiff = GetDifficulty(GetLastBlockIndex(pindexBest, true));
+                std::string data = "<WHITELIST>" + sWhitelist + "</WHITELIST><CPIDDATA>"
+                    + cpiddata + "</CPIDDATA><QUORUMDATA><AGE>" + sAge + "</AGE><HASH>" + consensus_hash + "</HASH><BLOCKNUMBER>" + sBlock + "</BLOCKNUMBER><TIMESTAMP>"
+                    + sTimestamp + "</TIMESTAMP><PRIMARYCPID>" + msPrimaryCPID + "</PRIMARYCPID><LASTBLOCKAGE>" + RoundToString(lastblockage,0) + "</LASTBLOCKAGE><DIFFICULTY>" + RoundToString(PORDiff,2) + "</DIFFICULTY></QUORUMDATA>";
+                std::string testnet_flag = fTestNet ? "TESTNET" : "MAINNET";
+                qtExecuteGenericFunction("SetTestNetFlag",testnet_flag);
+                double dResponse = qtPushGridcoinDiagnosticData(data);
+                return true;
+        #endif
+        return false;
+}
+
+bool FullSyncWithDPORNodes()
+{
+            #if defined(WIN32) && defined(QT_GUI)
+
+                std::string sDisabled = GetArgument("disableneuralnetwork", "false");
+                if (sDisabled=="true") return false;
+                // 3-30-2016 : First try to get the master database from another neural network node if these conditions occur:
+                // The foreign node is fully synced.  The foreign nodes quorum hash matches the supermajority hash.  My hash != supermajority hash.
+                double dCurrentPopularity = 0;
+                std::string sCurrentNeuralSupermajorityHash = GetCurrentNeuralNetworkSupermajorityHash(dCurrentPopularity);
+                std::string sMyNeuralHash = "";
+                #if defined(WIN32) && defined(QT_GUI)
+                           sMyNeuralHash = qtGetNeuralHash("");
+                #endif
+                if (!sMyNeuralHash.empty() && !sCurrentNeuralSupermajorityHash.empty() && sMyNeuralHash != sCurrentNeuralSupermajorityHash)
+                {
+                    bool bNodeOnline = RequestSupermajorityNeuralData();
+                    if (bNodeOnline) return false;  // Async call to another node will continue after the node responds.
+                }
+            
+                std::string errors1 = "";
+                LoadAdminMessages(false,errors1);
+                std::string cpiddata = GetListOf("beacon");
+                std::string sWhitelist = GetListOf("project");
+                int64_t superblock_age = GetAdjustedTime() - mvApplicationCacheTimestamp["superblock;magnitudes"];
+                double popularity = 0;
+                std::string consensus_hash = GetNeuralNetworkSupermajorityHash(popularity);
+                std::string sAge = RoundToString((double)superblock_age,0);
+                std::string sBlock = mvApplicationCache["superblock;block_number"];
+                std::string sTimestamp = TimestampToHRDate(mvApplicationCacheTimestamp["superblock;magnitudes"]);
+                std::string data = "<WHITELIST>" + sWhitelist + "</WHITELIST><CPIDDATA>"
+                    + cpiddata + "</CPIDDATA><QUORUMDATA><AGE>" + sAge + "</AGE><HASH>" + consensus_hash + "</HASH><BLOCKNUMBER>" + sBlock + "</BLOCKNUMBER><TIMESTAMP>"
+                    + sTimestamp + "</TIMESTAMP><PRIMARYCPID>" + msPrimaryCPID + "</PRIMARYCPID></QUORUMDATA>";
+                //if (fDebug3) printf("Syncing neural network %s \r\n",data.c_str());
+                std::string testnet_flag = fTestNet ? "TESTNET" : "MAINNET";
+                qtExecuteGenericFunction("SetTestNetFlag",testnet_flag);
+                qtSyncWithDPORNodes(data);
+            #endif
+            return true;
+}
+
+
+
+double GetPoSKernelPS2()
+{
+    int nPoSInterval = 72;
+    double dStakeKernelsTriedAvg = 0;
+    int nStakesHandled = 0, nStakesTime = 0;
+
+    CBlockIndex* pindex = pindexBest;;
+    CBlockIndex* pindexPrevStake = NULL;
+
+    while (pindex && nStakesHandled < nPoSInterval)
+    {
+        if (pindex->IsProofOfStake())
+        {
+            dStakeKernelsTriedAvg += GetDifficulty(pindex) * 4294967296.0;
+            nStakesTime += pindexPrevStake ? (pindexPrevStake->nTime - pindex->nTime) : 0;
+            pindexPrevStake = pindex;
+            nStakesHandled++;
+        }
+
+        pindex = pindex->pprev;
+    }
+
+    double result = 0;
+
+    if (nStakesTime)
+        result = dStakeKernelsTriedAvg / nStakesTime;
+
+    if (IsProtocolV2(nBestHeight))
+        result *= STAKE_TIMESTAMP_MASK + 1;
+
+    return result/100;
+}
+
+
+std::string GetGlobalStatus()
+{
+    //Populate overview
+
+    try
+    {
+        std::string status = "";
+        double boincmagnitude = CalculatedMagnitude(GetAdjustedTime(),false);
+        uint64_t nWeight = 0;
+        pwalletMain->GetStakeWeight(nWeight);
+        nBoincUtilization = boincmagnitude; //Legacy Support for the about screen
+        double weight = nWeight/COIN;
+        double PORDiff = GetDifficulty(GetLastBlockIndex(pindexBest, true));
+        std::string sWeight = RoundToString((double)weight,0);
+        std::string sOverviewCPID = bPoolMiningMode ? "POOL" : GlobalCPUMiningCPID.cpid;
+
+        //9-6-2015 Add RSA fields to overview
+        if ((double)weight > 100000000000000)
+        {
+                sWeight = sWeight.substr(0,13) + "E" + RoundToString((double)sWeight.length()-13,0);
+        }
+        status = "&nbsp;<br>Blocks: " + RoundToString((double)nBestHeight,0) + "; PoR Difficulty: "
+            + RoundToString(PORDiff,3) + "; Net Weight: " + RoundToString(GetPoSKernelPS2(),2)
+            + "<br>DPOR Weight: " +  sWeight + "; Status: " + msMiningErrors
+            + "<br>Magnitude: " + RoundToString(boincmagnitude,2) + "; Project: " + msMiningProject
+            + "<br>CPID: " +  sOverviewCPID + " " +  msMiningErrors2 + " "
+            + "<br>" + msMiningErrors5 + " " + msMiningErrors6 + " " + msMiningErrors7 + " " + msMiningErrors8 + " "
+            + "<br>" + msRSAOverview + "<br>&nbsp;";
+        //The last line break is for Windows 8.1 Huge Toolbar
+        msGlobalStatus = status;
+        return status;
+    }
+    catch (std::exception& e)
+    {
+            msMiningErrors = "Error obtaining status.";
+
+            printf("Error obtaining status\r\n");
+            return "";
+        }
+        catch(...)
+        {
+            msMiningErrors = "Error obtaining status (08-18-2014).";
+            return "";
+        }
+
+}
+
+
+
+std::string AppCache(std::string key)
+{
+
+    StructCPIDCache setting = mvAppCache["cache"+key];
+    if (!setting.initialized)
+    {
+        setting.initialized=true;
+        setting.xml = "";
+        mvAppCache.insert(map<string,StructCPIDCache>::value_type("cache"+key,setting));
+        mvAppCache["cache"+key]=setting;
+    }
+    return setting.xml;
+}
+
+
+
+bool Timer_Main(std::string timer_name, int max_ms)
+{
+    mvTimers[timer_name] = mvTimers[timer_name] + 1;
+    if (mvTimers[timer_name] > max_ms)
+    {
+        mvTimers[timer_name]=0;
+        return true;
+    }
+    return false;
+}
+
+
+
+void WriteAppCache(std::string key, std::string value)
+{
+    StructCPIDCache setting = mvAppCache["cache"+key];
+    if (!setting.initialized)
+    {
+        setting.initialized=true;
+        setting.xml = "";
+        mvAppCache.insert(map<string,StructCPIDCache>::value_type("cache"+key,setting));
+        mvAppCache["cache"+key]=setting;
+    }
+    setting.xml = value;
+    mvAppCache["cache"+key]=setting;
+}
+
+
+
+void RegisterWallet(CWallet* pwalletIn)
+{
+    {
+        LOCK(cs_setpwalletRegistered);
+        setpwalletRegistered.insert(pwalletIn);
+    }
+}
+
+void UnregisterWallet(CWallet* pwalletIn)
+{
+    {
+        LOCK(cs_setpwalletRegistered);
+        setpwalletRegistered.erase(pwalletIn);
+    }
+}
+
+
+MiningCPID GetInitializedGlobalCPUMiningCPID(std::string cpid)
+{
+
+    MiningCPID mc = GetMiningCPID();
+    mc.initialized = true;
+    mc.cpid=cpid;
+    mc.projectname = cpid;
+    mc.cpidv2=cpid;
+    mc.cpidhash = "";
+    mc.email = cpid;
+    mc.boincruntimepublickey = cpid;
+    mc.rac=0;
+    mc.encboincpublickey = "";
+    mc.enccpid = "";
+    mc.NetworkRAC = 0;
+    mc.Magnitude = 0;
+    mc.clientversion = "";
+    mc.RSAWeight = GetRSAWeightByCPID(cpid);
+    mc.LastPaymentTime = nLastBlockSolved;
+    mc.diffbytes = 0;
+    mc.lastblockhash = "0";
+    return mc;
+}
+
+
+MiningCPID GetNextProject(bool bForce)
+{
+
+
+
+    if (GlobalCPUMiningCPID.projectname.length() > 3   &&  GlobalCPUMiningCPID.projectname != "INVESTOR"  && GlobalCPUMiningCPID.Magnitude > 1)
+    {
+                if (!Timer_Main("globalcpuminingcpid",10))
+                {
+                    //Prevent Thrashing
+                    return GlobalCPUMiningCPID;
+                }
+    }
+
+
+    std::string sBoincKey = GetArgument("boinckey","");
+    if (!sBoincKey.empty())
+    {
+        if (fDebug3 && LessVerbose(50)) printf("Using cached boinckey for project %s\r\n",GlobalCPUMiningCPID.projectname.c_str());
+                    msMiningProject = GlobalCPUMiningCPID.projectname;
+                    msMiningCPID = GlobalCPUMiningCPID.cpid;
+                    if (LessVerbose(5)) printf("BoincKey - Mining project %s     RAC(%f)  enc %s\r\n",  GlobalCPUMiningCPID.projectname.c_str(), GlobalCPUMiningCPID.rac, msENCboincpublickey.c_str());
+                    double ProjectRAC = GetNetworkAvgByProject(GlobalCPUMiningCPID.projectname);
+                    GlobalCPUMiningCPID.NetworkRAC = ProjectRAC;
+                    mdMiningNetworkRAC = GlobalCPUMiningCPID.NetworkRAC;
+                    GlobalCPUMiningCPID.Magnitude = CalculatedMagnitude(GetAdjustedTime(),false);
+                    if (fDebug3) printf("(boinckey) For CPID %s Verified Magnitude = %f",GlobalCPUMiningCPID.cpid.c_str(),GlobalCPUMiningCPID.Magnitude);
+                    msMiningErrors = (msMiningCPID == "INVESTOR" || msPrimaryCPID=="INVESTOR" || msMiningCPID.empty()) ? "Staking Interest" : "Mining";
+                    GlobalCPUMiningCPID.RSAWeight = GetRSAWeightByCPID(GlobalCPUMiningCPID.cpid);
+                    GlobalCPUMiningCPID.LastPaymentTime = GetLastPaymentTimeByCPID(GlobalCPUMiningCPID.cpid);
+                    return GlobalCPUMiningCPID;
+    }
+
+    
+    msMiningProject = "";
+    msMiningCPID = "";
+    mdMiningRAC = 0;
+    msENCboincpublickey = "";
+    GlobalCPUMiningCPID = GetInitializedGlobalCPUMiningCPID("");
+
+    std::string email = GetArgument("email", "NA");
+    boost::to_lower(email);
+
+
+
+    if ( (IsInitialBlockDownload() || !bCPIDsLoaded) && !bForce)
+    {
+            if (LessVerbose(100))           printf("CPUMiner: Gridcoin is downloading blocks Or CPIDs are not yet loaded...");
+            MilliSleep(1);
+            return GlobalCPUMiningCPID;
+    }
+
+
+    try
+    {
+
+        if (mvCPIDs.size() < 1)
+        {
+            if (fDebug && LessVerbose(10)) printf("Gridcoin has no CPIDs...");
+            //Let control reach the investor area
+        }
+
+        int iValidProjects=0;
+        //Count valid projects:
+        for(map<string,StructCPID>::iterator ii=mvCPIDs.begin(); ii!=mvCPIDs.end(); ++ii)
+        {
+                StructCPID structcpid = mvCPIDs[(*ii).first];
+                if (        msPrimaryCPID == structcpid.cpid &&
+                    structcpid.initialized && structcpid.Iscpidvalid)           iValidProjects++;
+        }
+
+        // Find next available CPU project:
+        int iDistributedProject = 0;
+        int iRow = 0;
+
+        if (email=="" || email=="NA") iValidProjects = 0;  //Let control reach investor area
+
+
+        if (iValidProjects > 0)
+        {
+        for (int i = 0; i <= 4;i++)
+        {
+            iRow=0;
+            iDistributedProject = (rand() % iValidProjects)+1;
+
+            for(map<string,StructCPID>::iterator ii=mvCPIDs.begin(); ii!=mvCPIDs.end(); ++ii)
+            {
+                StructCPID structcpid = mvCPIDs[(*ii).first];
+
+                if (structcpid.initialized)
+                {
+                    if (msPrimaryCPID == structcpid.cpid &&
+                        structcpid.Iscpidvalid && structcpid.projectname.length() > 1)
+                    {
+                            iRow++;
+                            if (i==4 || iDistributedProject == iRow)
+                            {
+                                if (true)
+                                {
+                                    GlobalCPUMiningCPID.enccpid = structcpid.boincpublickey;
+                                    bool checkcpid = IsCPIDValid_Retired(structcpid.cpid,GlobalCPUMiningCPID.enccpid);
+                                    if (!checkcpid)
+                                    {
+                                        printf("CPID invalid %s  1.  ",structcpid.cpid.c_str());
+                                        continue;
+                                    }
+
+                                    if (checkcpid)
+                                    {
+
+                                        GlobalCPUMiningCPID.email = email;
+
+                                        if (LessVerbose(1) || fDebug || fDebug3) printf("Ready to CPU Mine project %s with CPID %s, RAC(%f) \r\n",
+                                            structcpid.projectname.c_str(),structcpid.cpid.c_str(),
+                                            structcpid.rac);
+                                        //Required for project to be mined in a block:
+                                        GlobalCPUMiningCPID.cpid=structcpid.cpid;
+                                        GlobalCPUMiningCPID.projectname = structcpid.projectname;
+                                        GlobalCPUMiningCPID.rac=structcpid.rac;
+                                        GlobalCPUMiningCPID.encboincpublickey = structcpid.boincpublickey;
+                                        GlobalCPUMiningCPID.encaes = structcpid.boincpublickey;
+
+
+                                        GlobalCPUMiningCPID.boincruntimepublickey = structcpid.cpidhash;
+                                        printf("\r\n GNP: Setting bpk to %s\r\n",structcpid.cpidhash.c_str());
+
+                                        uint256 pbh = 1;
+                                        GlobalCPUMiningCPID.cpidv2 = ComputeCPIDv2(GlobalCPUMiningCPID.email,GlobalCPUMiningCPID.boincruntimepublickey, pbh);
+                                        GlobalCPUMiningCPID.lastblockhash = "0";
+                                        // Sign the block
+                                        GlobalCPUMiningCPID.BoincSignature = SignBlockWithCPID(GlobalCPUMiningCPID.cpid,GlobalCPUMiningCPID.lastblockhash);
+                                
+                                        if (!IsCPIDValidv2(GlobalCPUMiningCPID,1))
+                                        {
+                                            printf("CPID INVALID (GetNextProject) %s, %s  ",GlobalCPUMiningCPID.cpid.c_str(),GlobalCPUMiningCPID.cpidv2.c_str());
+                                            continue;
+                                        }
+
+
+                                        //Only used for global status:
+                                        msMiningProject = structcpid.projectname;
+                                        msMiningCPID = structcpid.cpid;
+                                        mdMiningRAC = structcpid.rac;
+
+                                        double ProjectRAC = GetNetworkAvgByProject(GlobalCPUMiningCPID.projectname);
+                                        GlobalCPUMiningCPID.NetworkRAC = ProjectRAC;
+                                        mdMiningNetworkRAC = GlobalCPUMiningCPID.NetworkRAC;
+                                        GlobalCPUMiningCPID.Magnitude = CalculatedMagnitude(GetAdjustedTime(),false);
+                                        if (fDebug && LessVerbose(2)) printf("For CPID %s Verified Magnitude = %f",GlobalCPUMiningCPID.cpid.c_str(),GlobalCPUMiningCPID.Magnitude);
+                                        //Reserved for GRC Speech Synthesis
+                                        msMiningErrors = (msMiningCPID == "INVESTOR" || msPrimaryCPID=="INVESTOR" || msMiningCPID.empty() || msPrimaryCPID.empty()) ? "Staking Interest" : "Boinc Mining";
+                                        GlobalCPUMiningCPID.RSAWeight = GetRSAWeightByCPID(GlobalCPUMiningCPID.cpid);
+                                        GlobalCPUMiningCPID.LastPaymentTime = GetLastPaymentTimeByCPID(GlobalCPUMiningCPID.cpid);
+                                        return GlobalCPUMiningCPID;
+                                    }
+                                }
+                            }
+
+                    }
+
+                }
+            }
+
+        }
+        }
+
+        msMiningErrors = (msPrimaryCPID == "INVESTOR") ? "" : "All BOINC projects exhausted.";
+        msMiningProject = "INVESTOR";
+        msMiningCPID = "INVESTOR";
+        mdMiningRAC = 0;
+        msENCboincpublickey = "";
+        GlobalCPUMiningCPID = GetInitializedGlobalCPUMiningCPID("INVESTOR");
+        mdMiningNetworkRAC = 0;
+        if (fDebug10) printf("-Investor mode-");
+
+        }
+        catch (std::exception& e)
+        {
+            msMiningErrors = "Error obtaining next project.  Error 16172014.";
+
+            printf("Error obtaining next project\r\n");
+        }
+        catch(...)
+        {
+            msMiningErrors = "Error obtaining next project.  Error 06172014.";
+            printf("Error obtaining next project 2.\r\n");
+        }
+        return GlobalCPUMiningCPID;
+
+}
+
+
+
+// check whether the passed transaction is from us
+bool static IsFromMe(CTransaction& tx)
+{
+    BOOST_FOREACH(CWallet* pwallet, setpwalletRegistered)
+        if (pwallet->IsFromMe(tx))
+            return true;
+    return false;
+}
+
+// get the wallet transaction with the given hash (if it exists)
+bool static GetTransaction(const uint256& hashTx, CWalletTx& wtx)
+{
+    BOOST_FOREACH(CWallet* pwallet, setpwalletRegistered)
+        if (pwallet->GetTransaction(hashTx,wtx))
+            return true;
+    return false;
+}
+
+// erases transaction with the given hash from all wallets
+void static EraseFromWallets(uint256 hash)
+{
+    BOOST_FOREACH(CWallet* pwallet, setpwalletRegistered)
+        pwallet->EraseFromWallet(hash);
+}
+
+// make sure all wallets know about the given transaction, in the given block
+void SyncWithWallets(const CTransaction& tx, const CBlock* pblock, bool fUpdate, bool fConnect)
+{
+    if (!fConnect)
+    {
+        // ppcoin: wallets need to refund inputs when disconnecting coinstake
+        if (tx.IsCoinStake())
+        {
+            BOOST_FOREACH(CWallet* pwallet, setpwalletRegistered)
+                if (pwallet->IsFromMe(tx))
+                    pwallet->DisableTransaction(tx);
+        }
+        return;
+    }
+
+    BOOST_FOREACH(CWallet* pwallet, setpwalletRegistered)
+        pwallet->AddToWalletIfInvolvingMe(tx, pblock, fUpdate);
+}
+
+// notify wallets about a new best chain
+void static SetBestChain(const CBlockLocator& loc)
+{
+    BOOST_FOREACH(CWallet* pwallet, setpwalletRegistered)
+        pwallet->SetBestChain(loc);
+}
+
+// notify wallets about an updated transaction
+void static UpdatedTransaction(const uint256& hashTx)
+{
+    BOOST_FOREACH(CWallet* pwallet, setpwalletRegistered)
+        pwallet->UpdatedTransaction(hashTx);
+}
+
+// dump all wallets
+void static PrintWallets(const CBlock& block)
+{
+    BOOST_FOREACH(CWallet* pwallet, setpwalletRegistered)
+        pwallet->PrintWallet(block);
+}
+
+// notify wallets about an incoming inventory (for request counts)
+void static Inventory(const uint256& hash)
+{
+    BOOST_FOREACH(CWallet* pwallet, setpwalletRegistered)
+        pwallet->Inventory(hash);
+}
+
+// ask wallets to resend their transactions
+void ResendWalletTransactions(bool fForce)
+{
+    BOOST_FOREACH(CWallet* pwallet, setpwalletRegistered)
+        pwallet->ResendWalletTransactions(fForce);
+}
+
+
+double CoinToDouble(double surrogate)
+{
+    //Converts satoshis to a human double amount
+    double coin = (double)surrogate/(double)COIN;
+    return coin;
+}
+
+double GetTotalBalance()
+{
+    double total = 0;
+    BOOST_FOREACH(CWallet* pwallet, setpwalletRegistered)
+    {
+        total = total + pwallet->GetBalance();
+        total = total + pwallet->GetStake();
+    }
+    return total/COIN;
+}
+//////////////////////////////////////////////////////////////////////////////
+//
+// mapOrphanTransactions
+//
+
+bool AddOrphanTx(const CTransaction& tx)
+{
+    uint256 hash = tx.GetHash();
+    if (mapOrphanTransactions.count(hash))
+        return false;
+
+    // Ignore big transactions, to avoid a
+    // send-big-orphans memory exhaustion attack. If a peer has a legitimate
+    // large transaction with a missing parent then we assume
+    // it will rebroadcast it later, after the parent transaction(s)
+    // have been mined or received.
+    // 10,000 orphans, each of which is at most 5,000 bytes big is
+    // at most 500 megabytes of orphans:
+
+    size_t nSize = tx.GetSerializeSize(SER_NETWORK, CTransaction::CURRENT_VERSION);
+
+    if (nSize > 5000)
+    {
+        printf("ignoring large orphan tx (size: %" PRIszu ", hash: %s)\n", nSize, hash.ToString().substr(0,10).c_str());
+        return false;
+    }
+
+    mapOrphanTransactions[hash] = tx;
+    BOOST_FOREACH(const CTxIn& txin, tx.vin)
+        mapOrphanTransactionsByPrev[txin.prevout.hash].insert(hash);
+
+    printf("stored orphan tx %s (mapsz %" PRIszu ")\n", hash.ToString().substr(0,10).c_str(),   mapOrphanTransactions.size());
+    return true;
+}
+
+void static EraseOrphanTx(uint256 hash)
+{
+    if (!mapOrphanTransactions.count(hash))
+        return;
+    const CTransaction& tx = mapOrphanTransactions[hash];
+    BOOST_FOREACH(const CTxIn& txin, tx.vin)
+    {
+        mapOrphanTransactionsByPrev[txin.prevout.hash].erase(hash);
+        if (mapOrphanTransactionsByPrev[txin.prevout.hash].empty())
+            mapOrphanTransactionsByPrev.erase(txin.prevout.hash);
+    }
+    mapOrphanTransactions.erase(hash);
+}
+
+unsigned int LimitOrphanTxSize(unsigned int nMaxOrphans)
+{
+    unsigned int nEvicted = 0;
+    while (mapOrphanTransactions.size() > nMaxOrphans)
+    {
+        // Evict a random orphan:
+        uint256 randomhash = GetRandHash();
+        map<uint256, CTransaction>::iterator it = mapOrphanTransactions.lower_bound(randomhash);
+        if (it == mapOrphanTransactions.end())
+            it = mapOrphanTransactions.begin();
+        EraseOrphanTx(it->first);
+        ++nEvicted;
+    }
+    return nEvicted;
+}
+
+
+
+std::string DefaultWalletAddress()
+{
+    try
+    {
+        //Gridcoin - Find the default public GRC address (since a user may have many receiving addresses):
+        if (!sDefaultWalletAddress.empty())
+            return sDefaultWalletAddress;
+        string strAccount;
+        BOOST_FOREACH(const PAIRTYPE(CTxDestination, string)& item, pwalletMain->mapAddressBook)
+        {
+             const CBitcoinAddress& address = item.first;
+             const std::string& strName = item.second;
+             bool fMine = IsMine(*pwalletMain, address.Get());
+             if (fMine && strName == "Default") 
+             {
+                 sDefaultWalletAddress=CBitcoinAddress(address).ToString();
+                 return sDefaultWalletAddress;
+             }
+        }
+
+
+        //Cant Find
+
+        BOOST_FOREACH(const PAIRTYPE(CTxDestination, string)& item, pwalletMain->mapAddressBook)
+        {
+             const CBitcoinAddress& address = item.first;
+             //const std::string& strName = item.second;
+             bool fMine = IsMine(*pwalletMain, address.Get());
+             if (fMine)
+             {
+                 sDefaultWalletAddress=CBitcoinAddress(address).ToString();
+                 return sDefaultWalletAddress;
+             }
+        }
+    }
+    catch (std::exception& e)
+    {
+        return "ERROR";
+    }
+    return "NA";
+}
+
+
+
+
+
+
+//////////////////////////////////////////////////////////////////////////////
+//
+// CTransaction and CTxIndex
+//
+
+bool CTransaction::ReadFromDisk(CTxDB& txdb, COutPoint prevout, CTxIndex& txindexRet)
+{
+    SetNull();
+    if (!txdb.ReadTxIndex(prevout.hash, txindexRet))
+        return false;
+    if (!ReadFromDisk(txindexRet.pos))
+        return false;
+    if (prevout.n >= vout.size())
+    {
+        SetNull();
+        return false;
+    }
+    return true;
+}
+
+bool CTransaction::ReadFromDisk(CTxDB& txdb, COutPoint prevout)
+{
+    CTxIndex txindex;
+    return ReadFromDisk(txdb, prevout, txindex);
+}
+
+bool CTransaction::ReadFromDisk(COutPoint prevout)
+{
+    CTxDB txdb("r");
+    CTxIndex txindex;
+    return ReadFromDisk(txdb, prevout, txindex);
+}
+
+
+
+
+
+bool IsStandardTx(const CTransaction& tx)
+{
+    std::string reason = "";
+    if (tx.nVersion > CTransaction::CURRENT_VERSION)
+        return false;
+
+    // Treat non-final transactions as non-standard to prevent a specific type
+    // of double-spend attack, as well as DoS attacks. (if the transaction
+    // can't be mined, the attacker isn't expending resources broadcasting it)
+    // Basically we don't want to propagate transactions that can't included in
+    // the next block.
+    //
+    // However, IsFinalTx() is confusing... Without arguments, it uses
+    // chainActive.Height() to evaluate nLockTime; when a block is accepted, chainActive.Height()
+    // is set to the value of nHeight in the block. However, when IsFinalTx()
+    // is called within CBlock::AcceptBlock(), the height of the block *being*
+    // evaluated is what is used. Thus if we want to know if a transaction can
+    // be part of the *next* block, we need to call IsFinalTx() with one more
+    // than chainActive.Height().
+    //
+    // Timestamps on the other hand don't get any special treatment, because we
+    // can't know what timestamp the next block will have, and there aren't
+    // timestamp applications where it matters.
+    if (!IsFinalTx(tx, nBestHeight + 1)) {
+        return false;
+    }
+    // nTime has different purpose from nLockTime but can be used in similar attacks
+    if (tx.nTime > FutureDrift(GetAdjustedTime(), nBestHeight + 1)) {
+        return false;
+    }
+
+    // Extremely large transactions with lots of inputs can cost the network
+    // almost as much to process as they cost the sender in fees, because
+    // computing signature hashes is O(ninputs*txsize). Limiting transactions
+    // to MAX_STANDARD_TX_SIZE mitigates CPU exhaustion attacks.
+    unsigned int sz = tx.GetSerializeSize(SER_NETWORK, CTransaction::CURRENT_VERSION);
+    if (sz >= MAX_STANDARD_TX_SIZE)
+        return false;
+
+    BOOST_FOREACH(const CTxIn& txin, tx.vin)
+    {
+
+        // Biggest 'standard' txin is a 15-of-15 P2SH multisig with compressed
+        // keys. (remember the 520 byte limit on redeemScript size) That works
+        // out to a (15*(33+1))+3=513 byte redeemScript, 513+1+15*(73+1)=1624
+        // bytes of scriptSig, which we round off to 1650 bytes for some minor
+        // future-proofing. That's also enough to spend a 20-of-20
+        // CHECKMULTISIG scriptPubKey, though such a scriptPubKey is not
+        // considered standard)
+
+        if (txin.scriptSig.size() > 1650)
+            return false;
+        if (!txin.scriptSig.IsPushOnly())
+            return false;
+        if (fEnforceCanonical && !txin.scriptSig.HasCanonicalPushes()) {
+            return false;
+        }
+    }
+
+    unsigned int nDataOut = 0;
+    txnouttype whichType;
+    BOOST_FOREACH(const CTxOut& txout, tx.vout) {
+        if (!::IsStandard(txout.scriptPubKey, whichType))
+            return false;
+        if (whichType == TX_NULL_DATA)
+            nDataOut++;
+        if (txout.nValue == 0)
+            return false;
+        if (fEnforceCanonical && !txout.scriptPubKey.HasCanonicalPushes()) {
+            return false;
+        }
+    }
+
+
+    // not more than one data txout per non-data txout is permitted
+    // only one data txout is permitted too
+    if (nDataOut > 1 && nDataOut > tx.vout.size()/2)
+    {
+        reason = "multi-op-return";
+        return false;
+    }
+
+
+    return true;
+}
+
+bool IsFinalTx(const CTransaction &tx, int nBlockHeight, int64_t nBlockTime)
+{
+    AssertLockHeld(cs_main);
+    // Time based nLockTime implemented in 0.1.6
+    if (tx.nLockTime == 0)
+        return true;
+    if (nBlockHeight == 0)
+        nBlockHeight = nBestHeight;
+    if (nBlockTime == 0)
+        nBlockTime = GetAdjustedTime();
+    if ((int64_t)tx.nLockTime < ((int64_t)tx.nLockTime < LOCKTIME_THRESHOLD ? (int64_t)nBlockHeight : nBlockTime))
+        return true;
+    BOOST_FOREACH(const CTxIn& txin, tx.vin)
+        if (!txin.IsFinal())
+            return false;
+    return true;
+}
+
+//
+// Check transaction inputs, and make sure any
+// pay-to-script-hash transactions are evaluating IsStandard scripts
+//
+// Why bother? To avoid denial-of-service attacks; an attacker
+// can submit a standard HASH... OP_EQUAL transaction,
+// which will get accepted into blocks. The redemption
+// script can be anything; an attacker could use a very
+// expensive-to-check-upon-redemption script like:
+//   DUP CHECKSIG DROP ... repeated 100 times... OP_1
+//
+bool CTransaction::AreInputsStandard(const MapPrevTx& mapInputs) const
+{
+    if (IsCoinBase())
+        return true; // Coinbases don't use vin normally
+
+    for (unsigned int i = 0; i < vin.size(); i++)
+    {
+        const CTxOut& prev = GetOutputFor(vin[i], mapInputs);
+
+        vector<vector<unsigned char> > vSolutions;
+        txnouttype whichType;
+        // get the scriptPubKey corresponding to this input:
+        const CScript& prevScript = prev.scriptPubKey;
+        if (!Solver(prevScript, whichType, vSolutions))
+            return false;
+        int nArgsExpected = ScriptSigArgsExpected(whichType, vSolutions);
+        if (nArgsExpected < 0)
+            return false;
+
+        // Transactions with extra stuff in their scriptSigs are
+        // non-standard. Note that this EvalScript() call will
+        // be quick, because if there are any operations
+        // beside "push data" in the scriptSig the
+        // IsStandard() call returns false
+        vector<vector<unsigned char> > stack;
+        if (!EvalScript(stack, vin[i].scriptSig, *this, i, 0))            return false;
+
+        if (whichType == TX_SCRIPTHASH)
+        {
+            if (stack.empty())
+                return false;
+            CScript subscript(stack.back().begin(), stack.back().end());
+            vector<vector<unsigned char> > vSolutions2;
+            txnouttype whichType2;
+            if (!Solver(subscript, whichType2, vSolutions2))
+                return false;
+            if (whichType2 == TX_SCRIPTHASH)
+                return false;
+
+            int tmpExpected;
+            tmpExpected = ScriptSigArgsExpected(whichType2, vSolutions2);
+            if (tmpExpected < 0)
+                return false;
+            nArgsExpected += tmpExpected;
+        }
+
+        if (stack.size() != (unsigned int)nArgsExpected)
+            return false;
+    }
+
+    return true;
+}
+
+unsigned int CTransaction::GetLegacySigOpCount() const
+{
+    unsigned int nSigOps = 0;
+    BOOST_FOREACH(const CTxIn& txin, vin)
+    {
+        nSigOps += txin.scriptSig.GetSigOpCount(false);
+    }
+    BOOST_FOREACH(const CTxOut& txout, vout)
+    {
+        nSigOps += txout.scriptPubKey.GetSigOpCount(false);
+    }
+    return nSigOps;
+}
+
+
+int CMerkleTx::SetMerkleBranch(const CBlock* pblock)
+{
+    AssertLockHeld(cs_main);
+
+    CBlock blockTmp;
+    if (pblock == NULL)
+    {
+        // Load the block this tx is in
+        CTxIndex txindex;
+        if (!CTxDB("r").ReadTxIndex(GetHash(), txindex))
+            return 0;
+        if (!blockTmp.ReadFromDisk(txindex.pos.nFile, txindex.pos.nBlockPos))
+            return 0;
+        pblock = &blockTmp;
+    }
+
+    // Update the tx's hashBlock
+    hashBlock = pblock->GetHash();
+
+    // Locate the transaction
+    for (nIndex = 0; nIndex < (int)pblock->vtx.size(); nIndex++)
+        if (pblock->vtx[nIndex] == *(CTransaction*)this)
+            break;
+    if (nIndex == (int)pblock->vtx.size())
+    {
+        vMerkleBranch.clear();
+        nIndex = -1;
+        printf("ERROR: SetMerkleBranch() : couldn't find tx in block\n");
+        return 0;
+    }
+
+    // Fill in merkle branch
+    vMerkleBranch = pblock->GetMerkleBranch(nIndex);
+
+    // Is the tx in a block that's in the main chain
+    map<uint256, CBlockIndex*>::iterator mi = mapBlockIndex.find(hashBlock);
+    if (mi == mapBlockIndex.end())
+        return 0;
+    CBlockIndex* pindex = (*mi).second;
+    if (!pindex || !pindex->IsInMainChain())
+        return 0;
+
+    return pindexBest->nHeight - pindex->nHeight + 1;
+}
+
+
+
+
+bool CTransaction::CheckTransaction() const
+{
+    // Basic checks that don't depend on any context
+    if (vin.empty())
+        return DoS(10, error("CTransaction::CheckTransaction() : vin empty"));
+    if (vout.empty())
+        return DoS(10, error("CTransaction::CheckTransaction() : vout empty"));
+    // Size limits
+    if (::GetSerializeSize(*this, SER_NETWORK, PROTOCOL_VERSION) > MAX_BLOCK_SIZE)
+        return DoS(100, error("CTransaction::CheckTransaction() : size limits failed"));
+
+    // Check for negative or overflow output values
+    int64_t nValueOut = 0;
+    for (unsigned int i = 0; i < vout.size(); i++)
+    {
+        const CTxOut& txout = vout[i];
+        if (txout.IsEmpty() && !IsCoinBase() && !IsCoinStake())
+            return DoS(100, error("CTransaction::CheckTransaction() : txout empty for user transaction"));
+        if (txout.nValue < 0)
+            return DoS(100, error("CTransaction::CheckTransaction() : txout.nValue negative"));
+        if (txout.nValue > MAX_MONEY)
+            return DoS(100, error("CTransaction::CheckTransaction() : txout.nValue too high"));
+        nValueOut += txout.nValue;
+        if (!MoneyRange(nValueOut))
+            return DoS(100, error("CTransaction::CheckTransaction() : txout total out of range"));
+    }
+
+    // Check for duplicate inputs
+    set<COutPoint> vInOutPoints;
+    BOOST_FOREACH(const CTxIn& txin, vin)
+    {
+        if (vInOutPoints.count(txin.prevout))
+            return false;
+        vInOutPoints.insert(txin.prevout);
+    }
+
+    if (IsCoinBase())
+    {
+        if (vin[0].scriptSig.size() < 2 || vin[0].scriptSig.size() > 100)
+            return DoS(100, error("CTransaction::CheckTransaction() : coinbase script size is invalid"));
+    }
+    else
+    {
+        BOOST_FOREACH(const CTxIn& txin, vin)
+            if (txin.prevout.IsNull())
+                return DoS(10, error("CTransaction::CheckTransaction() : prevout is null"));
+    }
+
+    return true;
+}
+
+int64_t CTransaction::GetMinFee(unsigned int nBlockSize, enum GetMinFee_mode mode, unsigned int nBytes) const
+{
+    // Base fee is either MIN_TX_FEE or MIN_RELAY_TX_FEE
+    int64_t nBaseFee = (mode == GMF_RELAY) ? MIN_RELAY_TX_FEE : MIN_TX_FEE;
+
+    unsigned int nNewBlockSize = nBlockSize + nBytes;
+    int64_t nMinFee = (1 + (int64_t)nBytes / 1000) * nBaseFee;
+
+    // To limit dust spam, require MIN_TX_FEE/MIN_RELAY_TX_FEE if any output is less than 0.01
+    if (nMinFee < nBaseFee)
+    {
+        BOOST_FOREACH(const CTxOut& txout, vout)
+            if (txout.nValue < CENT)
+                nMinFee = nBaseFee;
+    }
+
+    // Raise the price as the block approaches full
+    if (nBlockSize != 1 && nNewBlockSize >= MAX_BLOCK_SIZE_GEN/2)
+    {
+        if (nNewBlockSize >= MAX_BLOCK_SIZE_GEN)
+            return MAX_MONEY;
+        nMinFee *= MAX_BLOCK_SIZE_GEN / (MAX_BLOCK_SIZE_GEN - nNewBlockSize);
+    }
+
+    if (!MoneyRange(nMinFee))
+        nMinFee = MAX_MONEY;
+    return nMinFee;
+}
+
+
+bool AcceptToMemoryPool(CTxMemPool& pool, CTransaction &tx, bool* pfMissingInputs)
+{
+    AssertLockHeld(cs_main);
+    if (pfMissingInputs)
+        *pfMissingInputs = false;
+
+    if (!tx.CheckTransaction())
+        return error("AcceptToMemoryPool : CheckTransaction failed");
+
+    // Coinbase is only valid in a block, not as a loose transaction
+    if (tx.IsCoinBase())
+        return tx.DoS(100, error("AcceptToMemoryPool : coinbase as individual tx"));
+
+    // ppcoin: coinstake is also only valid in a block, not as a loose transaction
+    if (tx.IsCoinStake())
+        return tx.DoS(100, error("AcceptToMemoryPool : coinstake as individual tx"));
+
+    // Rather not work on nonstandard transactions (unless -testnet)
+    if (!fTestNet && !IsStandardTx(tx))
+        return error("AcceptToMemoryPool : nonstandard transaction type");
+
+    // is it already in the memory pool?
+    uint256 hash = tx.GetHash();
+    if (pool.exists(hash))
+        return false;
+
+    // Check for conflicts with in-memory transactions
+    CTransaction* ptxOld = NULL;
+    {
+        LOCK(pool.cs); // protect pool.mapNextTx
+        for (unsigned int i = 0; i < tx.vin.size(); i++)
+        {
+            COutPoint outpoint = tx.vin[i].prevout;
+            if (pool.mapNextTx.count(outpoint))
+            {
+                // Disable replacement feature for now
+                return false;
+
+                // Allow replacing with a newer version of the same transaction
+                if (i != 0)
+                    return false;
+                ptxOld = pool.mapNextTx[outpoint].ptx;
+                if (IsFinalTx(*ptxOld))
+                    return false;
+                if (!tx.IsNewerThan(*ptxOld))
+                    return false;
+                for (unsigned int i = 0; i < tx.vin.size(); i++)
+                {
+                    COutPoint outpoint = tx.vin[i].prevout;
+                    if (!pool.mapNextTx.count(outpoint) || pool.mapNextTx[outpoint].ptx != ptxOld)
+                        return false;
+                }
+                break;
+            }
+        }
+    }
+
+    {
+        CTxDB txdb("r");
+
+        // do we already have it?
+        if (txdb.ContainsTx(hash))
+            return false;
+
+        MapPrevTx mapInputs;
+        map<uint256, CTxIndex> mapUnused;
+        bool fInvalid = false;
+        if (!tx.FetchInputs(txdb, mapUnused, false, false, mapInputs, fInvalid))
+        {
+            if (fInvalid)
+                return error("AcceptToMemoryPool : FetchInputs found invalid tx %s", hash.ToString().substr(0,10).c_str());
+            if (pfMissingInputs)
+                *pfMissingInputs = true;
+            return false;
+        }
+
+        // Check for non-standard pay-to-script-hash in inputs
+        if (!tx.AreInputsStandard(mapInputs) && !fTestNet)
+            return error("AcceptToMemoryPool : nonstandard transaction input");
+
+        // Note: if you modify this code to accept non-standard transactions, then
+        // you should add code here to check that the transaction does a
+        // reasonable number of ECDSA signature verifications.
+
+        int64_t nFees = tx.GetValueIn(mapInputs)-tx.GetValueOut();
+        unsigned int nSize = ::GetSerializeSize(tx, SER_NETWORK, PROTOCOL_VERSION);
+
+        // Don't accept it if it can't get into a block
+        int64_t txMinFee = tx.GetMinFee(1000, GMF_RELAY, nSize);
+        if (nFees < txMinFee)
+            return error("AcceptToMemoryPool : not enough fees %s, %" PRId64 " < %" PRId64,
+                         hash.ToString().c_str(),
+                         nFees, txMinFee);
+
+        // Continuously rate-limit free transactions
+        // This mitigates 'penny-flooding' -- sending thousands of free transactions just to
+        // be annoying or make others' transactions take longer to confirm.
+        if (nFees < MIN_RELAY_TX_FEE)
+        {
+            static CCriticalSection cs;
+            static double dFreeCount;
+            static int64_t nLastTime;
+            int64_t nNow =  GetAdjustedTime();
+
+            {
+                LOCK(pool.cs);
+                // Use an exponentially decaying ~10-minute window:
+                dFreeCount *= pow(1.0 - 1.0/600.0, (double)(nNow - nLastTime));
+                nLastTime = nNow;
+                // -limitfreerelay unit is thousand-bytes-per-minute
+                // At default rate it would take over a month to fill 1GB
+                if (dFreeCount > GetArg("-limitfreerelay", 15)*10*1000 && !IsFromMe(tx))
+                    return error("AcceptToMemoryPool : free transaction rejected by rate limiter");
+                if (fDebug)
+                    printf("Rate limit dFreeCount: %g => %g\n", dFreeCount, dFreeCount+nSize);
+                dFreeCount += nSize;
+            }
+        }
+
+        // Check against previous transactions
+        // This is done last to help prevent CPU exhaustion denial-of-service attacks.
+        if (!tx.ConnectInputs(txdb, mapInputs, mapUnused, CDiskTxPos(1,1,1), pindexBest, false, false))
+        {
+            // If this happens repeatedly, purge peers
+            if (TimerMain("AcceptToMemoryPool", 20))
+            {
+                printf("\r\nAcceptToMemoryPool::CleaningInboundConnections\r\n");
+                CleanInboundConnections(true);
+            }   
+            if (fDebug || true)
+            {
+                return error("AcceptToMemoryPool : Unable to Connect Inputs %s", hash.ToString().c_str());
+            }
+            else
+            {
+                return false;
+            }
+        }
+    }
+
+    // Store transaction in memory
+    {
+        LOCK(pool.cs);
+        if (ptxOld)
+        {
+            printf("AcceptToMemoryPool : replacing tx %s with new version\n", ptxOld->GetHash().ToString().c_str());
+            pool.remove(*ptxOld);
+        }
+        pool.addUnchecked(hash, tx);
+    }
+
+    ///// are we sure this is ok when loading transactions or restoring block txes
+    // If updated, erase old tx from wallet
+    if (ptxOld)
+        EraseFromWallets(ptxOld->GetHash());
+    if (fDebug)     printf("AcceptToMemoryPool : accepted %s (poolsz %" PRIszu ")\n",           hash.ToString().c_str(),           pool.mapTx.size());
+    return true;
+}
+
+bool CTxMemPool::addUnchecked(const uint256& hash, CTransaction &tx)
+{
+    // Add to memory pool without checking anything.  Don't call this directly,
+    // call AcceptToMemoryPool to properly check the transaction first.
+    {
+        mapTx[hash] = tx;
+        for (unsigned int i = 0; i < tx.vin.size(); i++)
+            mapNextTx[tx.vin[i].prevout] = CInPoint(&mapTx[hash], i);
+        nTransactionsUpdated++;
+    }
+    return true;
+}
+
+
+bool CTxMemPool::remove(const CTransaction &tx, bool fRecursive)
+{
+    // Remove transaction from memory pool
+    {
+        LOCK(cs);
+        uint256 hash = tx.GetHash();
+        if (mapTx.count(hash))
+        {
+            if (fRecursive) {
+                for (unsigned int i = 0; i < tx.vout.size(); i++) {
+                    std::map<COutPoint, CInPoint>::iterator it = mapNextTx.find(COutPoint(hash, i));
+                    if (it != mapNextTx.end())
+                        remove(*it->second.ptx, true);
+                }
+            }
+            BOOST_FOREACH(const CTxIn& txin, tx.vin)
+                mapNextTx.erase(txin.prevout);
+            mapTx.erase(hash);
+            nTransactionsUpdated++;
+        }
+    }
+    return true;
+}
+
+bool CTxMemPool::removeConflicts(const CTransaction &tx)
+{
+    // Remove transactions which depend on inputs of tx, recursively
+    LOCK(cs);
+    BOOST_FOREACH(const CTxIn &txin, tx.vin) {
+        std::map<COutPoint, CInPoint>::iterator it = mapNextTx.find(txin.prevout);
+        if (it != mapNextTx.end()) {
+            const CTransaction &txConflict = *it->second.ptx;
+            if (txConflict != tx)
+                remove(txConflict, true);
+        }
+    }
+    return true;
+}
+
+void CTxMemPool::clear()
+{
+    LOCK(cs);
+    mapTx.clear();
+    mapNextTx.clear();
+    ++nTransactionsUpdated;
+}
+
+void CTxMemPool::queryHashes(std::vector<uint256>& vtxid)
+{
+    vtxid.clear();
+
+    LOCK(cs);
+    vtxid.reserve(mapTx.size());
+    for (map<uint256, CTransaction>::iterator mi = mapTx.begin(); mi != mapTx.end(); ++mi)
+        vtxid.push_back((*mi).first);
+}
+
+
+
+
+int CMerkleTx::GetDepthInMainChainINTERNAL(CBlockIndex* &pindexRet) const
+{
+    if (hashBlock == 0 || nIndex == -1)
+        return 0;
+    AssertLockHeld(cs_main);
+
+    // Find the block it claims to be in
+    map<uint256, CBlockIndex*>::iterator mi = mapBlockIndex.find(hashBlock);
+    if (mi == mapBlockIndex.end())
+        return 0;
+    CBlockIndex* pindex = (*mi).second;
+    if (!pindex || !pindex->IsInMainChain())
+        return 0;
+
+    // Make sure the merkle branch connects to this block
+    if (!fMerkleVerified)
+    {
+        if (CBlock::CheckMerkleBranch(GetHash(), vMerkleBranch, nIndex) != pindex->hashMerkleRoot)
+            return 0;
+        fMerkleVerified = true;
+    }
+
+    pindexRet = pindex;
+    return pindexBest->nHeight - pindex->nHeight + 1;
+}
+
+int CMerkleTx::GetDepthInMainChain(CBlockIndex* &pindexRet) const
+{
+    AssertLockHeld(cs_main);
+    int nResult = GetDepthInMainChainINTERNAL(pindexRet);
+    if (nResult == 0 && !mempool.exists(GetHash()))
+        return -1; // Not in chain, not in mempool
+
+    return nResult;
+}
+
+int CMerkleTx::GetBlocksToMaturity() const
+{
+    if (!(IsCoinBase() || IsCoinStake()))
+        return 0;
+    return max(0, (nCoinbaseMaturity+10) - GetDepthInMainChain());
+}
+
+
+bool CMerkleTx::AcceptToMemoryPool()
+{
+    return ::AcceptToMemoryPool(mempool, *this, NULL);
+}
+
+
+
+bool CWalletTx::AcceptWalletTransaction(CTxDB& txdb)
+{
+
+    {
+        // Add previous supporting transactions first
+        BOOST_FOREACH(CMerkleTx& tx, vtxPrev)
+        {
+            if (!(tx.IsCoinBase() || tx.IsCoinStake()))
+            {
+                uint256 hash = tx.GetHash();
+                if (!mempool.exists(hash) && !txdb.ContainsTx(hash))
+                    tx.AcceptToMemoryPool();
+            }
+        }
+        return AcceptToMemoryPool();
+    }
+    return false;
+}
+
+bool CWalletTx::AcceptWalletTransaction()
+{
+    CTxDB txdb("r");
+    return AcceptWalletTransaction(txdb);
+}
+
+int CTxIndex::GetDepthInMainChain() const
+{
+    // Read block header
+    CBlock block;
+    if (!block.ReadFromDisk(pos.nFile, pos.nBlockPos, false))
+        return 0;
+    // Find the block in the index
+    map<uint256, CBlockIndex*>::iterator mi = mapBlockIndex.find(block.GetHash());
+    if (mi == mapBlockIndex.end())
+        return 0;
+    CBlockIndex* pindex = (*mi).second;
+    if (!pindex || !pindex->IsInMainChain())
+        return 0;
+    return 1 + nBestHeight - pindex->nHeight;
+}
+
+// Return transaction in tx, and if it was found inside a block, its hash is placed in hashBlock
+bool GetTransaction(const uint256 &hash, CTransaction &tx, uint256 &hashBlock)
+{
+    {
+        LOCK(cs_main);
+        {
+            if (mempool.lookup(hash, tx))
+            {
+                return true;
+            }
+        }
+        CTxDB txdb("r");
+        CTxIndex txindex;
+        if (tx.ReadFromDisk(txdb, COutPoint(hash, 0), txindex))
+        {
+            CBlock block;
+            if (block.ReadFromDisk(txindex.pos.nFile, txindex.pos.nBlockPos, false))
+                hashBlock = block.GetHash();
+            return true;
+        }
+    }
+    return false;
+}
+
+
+
+
+
+
+//////////////////////////////////////////////////////////////////////////////
+//
+// CBlock and CBlockIndex
+//
+bool CBlock::ReadFromDisk(const CBlockIndex* pindex, bool fReadTransactions)
+{
+    if (!fReadTransactions)
+    {
+        *this = pindex->GetBlockHeader();
+        return true;
+    }
+    if (!ReadFromDisk(pindex->nFile, pindex->nBlockPos, fReadTransactions))
+        return false;
+    if (GetHash() != pindex->GetBlockHash())
+        return error("CBlock::ReadFromDisk() : GetHash() doesn't match index");
+    return true;
+}
+
+uint256 static GetOrphanRoot(const CBlock* pblock)
+{
+    // Work back to the first block in the orphan chain
+    while (mapOrphanBlocks.count(pblock->hashPrevBlock))
+        pblock = mapOrphanBlocks[pblock->hashPrevBlock];
+    return pblock->GetHash();
+}
+
+// ppcoin: find block wanted by given orphan block
+uint256 WantedByOrphan(const CBlock* pblockOrphan)
+{
+    // Work back to the first block in the orphan chain
+    while (mapOrphanBlocks.count(pblockOrphan->hashPrevBlock))
+        pblockOrphan = mapOrphanBlocks[pblockOrphan->hashPrevBlock];
+    return pblockOrphan->hashPrevBlock;
+}
+
+
+static CBigNum GetProofOfStakeLimit(int nHeight)
+{
+    if (IsProtocolV2(nHeight))
+        return bnProofOfStakeLimitV2;
+    else
+        return bnProofOfStakeLimit;
+}
+
+
+double CalculatedMagnitude(int64_t locktime,bool bUseLederstrumpf)
+{
+    // Get neural network magnitude:
+    std::string cpid = "";
+    if (GlobalCPUMiningCPID.initialized && !GlobalCPUMiningCPID.cpid.empty()) cpid = GlobalCPUMiningCPID.cpid;
+    StructCPID stDPOR = GetInitializedStructCPID2(cpid,mvDPOR);
+    return bUseLederstrumpf ? LederstrumpfMagnitude2(stDPOR.Magnitude,locktime) : stDPOR.Magnitude;
+}
+
+double CalculatedMagnitude2(std::string cpid, int64_t locktime,bool bUseLederstrumpf)
+{
+    // Get neural network magnitude:
+    StructCPID stDPOR = GetInitializedStructCPID2(cpid,mvDPOR);
+    return bUseLederstrumpf ? LederstrumpfMagnitude2(stDPOR.Magnitude,locktime) : stDPOR.Magnitude;
+}
+
+
+
+// miner's coin base reward
+int64_t GetProofOfWorkReward(int64_t nFees, int64_t locktime, int64_t height)
+{
+    //NOTE: THIS REWARD IS ONLY USED IN THE POW PHASE (Block < 8000):
+    int64_t nSubsidy = CalculatedMagnitude(locktime,true) * COIN;
+    if (fDebug && GetBoolArg("-printcreation"))
+        printf("GetProofOfWorkReward() : create=%s nSubsidy=%" PRId64 "\n", FormatMoney(nSubsidy).c_str(), nSubsidy);
+    if (nSubsidy < (30*COIN)) nSubsidy=30*COIN;
+    //Gridcoin Foundation Block:
+    if (height==10)
+    {
+        nSubsidy = nGenesisSupply * COIN;
+    }
+    if (fTestNet) nSubsidy += 1000*COIN;
+
+    return nSubsidy + nFees;
+}
+
+
+int64_t GetProofOfWorkMaxReward(int64_t nFees, int64_t locktime, int64_t height)
+{
+    int64_t nSubsidy = (GetMaximumBoincSubsidy(locktime)+1) * COIN;
+    if (height==10)
+    {
+        //R.Halford: 10-11-2014: Gridcoin Foundation Block:
+        //Note: Gridcoin Classic emitted these coins.  So we had to add them to block 10.  The coins were burned then given back to the owners that mined them in classic (as research coins).
+        nSubsidy = nGenesisSupply * COIN;
+    }
+
+    if (fTestNet) nSubsidy += 1000*COIN;
+    return nSubsidy + nFees;
+}
+
+//Survey Results: Start inflation rate: 9%, end=1%, 30 day steps, 9 steps, mag multiplier start: 2, mag end .3, 9 steps
+int64_t GetMaximumBoincSubsidy(int64_t nTime)
+{
+    // Gridcoin Global Daily Maximum Researcher Subsidy Schedule
+    int MaxSubsidy = 500;
+    if (nTime >= 1410393600 && nTime <= 1417305600) MaxSubsidy =    500; // between inception  and 11-30-2014
+    if (nTime >= 1417305600 && nTime <= 1419897600) MaxSubsidy =    400; // between 11-30-2014 and 12-30-2014
+    if (nTime >= 1419897600 && nTime <= 1422576000) MaxSubsidy =    400; // between 12-30-2014 and 01-30-2015
+    if (nTime >= 1422576000 && nTime <= 1425254400) MaxSubsidy =    300; // between 01-30-2015 and 02-28-2015
+    if (nTime >= 1425254400 && nTime <= 1427673600) MaxSubsidy =    250; // between 02-28-2015 and 03-30-2015
+    if (nTime >= 1427673600 && nTime <= 1430352000) MaxSubsidy =    200; // between 03-30-2015 and 04-30-2015
+    if (nTime >= 1430352000 && nTime <= 1438310876) MaxSubsidy =    150; // between 05-01-2015 and 07-31-2015
+    if (nTime >= 1438310876 && nTime <= 1445309276) MaxSubsidy =    100; // between 08-01-2015 and 10-20-2015
+    if (nTime >= 1445309276 && nTime <= 1447977700) MaxSubsidy =     75; // between 10-20-2015 and 11-20-2015
+    if (nTime > 1447977700)                         MaxSubsidy =     50; // from  11-20-2015 forever
+    return MaxSubsidy+.5;  //The .5 allows for fractional amounts after the 4th decimal place (used to store the POR indicator)
+}
+
+int64_t GetCoinYearReward(int64_t nTime)
+{
+    // Gridcoin Global Interest Rate Schedule
+    int64_t INTEREST = 9;
+    if (nTime >= 1410393600 && nTime <= 1417305600) INTEREST =   9 * CENT; // 09% between inception  and 11-30-2014
+    if (nTime >= 1417305600 && nTime <= 1419897600) INTEREST =   8 * CENT; // 08% between 11-30-2014 and 12-30-2014
+    if (nTime >= 1419897600 && nTime <= 1422576000) INTEREST =   8 * CENT; // 08% between 12-30-2014 and 01-30-2015
+    if (nTime >= 1422576000 && nTime <= 1425254400) INTEREST =   7 * CENT; // 07% between 01-30-2015 and 02-30-2015
+    if (nTime >= 1425254400 && nTime <= 1427673600) INTEREST =   6 * CENT; // 06% between 02-30-2015 and 03-30-2015
+    if (nTime >= 1427673600 && nTime <= 1430352000) INTEREST =   5 * CENT; // 05% between 03-30-2015 and 04-30-2015
+    if (nTime >= 1430352000 && nTime <= 1438310876) INTEREST =   4 * CENT; // 04% between 05-01-2015 and 07-31-2015
+    if (nTime >= 1438310876 && nTime <= 1447977700) INTEREST =   3 * CENT; // 03% between 08-01-2015 and 11-20-2015
+    if (nTime > 1447977700)                         INTEREST = 1.5 * CENT; //1.5% from 11-21-2015 forever
+    return INTEREST;
+}
+
+double GetMagnitudeMultiplier(int64_t nTime)
+{
+    // Gridcoin Global Resarch Subsidy Multiplier Schedule
+    double magnitude_multiplier = 2;
+    if (nTime >= 1410393600 && nTime <= 1417305600) magnitude_multiplier =    2;  // between inception and 11-30-2014
+    if (nTime >= 1417305600 && nTime <= 1419897600) magnitude_multiplier =  1.5;  // between 11-30-2014 and 12-30-2014
+    if (nTime >= 1419897600 && nTime <= 1422576000) magnitude_multiplier =  1.5;  // between 12-30-2014 and 01-30-2015
+    if (nTime >= 1422576000 && nTime <= 1425254400) magnitude_multiplier =    1;  // between 01-30-2015 and 02-30-2015
+    if (nTime >= 1425254400 && nTime <= 1427673600) magnitude_multiplier =   .9;  // between 02-30-2015 and 03-30-2015
+    if (nTime >= 1427673600 && nTime <= 1430352000) magnitude_multiplier =   .8;  // between 03-30-2015 and 04-30-2015
+    if (nTime >= 1430352000 && nTime <= 1438310876) magnitude_multiplier =   .7;  // between 05-01-2015 and 07-31-2015
+    if (nTime >= 1438310876 && nTime <= 1447977700) magnitude_multiplier =  .60;  // between 08-01-2015 and 11-20-2015
+    if (nTime > 1447977700)                         magnitude_multiplier =  .50;  // from 11-21-2015  forever
+    return magnitude_multiplier;
+}
+
+
+int64_t GetProofOfStakeMaxReward(int64_t nCoinAge, int64_t nFees, int64_t locktime)
+{
+    int64_t nInterest = nCoinAge * GetCoinYearReward(locktime) * 33 / (365 * 33 + 8);
+    nInterest += 10*COIN;
+    int64_t nBoinc    = (GetMaximumBoincSubsidy(locktime)+1) * COIN;
+    int64_t nSubsidy  = nInterest + nBoinc;
+    return nSubsidy + nFees;
+}
+
+double GetProofOfResearchReward(std::string cpid, bool VerifyingBlock)
+{
+
+        StructCPID mag = GetInitializedStructCPID2(cpid,mvMagnitudes);
+
+        if (!mag.initialized) return 0;
+        double owed = (mag.owed*1.0);
+        if (owed < 0) owed = 0;
+        // Coarse Payment Rule (helps prevent sync problems):
+        if (!VerifyingBlock)
+        {
+            //If owed less than 4% of max subsidy, assess at 0:
+            if (owed < (GetMaximumBoincSubsidy(GetAdjustedTime())/50))
+            {
+                owed = 0;
+            }
+            //Coarse payment rule:
+            if (mag.totalowed > (GetMaximumBoincSubsidy(GetAdjustedTime())*2))
+            {
+                //If owed more than 2* Max Block, pay normal amount
+                owed = (owed*1);
+            }
+            else
+            {
+                owed = owed/2;
+            }
+
+            if (owed > (GetMaximumBoincSubsidy(GetAdjustedTime()))) owed = GetMaximumBoincSubsidy(GetAdjustedTime());
+
+
+        }
+        //End of Coarse Payment Rule
+        return owed * COIN;
+}
+
+
+// miner's coin stake reward based on coin age spent (coin-days)
+
+int64_t GetProofOfStakeReward(int64_t nCoinAge, int64_t nFees, std::string cpid,
+    bool VerifyingBlock, int VerificationPhase, int64_t nTime, CBlockIndex* pindexLast, std::string operation,
+    double& OUT_POR, double& OUT_INTEREST, double& dAccrualAge, double& dMagnitudeUnit, double& AvgMagnitude)
+{
+
+    // Non Research Age - RSA Mode - Legacy (before 10-20-2015)
+    if (!IsResearchAgeEnabled(pindexLast->nHeight))
+    {
+            int64_t nInterest = nCoinAge * GetCoinYearReward(nTime) * 33 / (365 * 33 + 8);
+            int64_t nBoinc    = GetProofOfResearchReward(cpid,VerifyingBlock);
+            int64_t nSubsidy  = nInterest + nBoinc;
+            if (fDebug10 || GetBoolArg("-printcreation"))
+            {
+                printf("GetProofOfStakeReward(): create=%s nCoinAge=%" PRId64 " nBoinc=%" PRId64 "   \n",
+                FormatMoney(nSubsidy).c_str(), nCoinAge, nBoinc);
+            }
+            int64_t maxStakeReward1 = GetProofOfStakeMaxReward(nCoinAge, nFees, nTime);
+            int64_t maxStakeReward2 = GetProofOfStakeMaxReward(nCoinAge, nFees, GetAdjustedTime());
+            int64_t maxStakeReward = std::min(maxStakeReward1, maxStakeReward2);
+            if ((nSubsidy+nFees) > maxStakeReward) nSubsidy = maxStakeReward-nFees;
+            int64_t nTotalSubsidy = nSubsidy + nFees;
+            if (nBoinc > 1)
+            {
+                std::string sTotalSubsidy = RoundToString(CoinToDouble(nTotalSubsidy)+.00000123,8);
+                if (sTotalSubsidy.length() > 7)
+                {
+                    sTotalSubsidy = sTotalSubsidy.substr(0,sTotalSubsidy.length()-4) + "0124";
+                    nTotalSubsidy = cdbl(sTotalSubsidy,8)*COIN;
+                }
+            }
+
+            OUT_POR = CoinToDouble(nBoinc);
+            OUT_INTEREST = CoinToDouble(nInterest);
+            return nTotalSubsidy;
+    }
+    else
+    {
+            // Research Age Subsidy - PROD
+            int64_t nBoinc = ComputeResearchAccrual(nTime, cpid, operation, pindexLast, VerifyingBlock, VerificationPhase, dAccrualAge, dMagnitudeUnit, AvgMagnitude);
+            int64_t nInterest = nCoinAge * GetCoinYearReward(nTime) * 33 / (365 * 33 + 8);
+
+            // TestNet: For any subsidy < 30 day duration, ensure 100% that we have a start magnitude and an end magnitude, otherwise make subsidy 0 : PASS
+            // TestNet: For any subsidy > 30 day duration, ensure 100% that we have a midpoint magnitude in Every Period, otherwise, make subsidy 0 : In Test as of 09-06-2015
+            // TestNet: Ensure no magnitudes are out of bounds to ensure we do not generate an insane payment : PASS (Lifetime PPD takes care of this)
+            // TestNet: Any subsidy with a duration wider than 6 months should not be paid : PASS
+
+            int64_t maxStakeReward = GetMaximumBoincSubsidy(nTime) * COIN * 255;
+
+            if (nBoinc > maxStakeReward) nBoinc = maxStakeReward;
+            int64_t nSubsidy = nInterest + nBoinc;
+
+            if (fDebug10 || GetBoolArg("-printcreation"))
+            {
+                printf("GetProofOfStakeReward(): create=%s nCoinAge=%" PRId64 " nBoinc=%" PRId64 "   \n",
+                FormatMoney(nSubsidy).c_str(), nCoinAge, nBoinc);
+            }
+
+            int64_t nTotalSubsidy = nSubsidy + nFees;
+            if (nBoinc > 1)
+            {
+                std::string sTotalSubsidy = RoundToString(CoinToDouble(nTotalSubsidy)+.00000123,8);
+                if (sTotalSubsidy.length() > 7)
+                {
+                    sTotalSubsidy = sTotalSubsidy.substr(0,sTotalSubsidy.length()-4) + "0124";
+                    nTotalSubsidy = cdbl(sTotalSubsidy,8)*COIN;
+                }
+            }
+
+            OUT_POR = CoinToDouble(nBoinc);
+            OUT_INTEREST = CoinToDouble(nInterest);
+            return nTotalSubsidy;
+
+    }
+}
+
+
+
+static const int64_t nTargetTimespan = 16 * 60;  // 16 mins
+
+//
+// maximum nBits value could possible be required nTime after
+//
+unsigned int ComputeMaxBits(CBigNum bnTargetLimit, unsigned int nBase, int64_t nTime)
+{
+    CBigNum bnResult;
+    bnResult.SetCompact(nBase);
+    bnResult *= 2;
+    while (nTime > 0 && bnResult < bnTargetLimit)
+    {
+        // Maximum 200% adjustment per day...
+        bnResult *= 2;
+        nTime -= 24 * 60 * 60;
+    }
+    if (bnResult > bnTargetLimit)
+        bnResult = bnTargetLimit;
+    return bnResult.GetCompact();
+}
+
+//
+// minimum amount of work that could possibly be required nTime after
+// minimum proof-of-work required was nBase
+//
+unsigned int ComputeMinWork(unsigned int nBase, int64_t nTime)
+{
+    return ComputeMaxBits(bnProofOfWorkLimit, nBase, nTime);
+}
+
+//
+// minimum amount of stake that could possibly be required nTime after
+// minimum proof-of-stake required was nBase
+//
+unsigned int ComputeMinStake(unsigned int nBase, int64_t nTime, unsigned int nBlockTime)
+{
+    return ComputeMaxBits(bnProofOfStakeLimit, nBase, nTime);
+}
+
+
+// ppcoin: find last block index up to pindex
+const CBlockIndex* GetLastBlockIndex(const CBlockIndex* pindex, bool fProofOfStake)
+{
+    while (pindex && pindex->pprev && (pindex->IsProofOfStake() != fProofOfStake))
+        pindex = pindex->pprev;
+    return pindex;
+}
+
+
+static unsigned int GetNextTargetRequiredV1(const CBlockIndex* pindexLast, bool fProofOfStake)
+{
+    CBigNum bnTargetLimit = fProofOfStake ? bnProofOfStakeLimit : bnProofOfWorkLimit;
+
+    if (pindexLast == NULL)
+        return bnTargetLimit.GetCompact(); // genesis block
+
+    const CBlockIndex* pindexPrev = GetLastBlockIndex(pindexLast, fProofOfStake);
+    if (pindexPrev->pprev == NULL)
+        return bnTargetLimit.GetCompact(); // first block
+    const CBlockIndex* pindexPrevPrev = GetLastBlockIndex(pindexPrev->pprev, fProofOfStake);
+    if (pindexPrevPrev->pprev == NULL)
+        return bnTargetLimit.GetCompact(); // second block
+
+    int64_t nTargetSpacing = GetTargetSpacing(pindexLast->nHeight);
+    int64_t nActualSpacing = pindexPrev->GetBlockTime() - pindexPrevPrev->GetBlockTime();
+
+    // ppcoin: target change every block
+    // ppcoin: retarget with exponential moving toward target spacing
+    CBigNum bnNew;
+    bnNew.SetCompact(pindexPrev->nBits);
+    int64_t nInterval = nTargetTimespan / nTargetSpacing;
+    bnNew *= ((nInterval - 1) * nTargetSpacing + nActualSpacing + nActualSpacing);
+    bnNew /= ((nInterval + 1) * nTargetSpacing);
+
+    if (bnNew > bnTargetLimit)
+        bnNew = bnTargetLimit;
+
+    return bnNew.GetCompact();
+}
+
+static unsigned int GetNextTargetRequiredV2(const CBlockIndex* pindexLast, bool fProofOfStake)
+{
+    CBigNum bnTargetLimit = fProofOfStake ? GetProofOfStakeLimit(pindexLast->nHeight) : bnProofOfWorkLimit;
+
+    if (pindexLast == NULL)
+        return bnTargetLimit.GetCompact(); // genesis block
+
+    const CBlockIndex* pindexPrev = GetLastBlockIndex(pindexLast, fProofOfStake);
+    if (pindexPrev->pprev == NULL)
+        return bnTargetLimit.GetCompact(); // first block
+    const CBlockIndex* pindexPrevPrev = GetLastBlockIndex(pindexPrev->pprev, fProofOfStake);
+    if (pindexPrevPrev->pprev == NULL)
+        return bnTargetLimit.GetCompact(); // second block
+
+    int64_t nTargetSpacing = GetTargetSpacing(pindexLast->nHeight);
+    int64_t nActualSpacing = pindexPrev->GetBlockTime() - pindexPrevPrev->GetBlockTime();
+    if (nActualSpacing < 0)
+        nActualSpacing = nTargetSpacing;
+
+    // ppcoin: target change every block
+    // ppcoin: retarget with exponential moving toward target spacing
+    CBigNum bnNew;
+    bnNew.SetCompact(pindexPrev->nBits);
+
+    //Gridcoin - Reset Diff to 1 on 12-19-2014 (R Halford) - Diff sticking at 2065 due to many incompatible features
+    if (pindexLast->nHeight >= 91387 && pindexLast->nHeight <= 91500)
+    {
+            return bnTargetLimit.GetCompact();
+    }
+
+    //1-14-2015 R Halford - Make diff reset to zero after periods of exploding diff:
+    double PORDiff = GetDifficulty(GetLastBlockIndex(pindexBest, true));
+    if (PORDiff > 900000)
+    {
+            return bnTargetLimit.GetCompact();
+    }
+
+
+    //Since our nTargetTimespan is (16 * 60) or 16 mins and our TargetSpacing = 64, the nInterval = 15 min
+
+    int64_t nInterval = nTargetTimespan / nTargetSpacing;
+    bnNew *= ((nInterval - 1) * nTargetSpacing + nActualSpacing + nActualSpacing);
+    bnNew /= ((nInterval + 1) * nTargetSpacing);
+
+    if (bnNew <= 0 || bnNew > bnTargetLimit)
+    {
+        bnNew = bnTargetLimit;
+    }
+
+    return bnNew.GetCompact();
+}
+
+unsigned int GetNextTargetRequired(const CBlockIndex* pindexLast, bool fProofOfStake)
+{
+    //After block 89600, new diff algorithm is used
+    if (pindexLast->nHeight < 89600)
+        return GetNextTargetRequiredV1(pindexLast, fProofOfStake);
+    else
+        return GetNextTargetRequiredV2(pindexLast, fProofOfStake);
+}
+
+bool CheckProofOfWork(uint256 hash, unsigned int nBits)
+{
+    CBigNum bnTarget;
+    bnTarget.SetCompact(nBits);
+
+    // Check range
+    if (bnTarget <= 0 || bnTarget > bnProofOfWorkLimit)
+        return error("CheckProofOfWork() : nBits below minimum work");
+
+    // Check proof of work matches claimed amount
+    if (hash > bnTarget.getuint256())
+        return error("CheckProofOfWork() : hash doesn't match nBits");
+
+    return true;
+}
+
+// Return maximum amount of blocks that other nodes claim to have
+int GetNumBlocksOfPeers()
+{
+    if (IsLockTimeWithinMinutes(nLastCalculatedMedianPeerCount,1))
+    {
+        return nLastMedianPeerCount;
+    }
+    nLastCalculatedMedianPeerCount = GetAdjustedTime();
+    nLastMedianPeerCount = std::max(cPeerBlockCounts.median(), Checkpoints::GetTotalBlocksEstimate());
+    return nLastMedianPeerCount;
+}
+
+bool IsInitialBlockDownload()
+{
+    LOCK(cs_main);
+    if (pindexBest == NULL || nBestHeight < GetNumBlocksOfPeers())
+        return true;
+    static int64_t nLastUpdate;
+    static CBlockIndex* pindexLastBest;
+    if (pindexBest != pindexLastBest)
+    {
+        pindexLastBest = pindexBest;
+        nLastUpdate =  GetAdjustedTime();
+    }
+    return ( GetAdjustedTime() - nLastUpdate < 15 &&
+            pindexBest->GetBlockTime() <  GetAdjustedTime() - 8 * 60 * 60);
+}
+
+void static InvalidChainFound(CBlockIndex* pindexNew)
+{
+    if (pindexNew->nChainTrust > nBestInvalidTrust)
+    {
+        nBestInvalidTrust = pindexNew->nChainTrust;
+        CTxDB().WriteBestInvalidTrust(CBigNum(nBestInvalidTrust));
+        uiInterface.NotifyBlocksChanged();
+    }
+
+    uint256 nBestInvalidBlockTrust = pindexNew->nChainTrust - pindexNew->pprev->nChainTrust;
+    uint256 nBestBlockTrust = pindexBest->nHeight != 0 ? (pindexBest->nChainTrust - pindexBest->pprev->nChainTrust) : pindexBest->nChainTrust;
+
+    printf("InvalidChainFound: invalid block=%s  height=%d  trust=%s  blocktrust=%" PRId64 "  date=%s\n",
+      pindexNew->GetBlockHash().ToString().substr(0,20).c_str(), pindexNew->nHeight,
+      CBigNum(pindexNew->nChainTrust).ToString().c_str(), nBestInvalidBlockTrust.Get64(),
+      DateTimeStrFormat("%x %H:%M:%S", pindexNew->GetBlockTime()).c_str());
+    printf("InvalidChainFound:  current best=%s  height=%d  trust=%s  blocktrust=%" PRId64 "  date=%s\n",
+      hashBestChain.ToString().substr(0,20).c_str(), nBestHeight,
+      CBigNum(pindexBest->nChainTrust).ToString().c_str(),
+      nBestBlockTrust.Get64(),
+      DateTimeStrFormat("%x %H:%M:%S", pindexBest->GetBlockTime()).c_str());
+}
+
+
+void CBlock::UpdateTime(const CBlockIndex* pindexPrev)
+{
+    nTime = max(GetBlockTime(), GetAdjustedTime());
+}
+
+
+
+bool CTransaction::DisconnectInputs(CTxDB& txdb)
+{
+    // Relinquish previous transactions' spent pointers
+    if (!IsCoinBase())
+    {
+        BOOST_FOREACH(const CTxIn& txin, vin)
+        {
+            COutPoint prevout = txin.prevout;
+            // Get prev txindex from disk
+            CTxIndex txindex;
+            if (!txdb.ReadTxIndex(prevout.hash, txindex))
+                return error("DisconnectInputs() : ReadTxIndex failed");
+
+            if (prevout.n >= txindex.vSpent.size())
+                return error("DisconnectInputs() : prevout.n out of range");
+
+            // Mark outpoint as not spent
+            txindex.vSpent[prevout.n].SetNull();
+
+            // Write back
+            if (!txdb.UpdateTxIndex(prevout.hash, txindex))
+                return error("DisconnectInputs() : UpdateTxIndex failed");
+        }
+    }
+
+    // Remove transaction from index
+    // This can fail if a duplicate of this transaction was in a chain that got
+    // reorganized away. This is only possible if this transaction was completely
+    // spent, so erasing it would be a no-op anyway.
+    txdb.EraseTxIndex(*this);
+
+    return true;
+}
+
+
+bool CTransaction::FetchInputs(CTxDB& txdb, const map<uint256, CTxIndex>& mapTestPool,
+                               bool fBlock, bool fMiner, MapPrevTx& inputsRet, bool& fInvalid)
+{
+    // FetchInputs can return false either because we just haven't seen some inputs
+    // (in which case the transaction should be stored as an orphan)
+    // or because the transaction is malformed (in which case the transaction should
+    // be dropped).  If tx is definitely invalid, fInvalid will be set to true.
+    fInvalid = false;
+
+    if (IsCoinBase())
+        return true; // Coinbase transactions have no inputs to fetch.
+
+    for (unsigned int i = 0; i < vin.size(); i++)
+    {
+        COutPoint prevout = vin[i].prevout;
+        if (inputsRet.count(prevout.hash))
+            continue; // Got it already
+
+        // Read txindex
+        CTxIndex& txindex = inputsRet[prevout.hash].first;
+        bool fFound = true;
+        if ((fBlock || fMiner) && mapTestPool.count(prevout.hash))
+        {
+            // Get txindex from current proposed changes
+            txindex = mapTestPool.find(prevout.hash)->second;
+        }
+        else
+        {
+            // Read txindex from txdb
+            fFound = txdb.ReadTxIndex(prevout.hash, txindex);
+        }
+        if (!fFound && (fBlock || fMiner))
+            return fMiner ? false : error("FetchInputs() : %s prev tx %s index entry not found", GetHash().ToString().substr(0,10).c_str(),  prevout.hash.ToString().substr(0,10).c_str());
+
+        // Read txPrev
+        CTransaction& txPrev = inputsRet[prevout.hash].second;
+        if (!fFound || txindex.pos == CDiskTxPos(1,1,1))
+        {
+            // Get prev tx from single transactions in memory
+            if (!mempool.lookup(prevout.hash, txPrev))
+            {
+                if (fDebug) printf("FetchInputs() : %s mempool Tx prev not found %s", GetHash().ToString().substr(0,10).c_str(),  prevout.hash.ToString().substr(0,10).c_str());
+                return false;
+            }
+            if (!fFound)
+                txindex.vSpent.resize(txPrev.vout.size());
+        }
+        else
+        {
+            // Get prev tx from disk
+            if (!txPrev.ReadFromDisk(txindex.pos))
+                return error("FetchInputs() : %s ReadFromDisk prev tx %s failed", GetHash().ToString().substr(0,10).c_str(),  prevout.hash.ToString().substr(0,10).c_str());
+        }
+    }
+
+    // Make sure all prevout.n indexes are valid:
+    for (unsigned int i = 0; i < vin.size(); i++)
+    {
+        const COutPoint prevout = vin[i].prevout;
+        assert(inputsRet.count(prevout.hash) != 0);
+        const CTxIndex& txindex = inputsRet[prevout.hash].first;
+        const CTransaction& txPrev = inputsRet[prevout.hash].second;
+        if (prevout.n >= txPrev.vout.size() || prevout.n >= txindex.vSpent.size())
+        {
+            // Revisit this if/when transaction replacement is implemented and allows
+            // adding inputs:
+            fInvalid = true;
+            return DoS(100, error("FetchInputs() : %s prevout.n out of range %d %" PRIszu " %" PRIszu " prev tx %s\n%s", GetHash().ToString().substr(0,10).c_str(), prevout.n, txPrev.vout.size(), txindex.vSpent.size(), prevout.hash.ToString().substr(0,10).c_str(), txPrev.ToString().c_str()));
+        }
+    }
+
+    return true;
+}
+
+const CTxOut& CTransaction::GetOutputFor(const CTxIn& input, const MapPrevTx& inputs) const
+{
+    MapPrevTx::const_iterator mi = inputs.find(input.prevout.hash);
+    if (mi == inputs.end())
+        throw std::runtime_error("CTransaction::GetOutputFor() : prevout.hash not found");
+
+    const CTransaction& txPrev = (mi->second).second;
+    if (input.prevout.n >= txPrev.vout.size())
+        throw std::runtime_error("CTransaction::GetOutputFor() : prevout.n out of range");
+
+    return txPrev.vout[input.prevout.n];
+}
+
+
+std::vector<std::string> split(std::string s, std::string delim)
+{
+    //Split a std::string by a std::string delimiter into a vector of strings:
+    size_t pos = 0;
+    std::string token;
+    std::vector<std::string> elems;
+    while ((pos = s.find(delim)) != std::string::npos)
+    {
+        token = s.substr(0, pos);
+        elems.push_back(token);
+        s.erase(0, pos + delim.length());
+    }
+    elems.push_back(s);
+    return elems;
+
+}
+
+
+
+int64_t CTransaction::GetValueIn(const MapPrevTx& inputs) const
+{
+    if (IsCoinBase())
+        return 0;
+
+    int64_t nResult = 0;
+    for (unsigned int i = 0; i < vin.size(); i++)
+    {
+        nResult += GetOutputFor(vin[i], inputs).nValue;
+    }
+    return nResult;
+
+}
+
+
+double PreviousBlockAge()
+{
+        if (nBestHeight < 10) return 99999;
+        if (IsLockTimeWithinMinutes(nLastCalculatedMedianTimePast,1))
+        {
+            return nLastBlockAge;
+        }
+        nLastCalculatedMedianTimePast = GetAdjustedTime();
+        // Returns the time in seconds since the last block:
+        double nTime = max(pindexBest->GetMedianTimePast()+1, GetAdjustedTime());
+        double nActualTimespan = nTime - pindexBest->pprev->GetBlockTime();
+        nLastBlockAge = nActualTimespan;
+        return nActualTimespan;
+}
+
+
+
+bool ClientOutOfSync()
+{
+    //This function will return True if the client is downloading blocks, reindexing, or out of sync by more than 30 blocks as compared to its peers, or if its best block is over 30 mins old
+    double lastblockage = PreviousBlockAge();
+    if (lastblockage > (30*60)) return true;
+    if (pindexBest == NULL || nBestHeight < GetNumBlocksOfPeers()-30) return true;
+    return false;
+}
+
+
+
+bool OutOfSyncByMoreThan(double dMinutes)
+{
+    double lastblockage = PreviousBlockAge();
+    if (lastblockage > (60*dMinutes)) return true;
+    if (pindexBest == NULL || nBestHeight < GetNumBlocksOfPeers()-30) return true;
+    return false;
+}
+
+
+
+bool OutOfSyncByAge()
+{
+    double lastblockage = PreviousBlockAge();
+    if (lastblockage > (60*30)) return true;
+    return false;
+}
+
+
+bool LessVerbose(int iMax1000)
+{
+     //Returns True when RND() level is lower than the number presented
+     int iVerbosityLevel = rand() % 1000;
+     if (iVerbosityLevel < iMax1000) return true;
+     return false;
+}
+
+
+bool KeyEnabled(std::string key)
+{
+    if (mapArgs.count("-" + key))
+    {
+            std::string sBool = GetArg("-" + key, "false");
+            if (sBool == "true") return true;
+    }
+    return false;
+}
+
+
+bool OutOfSyncByAgeWithChanceOfMining()
+{
+    // If the client is out of sync, we dont want it to mine orphan blocks on its own fork, so we return OOS when that is the case 95% of the time:
+    // If the client is in sync, this function returns false and the client mines.
+    // The reason we allow mining 5% of the time, is if all nodes leave Gridcoin, we want someone to be able to jump start the coin in that extremely rare circumstance (IE End of Life, or Network Outage across the country, etc).
+    try
+    {
+            if (fTestNet) return false;
+            if (KeyEnabled("overrideoutofsyncrule")) return false;
+            bool oosbyage = OutOfSyncByAge();
+            //Rule 1: If  Last Block Out of sync by Age - Return Out of Sync 95% of the time:
+            if (oosbyage) if (LessVerbose(900)) return true;
+            // Rule 2 : Dont mine on Fork Rule:
+            //If the diff is < .00015 in Prod, Most likely the client is mining on a fork: (Make it exceedingly hard):
+            double PORDiff = GetDifficulty(GetLastBlockIndex(pindexBest, true));
+            if (!fTestNet && PORDiff < .00010)
+            {
+                printf("Most likely you are mining on a fork! Diff %f",PORDiff);
+                if (LessVerbose(950)) return true;
+            }
+            return false;
+    }
+    catch (std::exception &e)
+    {
+                printf("Error while assessing Sync Condition\r\n");
+                return true;
+    }
+    catch(...)
+    {
+                printf("Error while assessing Sync Condition[2].\r\n");
+                return true;
+    }
+    return true;
+
+}
+
+
+unsigned int CTransaction::GetP2SHSigOpCount(const MapPrevTx& inputs) const
+{
+    if (IsCoinBase())
+        return 0;
+
+    unsigned int nSigOps = 0;
+    for (unsigned int i = 0; i < vin.size(); i++)
+    {
+        const CTxOut& prevout = GetOutputFor(vin[i], inputs);
+        if (prevout.scriptPubKey.IsPayToScriptHash())
+            nSigOps += prevout.scriptPubKey.GetSigOpCount(vin[i].scriptSig);
+    }
+    return nSigOps;
+}
+
+bool CTransaction::ConnectInputs(CTxDB& txdb, MapPrevTx inputs, map<uint256, CTxIndex>& mapTestPool, const CDiskTxPos& posThisTx,
+    const CBlockIndex* pindexBlock, bool fBlock, bool fMiner)
+{
+    // Take over previous transactions' spent pointers
+    // fBlock is true when this is called from AcceptBlock when a new best-block is added to the blockchain
+    // fMiner is true when called from the internal bitcoin miner
+    // ... both are false when called from CTransaction::AcceptToMemoryPool
+    if (!IsCoinBase())
+    {
+        int64_t nValueIn = 0;
+        int64_t nFees = 0;
+        for (unsigned int i = 0; i < vin.size(); i++)
+        {
+            COutPoint prevout = vin[i].prevout;
+            assert(inputs.count(prevout.hash) > 0);
+            CTxIndex& txindex = inputs[prevout.hash].first;
+            CTransaction& txPrev = inputs[prevout.hash].second;
+
+            if (prevout.n >= txPrev.vout.size() || prevout.n >= txindex.vSpent.size())
+                return DoS(100, error("ConnectInputs() : %s prevout.n out of range %d %" PRIszu " %" PRIszu " prev tx %s\n%s", GetHash().ToString().substr(0,10).c_str(), prevout.n, txPrev.vout.size(), txindex.vSpent.size(), prevout.hash.ToString().substr(0,10).c_str(), txPrev.ToString().c_str()));
+
+            // If prev is coinbase or coinstake, check that it's matured
+            if (txPrev.IsCoinBase() || txPrev.IsCoinStake())
+                for (const CBlockIndex* pindex = pindexBlock; pindex && pindexBlock->nHeight - pindex->nHeight < nCoinbaseMaturity; pindex = pindex->pprev)
+                    if (pindex->nBlockPos == txindex.pos.nBlockPos && pindex->nFile == txindex.pos.nFile)
+                        return error("ConnectInputs() : tried to spend %s at depth %d", txPrev.IsCoinBase() ? "coinbase" : "coinstake", pindexBlock->nHeight - pindex->nHeight);
+
+            // ppcoin: check transaction timestamp
+            if (txPrev.nTime > nTime)
+                return DoS(100, error("ConnectInputs() : transaction timestamp earlier than input transaction"));
+
+            // Check for negative or overflow input values
+            nValueIn += txPrev.vout[prevout.n].nValue;
+            if (!MoneyRange(txPrev.vout[prevout.n].nValue) || !MoneyRange(nValueIn))
+                return DoS(100, error("ConnectInputs() : txin values out of range"));
+
+        }
+        // The first loop above does all the inexpensive checks.
+        // Only if ALL inputs pass do we perform expensive ECDSA signature checks.
+        // Helps prevent CPU exhaustion attacks.
+        for (unsigned int i = 0; i < vin.size(); i++)
+        {
+            COutPoint prevout = vin[i].prevout;
+            assert(inputs.count(prevout.hash) > 0);
+            CTxIndex& txindex = inputs[prevout.hash].first;
+            CTransaction& txPrev = inputs[prevout.hash].second;
+
+            // Check for conflicts (double-spend)
+            // This doesn't trigger the DoS code on purpose; if it did, it would make it easier
+            // for an attacker to attempt to split the network.
+            if (!txindex.vSpent[prevout.n].IsNull())
+            {
+                if (fMiner)
+                {
+                    msMiningErrorsExcluded += " ConnectInputs() : " + GetHash().GetHex() + " used at "
+                        + txindex.vSpent[prevout.n].ToString() + ";   ";
+                    return false;
+                }
+                if (!txindex.vSpent[prevout.n].IsNull())
+                {
+                    if (fTestNet && pindexBlock->nHeight < nGrandfather)
+                    {
+                        return fMiner ? false : true;
+                    }
+                    if (!fTestNet && pindexBlock->nHeight < nGrandfather)
+                    {
+                        return fMiner ? false : true;
+                    }
+                    if (TimerMain("ConnectInputs", 20))
+                    {
+                        CleanInboundConnections(false);
+                    }   
+                    
+                    if (fMiner) return false;
+                    return fDebug ? error("ConnectInputs() : %s prev tx already used at %s", GetHash().ToString().c_str(), txindex.vSpent[prevout.n].ToString().c_str()) : false;
+                }
+
+            }
+
+            // Skip ECDSA signature verification when connecting blocks (fBlock=true)
+            // before the last blockchain checkpoint. This is safe because block merkle hashes are
+            // still computed and checked, and any change will be caught at the next checkpoint.
+
+            if (!(fBlock && (nBestHeight < Checkpoints::GetTotalBlocksEstimate())))
+            {
+                // Verify signature
+                if (!VerifySignature(txPrev, *this, i, 0))
+                {
+                    return DoS(100,error("ConnectInputs() : %s VerifySignature failed", GetHash().ToString().substr(0,10).c_str()));
+                }
+            }
+
+            // Mark outpoints as spent
+            txindex.vSpent[prevout.n] = posThisTx;
+
+            // Write back
+            if (fBlock || fMiner)
+            {
+                mapTestPool[prevout.hash] = txindex;
+            }
+        }
+
+        if (!IsCoinStake())
+        {
+            if (nValueIn < GetValueOut())
+            {
+                printf("ConnectInputs(): VALUE IN < VALUEOUT \r\n");
+                return DoS(100, error("ConnectInputs() : %s value in < value out", GetHash().ToString().substr(0,10).c_str()));
+            }
+
+            // Tally transaction fees
+            int64_t nTxFee = nValueIn - GetValueOut();
+            if (nTxFee < 0)
+                return DoS(100, error("ConnectInputs() : %s nTxFee < 0", GetHash().ToString().substr(0,10).c_str()));
+
+            // enforce transaction fees for every block
+            if (nTxFee < GetMinFee())
+                return fBlock? DoS(100, error("ConnectInputs() : %s not paying required fee=%s, paid=%s", GetHash().ToString().substr(0,10).c_str(), FormatMoney(GetMinFee()).c_str(), FormatMoney(nTxFee).c_str())) : false;
+
+            nFees += nTxFee;
+            if (!MoneyRange(nFees))
+                return DoS(100, error("ConnectInputs() : nFees out of range"));
+        }
+    }
+
+    return true;
+}
+
+bool CBlock::DisconnectBlock(CTxDB& txdb, CBlockIndex* pindex)
+{
+
+    // Disconnect in reverse order
+    bool bDiscTxFailed = false;
+    for (int i = vtx.size()-1; i >= 0; i--)
+    {
+        if (!vtx[i].DisconnectInputs(txdb))
+        {
+            bDiscTxFailed = true;
+        }
+    }
+
+    // Update block index on disk without changing it in memory.
+    // The memory index structure will be changed after the db commits.
+    if (pindex->pprev)
+    {
+        CDiskBlockIndex blockindexPrev(pindex->pprev);
+        blockindexPrev.hashNext = 0;
+        if (!txdb.WriteBlockIndex(blockindexPrev))
+            return error("DisconnectBlock() : WriteBlockIndex failed");
+    }
+
+    // ppcoin: clean up wallet after disconnecting coinstake
+    BOOST_FOREACH(CTransaction& tx, vtx)
+        SyncWithWallets(tx, this, false, false);
+
+    StructCPID stCPID = GetLifetimeCPID(pindex->sCPID,"DisconnectBlock()");
+    // We normally fail to disconnect a block if we can't find the previous input due to "DisconnectInputs() : ReadTxIndex failed".  Imo, I believe we should let this call succeed, otherwise a chain can never be re-organized in this circumstance.
+    if (bDiscTxFailed && fDebug3) printf("!DisconnectBlock()::Failed, recovering. ");
+    return true;
+}
+
+
+
+double BlockVersion(std::string v)
+{
+    if (v.length() < 10) return 0;
+    std::string vIn = v.substr(1,7);
+    boost::replace_all(vIn, ".", "");
+    double ver1 = cdbl(vIn,0);
+    return ver1;
+}
+
+
+std::string PubKeyToAddress(const CScript& scriptPubKey)
+{
+    //Converts a script Public Key to a Gridcoin wallet address
+    txnouttype type;
+    vector<CTxDestination> addresses;
+    int nRequired;
+    if (!ExtractDestinations(scriptPubKey, type, addresses, nRequired))
+    {
+        return "";
+    }
+    std::string address = "";
+    BOOST_FOREACH(const CTxDestination& addr, addresses)
+    {
+        address = CBitcoinAddress(addr).ToString();
+    }
+    return address;
+}
+
+bool LoadSuperblock(std::string data, int64_t nTime, double height)
+{
+        WriteCache("superblock","magnitudes",ExtractXML(data,"<MAGNITUDES>","</MAGNITUDES>"),nTime);
+        WriteCache("superblock","averages",ExtractXML(data,"<AVERAGES>","</AVERAGES>"),nTime);
+        WriteCache("superblock","quotes",ExtractXML(data,"<QUOTES>","</QUOTES>"),nTime);
+        WriteCache("superblock","all",data,nTime);
+        WriteCache("superblock","block_number",RoundToString(height,0),nTime);
+        return true;
+}
+
+std::string CharToString(char c)
+{
+    std::stringstream ss;
+    std::string sOut = "";
+    ss << c;
+    ss >> sOut;
+    return sOut;
+}
+
+
+template< typename T >
+std::string int_to_hex( T i )
+{
+  std::stringstream stream;
+  stream << "0x" 
+         << std::setfill ('0') << std::setw(sizeof(T)*2) 
+         << std::hex << i;
+  return stream.str();
+}
+
+std::string DoubleToHexStr(double d, int iPlaces)
+{
+    int nMagnitude = atoi(RoundToString(d,0).c_str()); 
+    std::string hex_string = int_to_hex(nMagnitude);
+    std::string sOut = "00000000" + hex_string;
+    std::string sHex = sOut.substr(sOut.length()-iPlaces,iPlaces);
+    return sHex;
+}
+
+int HexToInt(std::string sHex)
+{
+    int x;   
+    std::stringstream ss;
+    ss << std::hex << sHex;
+    ss >> x;
+    return x;
+}
+std::string ConvertHexToBin(std::string a)
+{
+    if (a.empty()) return "";
+    std::string sOut = "";
+    for (unsigned int x = 1; x <= a.length(); x += 2)
+    {
+       std::string sChunk = a.substr(x-1,2);
+       int i = HexToInt(sChunk);
+       char c = (char)i;
+       sOut.push_back(c);
+    }
+    return sOut;
+}
+
+
+double ConvertHexToDouble(std::string hex)
+{
+    int d = HexToInt(hex);
+    double dOut = (double)d;
+    return dOut;
+}
+
+
+std::string ConvertBinToHex(std::string a) 
+{
+      if (a.empty()) return "0";
+      std::string sOut = "";
+      for (unsigned int x = 1; x <= a.length(); x++)
+      {
+           char c = a[x-1];
+           int i = (int)c; 
+           std::string sHex = DoubleToHexStr((double)i,2);
+           sOut += sHex;
+      }
+      return sOut;
+}
+
+std::string UnpackBinarySuperblock(std::string sBlock)
+{
+    // 12-21-2015: R HALFORD: If the block is not binary, return the legacy format for backward compatibility
+    std::string sBinary = ExtractXML(sBlock,"<BINARY>","</BINARY>");
+    if (sBinary.empty()) return sBlock;
+    std::string sZero = ExtractXML(sBlock,"<ZERO>","</ZERO>");
+    double dZero = cdbl(sZero,0);
+    // Binary data support structure:
+    // Each CPID consumes 16 bytes and 2 bytes for magnitude: (Except CPIDs with zero magnitude - the count of those is stored in XML node <ZERO> to save space)
+    // 1234567890123456MM
+    // MM = Magnitude stored as 2 bytes
+    // No delimiter between CPIDs, Step Rate = 18
+    std::string sReconstructedMagnitudes = "";
+    for (unsigned int x = 0; x < sBinary.length(); x += 18)
+    {
+        if (sBinary.length() >= x+18)
+        {
+            std::string bCPID = sBinary.substr(x,16);
+            std::string bMagnitude = sBinary.substr(x+16,2);
+            std::string sCPID = ConvertBinToHex(bCPID);
+            std::string sHexMagnitude = ConvertBinToHex(bMagnitude);
+            double dMagnitude = ConvertHexToDouble("0x" + sHexMagnitude);
+            std::string sRow = sCPID + "," + RoundToString(dMagnitude,0) + ";";
+            sReconstructedMagnitudes += sRow;
+            // if (fDebug3) printf("\r\n HEX CPID %s, HEX MAG %s, dMag %f, Row %s   ",sCPID.c_str(),sHexMagnitude.c_str(),dMagnitude,sRow.c_str());
+        }
+    }
+    // Append zero magnitude researchers so the beacon count matches
+    for (double d0 = 1; d0 <= dZero; d0++)
+    {
+            std::string sZeroCPID = "0";
+            std::string sRow1 = sZeroCPID + ",15;";
+            sReconstructedMagnitudes += sRow1;
+    }
+    std::string sAverages   = ExtractXML(sBlock,"<AVERAGES>","</AVERAGES>");
+    std::string sQuotes     = ExtractXML(sBlock,"<QUOTES>","</QUOTES>");
+    std::string sReconstructedBlock = "<AVERAGES>" + sAverages + "</AVERAGES><QUOTES>" + sQuotes + "</QUOTES><MAGNITUDES>" + sReconstructedMagnitudes + "</MAGNITUDES>";
+    return sReconstructedBlock;
+}
+
+std::string PackBinarySuperblock(std::string sBlock)
+{
+
+    std::string sMagnitudes = ExtractXML(sBlock,"<MAGNITUDES>","</MAGNITUDES>");
+    std::string sAverages   = ExtractXML(sBlock,"<AVERAGES>","</AVERAGES>");
+    std::string sQuotes     = ExtractXML(sBlock,"<QUOTES>","</QUOTES>");
+    // For each CPID in the superblock, convert data to binary
+    std::vector<std::string> vSuperblock = split(sMagnitudes.c_str(),";");
+    std::string sBinary = "";
+    double dZeroMagCPIDCount = 0;
+    for (unsigned int i = 0; i < vSuperblock.size(); i++)
+    {
+            if (vSuperblock[i].length() > 1)
+            {
+                std::string sPrefix = "00000000000000000000000000000000000" + ExtractValue(vSuperblock[i],",",0);
+                std::string sCPID = sPrefix.substr(sPrefix.length()-32,32);
+                double magnitude = cdbl(ExtractValue("0"+vSuperblock[i],",",1),0);
+                if (magnitude < 0)     magnitude=0;
+                if (magnitude > 32767) magnitude = 32767;  // Ensure we do not blow out the binary space (technically we can handle 0-65535)
+                std::string sBinaryCPID   = ConvertHexToBin(sCPID);
+                std::string sHexMagnitude = DoubleToHexStr(magnitude,4);
+                std::string sBinaryMagnitude = ConvertHexToBin(sHexMagnitude);
+                std::string sBinaryEntry  = sBinaryCPID+sBinaryMagnitude;
+                // if (fDebug3) printf("\r\n PackBinarySuperblock: DecMag %f HEX MAG %s bin_cpid_len %f bm_len %f be_len %f,",  magnitude,sHexMagnitude.c_str(),(double)sBinaryCPID.length(),(double)sBinaryMagnitude.length(),(double)sBinaryEntry.length());
+                if (sCPID=="00000000000000000000000000000000")
+                {
+                    dZeroMagCPIDCount += 1;
+                }
+                else
+                {
+                    sBinary += sBinaryEntry;
+                }
+
+            }
+    }
+    std::string sReconstructedBinarySuperblock = "<ZERO>" + RoundToString(dZeroMagCPIDCount,0) + "</ZERO><BINARY>" + sBinary + "</BINARY><AVERAGES>" + sAverages + "</AVERAGES><QUOTES>" + sQuotes + "</QUOTES>";
+    return sReconstructedBinarySuperblock;
+}
+
+
+
+
+double ClientVersionNew()
+{
+    double cv = BlockVersion(FormatFullVersion());
+    return cv;
+}
+
+
+int64_t ReturnCurrentMoneySupply(CBlockIndex* pindexcurrent)
+{
+    if (pindexcurrent->pprev)
+    {
+        // If previous exists, and previous money supply > Genesis, OK to use it:
+        if (pindexcurrent->pprev->nHeight > 11 && pindexcurrent->pprev->nMoneySupply > nGenesisSupply)
+        {
+            return pindexcurrent->pprev->nMoneySupply;
+        }
+    }
+    // Special case where block height < 12, use standard old logic:
+    if (pindexcurrent->nHeight < 12)
+    {
+        return (pindexcurrent->pprev? pindexcurrent->pprev->nMoneySupply : 0);
+    }
+    // At this point, either the last block pointer was NULL, or the client erased the money supply previously, fix it:
+    CBlockIndex* pblockIndex = pindexcurrent;
+    CBlockIndex* pblockMemory = pindexcurrent;
+    int nMinDepth = (pindexcurrent->nHeight)-140000;
+    if (nMinDepth < 12) nMinDepth=12;
+    while (pblockIndex->nHeight > nMinDepth)
+    {
+            pblockIndex = pblockIndex->pprev;
+            printf("Money Supply height %f",(double)pblockIndex->nHeight);
+
+            if (pblockIndex == NULL || !pblockIndex->IsInMainChain()) continue;
+            if (pblockIndex == pindexGenesisBlock)
+            {
+                return nGenesisSupply;
+            }
+            if (pblockIndex->nMoneySupply > nGenesisSupply)
+            {
+                //Set index back to original pointer
+                pindexcurrent = pblockMemory;
+                //Return last valid money supply
+                return pblockIndex->nMoneySupply;
+            }
+    }
+    // At this point, we fall back to the old logic with a minimum of the genesis supply (should never happen - if it did, blockchain will need rebuilt anyway due to other fields being invalid):
+    pindexcurrent = pblockMemory;
+    return (pindexcurrent->pprev? pindexcurrent->pprev->nMoneySupply : nGenesisSupply);
+}
+
+bool CBlock::ConnectBlock(CTxDB& txdb, CBlockIndex* pindex, bool fJustCheck, bool fReorganizing)
+{
+    // Check it again in case a previous version let a bad block in, but skip BlockSig checking
+    if (!CheckBlock("ConnectBlock",pindex->pprev->nHeight, 395*COIN, !fJustCheck, !fJustCheck, false,false))
+    {
+        printf("ConnectBlock::Failed - \r\n");
+        return false;
+    }
+    //// issue here: it doesn't know the version
+    unsigned int nTxPos;
+    if (fJustCheck)
+        // FetchInputs treats CDiskTxPos(1,1,1) as a special "refer to memorypool" indicator
+        // Since we're just checking the block and not actually connecting it, it might not (and probably shouldn't) be on the disk to get the transaction from
+        nTxPos = 1;
+    else
+        nTxPos = pindex->nBlockPos + ::GetSerializeSize(CBlock(), SER_DISK, CLIENT_VERSION) - (2 * GetSizeOfCompactSize(0)) + GetSizeOfCompactSize(vtx.size());
+
+    map<uint256, CTxIndex> mapQueuedChanges;
+    int64_t nFees = 0;
+    int64_t nValueIn = 0;
+    int64_t nValueOut = 0;
+    int64_t nStakeReward = 0;
+    unsigned int nSigOps = 0;
+    double DPOR_Paid = 0;
+
+    bool bIsDPOR = false;
+
+
+    BOOST_FOREACH(CTransaction& tx, vtx)
+    {
+        uint256 hashTx = tx.GetHash();
+
+        // Do not allow blocks that contain transactions which 'overwrite' older transactions,
+        // unless those are already completely spent.
+        // If such overwrites are allowed, coinbases and transactions depending upon those
+        // can be duplicated to remove the ability to spend the first instance -- even after
+        // being sent to another address.
+        // See BIP30 and http://r6.ca/blog/20120206T005236Z.html for more information.
+        // This logic is not necessary for memory pool transactions, as AcceptToMemoryPool
+        // already refuses previously-known transaction ids entirely.
+        // This rule was originally applied all blocks whose timestamp was after March 15, 2012, 0:00 UTC.
+        // Now that the whole chain is irreversibly beyond that time it is applied to all blocks except the
+        // two in the chain that violate it. This prevents exploiting the issue against nodes in their
+        // initial block download.
+        CTxIndex txindexOld;
+        if (txdb.ReadTxIndex(hashTx, txindexOld)) {
+            BOOST_FOREACH(CDiskTxPos &pos, txindexOld.vSpent)
+                if (pos.IsNull())
+                    return false;
+        }
+
+        nSigOps += tx.GetLegacySigOpCount();
+        if (nSigOps > MAX_BLOCK_SIGOPS)
+            return DoS(100, error("ConnectBlock[] : too many sigops"));
+
+        CDiskTxPos posThisTx(pindex->nFile, pindex->nBlockPos, nTxPos);
+        if (!fJustCheck)
+            nTxPos += ::GetSerializeSize(tx, SER_DISK, CLIENT_VERSION);
+
+        MapPrevTx mapInputs;
+        if (tx.IsCoinBase())
+        {
+            nValueOut += tx.GetValueOut();
+        }
+        else
+        {
+            bool fInvalid;
+            if (!tx.FetchInputs(txdb, mapQueuedChanges, true, false, mapInputs, fInvalid))
+                return false;
+
+            // Add in sigops done by pay-to-script-hash inputs;
+            // this is to prevent a "rogue miner" from creating
+            // an incredibly-expensive-to-validate block.
+            nSigOps += tx.GetP2SHSigOpCount(mapInputs);
+            if (nSigOps > MAX_BLOCK_SIGOPS)
+                return DoS(100, error("ConnectBlock[] : too many sigops"));
+
+            int64_t nTxValueIn = tx.GetValueIn(mapInputs);
+            int64_t nTxValueOut = tx.GetValueOut();
+            nValueIn += nTxValueIn;
+            nValueOut += nTxValueOut;
+            if (!tx.IsCoinStake())
+                nFees += nTxValueIn - nTxValueOut;
+            if (tx.IsCoinStake())
+            {
+                nStakeReward = nTxValueOut - nTxValueIn;
+                if (tx.vout.size() > 3 && pindex->nHeight > nGrandfather) bIsDPOR = true;
+                // ResearchAge: Verify vouts cannot contain any other payments except coinstake: PASS (GetValueOut returns the sum of all spent coins in the coinstake)
+                if (IsResearchAgeEnabled(pindex->nHeight) && fDebug10)
+                {
+                    int64_t nTotalCoinstake = 0;
+                    for (unsigned int i = 0; i < tx.vout.size(); i++)
+                    {
+                        nTotalCoinstake += tx.vout[i].nValue;
+                    }
+                    if (fDebug10)   printf(" nHeight %f; nTCS %f; nTxValueOut %f     ",
+                        (double)pindex->nHeight,CoinToDouble(nTotalCoinstake),CoinToDouble(nTxValueOut));
+                }
+
+                // Verify no recipients exist after coinstake (Recipients start at output position 3 (0=Coinstake flag, 1=coinstake amount, 2=splitstake amount)
+                if (bIsDPOR && pindex->nHeight > nGrandfather)
+                {
+                    for (unsigned int i = 3; i < tx.vout.size(); i++)
+                    {
+                        std::string Recipient = PubKeyToAddress(tx.vout[i].scriptPubKey);
+                        double      Amount    = CoinToDouble(tx.vout[i].nValue);
+                        if (fDebug10) printf("Iterating Recipient #%f  %s with Amount %f \r\n,",(double)i,Recipient.c_str(),Amount);
+                        if (Amount > 0)
+                        {
+                            if (fDebug3) printf("Iterating Recipient #%f  %s with Amount %f \r\n,",(double)i,Recipient.c_str(),Amount);
+                            printf("POR Payment results in an overpayment; Recipient %s, Amount %f \r\n",Recipient.c_str(), Amount);
+                            return DoS(50,error("POR Payment results in an overpayment; Recipient %s, Amount %f \r\n",
+                                                Recipient.c_str(), Amount));
+                        }
+                    }
+                }
+            }
+
+            if (!tx.ConnectInputs(txdb, mapInputs, mapQueuedChanges, posThisTx, pindex, true, false))
+                return false;
+        }
+
+        mapQueuedChanges[hashTx] = CTxIndex(posThisTx, tx.vout.size());
+    }
+
+    if (IsProofOfWork() && pindex->nHeight > nGrandfather)
+    {
+        int64_t nReward = GetProofOfWorkMaxReward(nFees,nTime,pindex->nHeight);
+        // Check coinbase reward
+        if (vtx[0].GetValueOut() > nReward)
+            return DoS(50, error("ConnectBlock[] : coinbase reward exceeded (actual=%" PRId64 " vs calculated=%" PRId64 ")",
+                   vtx[0].GetValueOut(),
+                   nReward));
+    }
+
+    MiningCPID bb = DeserializeBoincBlock(vtx[0].hashBoinc);
+    uint64_t nCoinAge = 0;
+
+    double dStakeReward = CoinToDouble(nStakeReward+nFees) - DPOR_Paid; //DPOR Recipients checked above already
+    double dStakeRewardWithoutFees = CoinToDouble(nStakeReward) - DPOR_Paid;
+
+    if (fDebug) printf("Stake Reward of %f , DPOR PAID %f    ",dStakeReward,DPOR_Paid);
+
+    if (IsProofOfStake() && pindex->nHeight > nGrandfather)
+    {
+        // ppcoin: coin stake tx earns reward instead of paying fee
+        if (!vtx[1].GetCoinAge(txdb, nCoinAge))
+            return error("ConnectBlock[] : %s unable to get coin age for coinstake", vtx[1].GetHash().ToString().substr(0,10).c_str());
+
+        double dCalcStakeReward = CoinToDouble(GetProofOfStakeMaxReward(nCoinAge, nFees, nTime));
+
+        if (dStakeReward > dCalcStakeReward+1 && !IsResearchAgeEnabled(pindex->nHeight))
+            return DoS(1, error("ConnectBlock[] : coinstake pays above maximum (actual= %f, vs calculated=%f )", dStakeReward, dCalcStakeReward));
+
+        //9-3-2015
+        double dMaxResearchAgeReward = CoinToDouble(GetMaximumBoincSubsidy(nTime) * COIN * 255);
+
+        if (bb.ResearchSubsidy > dMaxResearchAgeReward && IsResearchAgeEnabled(pindex->nHeight))
+            return DoS(1, error("ConnectBlock[ResearchAge] : Coinstake pays above maximum (actual= %f, vs calculated=%f )", dStakeRewardWithoutFees, dMaxResearchAgeReward));
+
+        if (bb.cpid=="INVESTOR" && dStakeReward > 1)
+        {
+            double OUT_POR = 0;
+            double OUT_INTEREST_OWED = 0;
+
+            double dAccrualAge = 0;
+            double dAccrualMagnitudeUnit = 0;
+            double dAccrualMagnitude = 0;
+
+            double dCalculatedResearchReward = CoinToDouble(GetProofOfStakeReward(nCoinAge, nFees, bb.cpid, true, 1, nTime,
+                    pindex, "connectblock_investor",
+                    OUT_POR, OUT_INTEREST_OWED, dAccrualAge, dAccrualMagnitudeUnit, dAccrualMagnitude));
+            if (dStakeReward > (OUT_INTEREST_OWED+1+nFees) )
+            {
+                    return DoS(10, error("ConnectBlock[] : Investor Reward pays too much : cpid %s (actual %f vs calculated %f), dCalcResearchReward %f, Fees %f",
+                    bb.cpid.c_str(), dStakeReward, OUT_INTEREST_OWED, dCalculatedResearchReward, (double)nFees));
+            }
+        }
+
+    }
+
+
+    AddCPIDBlockHash(bb.cpid, pindex->GetBlockHash());
+
+    // Track money supply and mint amount info
+    pindex->nMint = nValueOut - nValueIn + nFees;
+    if (fDebug10) printf (".TMS.");
+
+    pindex->nMoneySupply = ReturnCurrentMoneySupply(pindex) + nValueOut - nValueIn;
+
+    // Gridcoin: Store verified magnitude and CPID in block index (7-11-2015)
+    if (pindex->nHeight > nNewIndex2)
+    {
+        pindex->sCPID  = bb.cpid;
+        pindex->nMagnitude = bb.Magnitude;
+        pindex->nResearchSubsidy = bb.ResearchSubsidy;
+        pindex->nInterestSubsidy = bb.InterestSubsidy;
+        pindex->nIsSuperBlock =  (bb.superblock.length() > 20) ? 1 : 0;
+        // Must scan transactions after CoinStake to know if this is a contract.
+        int iPos = 0;
+        pindex->nIsContract = 0;
+        BOOST_FOREACH(const CTransaction &tx, vtx)
+        {
+            if (tx.hashBoinc.length() > 3 && iPos > 0)
+            {
+                pindex->nIsContract = 1;
+                break;
+            }
+            iPos++;
+        }
+        pindex->sGRCAddress = bb.GRCAddress;
+    }
+
+    double mint = CoinToDouble(pindex->nMint);
+    double PORDiff = GetBlockDifficulty(nBits);
+
+    if (pindex->nHeight > nGrandfather && !fReorganizing)
+    {
+        // Block Spamming
+        if (mint < MintLimiter(PORDiff,bb.RSAWeight,bb.cpid,GetBlockTime()))
+        {
+            return error("CheckProofOfStake[] : Mint too Small, %f",(double)mint);
+        }
+
+        if (mint == 0) return error("CheckProofOfStake[] : Mint is ZERO! %f",(double)mint);
+
+        double OUT_POR = 0;
+        double OUT_INTEREST = 0;
+        double dAccrualAge = 0;
+        double dMagnitudeUnit = 0;
+        double dAvgMagnitude = 0;
+
+        // ResearchAge 1: 
+        GetProofOfStakeReward(nCoinAge, nFees, bb.cpid, true, 1, nTime,
+            pindex, "connectblock_researcher", OUT_POR, OUT_INTEREST, dAccrualAge, dMagnitudeUnit, dAvgMagnitude);
+        if (bb.cpid != "INVESTOR" && dStakeReward > 1)
+        {
+            
+                //ResearchAge: Since the best block may increment before the RA is connected but After the RA is computed, the ResearchSubsidy can sometimes be slightly smaller than we calculate here due to the RA timespan increasing.  So we will allow for time shift before rejecting the block.
+                double dDrift = IsResearchAgeEnabled(pindex->nHeight) ? bb.ResearchSubsidy*.15 : 1;
+                if (IsResearchAgeEnabled(pindex->nHeight) && dDrift < 10) dDrift = 10;
+
+                if ((bb.ResearchSubsidy + bb.InterestSubsidy + dDrift) < dStakeRewardWithoutFees)
+                {
+                        return error("ConnectBlock[] : Researchers Interest %f + Research %f + TimeDrift %f and total Mint %f, [StakeReward] <> %f, with Out_Interest %f, OUT_POR %f, Fees %f, DPOR %f  for CPID %s does not match calculated research subsidy",
+                            (double)bb.InterestSubsidy,(double)bb.ResearchSubsidy,dDrift,CoinToDouble(mint),dStakeRewardWithoutFees,
+                            (double)OUT_INTEREST,(double)OUT_POR,CoinToDouble(nFees),(double)DPOR_Paid,bb.cpid.c_str());
+
+                }
+                if (IsResearchAgeEnabled(pindex->nHeight) && BlockNeedsChecked(nTime))
+                {
+                        if (dStakeReward > ((OUT_POR*1.25)+OUT_INTEREST+1+CoinToDouble(nFees)))
+                        {
+                            StructCPID st1 = GetLifetimeCPID(pindex->sCPID,"ConnectBlock()");
+                            GetProofOfStakeReward(nCoinAge, nFees, bb.cpid, true, 2, nTime,
+                                        pindex, "connectblock_researcher_doublecheck", OUT_POR, OUT_INTEREST, dAccrualAge, dMagnitudeUnit, dAvgMagnitude);
+                            if (dStakeReward > ((OUT_POR*1.25)+OUT_INTEREST+1+CoinToDouble(nFees)))
+                            {
+
+                                if (fDebug3) printf("ConnectBlockError[ResearchAge] : Researchers Reward Pays too much : Interest %f and Research %f and StakeReward %f, OUT_POR %f, with Out_Interest %f for CPID %s ",
+                                    (double)bb.InterestSubsidy,(double)bb.ResearchSubsidy,dStakeReward,(double)OUT_POR,(double)OUT_INTEREST,bb.cpid.c_str());
+
+                                return DoS(10,error("ConnectBlock[ResearchAge] : Researchers Reward Pays too much : Interest %f and Research %f and StakeReward %f, OUT_POR %f, with Out_Interest %f for CPID %s ",
+                                    (double)bb.InterestSubsidy,(double)bb.ResearchSubsidy,dStakeReward,(double)OUT_POR,(double)OUT_INTEREST,bb.cpid.c_str()));
+                            }
+                        }
+                }
+        }
+
+        //Approve first coinstake in DPOR block
+        if (bb.cpid != "INVESTOR" && IsLockTimeWithinMinutes(GetBlockTime(),15) && !IsResearchAgeEnabled(pindex->nHeight))
+        {
+                if (bb.ResearchSubsidy > (GetOwedAmount(bb.cpid)+1))
+                {
+                        bDoTally=true;
+                        if (bb.ResearchSubsidy > (GetOwedAmount(bb.cpid)+1))
+                        {
+                            StructCPID strUntrustedHost = GetInitializedStructCPID2(bb.cpid,mvMagnitudes);
+                            if (bb.ResearchSubsidy > strUntrustedHost.totalowed)
+                            {
+                                double deficit = strUntrustedHost.totalowed - bb.ResearchSubsidy;
+                                if ( (deficit < -500 && strUntrustedHost.Accuracy > 10) || (deficit < -150 && strUntrustedHost.Accuracy > 5) || deficit < -50)
+                                {
+                                        printf("ConnectBlock[] : Researchers Reward results in deficit of %f for CPID %s with trust level of %f - (Submitted Research Subsidy %f vs calculated=%f) Hash: %s",
+                                         deficit, bb.cpid.c_str(), (double)strUntrustedHost.Accuracy, bb.ResearchSubsidy,
+                                         OUT_POR, vtx[0].hashBoinc.c_str());
+                                }
+                                else
+                                {
+                                    return error("ConnectBlock[] : Researchers Reward for CPID %s pays too much - (Submitted Research Subsidy %f vs calculated=%f) Hash: %s",
+                                        bb.cpid.c_str(), bb.ResearchSubsidy,
+                                        OUT_POR, vtx[0].hashBoinc.c_str());
+                                }
+                            }
+                    }
+                }
+        }
+
+    }
+
+    //Gridcoin: Maintain network consensus for Payments and Neural popularity:  (As of 7-5-2015 this is now done exactly every 30 blocks)
+
+    //DPOR - 6/12/2015 - Reject superblocks not hashing to the supermajority:
+
+    if (bb.superblock.length() > 20)
+    {
+        if (pindex->nHeight > nGrandfather && !fReorganizing)
+        {
+            // 12-20-2015 : Add support for Binary Superblocks
+            std::string superblock = UnpackBinarySuperblock(bb.superblock);
+            std::string neural_hash = GetQuorumHash(superblock);
+            std::string legacy_neural_hash = RetrieveMd5(superblock);
+            double popularity = 0;
+            std::string consensus_hash = GetNeuralNetworkSupermajorityHash(popularity);
+            // Only reject superblock when it is new And when QuorumHash of Block != the Popular Quorum Hash:
+            if (IsLockTimeWithinMinutes(GetBlockTime(),15)  && !fColdBoot)
+            {
+                if (!VerifySuperblock(superblock,pindex->nHeight))
+                {
+                    return error("ConnectBlock[] : Superblock avg mag below 10; SuperblockHash: %s, Consensus Hash: %s",
+                                        neural_hash.c_str(), consensus_hash.c_str());
+                }
+                if (!IsResearchAgeEnabled(pindex->nHeight))
+                {
+                    if (consensus_hash != neural_hash && consensus_hash != legacy_neural_hash)
+                    {
+                        return error("ConnectBlock[] : Superblock hash does not match consensus hash; SuperblockHash: %s, Consensus Hash: %s",
+                                        neural_hash.c_str(), consensus_hash.c_str());
+                    }
+                }
+                else
+                {
+                    if (consensus_hash != neural_hash)
+                    {
+                        return error("ConnectBlock[] : Superblock hash does not match consensus hash; SuperblockHash: %s, Consensus Hash: %s",
+                                        neural_hash.c_str(), consensus_hash.c_str());
+                    }
+                }
+
+            }
+        }
+
+
+            //If we are out of sync, and research age is enabled, and the superblock is valid, load it now, so we can continue checking blocks accurately
+            if ((OutOfSyncByAge() || fColdBoot || fReorganizing) && IsResearchAgeEnabled(pindex->nHeight) && pindex->nHeight > nGrandfather)
+            {
+                    if (bb.superblock.length() > 20)
+                    {
+                            std::string superblock = UnpackBinarySuperblock(bb.superblock);
+                            if (VerifySuperblock(superblock,pindex->nHeight))
+                            {
+                                        LoadSuperblock(superblock,pindex->nTime,pindex->nHeight);
+                                        if (fDebug3) printf("ConnectBlock(): Superblock Loaded %f \r\n",(double)pindex->nHeight);
+                                        /*  Reserved for future use:
+                                            bNetAveragesLoaded=false;
+                                            nLastTallied = 0;
+                                            BsyWaitForTally();
+                                        */
+                                        if (!fColdBoot)
+                                        {
+                                            bDoTally = true;
+                                        }
+                            }
+                            else
+                            {
+                                if (fDebug3) printf("ConnectBlock(): Superblock Not Loaded %f\r\n",(double)pindex->nHeight);
+                            }
+                    }
+            }
+
+
+
+        /*
+            -- Normal Superblocks are loaded 15 blocks later
+        */
+    }
+
+    //  End of Network Consensus
+
+    // Gridcoin: Track payments to CPID, and last block paid
+    if (!bb.cpid.empty() && bb.cpid != "INVESTOR" && pindex->nHeight > nNewIndex2)
+    {
+        StructCPID stCPID = GetInitializedStructCPID2(bb.cpid,mvResearchAge);
+        stCPID.InterestSubsidy += bb.InterestSubsidy;
+        stCPID.ResearchSubsidy += bb.ResearchSubsidy;
+
+        if (pindex->nHeight > stCPID.LastBlock && pindex->nResearchSubsidy > 0)
+        {
+                stCPID.LastBlock = pindex->nHeight;
+                stCPID.BlockHash = pindex->GetBlockHash().GetHex();
+        }
+
+        if (pindex->nMagnitude > 0)
+        {
+                stCPID.Accuracy++;
+                stCPID.TotalMagnitude += pindex->nMagnitude;
+                stCPID.ResearchAverageMagnitude = stCPID.TotalMagnitude/(stCPID.Accuracy+.01);
+        }
+
+        if (pindex->nTime < stCPID.LowLockTime)  stCPID.LowLockTime = pindex->nTime;
+        if (pindex->nTime > stCPID.HighLockTime) stCPID.HighLockTime = pindex->nTime;
+
+        mvResearchAge[bb.cpid]=stCPID;
+    }
+
+    if (!txdb.WriteBlockIndex(CDiskBlockIndex(pindex)))
+        return error("Connect() : WriteBlockIndex for pindex failed");
+
+    if (pindex->nHeight % 5 == 0 && pindex->nHeight > 100)
+    {
+        std::string errors1 = "";
+        LoadAdminMessages(false,errors1);
+    }
+
+    // Slow down Retallying when in RA mode so we minimize disruption of the network
+    if ( (pindex->nHeight % 60 == 0) && IsResearchAgeEnabled(pindex->nHeight) && BlockNeedsChecked(pindex->nTime))
+    {
+        if (fDebug3) printf("\r\n*BusyWaitForTally*\r\n");
+        BusyWaitForTally();
+    }
+
+
+    if (IsResearchAgeEnabled(pindex->nHeight) && !OutOfSyncByAge()) 
+    {
+            fColdBoot = false;
+            bDoTally=true;
+    }
+
+    if (fJustCheck)
+        return true;
+
+    // Write queued txindex changes
+    for (map<uint256, CTxIndex>::iterator mi = mapQueuedChanges.begin(); mi != mapQueuedChanges.end(); ++mi)
+    {
+        if (!txdb.UpdateTxIndex((*mi).first, (*mi).second))
+            return error("ConnectBlock[] : UpdateTxIndex failed");
+    }
+
+    // Update block index on disk without changing it in memory.
+    // The memory index structure will be changed after the db commits.
+    if (pindex->pprev)
+    {
+        CDiskBlockIndex blockindexPrev(pindex->pprev);
+        blockindexPrev.hashNext = pindex->GetBlockHash();
+        if (!txdb.WriteBlockIndex(blockindexPrev))
+            return error("ConnectBlock[] : WriteBlockIndex failed");
+    }
+
+    // Watch for transactions paying to me
+    BOOST_FOREACH(CTransaction& tx, vtx)
+        SyncWithWallets(tx, this, true);
+
+    return true;
+}
+
+
+
+
+bool static Reorganize(CTxDB& txdb, CBlockIndex* pindexNew)
+{
+    printf("REORGANIZE\n");
+    // Find the fork
+    CBlockIndex* pfork = pindexBest;
+    CBlockIndex* plonger = pindexNew;
+    while (pfork != plonger)
+    {
+        while (plonger->nHeight > pfork->nHeight)
+            if (!(plonger = plonger->pprev))
+                return error("Reorganize() : plonger->pprev is null");
+        if (pfork == plonger)
+            break;
+        if (!(pfork = pfork->pprev))
+            return error("Reorganize() : pfork->pprev is null");
+    }
+
+    // List of what to disconnect
+    vector<CBlockIndex*> vDisconnect;
+    for (CBlockIndex* pindex = pindexBest; pindex != pfork; pindex = pindex->pprev)
+        vDisconnect.push_back(pindex);
+
+    // List of what to connect
+    vector<CBlockIndex*> vConnect;
+    for (CBlockIndex* pindex = pindexNew; pindex != pfork; pindex = pindex->pprev)
+        vConnect.push_back(pindex);
+    reverse(vConnect.begin(), vConnect.end());
+
+    printf("REORGANIZE: Disconnect %" PRIszu " blocks; %s..%s\n", vDisconnect.size(), pfork->GetBlockHash().ToString().substr(0,20).c_str(), pindexBest->GetBlockHash().ToString().substr(0,20).c_str());
+    printf("REORGANIZE: Connect %" PRIszu " blocks; %s..%s\n", vConnect.size(), pfork->GetBlockHash().ToString().substr(0,20).c_str(), pindexNew->GetBlockHash().ToString().substr(0,20).c_str());
+
+    if (vDisconnect.size() > 0)
+    {
+        //Block was disconnected - User is Re-eligibile for staking
+
+        StructCPID sMag = GetInitializedStructCPID2(GlobalCPUMiningCPID.cpid,mvMagnitudes);
+
+        if (sMag.initialized)
+        {
+            sMag.LastPaymentTime = 0;
+            mvMagnitudes[GlobalCPUMiningCPID.cpid]=sMag;
+        }
+        nLastBlockSolved = 0;
+    }
+    printf("REORGANIZE Disc Size %f",(double)vDisconnect.size());
+
+    // Disconnect shorter branch
+    list<CTransaction> vResurrect;
+    BOOST_FOREACH(CBlockIndex* pindex, vDisconnect)
+    {
+        CBlock block;
+        if (!block.ReadFromDisk(pindex))
+            return error("Reorganize() : ReadFromDisk for disconnect failed");
+        if (!block.DisconnectBlock(txdb, pindex))
+            return error("Reorganize() : DisconnectBlock %s failed", pindex->GetBlockHash().ToString().substr(0,20).c_str());
+
+        // Queue memory transactions to resurrect.
+        // We only do this for blocks after the last checkpoint (reorganisation before that
+        // point should only happen with -reindex/-loadblock, or a misbehaving peer.
+        BOOST_REVERSE_FOREACH(const CTransaction& tx, block.vtx)
+            if (!(tx.IsCoinBase() || tx.IsCoinStake()) && pindex->nHeight > Checkpoints::GetTotalBlocksEstimate())
+                vResurrect.push_front(tx);
+    }
+
+    // Connect longer branch
+    vector<CTransaction> vDelete;
+    for (unsigned int i = 0; i < vConnect.size(); i++)
+    {
+        CBlockIndex* pindex = vConnect[i];
+        CBlock block;
+        if (!block.ReadFromDisk(pindex))
+            return error("Reorganize() : ReadFromDisk for connect failed");
+        if (!block.ConnectBlock(txdb, pindex, false, true))
+        {
+            // Invalid block
+            return error("Reorganize() : ConnectBlock %s failed", pindex->GetBlockHash().ToString().substr(0,20).c_str());
+        }
+
+        // Queue memory transactions to delete
+        BOOST_FOREACH(const CTransaction& tx, block.vtx)
+            vDelete.push_back(tx);
+
+        if (!IsResearchAgeEnabled(pindex->nHeight))
+        {
+            //MiningCPID bb = GetInitializedMiningCPID(pindex->GetBlockHash().GetHex(), mvBlockIndex);
+            //bb = DeserializeBoincBlock(block.vtx[0].hashBoinc);
+            //mvBlockIndex[pindex->GetBlockHash().GetHex()] = bb;
+        }
+    }
+
+    if (!txdb.WriteHashBestChain(pindexNew->GetBlockHash()))
+        return error("Reorganize() : WriteHashBestChain failed");
+
+    // Make sure it's successfully written to disk before changing memory structure
+    if (!txdb.TxnCommit())
+        return error("Reorganize() : TxnCommit failed");
+
+    // Disconnect shorter branch
+    BOOST_FOREACH(CBlockIndex* pindex, vDisconnect)
+    {
+        if (pindex->pprev)
+        {
+            pindex->pprev->pnext = NULL;
+            //if (IsResearchAgeEnabled(pindex->nHeight))    StructCPID st1 = GetLifetimeCPID(pindex->pprev->sCPID,"Reorganize()");
+        }
+    }
+
+    // Connect longer branch
+    BOOST_FOREACH(CBlockIndex* pindex, vConnect)
+    {
+        if (pindex->pprev)
+        {
+            pindex->pprev->pnext = pindex;
+            //if (IsResearchAgeEnabled(pindex->nHeight))    StructCPID st2 = GetLifetimeCPID(pindex->pprev->sCPID,"Reorganize()::ConnectLongerBranch()");
+        }
+    }
+
+    // Resurrect memory transactions that were in the disconnected branch
+    BOOST_FOREACH(CTransaction& tx, vResurrect)
+        AcceptToMemoryPool(mempool, tx, NULL);
+
+    // Delete redundant memory transactions that are in the connected branch
+    BOOST_FOREACH(CTransaction& tx, vDelete)
+    {
+        mempool.remove(tx);
+        mempool.removeConflicts(tx);
+    }
+
+    // Gridcoin: Now that the chain is back in order, Fix the researchers who were disrupted:
+    
+    printf("REORGANIZE: done\n");
+    return true;
+}
+
+
+bool CleanChain()
+{
+    CTxDB txdb;
+   if (!txdb.TxnBegin())
+        return error("CleanChain() : TxnBegin failed");
+
+    if (nBestHeight < 1000) return true;
+
+    printf("\r\n** CLEAN CHAIN **\r\n");
+    // Roll back a few blocks from best height
+    printf(" Current best height %f ",(double)pindexBest->nHeight);
+    CBlockIndex* pfork = pindexBest->pprev;
+    CBlockIndex* pindexNew = pfork->pprev;
+    printf(" Target height %f ",(double)pfork->nHeight);
+
+    if (!Reorganize(txdb, pfork))
+    {
+                    printf("Failed to Reorganize during Attempt #%f \r\n",(double)1);
+                    txdb.TxnAbort();
+                    //InvalidChainFound(pindexNew);
+                    return false;
+    }
+    else
+    {
+            CBlock blockNew;
+            if (!blockNew.ReadFromDisk(pindexNew))
+            {
+                printf("CleanChain(): Fatal Error while reading new best block.\r\n");
+                return false;
+            }
+
+            if (!blockNew.SetBestChain(txdb, pindexNew))
+            {
+                return error("CleanChain(): Fatal Error while setting best chain.\r\n");
+            }
+
+            printf(" Clean Chain succeeded. ");
+    }
+    bool fResult = AskForOutstandingBlocks(uint256(0));
+    return true;
+
+}
+
+
+
+void SetAdvisory()
+{
+    CheckpointsMode = Checkpoints::ADVISORY;
+
+}
+
+bool InAdvisory()
+{
+    return (CheckpointsMode == Checkpoints::ADVISORY);
+}
+
+// Called from inside SetBestChain: attaches a block to the new best chain being built
+bool CBlock::SetBestChainInner(CTxDB& txdb, CBlockIndex *pindexNew, bool fReorganizing)
+{
+    uint256 hash = GetHash();
+
+    // Adding to current best branch
+    if (!ConnectBlock(txdb, pindexNew, false, fReorganizing) || !txdb.WriteHashBestChain(hash))
+    {
+        txdb.TxnAbort();
+        if (fDebug3) printf("Invalid Chain Found.  Invalid block %s\r\n",hash.GetHex().c_str());
+        InvalidChainFound(pindexNew);
+        return false;
+    }
+    if (!txdb.TxnCommit())
+        return error("SetBestChain() : TxnCommit failed");
+
+    // Add to current best branch
+    pindexNew->pprev->pnext = pindexNew;
+
+    // Delete redundant memory transactions
+    BOOST_FOREACH(CTransaction& tx, vtx)
+        mempool.remove(tx);
+
+    return true;
+}
+
+bool CBlock::SetBestChain(CTxDB& txdb, CBlockIndex* pindexNew)
+{
+    uint256 hash = GetHash();
+
+    if (!txdb.TxnBegin())
+        return error("SetBestChain() : TxnBegin failed");
+
+    if (pindexGenesisBlock == NULL && hash == (!fTestNet ? hashGenesisBlock : hashGenesisBlockTestNet))
+    {
+        txdb.WriteHashBestChain(hash);
+        if (!txdb.TxnCommit())
+            return error("SetBestChain() : TxnCommit failed");
+        pindexGenesisBlock = pindexNew;
+    }
+    else if (hashPrevBlock == hashBestChain)
+    {
+        if (!SetBestChainInner(txdb, pindexNew, false))
+        {
+            //int nResult = 0;
+            return error("SetBestChain() : SetBestChainInner failed");
+        }
+    }
+    else
+    {
+        // the first block in the new chain that will cause it to become the new best chain
+        CBlockIndex *pindexIntermediate = pindexNew;
+        // list of blocks that need to be connected afterwards
+        std::vector<CBlockIndex*> vpindexSecondary;
+        printf("\r\n**Reorganize**");
+
+        //10-6-2015 Make Reorganize work more gracefully - try up to 5 times to reorganize, each with an intermediate further back
+        for (int iRegression = 0; iRegression < 5; iRegression++)
+        {
+            int rollback = iRegression * 100;
+
+            // Reorganize is costly in terms of db load, as it works in a single db transaction.
+            // Try to limit how much needs to be done inside
+            int rolled_back = 1;
+            while (pindexIntermediate->pprev && pindexIntermediate->pprev->nChainTrust > pindexBest->nChainTrust && rolled_back < rollback)
+            {
+                vpindexSecondary.push_back(pindexIntermediate);
+                pindexIntermediate = pindexIntermediate->pprev;
+                if (pindexIntermediate==pindexGenesisBlock) break;
+                rolled_back++;
+            }
+
+            if (!vpindexSecondary.empty())
+            printf("\r\nReorganizing Attempt #%f, regression to block #%f \r\n",(double)iRegression+1,(double)pindexIntermediate->nHeight);
+
+            printf("Postponing %" PRIszu " reconnects\n", vpindexSecondary.size());
+            if (iRegression==4 && !Reorganize(txdb, pindexIntermediate))
+            {
+                    printf("Failed to Reorganize during Attempt #%f \r\n",(double)iRegression+1);
+                    txdb.TxnAbort();
+                    InvalidChainFound(pindexNew);
+                    printf("\r\nReorg BusyWait\r\n");
+                    BusyWaitForTally();
+                    REORGANIZE_FAILED++;
+                    return error("SetBestChain() : Reorganize failed");
+            }
+        }
+        // Switch to new best branch
+        REORGANIZE_FAILED=0;
+
+        // Connect further blocks
+        BOOST_REVERSE_FOREACH(CBlockIndex *pindex, vpindexSecondary)
+        {
+            CBlock block;
+            if (!block.ReadFromDisk(pindex))
+            {
+                printf("SetBestChain() : ReadFromDisk failed\n");
+                break;
+            }
+            if (!txdb.TxnBegin()) {
+                printf("SetBestChain() : TxnBegin 2 failed\n");
+                break;
+            }
+            // errors now are not fatal, we still did a reorganisation to a new chain in a valid way
+            if (!block.SetBestChainInner(txdb, pindex, true))
+                break;
+        }
+    }
+
+    // Update best block in wallet (so we can detect restored wallets)
+    bool fIsInitialDownload = IsInitialBlockDownload();
+    if (!fIsInitialDownload)
+    {
+        const CBlockLocator locator(pindexNew);
+        ::SetBestChain(locator);
+    }
+
+    // New best block
+    hashBestChain = hash;
+    pindexBest = pindexNew;
+    blockFinder.Reset();
+    nBestHeight = pindexBest->nHeight;
+    nBestChainTrust = pindexNew->nChainTrust;
+    nTimeBestReceived =  GetAdjustedTime();
+    nTransactionsUpdated++;
+
+    uint256 nBestBlockTrust = pindexBest->nHeight != 0 ? (pindexBest->nChainTrust - pindexBest->pprev->nChainTrust) : pindexBest->nChainTrust;
+
+    if (fDebug)
+    {
+        printf("{SBC} SetBestChain: new best=%s  height=%d  trust=%s  blocktrust=%" PRId64 "  date=%s\n",
+          hashBestChain.ToString().substr(0,20).c_str(), nBestHeight,
+          CBigNum(nBestChainTrust).ToString().c_str(),
+          nBestBlockTrust.Get64(),
+          DateTimeStrFormat("%x %H:%M:%S", pindexBest->GetBlockTime()).c_str());
+    }
+    else
+        printf("{SBC} new best=%s  height=%d ; ",hashBestChain.ToString().c_str(), nBestHeight);
+
+    // Check the version of the last 100 blocks to see if we need to upgrade:
+    if (!fIsInitialDownload)
+    {
+        int nUpgraded = 0;
+        const CBlockIndex* pindex = pindexBest;
+        for (int i = 0; i < 100 && pindex != NULL; i++)
+        {
+            if (pindex->nVersion > CBlock::CURRENT_VERSION)
+                ++nUpgraded;
+            pindex = pindex->pprev;
+        }
+        if (nUpgraded > 0)
+            printf("SetBestChain: %d of last 100 blocks above version %d\n", nUpgraded, CBlock::CURRENT_VERSION);
+        if (nUpgraded > 100/2)
+            // strMiscWarning is read by GetWarnings(), called by Qt and the JSON-RPC code to warn the user:
+            strMiscWarning = _("Warning: This version is obsolete, upgrade required!");
+    }
+
+    std::string strCmd = GetArg("-blocknotify", "");
+
+    if (!fIsInitialDownload && !strCmd.empty())
+    {
+        boost::replace_all(strCmd, "%s", hashBestChain.GetHex());
+        boost::thread t(runCommand, strCmd); // thread runs free
+    }
+    REORGANIZE_FAILED=0;
+
+    return true;
+}
+
+// ppcoin: total coin age spent in transaction, in the unit of coin-days.
+// Only those coins meeting minimum age requirement counts. As those
+// transactions not in main chain are not currently indexed so we
+// might not find out about their coin age. Older transactions are
+// guaranteed to be in main chain by sync-checkpoint. This rule is
+// introduced to help nodes establish a consistent view of the coin
+// age (trust score) of competing branches.
+bool CTransaction::GetCoinAge(CTxDB& txdb, uint64_t& nCoinAge) const
+{
+    CBigNum bnCentSecond = 0;  // coin age in the unit of cent-seconds
+    nCoinAge = 0;
+
+    if (IsCoinBase())
+        return true;
+
+    BOOST_FOREACH(const CTxIn& txin, vin)
+    {
+        // First try finding the previous transaction in database
+        CTransaction txPrev;
+        CTxIndex txindex;
+        if (!txPrev.ReadFromDisk(txdb, txin.prevout, txindex))
+            continue;  // previous transaction not in main chain
+        if (nTime < txPrev.nTime)
+            return false;  // Transaction timestamp violation
+
+        // Read block header
+        CBlock block;
+        if (!block.ReadFromDisk(txindex.pos.nFile, txindex.pos.nBlockPos, false))
+            return false; // unable to read block of previous transaction
+        if (block.GetBlockTime() + nStakeMinAge > nTime)
+            continue; // only count coins meeting min age requirement
+
+        int64_t nValueIn = txPrev.vout[txin.prevout.n].nValue;
+        bnCentSecond += CBigNum(nValueIn) * (nTime-txPrev.nTime) / CENT;
+
+        if (fDebug && GetBoolArg("-printcoinage"))
+            printf("coin age nValueIn=%" PRId64 " nTimeDiff=%d bnCentSecond=%s\n", nValueIn, nTime - txPrev.nTime, bnCentSecond.ToString().c_str());
+    }
+
+    CBigNum bnCoinDay = bnCentSecond * CENT / COIN / (24 * 60 * 60);
+    if (fDebug && GetBoolArg("-printcoinage"))
+        printf("coin age bnCoinDay=%s\n", bnCoinDay.ToString().c_str());
+    nCoinAge = bnCoinDay.getuint64();
+    return true;
+}
+
+// ppcoin: total coin age spent in block, in the unit of coin-days.
+bool CBlock::GetCoinAge(uint64_t& nCoinAge) const
+{
+    nCoinAge = 0;
+
+    CTxDB txdb("r");
+    BOOST_FOREACH(const CTransaction& tx, vtx)
+    {
+        uint64_t nTxCoinAge;
+        if (tx.GetCoinAge(txdb, nTxCoinAge))
+            nCoinAge += nTxCoinAge;
+        else
+            return false;
+    }
+
+    if (nCoinAge == 0) // block coin age minimum 1 coin-day
+        nCoinAge = 1;
+    if (fDebug && GetBoolArg("-printcoinage"))
+        printf("block coin age total nCoinDays=%" PRId64 "\n", nCoinAge);
+    return true;
+}
+
+bool CBlock::AddToBlockIndex(unsigned int nFile, unsigned int nBlockPos, const uint256& hashProof)
+{
+    // Check for duplicate
+    uint256 hash = GetHash();
+    if (mapBlockIndex.count(hash))
+        return error("AddToBlockIndex() : %s already exists", hash.ToString().substr(0,20).c_str());
+
+    // Construct new block index object
+    CBlockIndex* pindexNew = new CBlockIndex(nFile, nBlockPos, *this);
+    if (!pindexNew)
+        return error("AddToBlockIndex() : new CBlockIndex failed");
+    pindexNew->phashBlock = &hash;
+    map<uint256, CBlockIndex*>::iterator miPrev = mapBlockIndex.find(hashPrevBlock);
+    if (miPrev != mapBlockIndex.end())
+    {
+        pindexNew->pprev = (*miPrev).second;
+        pindexNew->nHeight = pindexNew->pprev->nHeight + 1;
+    }
+
+    // ppcoin: compute chain trust score
+    pindexNew->nChainTrust = (pindexNew->pprev ? pindexNew->pprev->nChainTrust : 0) + pindexNew->GetBlockTrust();
+
+    // ppcoin: compute stake entropy bit for stake modifier
+    if (!pindexNew->SetStakeEntropyBit(GetStakeEntropyBit()))
+        return error("AddToBlockIndex() : SetStakeEntropyBit() failed");
+
+    // Record proof hash value
+    pindexNew->hashProof = hashProof;
+
+    // ppcoin: compute stake modifier
+    uint64_t nStakeModifier = 0;
+    bool fGeneratedStakeModifier = false;
+    if (!ComputeNextStakeModifier(pindexNew->pprev, nStakeModifier, fGeneratedStakeModifier))
+    {
+        printf("AddToBlockIndex() : ComputeNextStakeModifier() failed");
+    }
+    pindexNew->SetStakeModifier(nStakeModifier, fGeneratedStakeModifier);
+    pindexNew->nStakeModifierChecksum = GetStakeModifierChecksum(pindexNew);
+
+    // Add to mapBlockIndex
+    map<uint256, CBlockIndex*>::iterator mi = mapBlockIndex.insert(make_pair(hash, pindexNew)).first;
+    if (pindexNew->IsProofOfStake())
+        setStakeSeen.insert(make_pair(pindexNew->prevoutStake, pindexNew->nStakeTime));
+    pindexNew->phashBlock = &((*mi).first);
+
+    // Write to disk block index
+    CTxDB txdb;
+    if (!txdb.TxnBegin())
+        return false;
+    txdb.WriteBlockIndex(CDiskBlockIndex(pindexNew));
+    if (!txdb.TxnCommit())
+        return false;
+
+    LOCK(cs_main);
+
+    // New best
+    if (pindexNew->nChainTrust > nBestChainTrust)
+        if (!SetBestChain(txdb, pindexNew))
+            return false;
+
+    if (pindexNew == pindexBest)
+    {
+        // Notify UI to display prev block's coinbase if it was ours
+        static uint256 hashPrevBestCoinBase;
+        UpdatedTransaction(hashPrevBestCoinBase);
+        hashPrevBestCoinBase = vtx[0].GetHash();
+    }
+
+    uiInterface.NotifyBlocksChanged();
+    return true;
+}
+
+bool CBlock::CheckBlock(std::string sCaller, int height1, int64_t Mint, bool fCheckPOW, bool fCheckMerkleRoot, bool fCheckSig, bool fLoadingIndex) const
+{
+
+    if (GetHash()==hashGenesisBlock || GetHash()==hashGenesisBlockTestNet) return true;
+    // These are checks that are independent of context
+    // that can be verified before saving an orphan block.
+
+    // Size limits
+    if (vtx.empty() || vtx.size() > MAX_BLOCK_SIZE || ::GetSerializeSize(*this, SER_NETWORK, PROTOCOL_VERSION) > MAX_BLOCK_SIZE)
+        return DoS(100, error("CheckBlock[] : size limits failed"));
+
+    // Check proof of work matches claimed amount
+    if (fCheckPOW && IsProofOfWork() && !CheckProofOfWork(GetPoWHash(), nBits))
+        return DoS(50, error("CheckBlock[] : proof of work failed"));
+
+    //Reject blocks with diff that has grown to an extrordinary level (should never happen)
+    double blockdiff = GetBlockDifficulty(nBits);
+    if (height1 > nGrandfather && blockdiff > 10000000000000000)
+    {
+       return DoS(1, error("CheckBlock[] : Block Bits larger than 10000000000000000.\r\n"));
+    }
+
+    // First transaction must be coinbase, the rest must not be
+    if (vtx.empty() || !vtx[0].IsCoinBase())
+        return DoS(100, error("CheckBlock[] : first tx is not coinbase"));
+    for (unsigned int i = 1; i < vtx.size(); i++)
+        if (vtx[i].IsCoinBase())
+            return DoS(100, error("CheckBlock[] : more than one coinbase"));
+
+    //Research Age
+    MiningCPID bb = DeserializeBoincBlock(vtx[0].hashBoinc);
+    //For higher security, plus lets catch these bad blocks before adding them to the chain to prevent reorgs:
+    double OUT_POR = 0;
+    double OUT_INTEREST = 0;
+    double dAccrualAge = 0;
+    double dMagnitudeUnit = 0;
+    double dAvgMagnitude = 0;
+    int64_t nCoinAge = 0;
+    int64_t nFees = 0;
+
+    if (bb.cpid != "INVESTOR" && IsProofOfStake() && height1 > nGrandfather && IsResearchAgeEnabled(height1) && BlockNeedsChecked(nTime) && !fLoadingIndex)
+    {
+            int64_t nCalculatedResearch = GetProofOfStakeReward(nCoinAge, nFees, bb.cpid, true, 1, nTime,
+                pindexBest, sCaller + "_checkblock_researcher", OUT_POR, OUT_INTEREST, dAccrualAge, dMagnitudeUnit, dAvgMagnitude);
+            if (bb.ResearchSubsidy > ((OUT_POR*1.25)+1))
+            {
+                BusyWaitForTally();
+                StructCPID st1 = GetLifetimeCPID(bb.cpid,"CheckBlock()");
+                nCalculatedResearch = GetProofOfStakeReward(nCoinAge, nFees, bb.cpid, true, 2, nTime,
+                    pindexBest, sCaller + "_checkblock_researcher_doublecheck", OUT_POR, OUT_INTEREST, dAccrualAge, dMagnitudeUnit, dAvgMagnitude);
+
+                if (bb.ResearchSubsidy > ((OUT_POR*1.25)+1))
+                {
+
+                            if (fDebug3) printf("CheckBlock[ResearchAge] : Researchers Reward Pays too much : Interest %f and Research %f and StakeReward %f, OUT_POR %f, with Out_Interest %f for CPID %s ",
+                                    (double)bb.InterestSubsidy,(double)bb.ResearchSubsidy,CoinToDouble(nCalculatedResearch),(double)OUT_POR,(double)OUT_INTEREST,bb.cpid.c_str());
+    
+                            return DoS(10,error("CheckBlock[ResearchAge] : Researchers Reward Pays too much : Interest %f and Research %f and StakeReward %f, OUT_POR %f, with Out_Interest %f for CPID %s ",
+                                    (double)bb.InterestSubsidy,(double)bb.ResearchSubsidy,CoinToDouble(nCalculatedResearch),(double)OUT_POR,(double)OUT_INTEREST,bb.cpid.c_str()));
+                            // Reserved for future use.
+                }
+            }
+    
+    }
+
+
+    //ProofOfResearch
+    if (vtx.size() > 0)
+    {
+    //Orphan Flood Attack
+            if (height1 > nGrandfather)
+            {
+                    double bv = BlockVersion(bb.clientversion);
+                    double cvn = ClientVersionNew();
+                    if (fDebug10) printf("BV %f, CV %f   ",bv,cvn);
+                    // if (bv+10 < cvn) return error("ConnectBlock[]: Old client version after mandatory upgrade - block rejected\r\n");
+                    // Enforce Beacon Age
+                    if (bv < 3588 && height1 > 860500 && !fTestNet) return error("CheckBlock[]:  Old client spamming new blocks after mandatory upgrade \r\n");
+                    if (bv < 3580 && fTestNet) return DoS(25, error("CheckBlock[]:  Old testnet client spamming new blocks after mandatory upgrade \r\n"));
+            }
+
+            if (bb.cpid != "INVESTOR" && height1 > nGrandfather && BlockNeedsChecked(nTime))
+            {
+                if (bb.projectname.empty() && !IsResearchAgeEnabled(height1))   return DoS(1,error("CheckBlock::PoR Project Name invalid"));
+                if (!fLoadingIndex && !IsCPIDValidv2(bb,height1))
+                {
+                        std::string sOut2 = "";
+                        LoadAdminMessages(false,sOut2);
+                        if (!fLoadingIndex && !IsCPIDValidv2(bb,height1))
+                        {
+                            return error("Bad CPID : height %f, CPID %s, cpidv2 %s, LBH %s, Bad Hashboinc %s",(double)height1,
+                                bb.cpid.c_str(), bb.cpidv2.c_str(),
+                                bb.lastblockhash.c_str(), vtx[0].hashBoinc.c_str());
+                        }
+                }
+
+            }
+
+            // Gridcoin: check proof-of-stake block signature
+            if (IsProofOfStake() && height1 > nGrandfather)
+            {
+                //Mint limiter checks 1-20-2015
+                double PORDiff = GetBlockDifficulty(nBits);
+                double mint1 = CoinToDouble(Mint);
+                double total_subsidy = bb.ResearchSubsidy + bb.InterestSubsidy;
+                if (fDebug10) printf("CheckBlock[]: TotalSubsidy %f, Height %f, %s, %f, Res %f, Interest %f, hb: %s \r\n",
+                        (double)total_subsidy,(double)height1, bb.cpid.c_str(),
+                        (double)mint1,bb.ResearchSubsidy,bb.InterestSubsidy,vtx[0].hashBoinc.c_str());
+                if (total_subsidy < MintLimiter(PORDiff,bb.RSAWeight,bb.cpid,GetBlockTime()))
+                {
+                    if (fDebug3) printf("****CheckBlock[]: Total Mint too Small %s, mint %f, Res %f, Interest %f, hash %s \r\n",bb.cpid.c_str(),
+                        (double)mint1,bb.ResearchSubsidy,bb.InterestSubsidy,vtx[0].hashBoinc.c_str());
+                    //1-21-2015 - Prevent Hackers from spamming the network with small blocks
+                    return error("****CheckBlock[]: Total Mint too Small %s, mint %f, Res %f, Interest %f, hash %s \r\n",bb.cpid.c_str(),
+                            (double)mint1,bb.ResearchSubsidy,bb.InterestSubsidy,vtx[0].hashBoinc.c_str());
+                }
+
+                if (fCheckSig && !CheckBlockSignature())
+                    return DoS(100, error("CheckBlock[] : bad proof-of-stake block signature"));
+            }
+
+
+        }
+        else
+        {
+            return false;
+        }
+
+    // End of Proof Of Research
+
+    if (IsProofOfStake())
+    {
+        // Coinbase output should be empty if proof-of-stake block
+        if (vtx[0].vout.size() != 1 || !vtx[0].vout[0].IsEmpty())
+            return DoS(100, error("CheckBlock[] : coinbase output not empty for proof-of-stake block"));
+
+        // Second transaction must be coinstake, the rest must not be
+        if (vtx.empty() || !vtx[1].IsCoinStake())
+            return DoS(100, error("CheckBlock[] : second tx is not coinstake"));
+
+        for (unsigned int i = 2; i < vtx.size(); i++)
+        {
+            if (vtx[i].IsCoinStake())
+            {
+                printf("Found more than one coinstake in coinbase at location %f\r\n",(double)i);
+                return DoS(100, error("CheckBlock[] : more than one coinstake"));
+            }
+        }
+
+    }
+
+    // Check transactions
+    BOOST_FOREACH(const CTransaction& tx, vtx)
+    {
+        if (!tx.CheckTransaction())
+            return DoS(tx.nDoS, error("CheckBlock[] : CheckTransaction failed"));
+
+        // ppcoin: check transaction timestamp
+        if (GetBlockTime() < (int64_t)tx.nTime)
+            return DoS(50, error("CheckBlock[] : block timestamp earlier than transaction timestamp"));
+    }
+
+    // Check for duplicate txids. This is caught by ConnectInputs(),
+    // but catching it earlier avoids a potential DoS attack:
+    set<uint256> uniqueTx;
+    BOOST_FOREACH(const CTransaction& tx, vtx)
+    {
+        uniqueTx.insert(tx.GetHash());
+    }
+    if (uniqueTx.size() != vtx.size())
+        return DoS(100, error("CheckBlock[] : duplicate transaction"));
+
+    unsigned int nSigOps = 0;
+    BOOST_FOREACH(const CTransaction& tx, vtx)
+    {
+        nSigOps += tx.GetLegacySigOpCount();
+    }
+    if (nSigOps > MAX_BLOCK_SIGOPS)
+        return DoS(100, error("CheckBlock[] : out-of-bounds SigOpCount"));
+
+    // Check merkle root
+    if (fCheckMerkleRoot && hashMerkleRoot != BuildMerkleTree())
+        return DoS(100, error("CheckBlock[] : hashMerkleRoot mismatch"));
+
+    //if (fDebug3) printf(".EOCB.");
+    return true;
+}
+
+bool CBlock::AcceptBlock(bool generated_by_me)
+{
+    AssertLockHeld(cs_main);
+
+    if (nVersion > CURRENT_VERSION)
+        return DoS(100, error("AcceptBlock() : reject unknown block version %d", nVersion));
+
+    // Check for duplicate
+    uint256 hash = GetHash();
+    if (mapBlockIndex.count(hash))
+        return error("AcceptBlock() : block already in mapBlockIndex");
+
+    // Get prev block index
+    map<uint256, CBlockIndex*>::iterator mi = mapBlockIndex.find(hashPrevBlock);
+    if (mi == mapBlockIndex.end())
+        return DoS(10, error("AcceptBlock() : prev block not found"));
+    CBlockIndex* pindexPrev = (*mi).second;
+    int nHeight = pindexPrev->nHeight+1;
+
+    if (IsProtocolV2(nHeight) && nVersion < 7)
+        return DoS(100, error("AcceptBlock() : reject too old nVersion = %d", nVersion));
+    else if (!IsProtocolV2(nHeight) && nVersion > 6)
+        return DoS(100, error("AcceptBlock() : reject too new nVersion = %d", nVersion));
+
+    if (IsProofOfWork() && nHeight > LAST_POW_BLOCK)
+        return DoS(100, error("AcceptBlock() : reject proof-of-work at height %d", nHeight));
+
+    if (nHeight > nGrandfather)
+    {
+            // Check coinbase timestamp
+            if (GetBlockTime() > FutureDrift((int64_t)vtx[0].nTime, nHeight))
+            {
+                return DoS(80, error("AcceptBlock() : coinbase timestamp is too early"));
+            }
+            // Check timestamp against prev
+            if (GetBlockTime() <= pindexPrev->GetPastTimeLimit() || FutureDrift(GetBlockTime(), nHeight) < pindexPrev->GetBlockTime())
+                return DoS(60, error("AcceptBlock() : block's timestamp is too early"));
+            // Check proof-of-work or proof-of-stake
+            if (nBits != GetNextTargetRequired(pindexPrev, IsProofOfStake()))
+                return DoS(100, error("AcceptBlock() : incorrect %s", IsProofOfWork() ? "proof-of-work" : "proof-of-stake"));
+    }
+
+
+    // Check that all transactions are finalized
+    BOOST_FOREACH(const CTransaction& tx, vtx)
+        if (!IsFinalTx(tx, nHeight, GetBlockTime()))
+            return DoS(10, error("AcceptBlock() : contains a non-final transaction"));
+
+    // Check that the block chain matches the known block chain up to a checkpoint
+    if (!Checkpoints::CheckHardened(nHeight, hash))
+        return DoS(100, error("AcceptBlock() : rejected by hardened checkpoint lock-in at %d", nHeight));
+
+    uint256 hashProof;
+
+    // Verify hash target and signature of coinstake tx
+    if (nHeight > nGrandfather)
+    {
+                if (IsProofOfStake())
+                {
+                    uint256 targetProofOfStake;
+                    if (!CheckProofOfStake(pindexPrev, vtx[1], nBits, hashProof, targetProofOfStake, vtx[0].hashBoinc, generated_by_me, nNonce) && IsLockTimeWithinMinutes(GetBlockTime(),600))
+                    {
+                        return error("WARNING: AcceptBlock(): check proof-of-stake failed for block %s, nonce %f    \n", hash.ToString().c_str(),(double)nNonce);
+                    }
+
+                }
+    }
+
+
+    // PoW is checked in CheckBlock[]
+    if (IsProofOfWork())
+    {
+        hashProof = GetPoWHash();
+    }
+
+    //Grandfather
+    if (nHeight > nGrandfather)
+    {
+         bool cpSatisfies = Checkpoints::CheckSync(hash, pindexPrev);
+         // Check that the block satisfies synchronized checkpoint
+         if (CheckpointsMode == Checkpoints::STRICT && !cpSatisfies)
+         {
+            if (CHECKPOINT_DISTRIBUTED_MODE==1)
+            {
+                CHECKPOINT_VIOLATIONS++;
+                if (CHECKPOINT_VIOLATIONS > 3)
+                {
+                    //For stability, move the client into ADVISORY MODE:
+                    printf("Moving Gridcoin into Checkpoint ADVISORY mode.\r\n");
+                    CheckpointsMode = Checkpoints::ADVISORY;
+                }
+            }
+            return error("AcceptBlock() : rejected by synchronized checkpoint");
+         }
+
+        if (CheckpointsMode == Checkpoints::ADVISORY && !cpSatisfies)
+            strMiscWarning = _("WARNING: synchronized checkpoint violation detected, but skipped!");
+
+        if (CheckpointsMode == Checkpoints::ADVISORY && cpSatisfies && CHECKPOINT_DISTRIBUTED_MODE==1)
+        {
+            ///Move the client back into STRICT mode
+            CHECKPOINT_VIOLATIONS = 0;
+            printf("Moving Gridcoin into Checkpoint STRICT mode.\r\n");
+            strMiscWarning = "";
+            CheckpointsMode = Checkpoints::STRICT;
+        }
+
+        // Enforce rule that the coinbase starts with serialized block height
+        CScript expect = CScript() << nHeight;
+        if (vtx[0].vin[0].scriptSig.size() < expect.size() ||
+            !std::equal(expect.begin(), expect.end(), vtx[0].vin[0].scriptSig.begin()))
+            return DoS(100, error("AcceptBlock() : block height mismatch in coinbase"));
+    }
+
+    // Write block to history file
+    if (!CheckDiskSpace(::GetSerializeSize(*this, SER_DISK, CLIENT_VERSION)))
+        return error("AcceptBlock() : out of disk space");
+    unsigned int nFile = -1;
+    unsigned int nBlockPos = 0;
+    if (!WriteToDisk(nFile, nBlockPos))
+        return error("AcceptBlock() : WriteToDisk failed");
+    if (!AddToBlockIndex(nFile, nBlockPos, hashProof))
+        return error("AcceptBlock() : AddToBlockIndex failed");
+
+    // Relay inventory, but don't relay old inventory during initial block download
+    int nBlockEstimate = Checkpoints::GetTotalBlocksEstimate();
+    if (hashBestChain == hash)
+    {
+        LOCK(cs_vNodes);
+        BOOST_FOREACH(CNode* pnode, vNodes)
+            if (nBestHeight > (pnode->nStartingHeight != -1 ? pnode->nStartingHeight - 2000 : nBlockEstimate))
+                pnode->PushInventory(CInv(MSG_BLOCK, hash));
+    }
+
+    // ppcoin: check pending sync-checkpoint
+    Checkpoints::AcceptPendingSyncCheckpoint();
+    if (fDebug) printf("{ACC}");
+    nLastAskedForBlocks=GetAdjustedTime();
+    ResetTimerMain("OrphanBarrage");
+    return true;
+}
+
+
+uint256 CBlockIndex::GetBlockTrust() const
+{
+    CBigNum bnTarget;
+    bnTarget.SetCompact(nBits);
+    if (bnTarget <= 0) return 0;
+    int64_t block_mag = 0;
+    uint256 chaintrust = (((CBigNum(1)<<256) / (bnTarget+1)) - (block_mag)).getuint256();
+    return chaintrust;
+}
+
+bool CBlockIndex::IsSuperMajority(int minVersion, const CBlockIndex* pstart, unsigned int nRequired, unsigned int nToCheck)
+{
+    unsigned int nFound = 0;
+    for (unsigned int i = 0; i < nToCheck && nFound < nRequired && pstart != NULL; i++)
+    {
+        if (pstart->nVersion >= minVersion)
+            ++nFound;
+        pstart = pstart->pprev;
+    }
+    return (nFound >= nRequired);
+}
+
+/*
+bool static ReserealizeBlockSignature(CBlock* pblock)
+{
+    if (pblock->IsProofOfWork()) {
+        pblock->vchBlockSig.clear();
+        return true;
+    }
+
+    return CKey::ReserealizeSignature(pblock->vchBlockSig);
+}
+*/
+
+
+bool ServicesIncludesNN(CNode* pNode)
+{
+    return (Contains(pNode->strSubVer,"1999")) ? true : false;
+}
+
+bool VerifySuperblock(std::string superblock, int nHeight)
+{
+        bool bPassed = false;
+        double out_avg = 0;
+        double out_beacon_count=0;
+        double out_participant_count=0;
+        double avg_mag = 0;
+        if (superblock.length() > 20)
+        {
+            avg_mag = GetSuperblockAvgMag(superblock,out_beacon_count,out_participant_count,out_avg,false);
+            bPassed=true;
+            if (!IsResearchAgeEnabled(nHeight))
+            {
+                return (avg_mag < 10 ? false : true);
+            }
+            // New rules added here:
+            if (out_avg < 10 && fTestNet)  bPassed = false;
+            if (out_avg < 70 && !fTestNet) bPassed = false;
+            if (avg_mag < 10)              bPassed = false;
+        }
+        if (fDebug3 && !bPassed)
+        {
+            if (fDebug) printf(" Verification of Superblock Failed ");
+            //          printf("\r\n Verification of Superblock Failed outavg: %f, avg_mag %f, Height %f, Out_Beacon_count %f, Out_participant_count %f, block %s", (double)out_avg,(double)avg_mag,(double)nHeight,(double)out_beacon_count,(double)out_participant_count,superblock.c_str());
+        }
+        return bPassed;
+}
+
+bool NeedASuperblock()
+{
+        bool bDireNeedOfSuperblock = false;
+        std::string superblock = ReadCache("superblock","all");
+        if (superblock.length() > 20 && !OutOfSyncByAge())
+        {
+            if (!VerifySuperblock(superblock,pindexBest->nHeight)) bDireNeedOfSuperblock = true;
+        }
+        int64_t superblock_age = GetAdjustedTime() - mvApplicationCacheTimestamp["superblock;magnitudes"];
+        if ((double)superblock_age > (double)(GetSuperblockAgeSpacing(nBestHeight))) bDireNeedOfSuperblock = true;
+        return bDireNeedOfSuperblock;
+}
+
+
+
+
+void GridcoinServices()
+{
+
+    //Dont do this on headless - SeP
+    #if defined(QT_GUI)
+       if ((nBestHeight % 125) == 0)
+       {
+            GetGlobalStatus();
+            bForceUpdate=true;
+            uiInterface.NotifyBlocksChanged();
+       }
+    #endif
+    // Services thread activity
+    
+    //This is Gridcoins Service thread; called once per block
+    if (nBestHeight > 100 && nBestHeight < 200)
+    {
+        if (GetArg("-suppressdownloadblocks", "true") == "false")
+        {
+            std::string email = GetArgument("email", "NA");
+            if (email.length() > 5 && !mbBlocksDownloaded)
+            {
+                #if defined(WIN32) && defined(QT_GUI)
+                    mbBlocksDownloaded=true;
+                    DownloadBlocks();
+                #endif
+            }
+        }
+    }
+    //Dont perform the following functions if out of sync
+    if (pindexBest->nHeight < nGrandfather) return;
+    
+    if (OutOfSyncByAge()) return;
+    if (fDebug) printf(" {SVC} ");
+
+    //Backup the wallet once per 900 blocks:
+    double dWBI = cdbl(GetArgument("walletbackupinterval", "900"),0);
+    
+    if (TimerMain("backupwallet", dWBI))
+    {
+        std::string backup_results = BackupGridcoinWallet();
+        printf("Daily backup results: %s\r\n",backup_results.c_str());
+    }
+
+    if (TimerMain("ResetVars",30))
+    {
+        bTallyStarted = false;
+    }
+    
+    if (TimerMain("OutOfSyncDaily",900))
+    {
+        if (WalletOutOfSync())
+        {
+            printf("Restarting Gridcoin...");
+            #if defined(WIN32) && defined(QT_GUI)
+                int iResult = RestartClient();
+            #endif
+        }
+    }
+
+    if (false && TimerMain("FixSpentCoins",60))
+    {
+            int nMismatchSpent;
+            int64_t nBalanceInQuestion;
+            pwalletMain->FixSpentCoins(nMismatchSpent, nBalanceInQuestion);
+    }
+
+    if (TimerMain("MyNeuralMagnitudeReport",30))
+    {
+        try
+        {
+            if (msNeuralResponse.length() < 25 && msPrimaryCPID != "INVESTOR" && !msPrimaryCPID.empty())
+            {
+                AsyncNeuralRequest("explainmag",msPrimaryCPID,5);
+                if (fDebug3) printf("Async explainmag sent for %s.",msPrimaryCPID.c_str());
+            }
+            // Run the RSA report for the overview page:
+            if (!msPrimaryCPID.empty() && msPrimaryCPID != "INVESTOR")
+            {
+                if (fDebug3) printf("updating rsa\r\n");
+                MagnitudeReport(msPrimaryCPID);
+                if (fDebug3) printf("updated rsa\r\n");
+            }
+            if (fDebug3) printf("\r\n MR Complete \r\n");
+        }
+        catch (std::exception &e)
+        {
+            printf("Error in MyNeuralMagnitudeReport1.");
+        }
+        catch(...)
+        {
+            printf("Error in MyNeuralMagnitudeReport.");
+        }
+    }
+
+    int64_t superblock_age = GetAdjustedTime() - mvApplicationCacheTimestamp["superblock;magnitudes"];
+    bool bNeedSuperblock = ((double)superblock_age > (double)(GetSuperblockAgeSpacing(nBestHeight)));
+    if ( nBestHeight % 3 == 0 && NeedASuperblock() ) bNeedSuperblock=true;
+
+    if (fDebug10) 
+    {
+            printf (" MRSA %f, BH %f ",(double)superblock_age,(double)nBestHeight);
+    }
+
+    if (bNeedSuperblock)
+    {
+        if ((nBestHeight % 3) == 0)
+        {
+            if (fDebug3) printf("#CNNSH# ");
+            ComputeNeuralNetworkSupermajorityHashes();
+            UpdateNeuralNetworkQuorumData();
+        }
+        if ((nBestHeight % 20) == 0)
+        {
+            if (fDebug3) printf("#TIB# ");
+            bDoTally = true;
+        }
+    }
+    else
+    {
+        // When superblock is not old, Tally every N mins:
+        int nTallyGranularity = fTestNet ? 60 : 20;
+        if ((nBestHeight % nTallyGranularity) == 0)
+        {
+                if (fDebug3) printf("TIB1 ");
+                bDoTally = true;
+                if (fDebug3) printf("CNNSH2 ");
+                ComputeNeuralNetworkSupermajorityHashes();
+        }
+
+        if ((nBestHeight % 5)==0)
+        {
+                UpdateNeuralNetworkQuorumData();
+        }
+
+    }
+
+    // Keep Local Neural Network in Sync once every 1/2 day
+    if (TimerMain("SyncNeuralNetwork",500))
+    {
+        FullSyncWithDPORNodes();
+    }
+
+
+    // Every N blocks as a Synchronized TEAM:
+    if ((nBestHeight % 30) == 0)
+    {
+        //Sync RAC with neural network IF superblock is over 24 hours Old, Or if we have No superblock (in case of the latter, age will be 45 years old)
+        // Note that nodes will NOT accept superblocks without a supermajority hash, so the last block will not be in memory unless it is a good superblock.
+        // Let's start syncing the neural network as soon as the LAST superblock is over 12 hours old.
+        // Also, lets do this as a TEAM exactly every 30 blocks (~30 minutes) to try to reach an EXACT consensus every half hour:
+        // For effeciency, the network sleeps for 20 hours after a good superblock is accepted
+        if (NeedASuperblock() && NeuralNodeParticipates())
+        {
+            if (fDebug3) printf("FSWDPOR ");
+            FullSyncWithDPORNodes();
+        }
+    }
+
+    if (( (nBestHeight-10) % 30 ) == 0)
+    {
+            // 10 Blocks after the network started syncing the neural network as a team, ask the neural network to come to a quorum
+            if (NeedASuperblock() && NeuralNodeParticipates())
+            {
+                // First verify my node has a synced contract
+                std::string contract = "";
+                #if defined(WIN32) && defined(QT_GUI)
+                    contract = qtGetNeuralContract("");
+                #endif
+                if (VerifySuperblock(contract,nBestHeight))
+                {
+                        AsyncNeuralRequest("quorum","gridcoin",25);
+                }
+            }
+    }
+
+
+    if (TimerMain("send_beacon",180))
+    {
+        std::string sOutPubKey = "";
+        std::string sOutPrivKey = "";
+        std::string sError = "";
+        std::string sMessage = "";
+        bool fResult = AdvertiseBeacon(true,sOutPrivKey,sOutPubKey,sError,sMessage);
+        if (!fResult)
+        {
+            printf("BEACON ERROR!  Unable to send beacon %s \r\n",sError.c_str());
+            printf("BEACON ERROR!  Unable to send beacon %s \r\n",sMessage.c_str());
+            msMiningErrors6 = "Unable To Send Beacon! Unlock Wallet!";
+        }
+    }
+
+    if (false && TimerMain("GridcoinPersistedDataSystem",5))
+    {
+        std::string errors1 = "";
+        LoadAdminMessages(false,errors1);
+    }
+
+    if (KeyEnabled("exportmagnitude"))
+    {
+        if (TimerMain("export_magnitude",900))
+        {
+            json_spirit::Array results;
+            results = MagnitudeReportCSV(true);
+
+        }
+    }
+
+    if (TimerMain("gather_cpids",480))
+    {
+            //if (fDebug10) printf("\r\nReharvesting cpids in background thread...\r\n");
+            //LoadCPIDsInBackground();
+            //printf(" {CPIDs Re-Loaded} ");
+            msNeuralResponse="";
+    }
+
+    if (TimerMain("clearcache",1000))
+    {
+        ClearCache("neural_data");
+    }
+
+    if (TimerMain("check_for_autoupgrade",240))
+    {
+        if (fDebug3) printf("Checking for upgrade...");
+        bCheckedForUpgradeLive = true;
+    }
+
+    #if defined(WIN32) && defined(QT_GUI)
+        if (bCheckedForUpgradeLive && !fTestNet && bProjectsInitialized && bGlobalcomInitialized)
+        {
+            bCheckedForUpgradeLive=false;
+            printf("{Checking for Upgrade} ");
+            CheckForUpgrade();
+            printf("{Done checking for upgrade} ");
+        }
+    #endif
+    if (fDebug10) printf(" {/SVC} ");
+
+}
+
+
+
+bool AskForOutstandingBlocks(uint256 hashStart)
+{
+    if (IsLockTimeWithinMinutes(nLastAskedForBlocks,2)) return true;
+    nLastAskedForBlocks = GetAdjustedTime();
+        
+    int iAsked = 0;
+    LOCK(cs_vNodes);
+    BOOST_FOREACH(CNode* pNode, vNodes) 
+    {
+                pNode->ClearBanned();
+                if (!pNode->fClient && !pNode->fOneShot && (pNode->nStartingHeight > (nBestHeight - 144)) && (pNode->nVersion < NOBLKS_VERSION_START || pNode->nVersion >= NOBLKS_VERSION_END) )
+                {
+                        if (hashStart==uint256(0))
+                        {
+                            pNode->PushGetBlocks(pindexBest, uint256(0), true);
+                        }
+                        else
+                        {
+                            CBlockIndex* pblockindex = mapBlockIndex[hashStart];
+                            if (pblockindex)
+                            {
+                                pNode->PushGetBlocks(pblockindex, uint256(0), true);
+                            }
+                            else
+                            {
+                                return error("Unable to find block index %s",hashStart.ToString().c_str());
+                            }
+                        }
+                        printf(".B.");
+                        iAsked++;
+                        if (iAsked > 10) break;
+                }
+    }
+    return true;
+}
+
+
+
+
+
+void CheckForLatestBlocks()
+{
+    if (WalletOutOfSync())
+    {
+            mapOrphanBlocks.clear();
+            setStakeSeen.clear();
+            setStakeSeenOrphan.clear();
+            bool fResult = AskForOutstandingBlocks(uint256(0));
+            printf("\r\n ** Clearing Orphan Blocks... ** \r\n");
+    }
+    
+}
+
+void CleanInboundConnections(bool bClearAll)
+{
+        if (IsLockTimeWithinMinutes(nLastCleaned,10)) return;
+        nLastCleaned = GetAdjustedTime();
+        LOCK(cs_vNodes);
+        BOOST_FOREACH(CNode* pNode, vNodes) 
+        {
+                pNode->ClearBanned();
+                if (pNode->nStartingHeight < (nBestHeight-1000) || bClearAll)
+                {
+                        pNode->fDisconnect=true;
+                }
+        }
+        printf("\r\n Cleaning inbound connections \r\n");
+}
+
+
+bool WalletOutOfSync()
+{
+    // Only trigger an out of sync condition if the node has synced near the best block prior to going out of sync.
+    bool fOut = OutOfSyncByMoreThan(30);
+    double PORDiff = GetDifficulty(GetLastBlockIndex(pindexBest, true));
+    bool fGhostChain = (!fTestNet && PORDiff < .75);
+    int iPeerBlocks = GetNumBlocksOfPeers();
+    bool bSyncedCloseToTop = nBestHeight > iPeerBlocks-1000;
+    if ((fOut || fGhostChain) && bSyncedCloseToTop) return true;
+    return false;
+}
+
+
+bool WalletOutOfSyncByMoreThan2000Blocks()
+{
+    if (nBestHeight < GetNumBlocksOfPeers()-2000) return true;
+    return false;
+}
+
+
+
+void CheckForFutileSync()
+{
+    // If we stay out of sync for more than 8 iterations of 25 orphans and never recover without accepting a block - attempt to recover the node- if we recover, reset the counters.
+    // We reset these counters every time a block is accepted successfully in AcceptBlock().
+    // Note: This code will never actually be exercised unless the wallet stays out of sync for a very long time - approx. 24 hours - the wallet normally recovers on its own without this code.
+    // I'm leaving this in for people who may be on vacation for a long time - it may keep an external node running when everything else fails.
+    if (WalletOutOfSync())
+    {
+        if (TimerMain("CheckForFutileSync", 25))
+        {
+            if (TimerMain("OrphansAndNotRecovering",8))                                 
+            {
+                printf("\r\nGridcoin has not recovered after clearing orphans; Restarting node...\r\n");
+                #if defined(WIN32) && defined(QT_GUI)
+                    int iResult = RestartClient();
+                #endif
+            }
+            else
+            {
+                mapAlreadyAskedFor.clear();
+                printf("\r\nClearing mapAlreadyAskedFor.\r\n");
+                mapOrphanBlocks.clear(); 
+                setStakeSeen.clear();  
+                setStakeSeenOrphan.clear();
+                AskForOutstandingBlocks(uint256(0));
+            }
+        }
+        else
+        {
+            ResetTimerMain("OrphansAndNotRecovering");
+        }
+    }
+}
+
+bool ProcessBlock(CNode* pfrom, CBlock* pblock, bool generated_by_me)
+{
+    AssertLockHeld(cs_main);
+
+    // Check for duplicate
+    uint256 hash = pblock->GetHash();
+    if (mapBlockIndex.count(hash))
+        return error("ProcessBlock() : already have block %d %s", mapBlockIndex[hash]->nHeight, hash.ToString().c_str());
+    if (mapOrphanBlocks.count(hash))
+        return error("ProcessBlock() : already have block (orphan) %s", hash.ToString().c_str());
+
+    // ppcoin: check proof-of-stake
+    // Limited duplicity on stake: prevents block flood attack
+    // Duplicate stake allowed only when there is orphan child block
+    if (pblock->IsProofOfStake() && setStakeSeen.count(pblock->GetProofOfStake()) && !mapOrphanBlocksByPrev.count(hash) && !Checkpoints::WantedByPendingSyncCheckpoint(hash))
+        return error("ProcessBlock() : duplicate proof-of-stake (%s, %d) for block %s", pblock->GetProofOfStake().first.ToString().c_str(),
+        pblock->GetProofOfStake().second, 
+        hash.ToString().c_str());
+
+    CBlockIndex* pcheckpoint = Checkpoints::GetLastSyncCheckpoint();
+    if (pcheckpoint && pblock->hashPrevBlock != hashBestChain && !Checkpoints::WantedByPendingSyncCheckpoint(hash))
+    {
+        // Extra checks to prevent "fill up memory by spamming with bogus blocks"
+        int64_t deltaTime = pblock->GetBlockTime() - pcheckpoint->nTime;
+        if (deltaTime < -10*60)
+        {
+            if (pfrom)
+                pfrom->Misbehaving(1);
+            return error("ProcessBlock() : block with timestamp before last checkpoint");
+        }
+
+
+    }
+
+    // Preliminary checks
+    if (!pblock->CheckBlock("ProcessBlock", pindexBest->nHeight, 100*COIN))
+        return error("ProcessBlock() : CheckBlock FAILED");
+
+    // ppcoin: ask for pending sync-checkpoint if any
+    if (!IsInitialBlockDownload())
+        Checkpoints::AskForPendingSyncCheckpoint(pfrom);
+
+
+    // If don't already have its previous block, shunt it off to holding area until we get it
+    if (!mapBlockIndex.count(pblock->hashPrevBlock))
+    {
+        // *****      This area covers Gridcoin Orphan Handling      ***** 
+        if (true)
+        {
+            if (WalletOutOfSync())
+            {
+                if (TimerMain("OrphanBarrage",100))
+                {
+                    mapAlreadyAskedFor.clear();
+                    printf("\r\nClearing mapAlreadyAskedFor.\r\n");
+                    AskForOutstandingBlocks(uint256(0));
+                    CheckForFutileSync();
+                }
+            }
+        }
+
+        CBlock* pblock2 = new CBlock(*pblock);
+        if (WalletOutOfSyncByMoreThan2000Blocks() || fTestNet)
+        {
+            printf("ProcessBlock: ORPHAN BLOCK, prev=%s\n", pblock->hashPrevBlock.ToString().c_str());
+            // ppcoin: check proof-of-stake
+            if (pblock->IsProofOfStake())
+            {
+                    // Limited duplicity on stake: prevents block flood attack
+                    // Duplicate stake allowed only when there is orphan child block
+                    if (setStakeSeenOrphan.count(pblock->GetProofOfStake()) && !mapOrphanBlocksByPrev.count(hash) && !Checkpoints::WantedByPendingSyncCheckpoint(hash))
+                            return error("ProcessBlock() : duplicate proof-of-stake (%s, %d) for orphan block %s", pblock->GetProofOfStake().first.ToString().c_str(), pblock->GetProofOfStake().second, hash.ToString().c_str());
+                        else
+                            setStakeSeenOrphan.insert(pblock->GetProofOfStake());
+            }
+            mapOrphanBlocks.insert(make_pair(hash, pblock2));
+            mapOrphanBlocksByPrev.insert(make_pair(pblock2->hashPrevBlock, pblock2));
+        }
+
+        // Ask this guy to fill in what we're missing
+        if (pfrom)
+        {
+            pfrom->PushGetBlocks(pindexBest, GetOrphanRoot(pblock2), true);
+            // ppcoin: getblocks may not obtain the ancestor block rejected
+            // earlier by duplicate-stake check so we ask for it again directly
+            if (!IsInitialBlockDownload())
+                pfrom->AskFor(CInv(MSG_BLOCK, WantedByOrphan(pblock2)));
+            // Ask a few other nodes for the missing block
+
+        }
+        return true;
+    }
+
+    // Store to disk
+    if (!pblock->AcceptBlock(generated_by_me))
+        return error("ProcessBlock() : AcceptBlock FAILED");
+
+    // Recursively process any orphan blocks that depended on this one
+    vector<uint256> vWorkQueue;
+    vWorkQueue.push_back(hash);
+    for (unsigned int i = 0; i < vWorkQueue.size(); i++)
+    {
+        uint256 hashPrev = vWorkQueue[i];
+        for (multimap<uint256, CBlock*>::iterator mi = mapOrphanBlocksByPrev.lower_bound(hashPrev);
+             mi != mapOrphanBlocksByPrev.upper_bound(hashPrev);
+             ++mi)
+        {
+            CBlock* pblockOrphan = (*mi).second;
+            if (pblockOrphan->AcceptBlock(generated_by_me))
+                vWorkQueue.push_back(pblockOrphan->GetHash());
+            mapOrphanBlocks.erase(pblockOrphan->GetHash());
+            setStakeSeenOrphan.erase(pblockOrphan->GetProofOfStake());
+            delete pblockOrphan;
+        }
+        mapOrphanBlocksByPrev.erase(hashPrev);
+    }
+
+   
+    // if responsible for sync-checkpoint send it
+    if (false && pfrom && !CSyncCheckpoint::strMasterPrivKey.empty())        Checkpoints::SendSyncCheckpoint(Checkpoints::AutoSelectSyncCheckpoint());
+    printf("{PB}: ACC; \r\n");
+    GridcoinServices();
+    return true;
+}
+
+
+
+// Gridcoin: (previously NovaCoin) : Attempt to generate suitable proof-of-stake
+bool CBlock::SignBlock(CWallet& wallet, int64_t nFees)
+{
+    // if we are trying to sign
+    //    something except proof-of-stake block template
+    if (!vtx[0].vout[0].IsEmpty())
+        return false;
+
+    // if we are trying to sign
+    //    a complete proof-of-stake block
+    if (IsProofOfStake())
+        return true;
+
+    static int64_t nLastCoinStakeSearchTime = GetAdjustedTime(); // startup timestamp
+
+    CKey key;
+    CTransaction txCoinStake;
+    if (IsProtocolV2(nBestHeight+1))
+        txCoinStake.nTime &= ~STAKE_TIMESTAMP_MASK;
+
+    int64_t nSearchTime = txCoinStake.nTime; // search to current time
+    int64_t out_gridreward = 0;
+
+    if (nSearchTime > nLastCoinStakeSearchTime)
+    {
+        int64_t nSearchInterval = IsProtocolV2(nBestHeight+1) ? 1 : nSearchTime - nLastCoinStakeSearchTime;
+        std::string out_hashboinc = "";
+        if (wallet.CreateCoinStake(wallet, nBits, nSearchInterval, nFees, txCoinStake, key, out_gridreward, out_hashboinc))
+        {
+            //1-8-2015 Extract solved Key
+            double solvedNonce = cdbl(AppCache(pindexBest->GetBlockHash().GetHex()),0);
+            nNonce=solvedNonce;
+            if (fDebug3) printf(".17. Nonce %f, SNonce %f, StakeTime %f, MaxHistTD %f, BBPTL %f, PDBTm %f \r\n",
+                (double)nNonce,(double)solvedNonce,(double)txCoinStake.nTime,
+                (double)max(pindexBest->GetPastTimeLimit()+1, PastDrift(pindexBest->GetBlockTime(), pindexBest->nHeight+1)),
+                (double)pindexBest->GetPastTimeLimit(), (double)PastDrift(pindexBest->GetBlockTime(), pindexBest->nHeight+1)    );
+            if (txCoinStake.nTime >= max(pindexBest->GetPastTimeLimit()+1, PastDrift(pindexBest->GetBlockTime(), pindexBest->nHeight+1)))
+            {
+                // make sure coinstake would meet timestamp protocol
+                //    as it would be the same as the block timestamp
+                vtx[0].nTime = nTime = txCoinStake.nTime;
+                nTime = max(pindexBest->GetPastTimeLimit()+1, GetMaxTransactionTime());
+                nTime = max(GetBlockTime(), PastDrift(pindexBest->GetBlockTime(), pindexBest->nHeight+1));
+
+
+                // we have to make sure that we have no future timestamps in
+                //    our transactions set
+                for (vector<CTransaction>::iterator it = vtx.begin(); it != vtx.end();)
+                    if (it->nTime > nTime) { it = vtx.erase(it); } else { ++it; }
+                vtx.insert(vtx.begin() + 1, txCoinStake);
+                vtx[0].hashBoinc= out_hashboinc;
+
+                hashMerkleRoot = BuildMerkleTree();
+                return key.Sign(GetHash(), vchBlockSig);
+            }
+        }
+        nLastCoinStakeSearchInterval = nSearchTime - nLastCoinStakeSearchTime;
+        nLastCoinStakeSearchTime = nSearchTime;
+    }
+
+    return false;
+}
+
+bool CBlock::CheckBlockSignature() const
+{
+    if (IsProofOfWork())
+        return vchBlockSig.empty();
+
+    vector<valtype> vSolutions;
+    txnouttype whichType;
+
+    const CTxOut& txout = vtx[1].vout[1];
+
+    if (!Solver(txout.scriptPubKey, whichType, vSolutions))
+        return false;
+
+    if (whichType == TX_PUBKEY)
+    {
+        valtype& vchPubKey = vSolutions[0];
+        CKey key;
+        if (!key.SetPubKey(vchPubKey))
+            return false;
+        if (vchBlockSig.empty())
+            return false;
+        return key.Verify(GetHash(), vchBlockSig);
+    }
+
+    return false;
+}
+
+bool CheckDiskSpace(uint64_t nAdditionalBytes)
+{
+    uint64_t nFreeBytesAvailable = filesystem::space(GetDataDir()).available;
+
+    // Check for nMinDiskSpace bytes (currently 50MB)
+    if (nFreeBytesAvailable < nMinDiskSpace + nAdditionalBytes)
+    {
+        fShutdown = true;
+        string strMessage = _("Warning: Disk space is low!");
+        strMiscWarning = strMessage;
+        printf("*** %s\n", strMessage.c_str());
+        uiInterface.ThreadSafeMessageBox(strMessage, "Gridcoin", CClientUIInterface::OK | CClientUIInterface::ICON_EXCLAMATION | CClientUIInterface::MODAL);
+        StartShutdown();
+        return false;
+    }
+    return true;
+}
+
+static filesystem::path BlockFilePath(unsigned int nFile)
+{
+    string strBlockFn = strprintf("blk%04u.dat", nFile);
+    return GetDataDir() / strBlockFn;
+}
+
+FILE* OpenBlockFile(unsigned int nFile, unsigned int nBlockPos, const char* pszMode)
+{
+    if ((nFile < 1) || (nFile == (unsigned int) -1))
+        return NULL;
+    FILE* file = fopen(BlockFilePath(nFile).string().c_str(), pszMode);
+    if (!file)
+        return NULL;
+    if (nBlockPos != 0 && !strchr(pszMode, 'a') && !strchr(pszMode, 'w'))
+    {
+        if (fseek(file, nBlockPos, SEEK_SET) != 0)
+        {
+            fclose(file);
+            return NULL;
+        }
+    }
+    return file;
+}
+
+static unsigned int nCurrentBlockFile = 1;
+
+FILE* AppendBlockFile(unsigned int& nFileRet)
+{
+    nFileRet = 0;
+    while (true)
+    {
+        FILE* file = OpenBlockFile(nCurrentBlockFile, 0, "ab");
+        if (!file)
+            return NULL;
+        if (fseek(file, 0, SEEK_END) != 0)
+            return NULL;
+        // FAT32 file size max 4GB, fseek and ftell max 2GB, so we must stay under 2GB
+        if (ftell(file) < (long)(0x7F000000 - MAX_SIZE))
+        {
+            nFileRet = nCurrentBlockFile;
+            return file;
+        }
+        fclose(file);
+        nCurrentBlockFile++;
+    }
+}
+
+bool LoadBlockIndex(bool fAllowNew)
+{
+    LOCK(cs_main);
+
+    CBigNum bnTrustedModulus;
+
+    if (fTestNet)
+    {
+        // GLOBAL TESTNET SETTINGS - R HALFORD
+        pchMessageStart[0] = 0xcd;
+        pchMessageStart[1] = 0xf2;
+        pchMessageStart[2] = 0xc0;
+        pchMessageStart[3] = 0xef;
+        bnProofOfWorkLimit = bnProofOfWorkLimitTestNet; // 16 bits PoW target limit for testnet
+        nStakeMinAge = 1 * 60 * 60; // test net min age is 1 hour
+        nCoinbaseMaturity = 10; // test maturity is 10 blocks
+        nGrandfather = 196550;
+        nNewIndex = 10;
+        nNewIndex2 = 36500;
+        bOPReturnEnabled = false;
+        //1-24-2016
+        MAX_OUTBOUND_CONNECTIONS = (int)GetArg("-maxoutboundconnections", 8);
+    }
+
+
+    std::string mode = fTestNet ? "TestNet" : "Prod";
+    printf("Mode=%s\r\n",mode.c_str());
+
+
+    //
+    // Load block index
+    //
+    CTxDB txdb("cr+");
+    if (!txdb.LoadBlockIndex())
+        return false;
+
+    //
+    // Init with genesis block
+    //
+    if (mapBlockIndex.empty())
+    {
+        if (!fAllowNew)
+            return false;
+
+        // Genesis block - Genesis2
+        // MainNet - Official New Genesis Block:
+        ////////////////////////////////////////
+        /*
+     21:58:24 block.nTime = 1413149999
+    10/12/14 21:58:24 block.nNonce = 1572771
+    10/12/14 21:58:24 block.GetHash = 00000f762f698b5962aa81e38926c3a3f1f03e0b384850caed34cd9164b7f990
+    10/12/14 21:58:24 CBlock(hash=00000f762f698b5962aa81e38926c3a3f1f03e0b384850caed34cd9164b7f990, ver=1,
+    hashPrevBlock=0000000000000000000000000000000000000000000000000000000000000000,
+    hashMerkleRoot=0bd65ac9501e8079a38b5c6f558a99aea0c1bcff478b8b3023d09451948fe841, nTime=1413149999, nBits=1e0fffff, nNonce=1572771, vtx=1, vchBlockSig=)
+    10/12/14 21:58:24   Coinbase(hash=0bd65ac950, nTime=1413149999, ver=1, vin.size=1, vout.size=1, nLockTime=0)
+    CTxIn(COutPoint(0000000000, 4294967295), coinbase 00012a4531302f31312f313420416e6472656120526f73736920496e647573747269616c20486561742076696e646963617465642077697468204c454e522076616c69646174696f6e)
+    CTxOut(empty)
+    vMerkleTree: 0bd65ac950
+
+        */
+
+        const char* pszTimestamp = "10/11/14 Andrea Rossi Industrial Heat vindicated with LENR validation";
+
+        CTransaction txNew;
+        //GENESIS TIME
+        txNew.nTime = 1413033777;
+        txNew.vin.resize(1);
+        txNew.vout.resize(1);
+        txNew.vin[0].scriptSig = CScript() << 0 << CBigNum(42) << vector<unsigned char>((const unsigned char*)pszTimestamp, (const unsigned char*)pszTimestamp + strlen(pszTimestamp));
+        txNew.vout[0].SetEmpty();
+        CBlock block;
+        block.vtx.push_back(txNew);
+        block.hashPrevBlock = 0;
+        block.hashMerkleRoot = block.BuildMerkleTree();
+        block.nVersion = 1;
+        //R&D - Testers Wanted Thread:
+        block.nTime    = !fTestNet ? 1413033777 : 1406674534;
+        //Official Launch time:
+        block.nBits    = bnProofOfWorkLimit.GetCompact();
+        block.nNonce = !fTestNet ? 130208 : 22436;
+        printf("starting Genesis Check...");
+        // If genesis block hash does not match, then generate new genesis hash.
+        if (block.GetHash() != hashGenesisBlock)
+        {
+            printf("Searching for genesis block...\n");
+            // This will figure out a valid hash and Nonce if you're
+            // creating a different genesis block: 00000000000000000000000000000000000000000000000000000000000000000000000000000000000000xFFF
+            uint256 hashTarget = CBigNum().SetCompact(block.nBits).getuint256();
+            uint256 thash;
+            while (true)
+            {
+                thash = block.GetHash();
+                if (thash <= hashTarget)
+                    break;
+                if ((block.nNonce & 0xFFF) == 0)
+                {
+                    printf("nonce %08X: hash = %s (target = %s)\n", block.nNonce, thash.ToString().c_str(), hashTarget.ToString().c_str());
+                }
+                ++block.nNonce;
+                if (block.nNonce == 0)
+                {
+                    printf("NONCE WRAPPED, incrementing time\n");
+                    ++block.nTime;
+                }
+            }
+            printf("block.nTime = %u \n", block.nTime);
+            printf("block.nNonce = %u \n", block.nNonce);
+            printf("block.GetHash = %s\n", block.GetHash().ToString().c_str());
+        }
+
+
+        block.print();
+
+        //// debug print
+
+        //GENESIS3: Official Merkle Root
+        uint256 merkle_root = uint256("0x5109d5782a26e6a5a5eb76c7867f3e8ddae2bff026632c36afec5dc32ed8ce9f");
+        assert(block.hashMerkleRoot == merkle_root);
+        assert(block.GetHash() == (!fTestNet ? hashGenesisBlock : hashGenesisBlockTestNet));
+        assert(block.CheckBlock("LoadBlockIndex",1,10*COIN));
+
+        // Start new block file
+        unsigned int nFile;
+        unsigned int nBlockPos;
+        if (!block.WriteToDisk(nFile, nBlockPos))
+            return error("LoadBlockIndex() : writing genesis block to disk failed");
+        if (!block.AddToBlockIndex(nFile, nBlockPos, hashGenesisBlock))
+            return error("LoadBlockIndex() : genesis block not accepted");
+
+        // ppcoin: initialize synchronized checkpoint
+        if (!Checkpoints::WriteSyncCheckpoint((!fTestNet ? hashGenesisBlock : hashGenesisBlockTestNet)))
+            return error("LoadBlockIndex() : failed to init sync checkpoint");
+    }
+
+    string strPubKey = "";
+
+    // if checkpoint master key changed must reset sync-checkpoint
+    if (!txdb.ReadCheckpointPubKey(strPubKey) || strPubKey != CSyncCheckpoint::strMasterPubKey)
+    {
+        // write checkpoint master key to db
+        txdb.TxnBegin();
+        if (!txdb.WriteCheckpointPubKey(CSyncCheckpoint::strMasterPubKey))
+            return error("LoadBlockIndex() : failed to write new checkpoint master key to db");
+        if (!txdb.TxnCommit())
+            return error("LoadBlockIndex() : failed to commit new checkpoint master key to db");
+        if ((!fTestNet) && !Checkpoints::ResetSyncCheckpoint())
+            return error("LoadBlockIndex() : failed to reset sync-checkpoint");
+    }
+
+    return true;
+}
+
+std::string ExtractXML(std::string XMLdata, std::string key, std::string key_end)
+{
+
+    std::string extraction = "";
+    string::size_type loc = XMLdata.find( key, 0 );
+    if( loc != string::npos )
+    {
+        string::size_type loc_end = XMLdata.find( key_end, loc+3);
+        if (loc_end != string::npos )
+        {
+            extraction = XMLdata.substr(loc+(key.length()),loc_end-loc-(key.length()));
+
+        }
+    }
+    return extraction;
+}
+
+std::string ExtractHTML(std::string HTMLdata, std::string tagstartprefix,  std::string tagstart_suffix, std::string tag_end)
+{
+
+    std::string extraction = "";
+    string::size_type loc = HTMLdata.find( tagstartprefix, 0 );
+    if( loc != string::npos )
+    {
+        //Find the end of the start tag
+        string::size_type loc_EOStartTag = HTMLdata.find( tagstart_suffix, loc+tagstartprefix.length());
+        if (loc_EOStartTag != string::npos )
+        {
+
+            string::size_type loc_end = HTMLdata.find( tag_end, loc_EOStartTag+tagstart_suffix.length());
+            if (loc_end != string::npos )
+            {
+                extraction = HTMLdata.substr(loc_EOStartTag+(tagstart_suffix.length()), loc_end-loc_EOStartTag-(tagstart_suffix.length()));
+                extraction = strReplace(extraction,",","");
+                if (Contains(extraction,"\r\n"))
+                {
+                    std::vector<std::string> vExtract = split(extraction,"\r\n");
+                    if (vExtract.size() >= 2)
+                    {
+                        extraction = vExtract[2];
+                        return extraction;
+                    }
+                }
+            }
+        }
+    }
+    return extraction;
+}
+
+
+std::string RetrieveMd5(std::string s1)
+{
+    try
+    {
+        const char* chIn = s1.c_str();
+        unsigned char digest2[16];
+        MD5((unsigned char*)chIn, strlen(chIn), (unsigned char*)&digest2);
+        char mdString2[33];
+        for(int i = 0; i < 16; i++) sprintf(&mdString2[i*2], "%02x", (unsigned int)digest2[i]);
+        std::string xmd5(mdString2);
+        return xmd5;
+    }
+    catch (std::exception &e)
+    {
+        printf("MD5 INVALID!");
+        return "";
+    }
+}
+
+
+
+double Round(double d, int place)
+{
+    std::ostringstream ss;
+    ss << std::fixed << std::setprecision(place) << d ;
+    double r = lexical_cast<double>(ss.str());
+    return r;
+}
+
+double cdbl(std::string s, int place)
+{
+    if (s=="") s="0";
+    s = strReplace(s,"\r","");
+    s = strReplace(s,"\n","");
+    s = strReplace(s,"a","");
+    s = strReplace(s,"a","");
+    s = strReplace(s,"b","");
+    s = strReplace(s,"c","");
+    s = strReplace(s,"d","");
+    s = strReplace(s,"e","");
+    s = strReplace(s,"f","");
+    double r = lexical_cast<double>(s);
+    double d = Round(r,place);
+    return d;
+}
+
+
+int GetFilesize(FILE* file)
+{
+    int nSavePos = ftell(file);
+    int nFilesize = -1;
+    if (fseek(file, 0, SEEK_END) == 0)
+        nFilesize = ftell(file);
+    fseek(file, nSavePos, SEEK_SET);
+    return nFilesize;
+}
+
+
+
+
+bool WriteKey(std::string sKey, std::string sValue)
+{
+    // Allows Gridcoin to store the key value in the config file.
+    boost::filesystem::path pathConfigFile(GetArg("-conf", "gridcoinresearch.conf"));
+    if (!pathConfigFile.is_complete()) pathConfigFile = GetDataDir(false) / pathConfigFile;
+    if (!filesystem::exists(pathConfigFile))  return false; 
+    boost::to_lower(sKey);
+    std::string sLine = "";
+    ifstream streamConfigFile;
+    streamConfigFile.open(pathConfigFile.string().c_str());
+    std::string sConfig = "";
+    bool fWritten = false;
+    if(streamConfigFile)
+    {
+       while(getline(streamConfigFile, sLine))
+       {
+            std::vector<std::string> vEntry = split(sLine,"=");
+            if (vEntry.size() == 2)
+            {
+                std::string sSourceKey = vEntry[0];
+                std::string sSourceValue = vEntry[1];
+                boost::to_lower(sSourceKey);
+
+                if (sSourceKey==sKey) 
+                {
+                    sSourceValue = sValue;
+                    sLine = sSourceKey + "=" + sSourceValue;
+                    fWritten=true;
+                }
+            }
+            sLine = strReplace(sLine,"\r","");
+            sLine = strReplace(sLine,"\n","");
+            sLine += "\r\n";
+            sConfig += sLine;
+       }
+    }
+    if (!fWritten) 
+    {
+        sLine = sKey + "=" + sValue + "\r\n";
+        sConfig += sLine;
+    }
+    
+    streamConfigFile.close();
+
+    FILE *outFile = fopen(pathConfigFile.string().c_str(),"w");
+    fputs(sConfig.c_str(), outFile);
+    fclose(outFile);
+
+    ReadConfigFile(mapArgs, mapMultiArgs);
+    return true;
+}
+
+
+
+
+std::string getfilecontents(std::string filename)
+{
+    std::string buffer;
+    std::string line;
+    ifstream myfile;
+    if (fDebug10) printf("loading file to string %s",filename.c_str());
+
+    filesystem::path path = filename;
+
+    if (!filesystem::exists(path)) {
+        printf("the file does not exist %s",path.string().c_str());
+        return "-1";
+    }
+
+     FILE *file = fopen(filename.c_str(), "rb");
+     CAutoFile filein = CAutoFile(file, SER_DISK, CLIENT_VERSION);
+     int fileSize = GetFilesize(filein);
+     filein.fclose();
+
+     myfile.open(filename.c_str());
+
+    buffer.reserve(fileSize);
+    if (fDebug10) printf("opening file %s",filename.c_str());
+
+    if(myfile)
+    {
+      while(getline(myfile, line))
+      {
+            buffer = buffer + line + "\r\n";
+      }
+    }
+    myfile.close();
+    return buffer;
+}
+
+
+bool IsCPIDValidv3(std::string cpidv2, bool allow_investor)
+{
+    // Used for checking the local cpid
+    bool result=false;
+    if (allow_investor) if (cpidv2 == "INVESTOR" || cpidv2=="investor") return true;
+    if (cpidv2.length() < 34) return false;
+    result = CPID_IsCPIDValid(cpidv2.substr(0,32),cpidv2,0);
+    return result;
+}
+
+bool IsCPIDValidv2(MiningCPID& mc, int height)
+{
+    //09-25-2016: Transition to CPID Keypairs.
+    if (height < nGrandfather) return true;
+    bool result = false;
+    int cpidV2CutOverHeight = fTestNet ? 0 : 97000;
+    int cpidV3CutOverHeight = fTestNet ? 196300 : 725000;
+    if (height < cpidV2CutOverHeight)
+    {
+        result = IsCPIDValid_Retired(mc.cpid,mc.enccpid);
+    }
+    else if (height >= cpidV2CutOverHeight && height <= cpidV3CutOverHeight)
+    {
+        if (mc.cpid == "INVESTOR" || mc.cpid=="investor") return true;
+        result = CPID_IsCPIDValid(mc.cpid, mc.cpidv2, (uint256)mc.lastblockhash);
+    }
+    else if (height >= cpidV3CutOverHeight)
+    {
+        if (mc.cpid == "INVESTOR" || mc.cpid=="investor") return true;
+        // V3 requires a beacon, a beacon public key and a valid block signature signed by the CPID's private key
+        result = VerifyCPIDSignature(mc.cpid,mc.lastblockhash,mc.BoincSignature);
+    }
+
+    return result;
+}
+
+
+bool IsLocalCPIDValid(StructCPID& structcpid)
+{
+
+    bool new_result = IsCPIDValidv3(structcpid.cpidv2,true);
+    return new_result;
+
+}
+
+
+
+bool IsCPIDValid_Retired(std::string cpid, std::string ENCboincpubkey)
+{
+
+    try
+    {
+            if(cpid=="" || cpid.length() < 5)
+            {
+                printf("CPID length empty.");
+                return false;
+            }
+            if (cpid=="INVESTOR") return true;
+            if (ENCboincpubkey == "" || ENCboincpubkey.length() < 5)
+            {
+                    if (fDebug10) printf("ENCBpk length empty.");
+                    return false;
+            }
+            std::string bpk = AdvancedDecrypt(ENCboincpubkey);
+            std::string bpmd5 = RetrieveMd5(bpk);
+            if (bpmd5==cpid) return true;
+            if (fDebug10) printf("Md5<>cpid, md5 %s cpid %s  root bpk %s \r\n     ",bpmd5.c_str(), cpid.c_str(),bpk.c_str());
+
+            return false;
+    }
+    catch (std::exception &e)
+    {
+                printf("Error while resolving CPID\r\n");
+                return false;
+    }
+    catch(...)
+    {
+                printf("Error while Resolving CPID[2].\r\n");
+                return false;
+    }
+    return false;
+
+}
+
+
+double GetTotalOwedAmount(std::string cpid)
+{
+    StructCPID o = GetInitializedStructCPID2(cpid,mvMagnitudes);
+    return o.totalowed;
+}
+
+double GetOwedAmount(std::string cpid)
+{
+    if (mvMagnitudes.size() > 1)
+    {
+        StructCPID m = GetInitializedStructCPID2(cpid,mvMagnitudes);
+        if (m.initialized) return m.owed;
+        return 0;
+    }
+    return 0;
+}
+
+
+double GetOutstandingAmountOwed(StructCPID &mag, std::string cpid, int64_t locktime,
+    double& total_owed, double block_magnitude)
+{
+    // Gridcoin Payment Magnitude Unit in RSA Owed calculation ensures rewards are capped at MaxBlockSubsidy*BLOCKS_PER_DAY
+    // Payment date range is stored in HighLockTime-LowLockTime
+    // If newbie has not participated for 14 days, use earliest payment in chain to assess payment window
+    // (Important to prevent e-mail change attacks) - Calculate payment timespan window in days
+    try
+    {
+        double payment_timespan = (GetAdjustedTime() - mag.EarliestPaymentTime)/38400;
+        if (payment_timespan < 2) payment_timespan =  2;
+        if (payment_timespan > 10) payment_timespan = 14;
+        mag.PaymentTimespan = Round(payment_timespan,0);
+        double research_magnitude = 0;
+        // Get neural network magnitude:
+        StructCPID stDPOR = GetInitializedStructCPID2(cpid,mvDPOR);
+        research_magnitude = LederstrumpfMagnitude2(stDPOR.Magnitude,locktime);
+        double owed_standard = payment_timespan * std::min(research_magnitude*GetMagnitudeMultiplier(locktime),
+            GetMaximumBoincSubsidy(locktime)*5.0);
+        double owed_network_cap = payment_timespan * GRCMagnitudeUnit(locktime) * research_magnitude;
+        double owed = std::min(owed_standard, owed_network_cap);
+        double paid = mag.payments;
+        double outstanding = std::min(owed-paid, GetMaximumBoincSubsidy(locktime) * 5.0);
+        total_owed = owed;
+        //if (outstanding < 0) outstanding=0;
+        return outstanding;
+    }
+    catch (std::exception &e)
+    {
+            printf("Error while Getting outstanding amount owed.");
+            return 0;
+    }
+    catch(...)
+    {
+            printf("Error while Getting outstanding amount owed.");
+            return 0;
+    }
+}
+
+bool BlockNeedsChecked(int64_t BlockTime)
+{
+    if (IsLockTimeWithin14days((double)BlockTime))
+    {
+        if (fColdBoot) return false;
+        bool fOut = OutOfSyncByMoreThan(30);
+        return !fOut;
+    }
+    else
+    {
+        return false;
+    }
+}
+
+bool IsLockTimeWithin14days(double locktime)
+{
+    //Within 14 days
+    double nCutoff =  GetAdjustedTime() - (60*60*24*14);
+    if (locktime < nCutoff) return false;
+    return true;
+}
+
+bool LockTimeRecent(double locktime)
+{
+    //Returns true if adjusted time is within 45 minutes
+    double nCutoff =  GetAdjustedTime() - (60*45);
+    if (locktime < nCutoff) return false;
+    return true;
+}
+
+bool IsLockTimeWithinMinutes(double locktime, int minutes)
+{
+    double nCutoff = GetAdjustedTime() - (60*minutes);
+    if (locktime < nCutoff) return false;
+    return true;
+}
+
+bool IsLockTimeWithinMinutes(int64_t locktime, int minutes)
+{
+    double nCutoff = GetAdjustedTime() - (60*minutes);
+    if (locktime < nCutoff) return false;
+    return true;
+}
+
+
+double GetMagnitudeWeight(double LockTime)
+{
+    double age = ( GetAdjustedTime() - LockTime)/86400;
+    double inverse = 14-age;
+    if (inverse < 1) inverse=1;
+    return inverse*inverse;
+}
+
+
+
+
+void RemoveNetworkMagnitude(double LockTime, std::string cpid, MiningCPID bb, double mint, bool IsStake)
+{
+        if (!IsLockTimeWithin14days(LockTime)) return;
+        StructCPID structMagnitude = GetInitializedStructCPID2(cpid,mvMagnitudes);
+        structMagnitude.projectname = bb.projectname;
+        structMagnitude.entries--;
+        if (IsStake)
+        {
+            double interest = (double)mint - (double)bb.ResearchSubsidy;
+            structMagnitude.payments -= bb.ResearchSubsidy;
+            structMagnitude.interestPayments = structMagnitude.interestPayments - interest;
+            structMagnitude.LastPaymentTime = 0;
+        }
+        structMagnitude.cpid = cpid;
+        double total_owed = 0;
+        mvMagnitudes[cpid] = structMagnitude;
+        structMagnitude.owed = GetOutstandingAmountOwed(structMagnitude,cpid,LockTime,total_owed,bb.Magnitude);
+        structMagnitude.totalowed = total_owed;
+        mvMagnitudes[cpid] = structMagnitude;
+}
+
+
+
+
+
+
+void AdjustTimestamps(StructCPID& strCPID, double timestamp, double subsidy)
+{
+        if (timestamp > strCPID.LastPaymentTime && subsidy > 0) strCPID.LastPaymentTime = timestamp;
+        if (timestamp < strCPID.EarliestPaymentTime) strCPID.EarliestPaymentTime = timestamp;
+}
+
+
+
+
+void AddResearchMagnitude(CBlockIndex* pIndex)
+{
+        // Headless critical section
+        if (pIndex->nResearchSubsidy > 0)
+        {
+            try
+            {
+                StructCPID stMag = GetInitializedStructCPID2(pIndex->sCPID,mvMagnitudesCopy);
+                stMag.cpid = pIndex->sCPID;
+                stMag.GRCAddress = pIndex->sGRCAddress;
+                if (pIndex->nHeight > stMag.LastBlock)
+                {
+                    stMag.LastBlock = pIndex->nHeight;
+                }
+                stMag.entries++;
+                stMag.payments += pIndex->nResearchSubsidy;
+                stMag.interestPayments += pIndex->nInterestSubsidy;
+
+                AdjustTimestamps(stMag,(double)pIndex->nTime,pIndex->nResearchSubsidy);
+                // Track detailed payments made to each CPID
+                stMag.PaymentTimestamps         += RoundToString(pIndex->nTime,0) + ",";
+                stMag.PaymentAmountsResearch    += RoundToString(pIndex->nResearchSubsidy,2) + ",";
+                stMag.PaymentAmountsInterest    += RoundToString(pIndex->nInterestSubsidy,2) + ",";
+                stMag.PaymentAmountsBlocks      += RoundToString(pIndex->nHeight,0) + ",";
+                stMag.Accuracy++;
+                stMag.AverageRAC = stMag.rac / (stMag.entries+.01);
+                double total_owed = 0;
+                stMag.owed = GetOutstandingAmountOwed(stMag,
+                    pIndex->sCPID, pIndex->nTime,total_owed,pIndex->nMagnitude);
+
+                stMag.totalowed = total_owed;
+                mvMagnitudesCopy[pIndex->sCPID] = stMag;
+            }
+            catch (bad_alloc ba)
+            {
+                printf("\r\nBad Allocation in AddResearchMagnitude() \r\n");
+            }
+            catch(...)
+            {
+                printf("Exception in AddResearchMagnitude() \r\n");
+            }
+        }
+}
+
+
+
+
+void AddNMRetired(double height, double LockTime, std::string cpid, MiningCPID bb)
+{
+    try
+    {
+        StructCPID stMag = GetInitializedStructCPID2(cpid,mvMagnitudes);
+        stMag.cpid = cpid;
+        stMag.GRCAddress = bb.GRCAddress;
+        if (height > stMag.LastBlock)
+        {
+            stMag.LastBlock = height;
+        }
+        stMag.projectname = bb.projectname;
+        stMag.rac += bb.rac;
+        stMag.entries++;
+        stMag.payments += bb.ResearchSubsidy;
+        stMag.interestPayments += bb.InterestSubsidy;
+        AdjustTimestamps(stMag,LockTime,bb.ResearchSubsidy);
+        // Per RTM 6-27-2015 - Track detailed payments made to each CPID
+        stMag.PaymentTimestamps         += RoundToString(LockTime,0) + ",";
+        stMag.PaymentAmountsResearch    += RoundToString(bb.ResearchSubsidy,2) + ",";
+        stMag.PaymentAmountsInterest    += RoundToString(bb.InterestSubsidy,2) + ",";
+        stMag.PaymentAmountsBlocks      += RoundToString((double)height,0) + ",";
+        stMag.Accuracy++;
+        stMag.AverageRAC = stMag.rac / (stMag.entries+.01);
+        double total_owed = 0;
+        stMag.owed = GetOutstandingAmountOwed(stMag,cpid,LockTime,total_owed,bb.Magnitude);
+        stMag.totalowed = total_owed;
+        mvMagnitudes[cpid] = stMag;
+    }
+    catch (std::exception &e)
+    {
+            printf("Error while Adding Network Magnitude.");
+    }
+    catch(...)
+    {
+            printf("Error while Adding Network Magnitude.");
+    }
+}
+
+
+
+
+bool GetEarliestStakeTime(std::string grcaddress, std::string cpid)
+{
+    if (nBestHeight < 15)
+    {
+        mvApplicationCacheTimestamp["nGRCTime"] = GetAdjustedTime();
+        mvApplicationCacheTimestamp["nCPIDTime"] = GetAdjustedTime();
+        return true;
+    }
+    if (IsLockTimeWithinMinutes(nLastGRCtallied,100)) return true;
+    nLastGRCtallied = GetAdjustedTime();
+    int64_t nGRCTime = 0;
+    int64_t nCPIDTime = 0;
+    CBlock block;
+    int64_t nStart = GetTimeMillis();
+    LOCK(cs_main);
+    {
+            int nMaxDepth = nBestHeight;
+            int nLookback = BLOCKS_PER_DAY*6*30;  //6 months back for performance
+            int nMinDepth = nMaxDepth - nLookback;
+            if (nMinDepth < 2) nMinDepth = 2;
+            // Start at the earliest block index:
+            CBlockIndex* pblockindex = blockFinder.FindByHeight(nMinDepth);
+            while (pblockindex->nHeight < nMaxDepth-1)
+            {
+                        pblockindex = pblockindex->pnext;
+                        if (pblockindex == pindexBest) break;
+                        if (pblockindex == NULL || !pblockindex->IsInMainChain()) continue;
+                        std::string myCPID = "";
+                        if (pblockindex->nHeight < nNewIndex)
+                        {
+                            //Between block 1 and nNewIndex, unfortunately, we have to read from disk.
+                            block.ReadFromDisk(pblockindex);
+                            std::string hashboinc = "";
+                            if (block.vtx.size() > 0) hashboinc = block.vtx[0].hashBoinc;
+                            MiningCPID bb = DeserializeBoincBlock(hashboinc);
+                            myCPID = bb.cpid;
+                        }
+                        else
+                        {
+                            myCPID = pblockindex->sCPID;
+                        }
+                        if (cpid == myCPID && nCPIDTime==0)
+                        {
+                            nCPIDTime = pblockindex->nTime;
+                            nGRCTime = pblockindex->nTime;
+                            break;
+                        }
+            }
+    }
+    int64_t EarliestStakedWalletTx = GetEarliestWalletTransaction();
+    if (EarliestStakedWalletTx > 0 && EarliestStakedWalletTx < nGRCTime) nGRCTime = EarliestStakedWalletTx;
+    if (fTestNet) nGRCTime -= (86400*30);
+    if (nGRCTime <= 0)  nGRCTime = GetAdjustedTime();
+    if (nCPIDTime <= 0) nCPIDTime = GetAdjustedTime();
+
+    printf("Loaded staketime from index in %f", (double)(GetTimeMillis() - nStart));
+    printf("CPIDTime %f, GRCTime %f, WalletTime %f \r\n",(double)nCPIDTime,(double)nGRCTime,(double)EarliestStakedWalletTx);
+    mvApplicationCacheTimestamp["nGRCTime"] = nGRCTime;
+    mvApplicationCacheTimestamp["nCPIDTime"] = nCPIDTime;
+    return true;
+}
+
+HashSet GetCPIDBlockHashes(const std::string& cpid)
+{
+    auto hashes = mvCPIDBlockHashes.find(cpid);
+    return hashes != mvCPIDBlockHashes.end()
+        ? hashes->second
+        : HashSet();
+}
+
+void AddCPIDBlockHash(const std::string& cpid, const uint256& blockhash)
+{
+    // Add block hash to CPID hash set.
+    mvCPIDBlockHashes[cpid].insert(blockhash);
+}
+
+StructCPID GetLifetimeCPID(std::string cpid, std::string sCalledFrom)
+{
+    //Eliminates issues with reorgs, disconnects, double counting, etc.. 
+    if (cpid.empty() || cpid=="INVESTOR")
+        return GetInitializedStructCPID2("INVESTOR",mvResearchAge);
+    
+    if (fDebug10) printf(" {GLC %s} ",sCalledFrom.c_str());
+
+    const HashSet& hashes = GetCPIDBlockHashes(cpid);
+    ZeroOutResearcherTotals(cpid);
+
+    for (HashSet::iterator it = hashes.begin(); it != hashes.end(); ++it)
+    {
+        const uint256& uHash = *it;
+
+        // Ensure that we have this block.
+        if (mapBlockIndex.count(uHash) == 0)
+           continue;
+        
+        // Ensure that the block is valid.    
+        CBlockIndex* pblockindex = mapBlockIndex[uHash];
+        if(pblockindex == NULL ||
+           pblockindex->IsInMainChain() == false ||
+           pblockindex->sCPID != cpid)
+            continue;
+
+        // Block located and verified.
+        StructCPID stCPID = GetInitializedStructCPID2(pblockindex->sCPID,mvResearchAge);
+        if (pblockindex->nHeight > stCPID.LastBlock && pblockindex->nResearchSubsidy > 0)
+        {
+            stCPID.LastBlock = pblockindex->nHeight;
+            stCPID.BlockHash = pblockindex->GetBlockHash().GetHex();
+        }
+        stCPID.InterestSubsidy += pblockindex->nInterestSubsidy;
+        stCPID.ResearchSubsidy += pblockindex->nResearchSubsidy;
+        stCPID.Accuracy++;
+        if (pblockindex->nMagnitude > 0)
+        {
+            stCPID.TotalMagnitude += pblockindex->nMagnitude;
+            stCPID.ResearchAverageMagnitude = stCPID.TotalMagnitude/(stCPID.Accuracy+.01);
+        }
+
+        if (pblockindex->nTime < stCPID.LowLockTime)  stCPID.LowLockTime  = pblockindex->nTime;
+        if (pblockindex->nTime > stCPID.HighLockTime) stCPID.HighLockTime = pblockindex->nTime;
+        mvResearchAge[pblockindex->sCPID]=stCPID;
+    }
+
+    return GetInitializedStructCPID2(cpid, mvResearchAge);
+}
+
+MiningCPID GetInitializedMiningCPID(std::string name,std::map<std::string, MiningCPID>& vRef)
+{
+   MiningCPID& cpid = vRef[name];
+    if (!cpid.initialized)
+    {
+                cpid = GetMiningCPID();
+                cpid.initialized=true;
+                cpid.LastPaymentTime = 0;
+    }
+
+   return cpid;
+}
+
+
+StructCPID GetInitializedStructCPID2(std::string name, std::map<std::string, StructCPID>& vRef)
+{
+    try
+    {
+      StructCPID& cpid = vRef[name];
+        if (!cpid.initialized)
+        {
+                cpid = GetStructCPID();
+                cpid.initialized=true;
+                cpid.LowLockTime = std::numeric_limits<unsigned int>::max();
+                cpid.HighLockTime = 0;
+                cpid.LastPaymentTime = 0;
+                cpid.EarliestPaymentTime = 99999999999;
+                cpid.Accuracy = 0;
+                return cpid;
+        }
+        else
+        {
+                return cpid;
+        }
+    }
+    catch (bad_alloc ba)
+    {
+        printf("Bad alloc caught in GetInitializedStructCpid2 for %s",name.c_str());
+      return GetStructCPID();
+    }
+    catch(...)
+    {
+        printf("Exception caught in GetInitializedStructCpid2 for %s",name.c_str());
+      return GetStructCPID();
+    }
+}
+
+
+
+
+bool RetiredTN(bool Forcefully)
+{
+    //Iterate throught last 14 days, tally network averages
+    if (nBestHeight < 15)
+    {
+        bNetAveragesLoaded = true;
+        return true;
+    }
+
+    if (Forcefully) nLastTallied = 0;
+    int timespan = fTestNet ? 1 : 5;
+    if (IsLockTimeWithinMinutes(nLastTallied,timespan))
+    {
+        bNetAveragesLoaded=true;
+        return true;
+    }
+
+    printf("Gathering network avgs (begin)");
+    nLastTallied = GetAdjustedTime();
+    bNetAveragesLoaded = false;
+    bool superblockloaded = false;
+    double NetworkPayments = 0;
+    double NetworkInterest = 0;
+                    //7-5-2015 - R Halford - Start block and End block must be an exact range agreed by the network:
+                    int nMaxDepth = (nBestHeight-CONSENSUS_LOOKBACK) - ( (nBestHeight-CONSENSUS_LOOKBACK) % BLOCK_GRANULARITY);
+                    int nLookback = BLOCKS_PER_DAY*14; //Daily block count * Lookback in days = 14 days
+                    int nMinDepth = (nMaxDepth - nLookback) - ( (nMaxDepth-nLookback) % BLOCK_GRANULARITY);
+                    if (fDebug3) printf("START BLOCK %f, END BLOCK %f ",(double)nMaxDepth,(double)nMinDepth);
+                    if (nMinDepth < 2)              nMinDepth = 2;
+                    if (mvMagnitudes.size() > 0)    mvMagnitudes.clear();
+                    CBlock block;
+                    CBlockIndex* pblockindex = pindexBest;
+
+                    while (pblockindex->nHeight > nMaxDepth)
+                    {
+                        if (!pblockindex || !pblockindex->pprev) return false;
+                        pblockindex = pblockindex->pprev;
+                        if (pblockindex == pindexGenesisBlock) return false;
+                    }
+
+                    if (fDebug) printf("\r\n GetMoneySupply::Max block %f",(double)pblockindex->nHeight);
+
+                    while (pblockindex->nHeight > nMinDepth)
+                    {
+                        if (!pblockindex || !pblockindex->pprev) return false;   //Avoid segfault
+                        pblockindex = pblockindex->pprev;
+                        if (pblockindex == pindexGenesisBlock) return false;
+                        if (pblockindex == NULL || !pblockindex->IsInMainChain()) continue;
+                        MiningCPID bb;
+                        
+                        if (!block.ReadFromDisk(pblockindex)) continue;
+                        if (block.vtx.size() > 0)
+                        {
+                                if (block.vtx[0].hashBoinc.empty()) continue;
+                                bb = DeserializeBoincBlock(block.vtx[0].hashBoinc);
+                        }
+                        else continue;
+
+                        NetworkPayments += bb.ResearchSubsidy;
+                        NetworkInterest += bb.InterestSubsidy;
+                        // Insert CPID, Magnitude, Payments
+                        AddNMRetired((double)pblockindex->nHeight,pblockindex->nTime,bb.cpid,bb);
+                        if (!superblockloaded && bb.superblock.length() > 20)
+                        {
+                                    std::string superblock = UnpackBinarySuperblock(bb.superblock);
+                                    if (VerifySuperblock(superblock,pblockindex->nHeight))
+                                    {
+                                            LoadSuperblock(superblock,pblockindex->nTime,pblockindex->nHeight);
+                                            superblockloaded=true;
+                                            if (fDebug3) printf(" Superblock Loaded %f \r\n",(double)pblockindex->nHeight);
+                                    }
+                            }
+
+                    }
+                    if (pblockindex && fDebug10)    printf("Min block %f \r\n",(double)pblockindex->nHeight);
+                    StructCPID network = GetInitializedStructCPID2("NETWORK",mvNetwork);
+                    network.projectname="NETWORK";
+                    network.payments = NetworkPayments;
+                    network.InterestSubsidy = NetworkInterest;
+                    mvNetwork["NETWORK"] = network;
+                    TallyMagnitudesInSuperblock();
+                    GetNextProject(false);
+                    if (fDebug3) printf(".Done.\r\n %f",(double)0);
+                    bTallyStarted = false;
+                    bNetAveragesLoaded = true;
+                    return true;
+
+    bNetAveragesLoaded=true;
+    return false;
+}
+
+
+
+bool ComputeNeuralNetworkSupermajorityHashes()
+{
+    if (nBestHeight < 15)  return true;
+    if (IsLockTimeWithinMinutes(nLastTalliedNeural,5))
+    {
+        return true;
+    }
+    nLastTalliedNeural = GetAdjustedTime();
+    //Clear the neural network hash buffer
+    if (mvNeuralNetworkHash.size() > 0)  mvNeuralNetworkHash.clear();
+    if (mvNeuralVersion.size() > 0)  mvNeuralVersion.clear();
+    if (mvCurrentNeuralNetworkHash.size() > 0) mvCurrentNeuralNetworkHash.clear();
+
+    //Clear the votes
+    WriteCache("neuralsecurity","pending","0",GetAdjustedTime());
+    ClearCache("neuralsecurity");
+    try
+    {
+        int nMaxDepth = nBestHeight;
+        int nLookback = 100;
+        int nMinDepth = (nMaxDepth - nLookback);
+        if (nMinDepth < 2)   nMinDepth = 2;
+        CBlock block;
+        CBlockIndex* pblockindex = pindexBest;
+        while (pblockindex->nHeight > nMinDepth)
+        {
+            if (!pblockindex || !pblockindex->pprev) return false;
+            pblockindex = pblockindex->pprev;
+            if (pblockindex == pindexGenesisBlock) return false;
+            if (!pblockindex->IsInMainChain()) continue;
+            block.ReadFromDisk(pblockindex);
+            std::string hashboinc = "";
+            if (block.vtx.size() > 0) hashboinc = block.vtx[0].hashBoinc;
+            if (!hashboinc.empty())
+            {
+                MiningCPID bb = DeserializeBoincBlock(hashboinc);
+                //If block is pending: 7-25-2015
+                if (bb.superblock.length() > 20)
+                {
+                    std::string superblock = UnpackBinarySuperblock(bb.superblock);
+                    if (VerifySuperblock(superblock,pblockindex->nHeight))
+                    {
+                        WriteCache("neuralsecurity","pending",RoundToString((double)pblockindex->nHeight,0),GetAdjustedTime());
+                    }
+                }
+
+                IncrementVersionCount(bb.clientversion);
+                //Increment Neural Network Hashes Supermajority (over the last N blocks)
+                IncrementNeuralNetworkSupermajority(bb.NeuralHash,bb.GRCAddress,(nMaxDepth-pblockindex->nHeight)+10);
+                IncrementCurrentNeuralNetworkSupermajority(bb.CurrentNeuralHash,bb.GRCAddress,(nMaxDepth-pblockindex->nHeight)+10);
+
+            }
+        }
+
+        if (fDebug3) printf(".11.");
+    }
+    catch (std::exception &e)
+    {
+            printf("Neural Error while memorizing hashes.\r\n");
+    }
+    catch(...)
+    {
+        printf("Neural error While Memorizing Hashes! [1]\r\n");
+    }
+    return true;
+
+}
+
+
+bool TallyResearchAverages(bool Forcefully)
+{
+    //Iterate throught last 14 days, tally network averages
+    if (nBestHeight < 15)
+    {
+        bNetAveragesLoaded = true;
+        return true;
+    }
+
+    //if (Forcefully) nLastTallied = 0;
+    int timespan = fTestNet ? 2 : 6;
+    if (IsLockTimeWithinMinutes(nLastTallied,timespan))
+    {
+        bNetAveragesLoaded=true;
+        return true;
+    }
+
+    //8-27-2016
+     int64_t nStart = GetTimeMillis();
+
+
+    if (fDebug3) printf("Tallying Research Averages (begin) ");
+    nLastTallied = GetAdjustedTime();
+    bNetAveragesLoaded = false;
+    bool superblockloaded = false;
+    double NetworkPayments = 0;
+    double NetworkInterest = 0;
+    
+                        //Consensus Start/End block:
+                        int nMaxDepth = (nBestHeight-CONSENSUS_LOOKBACK) - ( (nBestHeight-CONSENSUS_LOOKBACK) % BLOCK_GRANULARITY);
+                        int nLookback = BLOCKS_PER_DAY * 14; //Daily block count * Lookback in days
+                        int nMinDepth = (nMaxDepth - nLookback) - ( (nMaxDepth-nLookback) % BLOCK_GRANULARITY);
+                        if (fDebug3) printf("START BLOCK %f, END BLOCK %f ",(double)nMaxDepth,(double)nMinDepth);
+                        if (nMinDepth < 2)              nMinDepth = 2;
+                        mvMagnitudesCopy.clear();
+                        int iRow = 0;
+                        //CBlock block;
+                        CBlockIndex* pblockindex = pindexBest;
+                        if (!pblockindex)
+                        {
+                                bTallyStarted = false;
+                                bNetAveragesLoaded = true;
+                                return true;
+                        }
+                        while (pblockindex->nHeight > nMaxDepth)
+                        {
+                            if (!pblockindex || !pblockindex->pprev || pblockindex == pindexGenesisBlock) return false;
+                            pblockindex = pblockindex->pprev;
+                        }
+
+                        if (fDebug3) printf("Max block %f, seektime %f",(double)pblockindex->nHeight,(double)GetTimeMillis()-nStart);
+                        nStart=GetTimeMillis();
+
+   
+                        // Headless critical section ()
+        try
+        {
+                        while (pblockindex->nHeight > nMinDepth)
+                        {
+                            if (!pblockindex || !pblockindex->pprev) return false;
+                            pblockindex = pblockindex->pprev;
+                            if (pblockindex == pindexGenesisBlock) return false;
+                            if (!pblockindex->IsInMainChain()) continue;
+                            NetworkPayments += pblockindex->nResearchSubsidy;
+                            NetworkInterest += pblockindex->nInterestSubsidy;
+                            AddResearchMagnitude(pblockindex);
+
+                            iRow++;
+                            if (IsSuperBlock(pblockindex) && !superblockloaded)
+                            {
+                                MiningCPID bb = GetBoincBlockByIndex(pblockindex);
+                                if (bb.superblock.length() > 20)
+                                {
+                                        std::string superblock = UnpackBinarySuperblock(bb.superblock);
+                                        if (VerifySuperblock(superblock,pblockindex->nHeight))
+                                        {
+                                                LoadSuperblock(superblock,pblockindex->nTime,pblockindex->nHeight);
+                                                superblockloaded=true;
+                                                if (fDebug3) printf(" Superblock Loaded %f \r\n",(double)pblockindex->nHeight);
+                                        }
+                                }
+                            }
+
+                        }
+                        // End of critical section
+                        if (fDebug3) printf("TNA loaded in %f",(double)GetTimeMillis()-nStart);
+                        nStart=GetTimeMillis();
+
+
+                        if (pblockindex)
+                        {
+                            if (fDebug3) printf("Min block %f, Rows %f \r\n",(double)pblockindex->nHeight,(double)iRow);
+                            StructCPID network = GetInitializedStructCPID2("NETWORK",mvNetworkCopy);
+                            network.projectname="NETWORK";
+                            network.payments = NetworkPayments;
+                            network.InterestSubsidy = NetworkInterest;
+                            mvNetworkCopy["NETWORK"] = network;
+                            if(fDebug3) printf(" TMIS1 ");
+                            TallyMagnitudesInSuperblock();
+                        }
+                        // 11-19-2015 Copy dictionaries to live RAM
+                        mvDPOR = mvDPORCopy;
+                        mvMagnitudes = mvMagnitudesCopy;
+                        mvNetwork = mvNetworkCopy;
+                        bTallyStarted = false;
+                        bNetAveragesLoaded = true;
+                        return true;
+        }
+        catch (bad_alloc ba)
+        {
+            printf("Bad Alloc while tallying network averages. [1]\r\n");
+            bNetAveragesLoaded=true;
+            nLastTallied = 0;
+        }
+        catch(...)
+        {
+            printf("Error while tallying network averages. [1]\r\n");
+            bNetAveragesLoaded=true;
+            nLastTallied = 0;
+        }
+
+        if (fDebug3) printf("NA loaded in %f",(double)GetTimeMillis()-nStart);
+                        
+        bNetAveragesLoaded=true;
+        return false;
+}
+
+
+
+bool TallyNetworkAverages(bool Forcefully)
+{
+    if (IsResearchAgeEnabled(pindexBest->nHeight))
+    {
+        return TallyResearchAverages(Forcefully);
+    }
+    else
+    {
+        return RetiredTN(Forcefully);
+    }
+}
+
+
+void PrintBlockTree()
+{
+    AssertLockHeld(cs_main);
+    // pre-compute tree structure
+    map<CBlockIndex*, vector<CBlockIndex*> > mapNext;
+    for (map<uint256, CBlockIndex*>::iterator mi = mapBlockIndex.begin(); mi != mapBlockIndex.end(); ++mi)
+    {
+        CBlockIndex* pindex = (*mi).second;
+        mapNext[pindex->pprev].push_back(pindex);
+    }
+
+    vector<pair<int, CBlockIndex*> > vStack;
+    vStack.push_back(make_pair(0, pindexGenesisBlock));
+
+    int nPrevCol = 0;
+    while (!vStack.empty())
+    {
+        int nCol = vStack.back().first;
+        CBlockIndex* pindex = vStack.back().second;
+        vStack.pop_back();
+
+        // print split or gap
+        if (nCol > nPrevCol)
+        {
+            for (int i = 0; i < nCol-1; i++)
+                printf("| ");
+            printf("|\\\n");
+        }
+        else if (nCol < nPrevCol)
+        {
+            for (int i = 0; i < nCol; i++)
+                printf("| ");
+            printf("|\n");
+       }
+        nPrevCol = nCol;
+
+        // print columns
+        for (int i = 0; i < nCol; i++)
+            printf("| ");
+
+        // print item
+        CBlock block;
+        block.ReadFromDisk(pindex);
+        printf("%d (%u,%u) %s  %08x  %s  mint %7s  tx %" PRIszu "",
+            pindex->nHeight,
+            pindex->nFile,
+            pindex->nBlockPos,
+            block.GetHash().ToString().c_str(),
+            block.nBits,
+            DateTimeStrFormat("%x %H:%M:%S", block.GetBlockTime()).c_str(),
+            FormatMoney(pindex->nMint).c_str(),
+            block.vtx.size());
+
+        PrintWallets(block);
+
+        // put the main time-chain first
+        vector<CBlockIndex*>& vNext = mapNext[pindex];
+        for (unsigned int i = 0; i < vNext.size(); i++)
+        {
+            if (vNext[i]->pnext)
+            {
+                swap(vNext[0], vNext[i]);
+                break;
+            }
+        }
+
+        // iterate children
+        for (unsigned int i = 0; i < vNext.size(); i++)
+            vStack.push_back(make_pair(nCol+i, vNext[i]));
+    }
+}
+
+bool LoadExternalBlockFile(FILE* fileIn)
+{
+    int64_t nStart = GetTimeMillis();
+
+    int nLoaded = 0;
+    {
+        LOCK(cs_main);
+        try {
+            CAutoFile blkdat(fileIn, SER_DISK, CLIENT_VERSION);
+            unsigned int nPos = 0;
+            while (nPos != (unsigned int)-1 && blkdat.good() && !fRequestShutdown)
+            {
+                unsigned char pchData[65536];
+                do {
+                    fseek(blkdat, nPos, SEEK_SET);
+                    int nRead = fread(pchData, 1, sizeof(pchData), blkdat);
+                    if (nRead <= 8)
+                    {
+                        nPos = (unsigned int)-1;
+                        break;
+                    }
+                    void* nFind = memchr(pchData, pchMessageStart[0], nRead+1-sizeof(pchMessageStart));
+                    if (nFind)
+                    {
+                        if (memcmp(nFind, pchMessageStart, sizeof(pchMessageStart))==0)
+                        {
+                            nPos += ((unsigned char*)nFind - pchData) + sizeof(pchMessageStart);
+                            break;
+                        }
+                        nPos += ((unsigned char*)nFind - pchData) + 1;
+                    }
+                    else
+                        nPos += sizeof(pchData) - sizeof(pchMessageStart) + 1;
+                } while(!fRequestShutdown);
+                if (nPos == (unsigned int)-1)
+                    break;
+                fseek(blkdat, nPos, SEEK_SET);
+                unsigned int nSize;
+                blkdat >> nSize;
+                if (nSize > 0 && nSize <= MAX_BLOCK_SIZE)
+                {
+                    CBlock block;
+                    blkdat >> block;
+                    if (ProcessBlock(NULL,&block,false))
+                    {
+                        nLoaded++;
+                        nPos += 4 + nSize;
+                    }
+                }
+            }
+        }
+        catch (std::exception &e) {
+            printf("%s() : Deserialize or I/O error caught during load\n",
+                   __PRETTY_FUNCTION__);
+        }
+    }
+    printf("Loaded %i blocks from external file in %" PRId64 "ms\n", nLoaded, GetTimeMillis() - nStart);
+    return nLoaded > 0;
+}
+
+//////////////////////////////////////////////////////////////////////////////
+//
+// CAlert
+//
+
+extern map<uint256, CAlert> mapAlerts;
+extern CCriticalSection cs_mapAlerts;
+
+string GetWarnings(string strFor)
+{
+    int nPriority = 0;
+    string strStatusBar;
+    string strRPC;
+
+    if (GetBoolArg("-testsafemode"))
+        strRPC = "test";
+
+    // Misc warnings like out of disk space and clock is wrong
+    if (strMiscWarning != "")
+    {
+        nPriority = 1000;
+        strStatusBar = strMiscWarning;
+    }
+
+    // if detected invalid checkpoint enter safe mode
+    if (Checkpoints::hashInvalidCheckpoint != 0)
+    {
+
+        if (CHECKPOINT_DISTRIBUTED_MODE==1)
+        {
+            //10-18-2014-Halford- If invalid checkpoint found, reboot the node:
+            printf("Moving Gridcoin into Checkpoint ADVISORY mode.\r\n");
+            CheckpointsMode = Checkpoints::ADVISORY;
+        }
+        else
+        {
+            #if defined(WIN32) && defined(QT_GUI)
+                int nResult = 0;
+                std::string rebootme = "";
+                if (mapArgs.count("-reboot"))
+                {
+                    rebootme = GetArg("-reboot", "false");
+                }
+                if (rebootme == "true")
+                {
+                    nResult = RebootClient();
+                    printf("Rebooting %u",nResult);
+                }
+            #endif
+
+            nPriority = 3000;
+            strStatusBar = strRPC = _("WARNING: Invalid checkpoint found! Displayed transactions may not be correct! You may need to upgrade, or notify developers.");
+            printf("WARNING: Invalid checkpoint found! Displayed transactions may not be correct! You may need to upgrade, or notify developers.");
+        }
+
+
+    }
+
+    // Alerts
+    {
+        LOCK(cs_mapAlerts);
+        BOOST_FOREACH(PAIRTYPE(const uint256, CAlert)& item, mapAlerts)
+        {
+            const CAlert& alert = item.second;
+            if (alert.AppliesToMe() && alert.nPriority > nPriority)
+            {
+                nPriority = alert.nPriority;
+                strStatusBar = alert.strStatusBar;
+                if (nPriority > 1000)
+                    strRPC = strStatusBar;
+            }
+        }
+    }
+
+    if (strFor == "statusbar")
+        return strStatusBar;
+    else if (strFor == "rpc")
+        return strRPC;
+    assert(!"GetWarnings() : invalid parameter");
+    return "error";
+}
+
+
+
+
+
+
+
+
+//////////////////////////////////////////////////////////////////////////////
+//
+// Messages
+//
+
+
+bool static AlreadyHave(CTxDB& txdb, const CInv& inv)
+{
+    switch (inv.type)
+    {
+    case MSG_TX:
+        {
+        bool txInMap = false;
+        txInMap = mempool.exists(inv.hash);
+        return txInMap ||
+               mapOrphanTransactions.count(inv.hash) ||
+               txdb.ContainsTx(inv.hash);
+        }
+
+    case MSG_BLOCK:
+        return mapBlockIndex.count(inv.hash) ||
+               mapOrphanBlocks.count(inv.hash);
+    }
+    // Don't know what it is, just say we already got one
+    return true;
+}
+
+
+bool AcidTest(std::string precommand, std::string acid, CNode* pfrom)
+{
+    std::vector<std::string> vCommand = split(acid,",");
+    if (vCommand.size() >= 6)
+    {
+        std::string sboinchashargs = DefaultOrgKey(12);  //Use 12 characters for inter-client communication
+        std::string nonce =          vCommand[0];
+        std::string command =        vCommand[1];
+        std::string hash =           vCommand[2];
+        std::string org =            vCommand[3];
+        std::string pub_key_prefix = vCommand[4];
+        std::string bhrn =           vCommand[5];
+        std::string grid_pass =      vCommand[6];
+        std::string grid_pass_decrypted = AdvancedDecryptWithSalt(grid_pass,sboinchashargs);
+
+        if (grid_pass_decrypted != bhrn+nonce+org+pub_key_prefix)
+        {
+            if (fDebug10) printf("Decrypted gridpass %s <> hashed message",grid_pass_decrypted.c_str());
+            nonce="";
+            command="";
+        }
+
+        std::string pw1 = RetrieveMd5(nonce+","+command+","+org+","+pub_key_prefix+","+sboinchashargs);
+
+        if (precommand=="aries")
+        {
+            //pfrom->securityversion = pw1;
+        }
+        if (fDebug10) printf(" Nonce %s,comm %s,hash %s,pw1 %s \r\n",nonce.c_str(),command.c_str(),hash.c_str(),pw1.c_str());
+        //If timestamp too old; disconnect
+        double timediff = std::abs(GetAdjustedTime() - cdbl(nonce,0));
+    
+        if (false && hash != pw1)
+        {
+            //2/16 18:06:48 Acid test failed for 192.168.1.4:32749 1478973994,encrypt,1b089d19d23fbc911c6967b948dd8324,windows          if (fDebug) printf("Acid test failed for %s %s.",NodeAddress(pfrom).c_str(),acid.c_str());
+            double punishment = GetArg("-punishment", 10);
+            pfrom->Misbehaving(punishment);
+            return false;
+        }
+        return true;
+    }
+    else
+    {
+        if (fDebug2) printf("Message corrupted. Node %s partially banned.",NodeAddress(pfrom).c_str());
+        pfrom->Misbehaving(1);
+        return false;
+    }
+    return true;
+}
+
+
+
+
+// The message start string is designed to be unlikely to occur in normal data.
+// The characters are rarely used upper ASCII, not valid as UTF-8, and produce
+// a large 4-byte int at any alignment.
+unsigned char pchMessageStart[4] = { 0x70, 0x35, 0x22, 0x05 };
+
+
+std::string NodeAddress(CNode* pfrom)
+{
+    std::string ip = pfrom->addr.ToString();
+    return ip;
+}
+
+double ExtractMagnitudeFromExplainMagnitude()
+{
+        if (msNeuralResponse.empty()) return 0;
+        try
+        {
+            std::vector<std::string> vMag = split(msNeuralResponse.c_str(),"<ROW>");
+            for (unsigned int i = 0; i < vMag.size(); i++)
+            {
+                if (Contains(vMag[i],"Total Mag:"))
+                {
+                    std::vector<std::string> vMyMag = split(vMag[i].c_str(),":");
+                    if (vMyMag.size() > 0)
+                    {
+                        std::string sSubMag = vMyMag[1];
+                        sSubMag = strReplace(sSubMag," ","");
+                        double dMag = cdbl("0"+sSubMag,0);
+                        return dMag;
+                    }
+                }
+            }
+            return 0;
+        }
+        catch(...)
+        {
+            return 0;
+        }
+        return 0;
+}
+
+bool VerifyExplainMagnitudeResponse()
+{
+        if (msNeuralResponse.empty()) return false;
+        try
+        {
+            double dMag = ExtractMagnitudeFromExplainMagnitude();
+            if (dMag==0)
+            {
+                    WriteCache("maginvalid","invalid",RoundToString(cdbl("0"+ReadCache("maginvalid","invalid"),0),0),GetAdjustedTime());
+                    double failures = cdbl("0"+ReadCache("maginvalid","invalid"),0);
+                    if (failures < 10)
+                    {
+                        msNeuralResponse = "";
+                    }
+            }
+            else
+            {
+                return true;
+            }
+        }
+        catch(...)
+        {
+            return false;
+        }
+        return false;
+}
+
+
+bool SecurityTest(CNode* pfrom, bool acid_test)
+{
+    if (pfrom->nStartingHeight > (nBestHeight*.5) && acid_test) return true;
+    return false;
+}
+
+
+bool PreventCommandAbuse(std::string sNeuralRequestID, std::string sCommandName)
+{
+                bool bIgnore = false;
+                if (cdbl("0"+ReadCache(sCommandName,sNeuralRequestID),0) > 10)
+                {
+                    if (fDebug10) printf("Ignoring %s request for %s",sCommandName.c_str(),sNeuralRequestID.c_str());
+                    bIgnore = true;
+                }
+                if (!bIgnore)
+                {
+                    WriteCache(sCommandName,sNeuralRequestID,RoundToString(cdbl("0"+ReadCache(sCommandName,sNeuralRequestID),0),0),GetAdjustedTime());
+                }
+                return bIgnore;
+}
+
+bool static ProcessMessage(CNode* pfrom, string strCommand, CDataStream& vRecv, int64_t nTimeReceived)
+{
+    static map<CService, CPubKey> mapReuseKey;
+    RandAddSeedPerfmon();
+    if (fDebug10)
+        printf("received: %s (%" PRIszu " bytes)\n", strCommand.c_str(), vRecv.size());
+    if (mapArgs.count("-dropmessagestest") && GetRand(atoi(mapArgs["-dropmessagestest"])) == 0)
+    {
+        printf("dropmessagestest DROPPING RECV MESSAGE\n");
+        return true;
+    }
+
+    // Stay in Sync - 8-9-2016
+    if (!IsLockTimeWithinMinutes(nBootup,15))
+    {
+        if ((!IsLockTimeWithinMinutes(nLastAskedForBlocks,5) && WalletOutOfSync()) || (WalletOutOfSync() && fTestNet))
+        {
+            printf("\r\nBootup\r\n");
+            AskForOutstandingBlocks(uint256(0));
+        }
+    }
+
+    // Message Attacks ////////////////////////////////////////////////////////
+    std::string precommand = strCommand;
+    ///////////////////////////////////////////////////////////////////////////
+
+    if (strCommand == "aries")
+    {
+        // Each connection can only send one version message
+        if (pfrom->nVersion != 0)
+        {
+            pfrom->Misbehaving(10);
+            return false;
+        }
+
+        int64_t nTime;
+        CAddress addrMe;
+        CAddress addrFrom;
+        uint64_t nNonce = 1;
+        std::string acid = "";
+        vRecv >> pfrom->nVersion >> pfrom->boinchashnonce >> pfrom->boinchashpw >> pfrom->cpid >> pfrom->enccpid >> acid >> pfrom->nServices >> nTime >> addrMe;
+
+        
+        //Halford - 12-26-2014 - Thwart Hackers
+        bool ver_valid = AcidTest(strCommand,acid,pfrom);
+        if (fDebug10) printf("Ver Acid %s, Validity %s ",acid.c_str(),YesNo(ver_valid).c_str());
+        if (!ver_valid)
+        {
+            pfrom->Misbehaving(100);
+            pfrom->fDisconnect = true;
+            return false;
+        }
+
+        bool unauthorized = false;
+        double timedrift = std::abs(GetAdjustedTime() - nTime);
+
+        if (true)
+        {
+            if (timedrift > (8*60))
+            {
+                if (fDebug10) printf("Disconnecting unauthorized peer with Network Time so far off by %f seconds!\r\n",(double)timedrift);
+                unauthorized = true;
+            }
+        }
+        else
+        {
+            if (timedrift > (10*60) && LessVerbose(500))
+            {
+                if (fDebug10) printf("Disconnecting authorized peer with Network Time so far off by %f seconds!\r\n",(double)timedrift);
+                unauthorized = true;
+            }
+        }
+
+        if (unauthorized)
+        {
+            if (fDebug10) printf("  Disconnected unauthorized peer.         ");
+            pfrom->Misbehaving(100);
+            pfrom->fDisconnect = true;
+            return false;
+        }
+
+
+        // Ensure testnet users are running latest version as of 12-3-2015 (works in conjunction with block spamming)
+        if (pfrom->nVersion < 180321 && fTestNet)
+        {
+            // disconnect from peers older than this proto version
+            if (fDebug10) printf("Testnet partner %s using obsolete version %i; disconnecting\n", pfrom->addr.ToString().c_str(), pfrom->nVersion);
+            pfrom->fDisconnect = true;
+            return false;
+        }
+
+        if (pfrom->nVersion < MIN_PEER_PROTO_VERSION)
+        {
+            // disconnect from peers older than this proto version
+            if (fDebug10) printf("partner %s using obsolete version %i; disconnecting\n", pfrom->addr.ToString().c_str(), pfrom->nVersion);
+            pfrom->fDisconnect = true;
+            return false;
+        }
+
+        if (pfrom->nVersion < 180323 && !fTestNet && pindexBest->nHeight > 860500)
+        {
+            // disconnect from peers older than this proto version - Enforce Beacon Age - 3-26-2017
+            if (fDebug10) printf("partner %s using obsolete version %i (before enforcing beacon age); disconnecting\n", pfrom->addr.ToString().c_str(), pfrom->nVersion);
+            pfrom->fDisconnect = true;
+            return false;
+        }
+
+        if (!fTestNet && pfrom->nVersion < 180314 && IsResearchAgeEnabled(pindexBest->nHeight))
+        {
+            // disconnect from peers older than this proto version
+            if (fDebug10) printf("ResearchAge: partner %s using obsolete version %i; disconnecting\n", pfrom->addr.ToString().c_str(), pfrom->nVersion);
+            pfrom->fDisconnect = true;
+            return false;
+       }
+
+        if (pfrom->nVersion == 10300)
+            pfrom->nVersion = 300;
+        if (!vRecv.empty())
+            vRecv >> addrFrom >> nNonce;
+        if (!vRecv.empty())
+            vRecv >> pfrom->strSubVer;
+
+        if (!vRecv.empty())
+            vRecv >> pfrom->nStartingHeight;
+        // 12-5-2015 - Append Trust fields
+        pfrom->nTrust = 0;
+        
+        if (!vRecv.empty())         vRecv >> pfrom->sGRCAddress;
+        
+        
+        // Allow newbies to connect easily with 0 blocks
+        if (GetArgument("autoban","true") == "true")
+        {
+                
+                // Note: Hacking attempts start in this area
+                if (false && pfrom->nStartingHeight < (nBestHeight/2) && LessVerbose(1) && !fTestNet)
+                {
+                    if (fDebug3) printf("Node with low height");
+                    pfrom->fDisconnect=true;
+                    return false;
+                }
+                /*
+                
+                if (pfrom->nStartingHeight < 1 && LessVerbose(980) && !fTestNet)
+                {
+                    pfrom->Misbehaving(100);
+                    if (fDebug3) printf("Disconnecting possible hacker node.  Banned for 24 hours.\r\n");
+                    pfrom->fDisconnect=true;
+                    return false;
+                }
+                */
+
+
+                // End of critical Section
+
+                if (pfrom->nStartingHeight < 1 && pfrom->nServices == 0 )
+                {
+                    pfrom->Misbehaving(100);
+                    if (fDebug3) printf("Disconnecting possible hacker node with no services.  Banned for 24 hours.\r\n");
+                    pfrom->fDisconnect=true;
+                    return false;
+                }
+        }
+
+    
+
+        if (pfrom->fInbound && addrMe.IsRoutable())
+        {
+            pfrom->addrLocal = addrMe;
+            SeenLocal(addrMe);
+        }
+
+        // Disconnect if we connected to ourself
+        if (nNonce == nLocalHostNonce && nNonce > 1)
+        {
+            if (fDebug3) printf("connected to self at %s, disconnecting\n", pfrom->addr.ToString().c_str());
+            pfrom->fDisconnect = true;
+            return true;
+        }
+
+        // record my external IP reported by peer
+        if (addrFrom.IsRoutable() && addrMe.IsRoutable())
+            addrSeenByPeer = addrMe;
+
+        // Be shy and don't send version until we hear
+        if (pfrom->fInbound)
+            pfrom->PushVersion();
+
+        pfrom->fClient = !(pfrom->nServices & NODE_NETWORK);
+
+        if (GetBoolArg("-synctime", true))
+            AddTimeData(pfrom->addr, nTime);
+
+        // Change version
+        pfrom->PushMessage("verack");
+        pfrom->ssSend.SetVersion(min(pfrom->nVersion, PROTOCOL_VERSION));
+
+            
+        if (!pfrom->fInbound)
+        {
+            // Advertise our address
+            if (!fNoListen && !IsInitialBlockDownload())
+            {
+                CAddress addr = GetLocalAddress(&pfrom->addr);
+                if (addr.IsRoutable())
+                    pfrom->PushAddress(addr);
+            }
+
+            // Get recent addresses
+            if (pfrom->fOneShot || pfrom->nVersion >= CADDR_TIME_VERSION || addrman.size() < 1000)
+            {
+                pfrom->PushMessage("getaddr");
+                pfrom->fGetAddr = true;
+            }
+            addrman.Good(pfrom->addr);
+        }
+        else
+        {
+            if (((CNetAddr)pfrom->addr) == (CNetAddr)addrFrom)
+            {
+                if (SecurityTest(pfrom,ver_valid))
+                {
+                    //Dont store the peer unless it passes the test
+                    addrman.Add(addrFrom, addrFrom);
+                    addrman.Good(addrFrom);
+                }
+            }
+        }
+
+    
+        // Ask the first connected node for block updates
+        static int nAskedForBlocks = 0;
+        if (!pfrom->fClient && !pfrom->fOneShot &&
+            (pfrom->nStartingHeight > (nBestHeight - 144)) &&
+            (pfrom->nVersion < NOBLKS_VERSION_START ||
+             pfrom->nVersion >= NOBLKS_VERSION_END) &&
+             (nAskedForBlocks < 1 || (vNodes.size() <= 1 && nAskedForBlocks < 1)))
+        {
+            nAskedForBlocks++;
+            pfrom->PushGetBlocks(pindexBest, uint256(0), true);
+            if (fDebug3) printf("\r\nAsked For blocks.\r\n");
+        }
+
+        // Relay alerts
+        {
+            LOCK(cs_mapAlerts);
+            BOOST_FOREACH(PAIRTYPE(const uint256, CAlert)& item, mapAlerts)
+                item.second.RelayTo(pfrom);
+        }
+
+        // Relay sync-checkpoint
+        {
+            LOCK(Checkpoints::cs_hashSyncCheckpoint);
+            if (!Checkpoints::checkpointMessage.IsNull())
+                Checkpoints::checkpointMessage.RelayTo(pfrom);
+        }
+
+        pfrom->fSuccessfullyConnected = true;
+
+        if (fDebug10) printf("receive version message: version %d, blocks=%d, us=%s, them=%s, peer=%s\n", pfrom->nVersion,
+            pfrom->nStartingHeight, addrMe.ToString().c_str(), addrFrom.ToString().c_str(), pfrom->addr.ToString().c_str());
+
+        cPeerBlockCounts.input(pfrom->nStartingHeight);
+
+        // ppcoin: ask for pending sync-checkpoint if any
+        if (!IsInitialBlockDownload())
+            Checkpoints::AskForPendingSyncCheckpoint(pfrom);
+    }
+    else if (pfrom->nVersion == 0)
+    {
+        // Must have a version message before anything else 1-10-2015 Halford
+        printf("Hack attempt from %s - %s (banned) \r\n",pfrom->addrName.c_str(),NodeAddress(pfrom).c_str());
+        pfrom->Misbehaving(100);
+        pfrom->fDisconnect=true;
+        return false;
+    }
+    else if (strCommand == "verack")
+    {
+        pfrom->SetRecvVersion(min(pfrom->nVersion, PROTOCOL_VERSION));
+    }
+    else if (strCommand == "gridaddr")
+    {
+        //addr->gridaddr
+        vector<CAddress> vAddr;
+        vRecv >> vAddr;
+
+        // Don't want addr from older versions unless seeding
+        if (pfrom->nVersion < CADDR_TIME_VERSION && addrman.size() > 1000)
+            return true;
+        if (vAddr.size() > 1000)
+        {
+            pfrom->Misbehaving(10);
+            return error("message addr size() = %" PRIszu "", vAddr.size());
+        }
+
+        // Don't store the node address unless they have block height > 50%
+        if (pfrom->nStartingHeight < (nBestHeight*.5) && LessVerbose(975)) return true;
+
+        // Store the new addresses
+        vector<CAddress> vAddrOk;
+        int64_t nNow = GetAdjustedTime();
+        int64_t nSince = nNow - 10 * 60;
+        BOOST_FOREACH(CAddress& addr, vAddr)
+        {
+            if (fShutdown)
+                return true;
+            if (addr.nTime <= 100000000 || addr.nTime > nNow + 10 * 60)
+                addr.nTime = nNow - 5 * 24 * 60 * 60;
+            pfrom->AddAddressKnown(addr);
+            bool fReachable = IsReachable(addr);
+
+            bool bad_node = (pfrom->nStartingHeight < 1 && LessVerbose(700));
+
+
+            if (addr.nTime > nSince && !pfrom->fGetAddr && vAddr.size() <= 10 && addr.IsRoutable() && !bad_node)
+            {
+                // Relay to a limited number of other nodes
+                {
+                    LOCK(cs_vNodes);
+                    // Use deterministic randomness to send to the same nodes for 24 hours
+                    // at a time so the setAddrKnowns of the chosen nodes prevent repeats
+                    static uint256 hashSalt;
+                    if (hashSalt == 0)
+                        hashSalt = GetRandHash();
+                    uint64_t hashAddr = addr.GetHash();
+                    uint256 hashRand = hashSalt ^ (hashAddr<<32) ^ (( GetAdjustedTime() +hashAddr)/(24*60*60));
+                    hashRand = Hash(BEGIN(hashRand), END(hashRand));
+                    multimap<uint256, CNode*> mapMix;
+                    BOOST_FOREACH(CNode* pnode, vNodes)
+                    {
+                        if (pnode->nVersion < CADDR_TIME_VERSION)
+                            continue;
+                        unsigned int nPointer;
+                        memcpy(&nPointer, &pnode, sizeof(nPointer));
+                        uint256 hashKey = hashRand ^ nPointer;
+                        hashKey = Hash(BEGIN(hashKey), END(hashKey));
+                        mapMix.insert(make_pair(hashKey, pnode));
+                    }
+                    int nRelayNodes = fReachable ? 2 : 1; // limited relaying of addresses outside our network(s)
+                    for (multimap<uint256, CNode*>::iterator mi = mapMix.begin(); mi != mapMix.end() && nRelayNodes-- > 0; ++mi)
+                        ((*mi).second)->PushAddress(addr);
+                }
+            }
+            // Do not store addresses outside our network
+            if (fReachable)
+                vAddrOk.push_back(addr);
+        }
+        addrman.Add(vAddrOk, pfrom->addr, 2 * 60 * 60);
+        if (vAddr.size() < 1000)
+            pfrom->fGetAddr = false;
+        if (pfrom->fOneShot)
+            pfrom->fDisconnect = true;
+    }
+
+    else if (strCommand == "inv")
+    {
+        vector<CInv> vInv;
+        vRecv >> vInv;
+        if (vInv.size() > MAX_INV_SZ)
+        {
+            pfrom->Misbehaving(50);
+            printf("\r\n **Hacker tried to send inventory > MAX_INV_SZ **\r\n");
+            return error("message inv size() = %" PRIszu "", vInv.size());
+        }
+
+        // find last block in inv vector
+        unsigned int nLastBlock = (unsigned int)(-1);
+        for (unsigned int nInv = 0; nInv < vInv.size(); nInv++) {
+            if (vInv[vInv.size() - 1 - nInv].type == MSG_BLOCK) {
+                nLastBlock = vInv.size() - 1 - nInv;
+                break;
+            }
+        }
+        CTxDB txdb("r");
+        for (unsigned int nInv = 0; nInv < vInv.size(); nInv++)
+        {
+            const CInv &inv = vInv[nInv];
+
+            if (fShutdown)
+                return true;
+            pfrom->AddInventoryKnown(inv);
+
+            bool fAlreadyHave = AlreadyHave(txdb, inv);
+            if (fDebug10)
+                printf("  got inventory: %s  %s\n", inv.ToString().c_str(), fAlreadyHave ? "have" : "new");
+
+            if (!fAlreadyHave)
+                pfrom->AskFor(inv);
+            else if (inv.type == MSG_BLOCK && mapOrphanBlocks.count(inv.hash)) {
+                pfrom->PushGetBlocks(pindexBest, GetOrphanRoot(mapOrphanBlocks[inv.hash]), true);
+            } else if (nInv == nLastBlock) {
+                // In case we are on a very long side-chain, it is possible that we already have
+                // the last block in an inv bundle sent in response to getblocks. Try to detect
+                // this situation and push another getblocks to continue.
+                pfrom->PushGetBlocks(mapBlockIndex[inv.hash], uint256(0), true);
+                if (fDebug10)
+                    printf("force getblock request: %s\n", inv.ToString().c_str());
+            }
+
+            // Track requests for our stuff
+            Inventory(inv.hash);
+        }
+    }
+
+
+    else if (strCommand == "getdata")
+    {
+        vector<CInv> vInv;
+        vRecv >> vInv;
+        if (vInv.size() > MAX_INV_SZ)
+        {
+            pfrom->Misbehaving(10);
+            return error("message getdata size() = %" PRIszu "", vInv.size());
+        }
+
+        if (fDebugNet || (vInv.size() != 1))
+        {
+            if (fDebug10)  printf("received getdata (%" PRIszu " invsz)\n", vInv.size());
+        }
+
+        BOOST_FOREACH(const CInv& inv, vInv)
+        {
+            if (fShutdown)
+                return true;
+            if (fDebugNet || (vInv.size() == 1))
+            {
+              if (fDebug10)   printf("received getdata for: %s\n", inv.ToString().c_str());
+            }
+
+            if (inv.type == MSG_BLOCK)
+            {
+                // Send block from disk
+                map<uint256, CBlockIndex*>::iterator mi = mapBlockIndex.find(inv.hash);
+                if (mi != mapBlockIndex.end())
+                {
+                    CBlock block;
+                    block.ReadFromDisk((*mi).second);
+                    //HALFORD 12-26-2014
+                    std::string acid = GetCommandNonce("encrypt");
+                    pfrom->PushMessage("encrypt", block, acid);
+
+                    // Trigger them to send a getblocks request for the next batch of inventory
+                    if (inv.hash == pfrom->hashContinue)
+                    {
+                        // ppcoin: send latest proof-of-work block to allow the
+                        // download node to accept as orphan (proof-of-stake
+                        // block might be rejected by stake connection check)
+                        vector<CInv> vInv;
+                        vInv.push_back(CInv(MSG_BLOCK, GetLastBlockIndex(pindexBest, false)->GetBlockHash()));
+                        pfrom->PushMessage("inv", vInv);
+                        pfrom->hashContinue = 0;
+                    }
+                }
+            }
+             else if (inv.IsKnownType())
+            {
+                // Send stream from relay memory
+                bool pushed = false;
+                {
+                    LOCK(cs_mapRelay);
+                    map<CInv, CDataStream>::iterator mi = mapRelay.find(inv);
+                    if (mi != mapRelay.end()) {
+                        pfrom->PushMessage(inv.GetCommand(), (*mi).second);
+                        pushed = true;
+                    }
+                }
+                if (!pushed && inv.type == MSG_TX) {
+                    CTransaction tx;
+                    if (mempool.lookup(inv.hash, tx)) {
+                        CDataStream ss(SER_NETWORK, PROTOCOL_VERSION);
+                        ss.reserve(1000);
+                        ss << tx;
+                        pfrom->PushMessage("tx", ss);
+                    }
+                }
+            }
+
+            // Track requests for our stuff
+            Inventory(inv.hash);
+        }
+    }
+
+    else if (strCommand == "getblocks")
+    {
+        CBlockLocator locator;
+        uint256 hashStop;
+        vRecv >> locator >> hashStop;
+
+        // Find the last block the caller has in the main chain
+        CBlockIndex* pindex = locator.GetBlockIndex();
+
+        // Send the rest of the chain
+        if (pindex)
+            pindex = pindex->pnext;
+        int nLimit = 1000;
+
+        if (fDebug3) printf("\r\ngetblocks %d to %s limit %d\n", (pindex ? pindex->nHeight : -1), hashStop.ToString().substr(0,20).c_str(), nLimit);
+        for (; pindex; pindex = pindex->pnext)
+        {
+            if (pindex->GetBlockHash() == hashStop)
+            {
+                if (fDebug3) printf("\r\n  getblocks stopping at %d %s\n", pindex->nHeight, pindex->GetBlockHash().ToString().substr(0,20).c_str());
+                // ppcoin: tell downloading node about the latest block if it's
+                // without risk being rejected due to stake connection check
+                if (hashStop != hashBestChain && pindex->GetBlockTime() + nStakeMinAge > pindexBest->GetBlockTime())
+                    pfrom->PushInventory(CInv(MSG_BLOCK, hashBestChain));
+                break;
+            }
+            pfrom->PushInventory(CInv(MSG_BLOCK, pindex->GetBlockHash()));
+            if (--nLimit <= 0)
+            {
+                // When this block is requested, we'll send an inv that'll make them
+                // getblocks the next batch of inventory.
+                if (fDebug3) printf("\r\n  getblocks stopping at limit %d %s\n", pindex->nHeight, pindex->GetBlockHash().ToString().substr(0,20).c_str());
+                pfrom->hashContinue = pindex->GetBlockHash();
+                break;
+            }
+        }
+    }
+    else if (strCommand == "checkpoint")
+    {
+        CSyncCheckpoint checkpoint;
+        vRecv >> checkpoint;
+        //Checkpoint received from node with more than 1 Million GRC:
+        if (CHECKPOINT_DISTRIBUTED_MODE==0 || CHECKPOINT_DISTRIBUTED_MODE==1)
+        {
+            if (checkpoint.ProcessSyncCheckpoint(pfrom))
+            {
+                // Relay
+                pfrom->hashCheckpointKnown = checkpoint.hashCheckpoint;
+                LOCK(cs_vNodes);
+                BOOST_FOREACH(CNode* pnode, vNodes)
+                    checkpoint.RelayTo(pnode);
+            }
+        }
+        else if (CHECKPOINT_DISTRIBUTED_MODE == 2)
+        {
+            // R HALFORD: One of our global GRC nodes solved a PoR block, store the last blockhash in memory
+            muGlobalCheckpointHash = checkpoint.hashCheckpointGlobal;
+            // Relay
+            pfrom->hashCheckpointKnown = checkpoint.hashCheckpointGlobal;
+            //Prevent broadcast storm: If not broadcast yet, relay the checkpoint globally:
+            if (muGlobalCheckpointHashRelayed != checkpoint.hashCheckpointGlobal && checkpoint.hashCheckpointGlobal != 0)
+            {
+                LOCK(cs_vNodes);
+                BOOST_FOREACH(CNode* pnode, vNodes)
+                {
+                    checkpoint.RelayTo(pnode);
+                }
+            }
+        }
+    }
+
+    else if (strCommand == "getheaders")
+    {
+        CBlockLocator locator;
+        uint256 hashStop;
+        vRecv >> locator >> hashStop;
+
+        CBlockIndex* pindex = NULL;
+        if (locator.IsNull())
+        {
+            // If locator is null, return the hashStop block
+            map<uint256, CBlockIndex*>::iterator mi = mapBlockIndex.find(hashStop);
+            if (mi == mapBlockIndex.end())
+                return true;
+            pindex = (*mi).second;
+        }
+        else
+        {
+            // Find the last block the caller has in the main chain
+            pindex = locator.GetBlockIndex();
+            if (pindex)
+                pindex = pindex->pnext;
+        }
+
+        vector<CBlock> vHeaders;
+        int nLimit = 1000;
+        printf("\r\ngetheaders %d to %s\n", (pindex ? pindex->nHeight : -1), hashStop.ToString().substr(0,20).c_str());
+        for (; pindex; pindex = pindex->pnext)
+        {
+            vHeaders.push_back(pindex->GetBlockHeader());
+            if (--nLimit <= 0 || pindex->GetBlockHash() == hashStop)
+                break;
+        }
+        pfrom->PushMessage("headers", vHeaders);
+    }
+    else if (strCommand == "tx")
+    {
+        vector<uint256> vWorkQueue;
+        vector<uint256> vEraseQueue;
+        CTransaction tx;
+        vRecv >> tx;
+
+        CInv inv(MSG_TX, tx.GetHash());
+        pfrom->AddInventoryKnown(inv);
+
+        bool fMissingInputs = false;
+        if (AcceptToMemoryPool(mempool, tx, &fMissingInputs))
+        {
+            RelayTransaction(tx, inv.hash);
+            mapAlreadyAskedFor.erase(inv);
+            vWorkQueue.push_back(inv.hash);
+            vEraseQueue.push_back(inv.hash);
+         
+            // Recursively process any orphan transactions that depended on this one
+            for (unsigned int i = 0; i < vWorkQueue.size(); i++)
+            {
+                uint256 hashPrev = vWorkQueue[i];
+                for (set<uint256>::iterator mi = mapOrphanTransactionsByPrev[hashPrev].begin();
+                     mi != mapOrphanTransactionsByPrev[hashPrev].end();
+                     ++mi)
+                {
+                    const uint256& orphanTxHash = *mi;
+                    CTransaction& orphanTx = mapOrphanTransactions[orphanTxHash];
+                    bool fMissingInputs2 = false;
+
+                    if (AcceptToMemoryPool(mempool, orphanTx, &fMissingInputs2))
+                    {
+                        printf("   accepted orphan tx %s\n", orphanTxHash.ToString().substr(0,10).c_str());
+                        RelayTransaction(orphanTx, orphanTxHash);
+                        mapAlreadyAskedFor.erase(CInv(MSG_TX, orphanTxHash));
+                        vWorkQueue.push_back(orphanTxHash);
+                        vEraseQueue.push_back(orphanTxHash);
+                        pfrom->nTrust++;
+                    }
+                    else if (!fMissingInputs2)
+                    {
+                        // invalid orphan
+                        vEraseQueue.push_back(orphanTxHash);
+                        printf("   removed invalid orphan tx %s\n", orphanTxHash.ToString().substr(0,10).c_str());
+                    }
+                }
+            }
+
+            BOOST_FOREACH(uint256 hash, vEraseQueue)
+                EraseOrphanTx(hash);
+        }
+        else if (fMissingInputs)
+        {
+            AddOrphanTx(tx);
+
+            // DoS prevention: do not allow mapOrphanTransactions to grow unbounded
+            unsigned int nEvicted = LimitOrphanTxSize(MAX_ORPHAN_TRANSACTIONS);
+            if (nEvicted > 0)
+                printf("mapOrphan overflow, removed %u tx\n", nEvicted);
+        }
+        if (tx.nDoS) pfrom->Misbehaving(tx.nDoS);
+    }
+
+
+    else if (strCommand == "encrypt")
+    {
+        //Response from getblocks, message = block
+
+        CBlock block;
+        std::string acid = "";
+        vRecv >> block >> acid;
+        uint256 hashBlock = block.GetHash();
+
+        bool block_valid = AcidTest(strCommand,acid,pfrom);
+        if (!block_valid) 
+        {   
+            printf("\r\n Acid test failed for block %s \r\n",hashBlock.ToString().c_str());
+            return false;
+        }
+
+        if (fDebug10) printf("Acid %s, Validity %s ",acid.c_str(),YesNo(block_valid).c_str());
+
+        printf(" Received block %s; ", hashBlock.ToString().c_str());
+        if (fDebug10) block.print();
+
+        CInv inv(MSG_BLOCK, hashBlock);
+        pfrom->AddInventoryKnown(inv);
+
+        if (ProcessBlock(pfrom, &block, false))
+        {
+            mapAlreadyAskedFor.erase(inv);
+            pfrom->nTrust++;
+        }
+        if (block.nDoS) 
+        {
+                pfrom->Misbehaving(block.nDoS);
+                pfrom->nTrust--;
+        }
+
+    }
+
+
+    else if (strCommand == "getaddr")
+    {
+        // Don't return addresses older than nCutOff timestamp
+        int64_t nCutOff =  GetAdjustedTime() - (nNodeLifespan * 24 * 60 * 60);
+        pfrom->vAddrToSend.clear();
+        vector<CAddress> vAddr = addrman.GetAddr();
+        BOOST_FOREACH(const CAddress &addr, vAddr)
+            if(addr.nTime > nCutOff)
+                pfrom->PushAddress(addr);
+    }
+
+
+    else if (strCommand == "mempool")
+    {
+        std::vector<uint256> vtxid;
+        mempool.queryHashes(vtxid);
+        vector<CInv> vInv;
+        for (unsigned int i = 0; i < vtxid.size(); i++) {
+            CInv inv(MSG_TX, vtxid[i]);
+            vInv.push_back(inv);
+            if (i == (MAX_INV_SZ - 1))
+                    break;
+        }
+        if (vInv.size() > 0)
+            pfrom->PushMessage("inv", vInv);
+    }
+
+    else if (strCommand == "reply")
+    {
+        uint256 hashReply;
+        vRecv >> hashReply;
+
+        CRequestTracker tracker;
+        {
+            LOCK(pfrom->cs_mapRequests);
+            map<uint256, CRequestTracker>::iterator mi = pfrom->mapRequests.find(hashReply);
+            if (mi != pfrom->mapRequests.end())
+            {
+                tracker = (*mi).second;
+                pfrom->mapRequests.erase(mi);
+            }
+        }
+        if (!tracker.IsNull())
+            tracker.fn(tracker.param1, vRecv);
+    }
+    else if (strCommand == "neural")
+    {
+            //printf("Received Neural Request \r\n");
+
+            std::string neural_request = "";
+            std::string neural_request_id = "";
+            vRecv >> neural_request >> neural_request_id;  // foreign node issued neural request with request ID:
+            //printf("neural request %s \r\n",neural_request.c_str());
+            std::string neural_response = "generic_response";
+
+            if (neural_request=="neural_data")
+            {
+                if (!PreventCommandAbuse("neural_data",NodeAddress(pfrom)))
+                {
+                    std::string contract = "";
+                    #if defined(WIN32) && defined(QT_GUI)
+                            std::string testnet_flag = fTestNet ? "TESTNET" : "MAINNET";
+                            qtExecuteGenericFunction("SetTestNetFlag",testnet_flag);
+                            contract = qtGetNeuralContract("");
+                    #endif
+                    pfrom->PushMessage("ndata_nresp", contract);
+                }
+            }
+            else if (neural_request=="neural_hash")
+            {
+                #if defined(WIN32) && defined(QT_GUI)
+                    neural_response = qtGetNeuralHash("");
+                #endif
+                //printf("Neural response %s",neural_response.c_str());
+                pfrom->PushMessage("hash_nresp", neural_response);
+            }
+            else if (neural_request=="explainmag")
+            {
+                // To prevent abuse, only respond to a certain amount of explainmag requests per day per cpid
+                bool bIgnore = false;
+                if (cdbl("0"+ReadCache("explainmag",neural_request_id),0) > 10)
+                {
+                    if (fDebug10) printf("Ignoring explainmag request for %s",neural_request_id.c_str());
+                    pfrom->Misbehaving(1);
+                    bIgnore = true;
+                }
+                if (!bIgnore)
+                {
+                    WriteCache("explainmag",neural_request_id,RoundToString(cdbl("0"+ReadCache("explainmag",neural_request_id),0),0),GetAdjustedTime());
+                    // 7/11/2015 - Allow linux/mac to make neural requests
+                    #if defined(WIN32) && defined(QT_GUI)
+                        neural_response = qtExecuteDotNetStringFunction("ExplainMag",neural_request_id);
+                    #endif
+                    pfrom->PushMessage("expmag_nresp", neural_response);
+                }
+            }
+            else if (neural_request=="quorum")
+            {
+                // 7-12-2015 Resolve discrepencies in the neural network intelligently - allow nodes to speak to each other
+                std::string contract = "";
+                #if defined(WIN32) && defined(QT_GUI)
+                        std::string testnet_flag = fTestNet ? "TESTNET" : "MAINNET";
+                        qtExecuteGenericFunction("SetTestNetFlag",testnet_flag);
+                        contract = qtGetNeuralContract("");
+                #endif
+                //if (fDebug10) printf("Quorum response %f \r\n",(double)contract.length());
+                pfrom->PushMessage("quorum_nresp", contract);
+            }
+            else
+            {
+                neural_response="generic_response";
+            }
+
+    }
+    else if (strCommand == "ping")
+    {
+
+
+        std::string acid = "";
+        if (pfrom->nVersion > BIP0031_VERSION)
+        {
+            uint64_t nonce = 0;
+            vRecv >> nonce >> acid;
+            bool pong_valid = AcidTest(strCommand,acid,pfrom);
+            if (!pong_valid) return false;
+            //if (fDebug10) printf("pong valid %s",YesNo(pong_valid).c_str());
+
+            // Echo the message back with the nonce. This allows for two useful features:
+            //
+            // 1) A remote node can quickly check if the connection is operational
+            // 2) Remote nodes can measure the latency of the network thread. If this node
+            //    is overloaded it won't respond to pings quickly and the remote node can
+            //    avoid sending us more work, like chain download requests.
+            //
+            // The nonce stops the remote getting confused between different pings: without
+            // it, if the remote node sends a ping once per second and this node takes 5
+            // seconds to respond to each, the 5th ping the remote sends would appear to
+            // return very quickly.
+            pfrom->PushMessage("pong", nonce);
+        }
+    }
+    else if (strCommand == "pong")
+    {
+        int64_t pingUsecEnd = GetTimeMicros();
+        uint64_t nonce = 0;
+        size_t nAvail = vRecv.in_avail();
+        bool bPingFinished = false;
+        std::string sProblem;
+
+        if (nAvail >= sizeof(nonce)) {
+            vRecv >> nonce;
+
+            // Only process pong message if there is an outstanding ping (old ping without nonce should never pong)
+            if (pfrom->nPingNonceSent != 0) 
+            {
+                if (nonce == pfrom->nPingNonceSent) 
+                {
+                    // Matching pong received, this ping is no longer outstanding
+                    bPingFinished = true;
+                    int64_t pingUsecTime = pingUsecEnd - pfrom->nPingUsecStart;
+                    if (pingUsecTime > 0) {
+                        // Successful ping time measurement, replace previous
+                        pfrom->nPingUsecTime = pingUsecTime;
+                    } else {
+                        // This should never happen
+                        sProblem = "Timing mishap";
+                    }
+                } else {
+                    // Nonce mismatches are normal when pings are overlapping
+                    sProblem = "Nonce mismatch";
+                    if (nonce == 0) {
+                        // This is most likely a bug in another implementation somewhere, cancel this ping
+                        bPingFinished = true;
+                        sProblem = "Nonce zero";
+                    }
+                }
+            } else {
+                sProblem = "Unsolicited pong without ping";
+            }
+        } else {
+            // This is most likely a bug in another implementation somewhere, cancel this ping
+            bPingFinished = true;
+            sProblem = "Short payload";
+        }
+
+        if (!(sProblem.empty())) {
+            printf("pong %s %s: %s, %" PRIx64 " expected, %" PRIx64 " received, %f bytes\n"
+                , pfrom->addr.ToString().c_str()
+                , pfrom->strSubVer.c_str()
+                , sProblem.c_str()                , pfrom->nPingNonceSent                , nonce                , (double)nAvail);
+        }
+        if (bPingFinished) {
+            pfrom->nPingNonceSent = 0;
+        }
+    }
+    else if (strCommand=="addbeac_nresp")
+    {
+            std::string neural_response = "?";
+            vRecv >> neural_response;
+            pfrom->NeuralHash = neural_response;
+            if (fDebug3) printf("Add Beacon Neural Response %s \r\n",neural_response.c_str());
+            msMiningErrors7=neural_response;
+    }
+    else if (strCommand == "hash_nresp")
+    {
+            std::string neural_response = "";
+            vRecv >> neural_response;
+            // if (pfrom->nNeuralRequestSent != 0)
+            // nNeuralNonce must match request ID
+            pfrom->NeuralHash = neural_response;
+            if (fDebug10) printf("hash_Neural Response %s \r\n",neural_response.c_str());
+    }
+    else if (strCommand == "expmag_nresp")
+    {
+            std::string neural_response = "";
+            vRecv >> neural_response;
+            if (neural_response.length() > 10)
+            {
+                msNeuralResponse=neural_response;
+                //If invalid, try again 10-20-2015
+                VerifyExplainMagnitudeResponse();
+            }
+            if (fDebug10) printf("expmag_Neural Response %s \r\n",neural_response.c_str());
+    }
+    else if (strCommand == "quorum_nresp")
+    {
+            std::string neural_contract = "";
+            vRecv >> neural_contract;
+            if (fDebug && neural_contract.length() > 100) printf("Quorum contract received %s",neural_contract.substr(0,80).c_str());
+            if (neural_contract.length() > 10)
+            {
+                 std::string results = "";
+                 //Resolve discrepancies
+                 #if defined(WIN32) && defined(QT_GUI)
+                    std::string testnet_flag = fTestNet ? "TESTNET" : "MAINNET";
+                    qtExecuteGenericFunction("SetTestNetFlag",testnet_flag);
+                    results = qtExecuteDotNetStringFunction("ResolveDiscrepancies",neural_contract);
+                 #endif
+                 if (fDebug && !results.empty()) printf("Quorum Resolution: %s \r\n",results.c_str());
+            }
+    }
+    else if (strCommand == "ndata_nresp")
+    {
+            std::string neural_contract = "";
+            vRecv >> neural_contract;
+            if (fDebug3 && neural_contract.length() > 100) printf("Quorum contract received %s",neural_contract.substr(0,80).c_str());
+            if (neural_contract.length() > 10)
+            {
+                 std::string results = "";
+                 //Resolve discrepancies
+                 #if defined(WIN32) && defined(QT_GUI)
+                    std::string testnet_flag = fTestNet ? "TESTNET" : "MAINNET";
+                    qtExecuteGenericFunction("SetTestNetFlag",testnet_flag);
+                    printf("\r\n** Sync neural network data from supermajority **\r\n");
+                    results = qtExecuteDotNetStringFunction("ResolveCurrentDiscrepancies",neural_contract);
+                 #endif
+                 if (fDebug && !results.empty()) printf("Quorum Resolution: %s \r\n",results.c_str());
+                 // Resume the full DPOR sync at this point now that we have the supermajority data
+                 if (results=="SUCCESS")  FullSyncWithDPORNodes();
+            }
+    }
+
+    else if (strCommand == "pong_old")
+    {
+        int64_t pingUsecEnd = nTimeReceived;
+        uint64_t nonce = 0;
+        size_t nAvail = vRecv.in_avail();
+        bool bPingFinished = false;
+        std::string sProblem;
+        if (nAvail >= sizeof(nonce)) {
+            vRecv >> nonce;
+
+            // Only process pong message if there is an outstanding ping (old ping without nonce should never pong)
+            if (pfrom->nPingNonceSent != 0) {
+                if (nonce == pfrom->nPingNonceSent) {
+                    // Matching pong received, this ping is no longer outstanding
+                    bPingFinished = true;
+                    int64_t pingUsecTime = pingUsecEnd - pfrom->nPingUsecStart;
+                    if (pingUsecTime >= -1) {
+                        // Successful ping time measurement, replace previous
+                        pfrom->nPingUsecTime = pingUsecTime;
+                    } else {
+                        // This should never happen
+                        sProblem = "Timing mishap";
+                    }
+                } else {
+                    // Nonce mismatches are normal when pings are overlapping
+                    sProblem = "Nonce mismatch";
+                    if (nonce == 0) {
+                        // This is most likely a bug in another implementation somewhere, cancel this ping
+                        bPingFinished = true;
+                        sProblem = "Nonce zero";
+                    }
+                }
+            } else {
+                sProblem = "Unsolicited pong without ping";
+            }
+        } else {
+            // This is most likely a bug in another implementation somewhere, cancel this ping
+            bPingFinished = true;
+            sProblem = "Short payload";
+        }
+
+        if (!(sProblem.empty())) {
+            printf("pong %s %s: %s, %" PRIx64 " expected, %" PRIx64 " received, %f bytes\n"
+                , pfrom->addr.ToString().c_str()
+                , pfrom->strSubVer.c_str()
+                , sProblem.c_str()
+                , pfrom->nPingNonceSent
+                , nonce
+                , (double)nAvail);
+        }
+        if (bPingFinished) {
+            pfrom->nPingNonceSent = 0;
+        }
+    }
+
+
+    else if (strCommand == "alert")
+    {
+        CAlert alert;
+        vRecv >> alert;
+
+        uint256 alertHash = alert.GetHash();
+        if (pfrom->setKnown.count(alertHash) == 0)
+        {
+            if (alert.ProcessAlert())
+            {
+                // Relay
+                pfrom->setKnown.insert(alertHash);
+                {
+                    LOCK(cs_vNodes);
+                    BOOST_FOREACH(CNode* pnode, vNodes)
+                        alert.RelayTo(pnode);
+                }
+            }
+            else {
+                // Small DoS penalty so peers that send us lots of
+                // duplicate/expired/invalid-signature/whatever alerts
+                // eventually get banned.
+                // This isn't a Misbehaving(100) (immediate ban) because the
+                // peer might be an older or different implementation with
+                // a different signature key, etc.
+                pfrom->Misbehaving(10);
+            }
+        }
+    }
+
+
+    else
+    {
+        // Ignore unknown commands for extensibility
+        // Let the peer know that we didn't find what it asked for, so it doesn't
+        // have to wait around forever. Currently only SPV clients actually care
+        // about this message: it's needed when they are recursively walking the
+        // dependencies of relevant unconfirmed transactions. SPV clients want to
+        // do that because they want to know about (and store and rebroadcast and
+        // risk analyze) the dependencies of transactions relevant to them, without
+        // having to download the entire memory pool.
+
+
+    }
+
+    // Update the last seen time for this node's address
+    if (pfrom->fNetworkNode)
+        if (strCommand == "aries" || strCommand == "gridaddr" || strCommand == "inv" || strCommand == "getdata" || strCommand == "ping")
+            AddressCurrentlyConnected(pfrom->addr);
+
+    return true;
+}
+
+
+void AddPeek(std::string data)
+{
+    return;
+    std::string buffer = RoundToString((double)GetAdjustedTime(),0) + ":" + data + "<CR>";
+    msPeek += buffer;
+    if (msPeek.length() > 60000) msPeek = "";
+    if ((GetAdjustedTime() - nLastPeek) > 60)
+    {
+        if (fDebug) printf("\r\nLong Duration : %s\r\n",buffer.c_str());
+    }
+    nLastPeek = GetAdjustedTime();
+}
+
+
+// requires LOCK(cs_vRecvMsg)
+bool ProcessMessages(CNode* pfrom)
+{
+    //
+    // Message format
+    //  (4) message start
+    //  (12) command
+    //  (4) size
+    //  (4) checksum
+    //  (x) data
+    //
+    bool fOk = true;
+
+    std::deque<CNetMessage>::iterator it = pfrom->vRecvMsg.begin();
+    while (!pfrom->fDisconnect && it != pfrom->vRecvMsg.end()) {
+        // Don't bother if send buffer is too full to respond anyway
+        if (pfrom->nSendSize >= SendBufferSize())
+            break;
+
+        // get next message
+        CNetMessage& msg = *it;
+
+        //if (fDebug10)
+        //    printf("ProcessMessages(message %u msgsz, %zu bytes, complete:%s)\n",
+        //            msg.hdr.nMessageSize, msg.vRecv.size(),
+        //            msg.complete() ? "Y" : "N");
+
+        // end, if an incomplete message is found
+        if (!msg.complete())
+            break;
+
+        // at this point, any failure means we can delete the current message
+        it++;
+
+        // Scan for message start
+        if (memcmp(msg.hdr.pchMessageStart, pchMessageStart, sizeof(pchMessageStart)) != 0) {
+            if (fDebug10) printf("\n\nPROCESSMESSAGE: INVALID MESSAGESTART\n\n");
+            fOk = false;
+            break;
+        }
+
+        // Read header
+        CMessageHeader& hdr = msg.hdr;
+        if (!hdr.IsValid())
+        {
+            printf("\n\nPROCESSMESSAGE: ERRORS IN HEADER %s\n\n\n", hdr.GetCommand().c_str());
+            continue;
+        }
+        string strCommand = hdr.GetCommand();
+
+
+        // Message size
+        unsigned int nMessageSize = hdr.nMessageSize;
+
+        // Have a peek into what this node is doing
+        if (false && LessVerbose(100))
+        {
+            std::string Peek = strCommand + ":" + RoundToString((double)nMessageSize,0) + " [" + NodeAddress(pfrom) + "]";
+            AddPeek(Peek);
+            std::string sCurrentCommand = RoundToString((double)GetAdjustedTime(),0) + Peek;
+            std::string msLastNodeCommand = ReadCache("node_command",NodeAddress(pfrom));
+            WriteCache("node_command",NodeAddress(pfrom),sCurrentCommand,GetAdjustedTime());
+            if (msLastCommand == sCurrentCommand || (msLastNodeCommand == sCurrentCommand && !sCurrentCommand.empty()))
+            {
+                  //Node Duplicates
+                  double node_duplicates = cdbl(ReadCache("duplicates",NodeAddress(pfrom)),0) + 1;
+                  WriteCache("duplicates",NodeAddress(pfrom),RoundToString(node_duplicates,0),GetAdjustedTime());
+                  if ((node_duplicates > 350 && !OutOfSyncByAge()))
+                  {
+                        printf(" Dupe (misbehaving) %s %s ",NodeAddress(pfrom).c_str(),Peek.c_str());
+                        pfrom->fDisconnect = true;
+                        WriteCache("duplicates",NodeAddress(pfrom),"0",GetAdjustedTime());
+                        return false;
+                  }
+            }
+            else
+            {
+                  double node_duplicates = cdbl(ReadCache("duplicates",NodeAddress(pfrom)),0) - 15;
+                  if (node_duplicates < 1) node_duplicates = 0;
+                  WriteCache("duplicates",NodeAddress(pfrom),RoundToString(node_duplicates,0),GetAdjustedTime());
+            }
+            msLastCommand = sCurrentCommand;
+        }
+
+
+        // Checksum
+        CDataStream& vRecv = msg.vRecv;
+        uint256 hash = Hash(vRecv.begin(), vRecv.begin() + nMessageSize);
+        unsigned int nChecksum = 0;
+        memcpy(&nChecksum, &hash, sizeof(nChecksum));
+        if (nChecksum != hdr.nChecksum)
+        {
+            printf("ProcessMessages(%s, %u bytes) : CHECKSUM ERROR nChecksum=%08x hdr.nChecksum=%08x\n",
+               strCommand.c_str(), nMessageSize, nChecksum, hdr.nChecksum);
+            continue;
+        }
+
+        // Process message
+        bool fRet = false;
+        try
+        {
+            {
+                LOCK(cs_main);
+                fRet = ProcessMessage(pfrom, strCommand, vRecv, msg.nTime);
+            }
+            if (fShutdown)
+                break;
+        }
+        catch (std::ios_base::failure& e)
+        {
+            if (strstr(e.what(), "end of data"))
+            {
+                // Allow exceptions from under-length message on vRecv
+                printf("ProcessMessages(%s, %u bytes) : Exception '%s' caught, normally caused by a message being shorter than its stated length\n", strCommand.c_str(), nMessageSize, e.what());
+            }
+            else if (strstr(e.what(), "size too large"))
+            {
+                // Allow exceptions from over-long size
+                printf("ProcessMessages(%s, %u bytes) : Exception '%s' caught\n", strCommand.c_str(), nMessageSize, e.what());
+            }
+            else
+            {
+                PrintExceptionContinue(&e, "ProcessMessages()");
+            }
+        }
+        catch (std::exception& e) {
+            PrintExceptionContinue(&e, "ProcessMessages()");
+        } catch (...) {
+            PrintExceptionContinue(NULL, "ProcessMessages()");
+        }
+
+        if (!fRet)
+        {
+           if (fDebug10)   printf("ProcessMessage(%s, %u bytes) FAILED\n", strCommand.c_str(), nMessageSize);
+        }
+    }
+
+    // In case the connection got shut down, its receive buffer was wiped
+    if (!pfrom->fDisconnect)
+        pfrom->vRecvMsg.erase(pfrom->vRecvMsg.begin(), it);
+
+    return fOk;
+}
+
+
+
+double checksum(std::string s)
+{
+    char ch;
+    double chk = 0;
+    std::string sOut = "";
+    for (unsigned int i=0;i < s.length(); i++)
+    {
+        ch = s.at(i);
+        int ascii = ch;
+        chk=chk+ascii;
+    }
+    return chk;
+}
+
+
+uint256 GridcoinMultipleAlgoHash(std::string t1)
+{
+        uint256 thash = 0;
+        std::string& t2 = t1;
+        thash = Hash(t2.begin(),t2.begin()+t2.length());
+        return thash;
+}
+
+
+std::string aes_complex_hash(uint256 scrypt_hash)
+{
+      if (scrypt_hash==0) return "0";
+
+            std::string sScryptHash = scrypt_hash.GetHex();
+            std::string sENCAES512 = AdvancedCrypt(sScryptHash);
+            double chk = checksum(sENCAES512);
+            uint256     hashSkein = GridcoinMultipleAlgoHash(sScryptHash);
+            hashSkein = hashSkein + chk;
+            std::string sSkeinAES512 = hashSkein.GetHex();
+            return sSkeinAES512;
+}
+
+
+double LederstrumpfMagnitude2(double Magnitude, int64_t locktime)
+{
+    //2-1-2015 - Halford - The MagCap is 2000
+    double MagCap = 2000;
+    double out_mag = Magnitude;
+    if (Magnitude >= MagCap*.90 && Magnitude <= MagCap*1.0) out_mag = MagCap*.90;
+    if (Magnitude >= MagCap*1.0 && Magnitude <= MagCap*1.1) out_mag = MagCap*.91;
+    if (Magnitude >= MagCap*1.1 && Magnitude <= MagCap*1.2) out_mag = MagCap*.92;
+    if (Magnitude >= MagCap*1.2 && Magnitude <= MagCap*1.3) out_mag = MagCap*.93;
+    if (Magnitude >= MagCap*1.3 && Magnitude <= MagCap*1.4) out_mag = MagCap*.94;
+    if (Magnitude >= MagCap*1.4 && Magnitude <= MagCap*1.5) out_mag = MagCap*.95;
+    if (Magnitude >= MagCap*1.5 && Magnitude <= MagCap*1.6) out_mag = MagCap*.96;
+    if (Magnitude >= MagCap*1.6 && Magnitude <= MagCap*1.7) out_mag = MagCap*.97;
+    if (Magnitude >= MagCap*1.7 && Magnitude <= MagCap*1.8) out_mag = MagCap*.98;
+    if (Magnitude >= MagCap*1.8 && Magnitude <= MagCap*1.9) out_mag = MagCap*.99;
+    if (Magnitude >= MagCap*1.9)                            out_mag = MagCap*1.0;
+    return out_mag;
+}
+
+
+
+bool Contains(std::string data, std::string instring)
+{
+    std::size_t found = 0;
+    found = data.find(instring);
+    if (found != std::string::npos) return true;
+    return false;
+}
+
+
+std::string NN(std::string value)
+{
+    return value.empty() ? "" : value;
+}
+
+double PendingSuperblockHeight()
+{
+    double height = cdbl(ReadCache("neuralsecurity","pending"),0);
+    if (height < (double)(pindexBest->nHeight-200)) height = 0;
+    return height;
+}
+
+std::string GetNeuralNetworkSuperBlock()
+{
+    //Only try to stake a superblock if the contract expired And the superblock is the highest popularity block And we do not have a pending superblock
+    int64_t superblock_age = GetAdjustedTime() - mvApplicationCacheTimestamp["superblock;magnitudes"];
+    if (NeuralNodeParticipates() && NeedASuperblock() && PendingSuperblockHeight()==0)
+    {
+        std::string myNeuralHash = "";
+        #if defined(WIN32) && defined(QT_GUI)
+               myNeuralHash = qtGetNeuralHash("");
+        #endif
+        double popularity = 0;
+        std::string consensus_hash = GetNeuralNetworkSupermajorityHash(popularity);
+        if (fDebug2 && LessVerbose(5)) printf("SB Age %f, MyHash %s, ConsensusHash %s",(double)superblock_age,myNeuralHash.c_str(),consensus_hash.c_str());
+        if (consensus_hash==myNeuralHash)
+        {
+            //Stake the contract
+            std::string contract = "";
+            #if defined(WIN32) && defined(QT_GUI)
+                contract = qtGetNeuralContract("");
+                if (fDebug2 && LessVerbose(5)) printf("Appending SuperBlock %f\r\n",(double)contract.length());
+                if (AreBinarySuperblocksEnabled(nBestHeight))
+                {
+                    // 12-21-2015 : Stake a binary superblock
+                    contract = PackBinarySuperblock(contract);
+                }
+            #endif
+            return contract;
+        }
+
+    }
+    return "";
+
+}
+
+std::string GetLastPORBlockHash(std::string cpid)
+{
+    StructCPID stCPID = GetInitializedStructCPID2(cpid,mvResearchAge);
+    return stCPID.BlockHash;
+}
+
+std::string SerializeBoincBlock(MiningCPID mcpid)
+{
+    std::string delim = "<|>";
+    std::string version = FormatFullVersion();
+    mcpid.GRCAddress = DefaultWalletAddress();
+    if (!IsResearchAgeEnabled(pindexBest->nHeight))
+    {
+        mcpid.Organization = DefaultOrg();
+        mcpid.OrganizationKey = DefaultBlockKey(8); //Only reveal 8 characters
+    }
+    else
+    {
+        mcpid.projectname = "";
+        mcpid.rac = 0;
+        mcpid.NetworkRAC = 0;
+    }
+
+    std::string sNeuralHash = "";
+    // To save network bandwidth, start posting the neural hashes in the CurrentNeuralHash field, so that out of sync neural network nodes can request neural data from those that are already synced and agree with the supermajority over the last 24 hrs
+    if (!OutOfSyncByAge())
+    {
+        #if defined(WIN32) && defined(QT_GUI)
+            sNeuralHash = qtGetNeuralHash("");
+            mcpid.CurrentNeuralHash = sNeuralHash;
+        #endif
+    }
+
+    //Add the neural hash only if necessary
+    if (!OutOfSyncByAge() && NeuralNodeParticipates() && NeedASuperblock())
+    {
+        #if defined(WIN32) && defined(QT_GUI)
+            mcpid.NeuralHash = sNeuralHash;
+            mcpid.superblock = GetNeuralNetworkSuperBlock();
+        #endif
+    }
+
+    mcpid.LastPORBlockHash = GetLastPORBlockHash(mcpid.cpid);
+
+    if (mcpid.lastblockhash.empty()) mcpid.lastblockhash = "0";
+    if (mcpid.LastPORBlockHash.empty()) mcpid.LastPORBlockHash="0";
+
+    // If this is a POR, sign the block proving ownership of the CPID
+
+    if (!mcpid.cpid.empty() && mcpid.cpid != "INVESTOR" && mcpid.lastblockhash != "0")
+    {
+        mcpid.BoincPublicKey = GetBeaconPublicKey(mcpid.cpid);
+        if (!mcpid.BoincPublicKey.empty())
+        {
+            mcpid.BoincSignature = SignBlockWithCPID(mcpid.cpid,mcpid.lastblockhash);
+            printf("\r\nSigning Block for cpid %s and blockhash %s with sig %s\r\n",mcpid.cpid.c_str(),mcpid.lastblockhash.c_str(),mcpid.BoincSignature.c_str());
+        }
+    }
+
+    std::string bb = mcpid.cpid + delim + mcpid.projectname + delim + mcpid.aesskein + delim + RoundToString(mcpid.rac,0)
+                    + delim + RoundToString(mcpid.pobdifficulty,5) + delim + RoundToString((double)mcpid.diffbytes,0)
+                    + delim + NN(mcpid.enccpid)
+                    + delim + NN(mcpid.encaes) + delim + RoundToString(mcpid.nonce,0) + delim + RoundToString(mcpid.NetworkRAC,0)
+                    + delim + NN(version)
+                    + delim + RoundToString(mcpid.ResearchSubsidy,2)
+                    + delim + RoundToString(mcpid.LastPaymentTime,0)
+                    + delim + RoundToString(mcpid.RSAWeight,0)
+                    + delim + NN(mcpid.cpidv2)
+                    + delim + RoundToString(mcpid.Magnitude,0)
+                    + delim + NN(mcpid.GRCAddress) + delim + NN(mcpid.lastblockhash)
+                    + delim + RoundToString(mcpid.InterestSubsidy,2) + delim + NN(mcpid.Organization)
+                    + delim + NN(mcpid.OrganizationKey) + delim + mcpid.NeuralHash + delim + mcpid.superblock
+                    + delim + RoundToString(mcpid.ResearchSubsidy2,2) + delim + RoundToString(mcpid.ResearchAge,6)
+                    + delim + RoundToString(mcpid.ResearchMagnitudeUnit,6) + delim + RoundToString(mcpid.ResearchAverageMagnitude,2)
+                    + delim + NN(mcpid.LastPORBlockHash) + delim + mcpid.CurrentNeuralHash + delim + mcpid.BoincPublicKey + delim + mcpid.BoincSignature;
+    return bb;
+}
+
+
+
+MiningCPID DeserializeBoincBlock(std::string block)
+{
+    MiningCPID surrogate = GetMiningCPID();
+    try
+    {
+
+    std::vector<std::string> s = split(block,"<|>");
+    if (s.size() > 7)
+    {
+        surrogate.cpid = s[0];
+        surrogate.projectname = s[1];
+        boost::to_lower(surrogate.projectname);
+        surrogate.aesskein = s[2];
+        surrogate.rac = cdbl(s[3],0);
+        surrogate.pobdifficulty = cdbl(s[4],6);
+        surrogate.diffbytes = (unsigned int)cdbl(s[5],0);
+        surrogate.enccpid = s[6];
+        surrogate.encboincpublickey = s[6];
+        surrogate.encaes = s[7];
+        surrogate.nonce = cdbl(s[8],0);
+        if (s.size() > 9)
+        {
+            surrogate.NetworkRAC = cdbl(s[9],0);
+        }
+        if (s.size() > 10)
+        {
+            surrogate.clientversion = s[10];
+        }
+        if (s.size() > 11)
+        {
+            surrogate.ResearchSubsidy = cdbl(s[11],2);
+        }
+        if (s.size() > 12)
+        {
+            surrogate.LastPaymentTime = cdbl(s[12],0);
+        }
+        if (s.size() > 13)
+        {
+            surrogate.RSAWeight = cdbl(s[13],0);
+        }
+        if (s.size() > 14)
+        {
+            surrogate.cpidv2 = s[14];
+        }
+        if (s.size() > 15)
+        {
+            surrogate.Magnitude = cdbl(s[15],0);
+        }
+        if (s.size() > 16)
+        {
+            surrogate.GRCAddress = s[16];
+        }
+        if (s.size() > 17)
+        {
+            surrogate.lastblockhash = s[17];
+        }
+        if (s.size() > 18)
+        {
+            surrogate.InterestSubsidy = cdbl(s[18],2);
+        }
+        if (s.size() > 19)
+        {
+            surrogate.Organization = s[19];
+        }
+        if (s.size() > 20)
+        {
+            surrogate.OrganizationKey = s[20];
+        }
+        if (s.size() > 21)
+        {
+            surrogate.NeuralHash = s[21];
+        }
+        if (s.size() > 22)
+        {
+            surrogate.superblock = s[22];
+        }
+        if (s.size() > 23)
+        {
+            surrogate.ResearchSubsidy2 = cdbl(s[23],2);
+        }
+        if (s.size() > 24)
+        {
+            surrogate.ResearchAge = cdbl(s[24],6);
+        }
+        if (s.size() > 25)
+        {
+            surrogate.ResearchMagnitudeUnit = cdbl(s[25],6);
+        }
+        if (s.size() > 26)
+        {
+            surrogate.ResearchAverageMagnitude = cdbl(s[26],2);
+        }
+        if (s.size() > 27)
+        {
+            surrogate.LastPORBlockHash = s[27];
+        }
+        if (s.size() > 28)
+        {
+            surrogate.CurrentNeuralHash = s[28];
+        }
+        if (s.size() > 29)
+        {
+            surrogate.BoincPublicKey = s[29];
+        }
+        if (s.size() > 30)
+        {
+            surrogate.BoincSignature = s[30];
+        }
+
+    }
+    }
+    catch (...)
+    {
+            printf("Deserialize ended with an error (06182014) \r\n");
+    }
+    return surrogate;
+}
+
+
+std::string ComputeCPIDv2(std::string email, std::string bpk, uint256 blockhash)
+{
+        //if (GetBoolArg("-disablecpidv2")) return "";
+        CPID c = CPID();
+        std::string cpid_non = bpk+email;
+        std::string digest = c.CPID_V2(email,bpk,blockhash);
+        return digest;
+}
+
+
+
+std::string boinc_hash(const std::string str)
+{
+    // Return the boinc hash of a string:
+    CPID c = CPID(str);
+    return c.hexdigest();
+}
+
+
+
+
+void InitializeProjectStruct(StructCPID& project)
+{
+    std::string email = GetArgument("email", "NA");
+    boost::to_lower(email);
+
+    project.email = email;
+    std::string cpid_non = project.cpidhash+email;
+    project.boincruntimepublickey = project.cpidhash;
+    project.cpid = boinc_hash(cpid_non);
+    std::string ENCbpk = AdvancedCrypt(cpid_non);
+    project.boincpublickey = ENCbpk;
+    project.cpidv2 = ComputeCPIDv2(email, project.cpidhash, 0);
+    // (Old netsoft link) project.link = "http://boinc.netsoft-online.com/get_user.php?cpid=" + project.cpid;
+    project.link = "http://boinc.netsoft-online.com/e107_plugins/boinc/get_user.php?cpid=" + project.cpid;
+    //Local CPID with struct
+    //Must contain cpidv2, cpid, boincpublickey
+    project.Iscpidvalid = IsLocalCPIDValid(project);
+    if (fDebug10) printf("Memorizing local project %s, CPID Valid: %s;    ",project.projectname.c_str(),YesNo(project.Iscpidvalid).c_str());
+
+}
+
+
+
+
+
+std::string GetNetsoftProjects(std::string cpid)
+{
+            std::string cc = GetHttpPageFromCreditServerRetired(cpid,true,true);
+            if (cc.length() < 10)
+            {
+                if (fDebug10) printf("Note: HTTP Page returned blank from netsoft for %s\r\n",cpid.c_str());
+                return "";
+            }
+
+            int iRow = 0;
+            std::vector<std::string> vCC = split(cc.c_str(),"<project>");
+
+            if (vCC.size() > 1)
+            {
+                for (unsigned int i = 0; i < vCC.size(); i++)
+                {
+                    std::string sProj  = ExtractXML(vCC[i],"<name>","</name>");
+                    std::string utc    = ExtractXML(vCC[i],"<total_credit>","</total_credit>");
+                    std::string rac    = ExtractXML(vCC[i],"<expavg_credit>","</expavg_credit>");
+                    std::string team   = ExtractXML(vCC[i],"<team_name>","</team_name>");
+                    std::string rectime= ExtractXML(vCC[i],"<expavg_time>","</expavg_time>");
+                    boost::to_lower(sProj);
+                    sProj = ToOfficialName(sProj);
+                    if (sProj == "mindmodeling@home") sProj = "mindmodeling@beta";
+                    if (sProj == "Quake Catcher Network") sProj = "Quake-Catcher Network";
+
+                    if (sProj.length() > 3)
+                    {
+                        std::string sKey = cpid + "+" + sProj;
+                        StructCPID strDPOR = GetInitializedStructCPID2(sKey,mvDPOR);
+                        iRow++;
+                        strDPOR.cpid = cpid;
+                        strDPOR.NetsoftRAC = cdbl(rac,0);
+                        mvDPOR[sKey] = strDPOR;
+                    }
+                }
+            }
+
+            return cc;
+}
+
+
+bool ProjectIsValid(std::string project)
+{
+    boost::to_lower(project);
+
+    StructCPID structcpid = GetInitializedStructCPID2(project,mvBoincProjects);
+
+    return structcpid.initialized;
+
+}
+
+std::string ToOfficialName(std::string proj)
+{
+
+            return ToOfficialNameNew(proj);
+
+            /*
+            boost::to_lower(proj);
+            //Convert local XML project name [On the Left] to official [Netsoft] projectname:
+            if (proj=="boincsimap")             proj = "simap";
+            if (proj=="pogs")                   proj = "theskynet pogs";
+            if (proj=="convector.fsv.cvut.cz")  proj = "convector";
+            if (proj=="distributeddatamining")  proj = "distributed data mining";
+            if (proj=="distrrtgen")             proj = "distributed rainbow table generator";
+            if (proj=="eon2")                   proj = "eon";
+            if (proj=="test4theory@home")       proj = "test4theory";
+            if (proj=="lhc@home")               proj = "lhc@home 1.0";
+            if (proj=="mindmodeling@beta")      proj = "mindmodeling@beta";
+            if (proj=="volpex@uh")              proj = "volpex";
+            if (proj=="oproject")               proj = "oproject@home";
+            if (proj=="universe@home test")     proj = "universe@home";
+            if (proj=="find@home")              proj = "fightmalaria";
+            if (proj=="virtuallhc@home")        proj = "vLHCathome";
+            return proj;
+            */
+}
+
+std::string strReplace(std::string& str, const std::string& oldStr, const std::string& newStr)
+{
+  size_t pos = 0;
+  while((pos = str.find(oldStr, pos)) != std::string::npos){
+     str.replace(pos, oldStr.length(), newStr);
+     pos += newStr.length();
+  }
+  return str;
+}
+
+std::string LowerUnderscore(std::string data)
+{
+    boost::to_lower(data);
+    data = strReplace(data,"_"," ");
+    return data;
+}
+
+std::string ToOfficialNameNew(std::string proj)
+{
+        proj = LowerUnderscore(proj);
+        //Convert local XML project name [On the Left] to official [Netsoft] projectname:
+        std::string sType = "projectmapping";
+        for(map<string,string>::iterator ii=mvApplicationCache.begin(); ii!=mvApplicationCache.end(); ++ii)
+        {
+                std::string key_name  = (*ii).first;
+                if (key_name.length() > sType.length())
+                {
+                    if (key_name.substr(0,sType.length())==sType)
+                    {
+                            std::string key_value = mvApplicationCache[(*ii).first];
+                            std::vector<std::string> vKey = split(key_name,";");
+                            if (vKey.size() > 0)
+                            {
+                                std::string project_boinc   = vKey[1];
+                                std::string project_netsoft = key_value;
+                                proj=LowerUnderscore(proj);
+                                project_boinc=LowerUnderscore(project_boinc);
+                                project_netsoft=LowerUnderscore(project_netsoft);
+                                if (proj==project_boinc) proj=project_netsoft;
+                            }
+                     }
+                }
+        }
+        return proj;
+}
+
+std::string GetArgument(std::string arg, std::string defaultvalue)
+{
+    std::string result = defaultvalue;
+    if (mapArgs.count("-" + arg))
+    {
+        result = GetArg("-" + arg, defaultvalue);
+    }
+    return result;
+
+}
+
+
+
+void HarvestCPIDs(bool cleardata)
+{
+
+    if (fDebug10) printf("loading BOINC cpids ...\r\n");
+
+    //Remote Boinc Feature - R Halford
+    std::string sBoincKey = GetArgument("boinckey","");
+
+    if (!sBoincKey.empty())
+    {
+        //Deserialize key into Global CPU Mining CPID 2-6-2015
+        printf("Using key %s \r\n",sBoincKey.c_str());
+
+        std::string sDec=DecodeBase64(sBoincKey);
+        printf("Using key %s \r\n",sDec.c_str());
+
+        if (sDec.empty()) printf("Error while deserializing boinc key!  Please use execute genboinckey to generate a boinc key from the host with boinc installed.\r\n");
+        GlobalCPUMiningCPID = DeserializeBoincBlock(sDec);
+
+        GlobalCPUMiningCPID.initialized = true;
+
+        if (GlobalCPUMiningCPID.cpid.empty())
+        {
+                 printf("Error while deserializing boinc key!  Please use execute genboinckey to generate a boinc key from the host with boinc installed.\r\n");
+        }
+        else
+        {
+            printf("CPUMiningCPID Initialized.\r\n");
+        }
+
+            GlobalCPUMiningCPID.email = GlobalCPUMiningCPID.aesskein;
+            printf("Using Serialized Boinc CPID %s with orig email of %s and bpk of %s with cpidhash of %s \r\n",GlobalCPUMiningCPID.cpid.c_str(), GlobalCPUMiningCPID.email.c_str(), GlobalCPUMiningCPID.boincruntimepublickey.c_str(),GlobalCPUMiningCPID.cpidhash.c_str());
+            GlobalCPUMiningCPID.cpidhash = GlobalCPUMiningCPID.boincruntimepublickey;
+            printf("Using Serialized Boinc CPID %s with orig email of %s and bpk of %s with cpidhash of %s \r\n",GlobalCPUMiningCPID.cpid.c_str(), GlobalCPUMiningCPID.email.c_str(), GlobalCPUMiningCPID.boincruntimepublickey.c_str(),GlobalCPUMiningCPID.cpidhash.c_str());
+            StructCPID structcpid = GetStructCPID();
+            structcpid.initialized = true;
+            structcpid.cpidhash = GlobalCPUMiningCPID.cpidhash;
+            structcpid.projectname = GlobalCPUMiningCPID.projectname;
+            structcpid.team = "gridcoin"; //Will be verified later during Netsoft Call
+            structcpid.verifiedteam = "gridcoin";
+            structcpid.rac = GlobalCPUMiningCPID.rac;
+            structcpid.cpid = GlobalCPUMiningCPID.cpid;
+            structcpid.boincpublickey = GlobalCPUMiningCPID.encboincpublickey;
+            structcpid.boincruntimepublickey = structcpid.cpidhash;
+            structcpid.NetworkRAC = GlobalCPUMiningCPID.NetworkRAC;
+            structcpid.email = GlobalCPUMiningCPID.email;
+            // 2-6-2015 R Halford - Ensure CPIDv2 Is populated After deserializing GenBoincKey
+            std::string cpid_non = structcpid.cpidhash+structcpid.email;
+            printf("GenBoincKey using email %s and cpidhash %s key %s \r\n",structcpid.email.c_str(),structcpid.cpidhash.c_str(),sDec.c_str());
+            structcpid.cpidv2 = ComputeCPIDv2(structcpid.email, structcpid.cpidhash, 0);
+            // Old link: structcpid.link = "http://boinc.netsoft-online.com/get_user.php?cpid=" + structcpid.cpid;
+            structcpid.link = "http://boinc.netsoft-online.com/e107_plugins/boinc/get_user.php?cpid=" + structcpid.cpid;
+            structcpid.Iscpidvalid = true;
+            mvCPIDs.insert(map<string,StructCPID>::value_type(structcpid.projectname,structcpid));
+            // CreditCheck(structcpid.cpid,false);
+            GetNextProject(false);
+            if (fDebug10) printf("GCMCPI %s",GlobalCPUMiningCPID.cpid.c_str());
+            if (fDebug10)           printf("Finished getting first remote boinc project\r\n");
+        return;
+  }
+
+ try
+ {
+    std::string sourcefile = GetBoincDataDir() + "client_state.xml";
+    std::string sout = "";
+    sout = getfilecontents(sourcefile);
+    if (sout == "-1")
+    {
+        printf("Unable to obtain Boinc CPIDs \r\n");
+
+        if (mapArgs.count("-boincdatadir") && mapArgs["-boincdatadir"].length() > 0)
+        {
+            printf("Boinc data directory set in gridcoinresearch.conf has been incorrectly specified \r\n");
+        }
+
+        else printf("Boinc data directory is not in the operating system's default location \r\nPlease move it there or specify its current location in gridcoinresearch.conf \r\n");
+
+        return;
+    }
+
+    if (cleardata)
+    {
+        mvCPIDs.clear();
+        mvCPIDCache.clear();
+    }
+    std::string email = GetArgument("email","");
+    boost::to_lower(email);
+
+    int iRow = 0;
+    std::vector<std::string> vCPID = split(sout.c_str(),"<project>");
+    std::string investor = GetArgument("investor","false");
+
+    if (investor=="true")
+    {
+            msPrimaryCPID="INVESTOR";
+    }
+    else
+    {
+
+            if (vCPID.size() > 0)
+            {
+                for (unsigned int i = 0; i < vCPID.size(); i++)
+                {
+                    std::string email_hash = ExtractXML(vCPID[i],"<email_hash>","</email_hash>");
+                    std::string cpidhash = ExtractXML(vCPID[i],"<cross_project_id>","</cross_project_id>");
+                    std::string externalcpid = ExtractXML(vCPID[i],"<external_cpid>","</external_cpid>");
+                    std::string utc=ExtractXML(vCPID[i],"<user_total_credit>","</user_total_credit>");
+                    std::string rac=ExtractXML(vCPID[i],"<user_expavg_credit>","</user_expavg_credit>");
+                    std::string proj=ExtractXML(vCPID[i],"<project_name>","</project_name>");
+                    std::string team=ExtractXML(vCPID[i],"<team_name>","</team_name>");
+                    std::string rectime = ExtractXML(vCPID[i],"<rec_time>","</rec_time>");
+
+                    boost::to_lower(proj);
+                    proj = ToOfficialName(proj);
+                    ProjectIsValid(proj);
+                    int64_t nStart = GetTimeMillis();
+                    if (cpidhash.length() > 5 && proj.length() > 3)
+                    {
+                        std::string cpid_non = cpidhash+email;
+                        to_lower(cpid_non);
+                        StructCPID structcpid = GetInitializedStructCPID2(proj,mvCPIDs);
+                        iRow++;
+                        structcpid.cpidhash = cpidhash;
+                        structcpid.projectname = proj;
+                        boost::to_lower(team);
+                        structcpid.team = team;
+                        InitializeProjectStruct(structcpid);
+                        int64_t elapsed = GetTimeMillis()-nStart;
+                        if (fDebug3) printf("Enumerating boinc local project %s cpid %s valid %s, elapsed %f ",structcpid.projectname.c_str(),structcpid.cpid.c_str(),YesNo(structcpid.Iscpidvalid).c_str(),(double)elapsed);
+                        structcpid.rac = cdbl(rac,0);
+                        structcpid.verifiedrac = cdbl(rac,0);
+                        std::string sLocalClientEmailHash = RetrieveMd5(email);
+
+                        if (email_hash != sLocalClientEmailHash)
+                        {
+                            structcpid.errors = "Gridcoin Email setting does not match project Email.  Check Gridcoin e-mail address setting or boinc project e-mail setting.";
+                            structcpid.Iscpidvalid=false;
+                        }
+
+
+                        if (!structcpid.Iscpidvalid)
+                        {
+                            structcpid.errors = "CPID calculation invalid.  Check e-mail address and try resetting the boinc project.";
+                        }
+
+                        structcpid.utc = cdbl(utc,0);
+                        structcpid.rectime = cdbl(rectime,0);
+                        double currenttime =  GetAdjustedTime();
+                        double nActualTimespan = currenttime - structcpid.rectime;
+                        structcpid.age = nActualTimespan;
+                        std::string sKey = structcpid.cpid + ":" + proj;
+                        mvCPIDs[proj] = structcpid;
+                
+                        if (!structcpid.Iscpidvalid)
+                        {
+                            structcpid.errors = "CPID invalid.  Check E-mail address.";
+                        }
+            
+                        if (structcpid.team != "gridcoin")
+                        {
+                            structcpid.Iscpidvalid = false;
+                            structcpid.errors = "Team invalid";
+                        }
+                        bool bTestExternal = true;
+                        bool bTestInternal = true;
+
+                        if (!externalcpid.empty())
+                        {
+                            printf("\r\n** External CPID not empty %s **\r\n",externalcpid.c_str());
+
+                            bTestExternal = CPIDAcidTest2(cpidhash,externalcpid);
+                            bTestInternal = CPIDAcidTest2(cpidhash,structcpid.cpid);
+                            if (bTestExternal)
+                            {
+                                structcpid.cpid = externalcpid;
+                                printf(" Setting CPID to %s ",structcpid.cpid.c_str());
+                            }
+                            else
+                            {
+                                printf("External test failed.");
+                            }
+
+
+                            if (!bTestExternal && !bTestInternal)
+                            {
+                                structcpid.Iscpidvalid = false;
+                                structcpid.errors = "CPID corrupted Internal: %s, External: %s" + structcpid.cpid + "," + externalcpid.c_str();
+                                printf("CPID corrupted Internal: %s, External: %s \r\n",structcpid.cpid.c_str(),externalcpid.c_str());
+                            }
+                            mvCPIDs[proj] = structcpid;
+                        }
+
+                        if (structcpid.Iscpidvalid)
+                        {
+                                // Verify the CPID has magnitude > 0, otherwise set the user as an investor:
+                                int iCPIDType = DetermineCPIDType(structcpid.cpid);
+                                // -1 = Invalid CPID
+                                //  1 = Valid CPID with RAC
+                                //  2 = Investor or Pool Miner
+                                if (iCPIDType==1)
+                                {
+                                    GlobalCPUMiningCPID.cpidhash = cpidhash;
+                                    GlobalCPUMiningCPID.email = email;
+                                    GlobalCPUMiningCPID.boincruntimepublickey = cpidhash;
+                                    printf("\r\nSetting bpk to %s\r\n",cpidhash.c_str());
+
+                                    if (structcpid.team=="gridcoin")
+                                    {
+                                        msPrimaryCPID = structcpid.cpid;
+                                        #if defined(WIN32) && defined(QT_GUI)
+                                            //Let the Neural Network know what your CPID is so it can be charted:
+                                            std::string sXML = "<KEY>PrimaryCPID</KEY><VALUE>" + msPrimaryCPID + "</VALUE>";
+                                            std::string sData = qtExecuteDotNetStringFunction("WriteKey",sXML);
+                                        #endif
+                                        //Try to get a neural RAC report
+                                        AsyncNeuralRequest("explainmag",msPrimaryCPID,5);
+                                    }
+                                }
+                        }
+
+                        mvCPIDs[proj] = structcpid;
+                        if (fDebug10) printf("Adding Local Project %s \r\n",structcpid.cpid.c_str());
+
+                    }
+
+                }
+
+            }
+            // If no valid boinc projects were found:
+            if (msPrimaryCPID.empty()) msPrimaryCPID="INVESTOR";
+
+        }
+    }
+    catch (std::exception &e)
+    {
+             printf("Error while harvesting CPIDs.\r\n");
+    }
+    catch(...)
+    {
+             printf("Error while harvesting CPIDs 2.\r\n");
+    }
+
+
+
+}
+
+
+
+void ThreadCPIDs()
+{
+    RenameThread("grc-cpids");
+    bCPIDsLoaded = false;
+    HarvestCPIDs(true);
+    bCPIDsLoaded = true;
+    //CreditCheck(GlobalCPUMiningCPID.cpid,false);
+    printf("Getting first project");
+    GetNextProject(false);
+    printf("Finished getting first project");
+    bProjectsInitialized = true;
+}
+
+
+void LoadCPIDsInBackground()
+{
+      if (IsLockTimeWithinMinutes(nCPIDsLoaded,10)) return;
+      nCPIDsLoaded = GetAdjustedTime();
+      cpidThreads = new boost::thread_group();
+      cpidThreads->create_thread(boost::bind(&ThreadCPIDs));
+}
+
+StructCPID GetStructCPID()
+{
+    StructCPID c;
+    c.initialized=false;
+    c.rac = 0;
+    c.utc=0;
+    c.rectime=0;
+    c.age = 0;
+    c.verifiedutc=0;
+    c.verifiedrectime=0;
+    c.verifiedage=0;
+    c.entries=0;
+    c.AverageRAC=0;
+    c.NetworkProjects=0;
+    c.Iscpidvalid=false;
+    c.NetworkRAC=0;
+    c.TotalRAC=0;
+    c.Magnitude=0;
+    c.PaymentMagnitude=0;
+    c.owed=0;
+    c.payments=0;
+    c.verifiedTotalRAC=0;
+    c.verifiedMagnitude=0;
+    c.TotalMagnitude=0;
+    c.LowLockTime=0;
+    c.HighLockTime=0;
+    c.Accuracy=0;
+    c.totalowed=0;
+    c.LastPaymentTime=0;
+    c.EarliestPaymentTime=0;
+    c.PaymentTimespan=0;
+    c.ResearchSubsidy = 0;
+    c.InterestSubsidy = 0;
+    c.BTCQuote = 0;
+    c.GRCQuote = 0;
+    c.ResearchAverageMagnitude = 0;
+    c.Canary = 0;
+    c.NetsoftRAC = 0;
+    c.interestPayments = 0;
+    c.payments = 0;
+    c.LastBlock = 0;
+    c.NetworkMagnitude=0;
+    c.NetworkAvgMagnitude=0;
+
+    return c;
+
+}
+
+MiningCPID GetMiningCPID()
+{
+    MiningCPID mc;
+    mc.rac = 0;
+    mc.pobdifficulty = 0;
+    mc.diffbytes = 0;
+    mc.initialized = false;
+    mc.nonce = 0;
+    mc.NetworkRAC=0;
+    mc.lastblockhash = "0";
+    mc.Magnitude = 0;
+    mc.RSAWeight = 0;
+    mc.LastPaymentTime=0;
+    mc.ResearchSubsidy = 0;
+    mc.InterestSubsidy = 0;
+    mc.ResearchSubsidy2 = 0;
+    mc.ResearchAge = 0;
+    mc.ResearchMagnitudeUnit = 0;
+    mc.ResearchAverageMagnitude = 0;
+    mc.Canary = 0; //Used to test for a memory overflow
+    return mc;
+}
+
+
+void TrackRequests(CNode* pfrom,std::string sRequestType)
+{
+        std::string sKey = "request_type" + sRequestType;
+        double dReqCt = cdbl(ReadCache(sKey,NodeAddress(pfrom)),0) + 1;
+        WriteCache(sKey,NodeAddress(pfrom),RoundToString(dReqCt,0),GetAdjustedTime());
+        if ( (dReqCt > 20 && !OutOfSyncByAge()) )
+        {
+                    printf(" Node requests for %s exceeded threshold (misbehaving) %s ",sRequestType.c_str(),NodeAddress(pfrom).c_str());
+                    //pfrom->Misbehaving(1);
+                    pfrom->fDisconnect = true;
+                    WriteCache(sKey,NodeAddress(pfrom),"0",GetAdjustedTime());
+        }
+}
+
+
+bool SendMessages(CNode* pto, bool fSendTrickle)
+{
+    TRY_LOCK(cs_main, lockMain);
+    if (lockMain) {
+        // Don't send anything until we get their version message
+        if (pto->nVersion == 0)
+            return true;
+
+        //
+        // Message: ping
+        //
+        bool pingSend = false;
+        if (pto->fPingQueued)
+        {
+            // RPC ping request by user
+            pingSend = true;
+        }
+        if (pto->nPingNonceSent == 0 && pto->nPingUsecStart + PING_INTERVAL * 1000000 < GetTimeMicros())
+        {
+            // Ping automatically sent as a latency probe & keepalive.
+            pingSend = true;
+        }
+        if (pingSend)
+        {
+            uint64_t nonce = 0;
+            while (nonce == 0) {
+                RAND_bytes((unsigned char*)&nonce, sizeof(nonce));
+            }
+            pto->fPingQueued = false;
+            pto->nPingUsecStart = GetTimeMicros();
+            if (pto->nVersion > BIP0031_VERSION)
+            {
+                pto->nPingNonceSent = nonce;
+                std::string acid = GetCommandNonce("ping");
+                pto->PushMessage("ping", nonce, acid);
+            } else
+            {
+                // Peer is too old to support ping command with nonce, pong will never arrive.
+                pto->nPingNonceSent = 0;
+                pto->PushMessage("ping");
+            }
+        }
+
+        // Resend wallet transactions that haven't gotten in a block yet
+        ResendWalletTransactions();
+
+        // Address refresh broadcast
+        static int64_t nLastRebroadcast;
+        if (!IsInitialBlockDownload() && ( GetAdjustedTime() - nLastRebroadcast > 24 * 60 * 60))
+        {
+            {
+                LOCK(cs_vNodes);
+                BOOST_FOREACH(CNode* pnode, vNodes)
+                {
+                    // Periodically clear setAddrKnown to allow refresh broadcasts
+                    if (nLastRebroadcast)
+                        pnode->setAddrKnown.clear();
+
+                    // Rebroadcast our address
+                    if (!fNoListen)
+                    {
+                        CAddress addr = GetLocalAddress(&pnode->addr);
+                        if (addr.IsRoutable())
+                            pnode->PushAddress(addr);
+                    }
+                }
+            }
+            nLastRebroadcast =  GetAdjustedTime();
+        }
+
+        //
+        // Message: addr
+        //
+        if (fSendTrickle)
+        {
+            vector<CAddress> vAddr;
+            vAddr.reserve(pto->vAddrToSend.size());
+            BOOST_FOREACH(const CAddress& addr, pto->vAddrToSend)
+            {
+                // returns true if wasn't already contained in the set
+                if (pto->setAddrKnown.insert(addr).second)
+                {
+                    vAddr.push_back(addr);
+                    // receiver rejects addr messages larger than 1000
+                    if (vAddr.size() >= 1000)
+                    {
+                        pto->PushMessage("gridaddr", vAddr);
+                        vAddr.clear();
+                    }
+                }
+            }
+            pto->vAddrToSend.clear();
+            if (!vAddr.empty())
+                pto->PushMessage("gridaddr", vAddr);
+        }
+
+
+        //
+        // Message: inventory
+        //
+        vector<CInv> vInv;
+        vector<CInv> vInvWait;
+        {
+            LOCK(pto->cs_inventory);
+            vInv.reserve(pto->vInventoryToSend.size());
+            vInvWait.reserve(pto->vInventoryToSend.size());
+            BOOST_FOREACH(const CInv& inv, pto->vInventoryToSend)
+            {
+                if (pto->setInventoryKnown.count(inv))
+                    continue;
+
+                // trickle out tx inv to protect privacy
+                if (inv.type == MSG_TX && !fSendTrickle)
+                {
+                    // 1/4 of tx invs blast to all immediately
+                    static uint256 hashSalt;
+                    if (hashSalt == 0)
+                        hashSalt = GetRandHash();
+                    uint256 hashRand = inv.hash ^ hashSalt;
+                    hashRand = Hash(BEGIN(hashRand), END(hashRand));
+                    bool fTrickleWait = ((hashRand & 3) != 0);
+
+                    // always trickle our own transactions
+                    if (!fTrickleWait)
+                    {
+                        CWalletTx wtx;
+                        if (GetTransaction(inv.hash, wtx))
+                            if (wtx.fFromMe)
+                                fTrickleWait = true;
+                    }
+
+                    if (fTrickleWait)
+                    {
+                        vInvWait.push_back(inv);
+                        continue;
+                    }
+                }
+
+                // returns true if wasn't already contained in the set
+                if (pto->setInventoryKnown.insert(inv).second)
+                {
+                     vInv.push_back(inv);
+                     if (vInv.size() >= 1000)
+                     {
+                            if (false)
+                            {
+                                AddPeek("PushInv-Large " + RoundToString((double)vInv.size(),0));
+                                // If node has not been misbehaving (1-30-2016) then push it: (pto->nMisbehavior) && pto->NodeAddress().->addr.IsRoutable()
+                                pto->PushMessage("inv", vInv);
+                                AddPeek("Pushed Inv-Large " + RoundToString((double)vInv.size(),0));
+                                if (fDebug10) printf(" *PIL* ");
+                                vInv.clear();
+                                if (TimerMain("PushInventoryLarge",50)) CleanInboundConnections(true);
+                                // Eventually ban the node if they keep asking for inventory
+                                TrackRequests(pto,"Inv-Large");
+                                AddPeek("Done with Inv-Large " + RoundToString((double)vInv.size(),0));
+                            }
+                            else
+                            {
+                                pto->PushMessage("inv", vInv);
+                                vInv.clear();
+                            }
+       
+                    }
+                }
+            }
+            pto->vInventoryToSend = vInvWait;
+        }
+        if (!vInv.empty())
+            pto->PushMessage("inv", vInv);
+
+
+        //
+        // Message: getdata
+        //
+        vector<CInv> vGetData;
+        int64_t nNow =  GetAdjustedTime() * 1000000;
+        CTxDB txdb("r");
+        while (!pto->mapAskFor.empty() && (*pto->mapAskFor.begin()).first <= nNow)
+        {
+            const CInv& inv = (*pto->mapAskFor.begin()).second;
+            if (!AlreadyHave(txdb, inv))
+            {
+                if (fDebugNet)        printf("sending getdata: %s\n", inv.ToString().c_str());
+                //AddPeek("Getdata " + inv.ToString());
+                vGetData.push_back(inv);
+                if (vGetData.size() >= 1000)
+                {
+                    pto->PushMessage("getdata", vGetData);
+                    vGetData.clear();
+                }
+                mapAlreadyAskedFor[inv] = nNow;
+            }
+            pto->mapAskFor.erase(pto->mapAskFor.begin());
+        }
+        if (!vGetData.empty())
+        {
+            pto->PushMessage("getdata", vGetData);
+            //AddPeek("GetData");
+        }
+
+    }
+    return true;
+}
+
+
+
+std::string ReadCache(std::string section, std::string key)
+{
+    if (section.empty() || key.empty()) return "";
+
+    try
+    {
+            std::string value = mvApplicationCache[section + ";" + key];
+            if (value.empty())
+            {
+                mvApplicationCache.insert(map<std::string,std::string>::value_type(section + ";" + key,""));
+                mvApplicationCache[section + ";" + key]="";
+                return "";
+            }
+            return value;
+    }
+    catch(...)
+    {
+        printf("readcache error %s",section.c_str());
+        return "";
+    }
+}
+
+
+void WriteCache(std::string section, std::string key, std::string value, int64_t locktime)
+{
+    if (section.empty() || key.empty()) return;
+    std::string temp_value = mvApplicationCache[section + ";" + key];
+    if (temp_value.empty())
+    {
+        mvApplicationCache.insert(map<std::string,std::string>::value_type(section + ";" + key,value));
+        mvApplicationCache[section + ";" + key]=value;
+    }
+    mvApplicationCache[section + ";" + key]=value;
+    // Record Cache Entry timestamp
+    int64_t temp_locktime = mvApplicationCacheTimestamp[section + ";" + key];
+    if (temp_locktime == 0)
+    {
+        mvApplicationCacheTimestamp.insert(map<std::string,int64_t>::value_type(section+";"+key,1));
+        mvApplicationCacheTimestamp[section+";"+key]=locktime;
+    }
+    mvApplicationCacheTimestamp[section+";"+key] = locktime;
+
+}
+
+
+void ClearCache(std::string section)
+{
+       for(map<string,string>::iterator ii=mvApplicationCache.begin(); ii!=mvApplicationCache.end(); ++ii)
+       {
+                std::string key_section = mvApplicationCache[(*ii).first];
+                if (key_section.length() > section.length())
+                {
+                    if (key_section.substr(0,section.length())==section)
+                    {
+                        printf("\r\nClearing the cache....of value %s \r\n",mvApplicationCache[key_section].c_str());
+                        mvApplicationCache[key_section]="";
+                        mvApplicationCacheTimestamp[key_section]=1;
+                    }
+                }
+       }
+
+}
+
+
+void DeleteCache(std::string section, std::string keyname)
+{
+       std::string pk = section + ";" +keyname;
+       mvApplicationCache.erase(pk);
+       mvApplicationCacheTimestamp.erase(pk);
+}
+
+
+
+void IncrementCurrentNeuralNetworkSupermajority(std::string NeuralHash, std::string GRCAddress, double distance)
+{
+    if (NeuralHash.length() < 5) return;
+    double temp_hashcount = 0;
+    if (mvCurrentNeuralNetworkHash.size() > 0)
+    {
+            temp_hashcount = mvCurrentNeuralNetworkHash[NeuralHash];
+    }
+    // 6-13-2015 ONLY Count Each Neural Hash Once per GRC address / CPID (1 VOTE PER RESEARCHER)
+    std::string Security = ReadCache("currentneuralsecurity",GRCAddress);
+    if (Security == NeuralHash)
+    {
+        //This node has already voted, throw away the vote
+        return;
+    }
+    WriteCache("currentneuralsecurity",GRCAddress,NeuralHash,GetAdjustedTime());
+    if (temp_hashcount == 0)
+    {
+        mvCurrentNeuralNetworkHash.insert(map<std::string,double>::value_type(NeuralHash,0));
+    }
+    double multiplier = 200;
+    if (distance < 40) multiplier = 400;
+    double votes = (1/distance)*multiplier;
+    temp_hashcount += votes;
+    mvCurrentNeuralNetworkHash[NeuralHash] = temp_hashcount;
+}
+
+
+
+void IncrementNeuralNetworkSupermajority(std::string NeuralHash, std::string GRCAddress, double distance)
+{
+    if (NeuralHash.length() < 5) return;
+    double temp_hashcount = 0;
+    if (mvNeuralNetworkHash.size() > 0)
+    {
+            temp_hashcount = mvNeuralNetworkHash[NeuralHash];
+    }
+    // 6-13-2015 ONLY Count Each Neural Hash Once per GRC address / CPID (1 VOTE PER RESEARCHER)
+    std::string Security = ReadCache("neuralsecurity",GRCAddress);
+    if (Security == NeuralHash)
+    {
+        //This node has already voted, throw away the vote
+        return;
+    }
+    WriteCache("neuralsecurity",GRCAddress,NeuralHash,GetAdjustedTime());
+    if (temp_hashcount == 0)
+    {
+        mvNeuralNetworkHash.insert(map<std::string,double>::value_type(NeuralHash,0));
+    }
+    double multiplier = 200;
+    if (distance < 40) multiplier = 400;
+    double votes = (1/distance)*multiplier;
+    temp_hashcount += votes;
+    mvNeuralNetworkHash[NeuralHash] = temp_hashcount;
+}
+
+
+void IncrementVersionCount(const std::string& Version)
+{
+    if(!Version.empty())
+        mvNeuralVersion[Version]++;
+}
+
+
+
+std::string GetNeuralNetworkSupermajorityHash(double& out_popularity)
+{
+    double highest_popularity = -1;
+    std::string neural_hash = "";
+    for(map<std::string,double>::iterator ii=mvNeuralNetworkHash.begin(); ii!=mvNeuralNetworkHash.end(); ++ii)
+    {
+                double popularity = mvNeuralNetworkHash[(*ii).first];
+                // d41d8 is the hash of an empty magnitude contract - don't count it
+                if ( ((*ii).first != "d41d8cd98f00b204e9800998ecf8427e") && popularity > 0 && popularity > highest_popularity && (*ii).first != "TOTAL_VOTES")
+                {
+                    highest_popularity = popularity;
+                    neural_hash = (*ii).first;
+                }
+    }
+    out_popularity = highest_popularity;
+    return neural_hash;
+}
+
+
+std::string GetCurrentNeuralNetworkSupermajorityHash(double& out_popularity)
+{
+    double highest_popularity = -1;
+    std::string neural_hash = "";
+    for(map<std::string,double>::iterator ii=mvCurrentNeuralNetworkHash.begin(); ii!=mvCurrentNeuralNetworkHash.end(); ++ii)
+    {
+                double popularity = mvCurrentNeuralNetworkHash[(*ii).first];
+                // d41d8 is the hash of an empty magnitude contract - don't count it
+                if ( ((*ii).first != "d41d8cd98f00b204e9800998ecf8427e") && popularity > 0 && popularity > highest_popularity && (*ii).first != "TOTAL_VOTES")
+                {
+                    highest_popularity = popularity;
+                    neural_hash = (*ii).first;
+                }
+    }
+    out_popularity = highest_popularity;
+    return neural_hash;
+}
+
+
+
+
+
+
+std::string GetNeuralNetworkReport()
+{
+    //Returns a report of the networks neural hashes in order of popularity
+    std::string neural_hash = "";
+    std::string report = "Neural_hash, Popularity\r\n";
+    std::string row = "";
+    for(map<std::string,double>::iterator ii=mvNeuralNetworkHash.begin(); ii!=mvNeuralNetworkHash.end(); ++ii)
+    {
+                double popularity = mvNeuralNetworkHash[(*ii).first];
+                neural_hash = (*ii).first;
+                row = neural_hash+ "," + RoundToString(popularity,0);
+                report += row + "\r\n";
+    }
+
+    return report;
+}
+
+std::string GetOrgSymbolFromFeedKey(std::string feedkey)
+{
+    std::string Symbol = ExtractValue(feedkey,"-",0);
+    return Symbol;
+
+}
+
+
+
+bool MemorizeMessage(std::string msg, int64_t nTime, double dAmount, std::string sRecipient)
+{
+          if (msg.empty()) return false;
+          bool fMessageLoaded = false;
+
+          if (Contains(msg,"<MT>"))
+          {
+              std::string sMessageType      = ExtractXML(msg,"<MT>","</MT>");
+              std::string sMessageKey       = ExtractXML(msg,"<MK>","</MK>");
+              std::string sMessageValue     = ExtractXML(msg,"<MV>","</MV>");
+              std::string sMessageAction    = ExtractXML(msg,"<MA>","</MA>");
+              std::string sSignature        = ExtractXML(msg,"<MS>","</MS>");
+              std::string sMessagePublicKey = ExtractXML(msg,"<MPK>","</MPK>");
+              if (sMessageType=="beacon" && Contains(sMessageValue,"INVESTOR"))
+              {
+                    sMessageValue="";
+              }
+
+              if (sMessageType=="beacon" && sMessageAction=="A")
+              {
+                    // If the Beacon Public Key is Not Empty - do not overwrite with a new beacon value
+                    std::string sBPK = GetBeaconPublicKey(sMessageKey);
+                    // Note that if the beacon is > 6 months old, this function now returns an empty string (allowing the beacon to be overwritten) : OK
+                    if (!sBPK.empty()) 
+                    {
+                        // Do not overwrite this beacon
+                        sMessageValue="";
+                        if (fDebug10) printf("\r\n**Beacon Public Key Not Empty %s : %s\r\n",sMessageKey.c_str(),sBPK.c_str());
+                    }
+
+              }
+
+              if (!sMessageType.empty() && !sMessageKey.empty() && !sMessageValue.empty() && !sMessageAction.empty() && !sSignature.empty())
+              {
+
+                  // If this is a DAO, ensure the contents are protected:
+                  if ((sMessageType=="dao" || sMessageType=="daoclient") && !sMessagePublicKey.empty())
+                  {
+                            if (fDebug10) printf("DAO Message %s",msg.c_str());
+
+                            if (sMessageAction=="A")
+                            {
+                                std::string daoPubKey = ReadCache(sMessageType + "pubkey",sMessageKey);
+                                if (daoPubKey.empty())
+                                {
+                                    //We only accept the first message
+                                    WriteCache(sMessageType + "pubkey",sMessageKey,sMessagePublicKey,nTime);
+                                    std::string OrgSymbol = ExtractXML(sMessageValue,"<SYMBOL>","</SYMBOL>");
+                                    std::string OrgName = ExtractXML(sMessageValue,"<NAME>","</NAME>");
+                                    std::string OrgREST = ExtractXML(sMessageValue,"<REST>","</REST>");
+                                    WriteCache(sMessageType + "rest",  OrgSymbol,  OrgREST,    nTime);
+                                    WriteCache(sMessageType + "symbol",sMessageKey,OrgSymbol,  nTime);
+                                    WriteCache(sMessageType + "name",  OrgSymbol,  sMessageKey,nTime);
+                                    WriteCache(sMessageType + "orgname", OrgSymbol,OrgName,    nTime);
+                                }
+                            }
+                  }
+
+                  if (sMessageType=="dao" || sMessageType=="daoclient")
+                  {
+                        sMessagePublicKey = ReadCache(sMessageType+"pubkey",sMessageKey);
+                  }
+                  if (sMessageType == "daofeed")
+                  {
+                        sMessagePublicKey = ReadCache("daopubkey",GetOrgSymbolFromFeedKey(sMessageKey));
+                  }
+
+                  //Verify sig first
+                  bool Verified = CheckMessageSignature(sMessageAction,sMessageType,sMessageType+sMessageKey+sMessageValue,
+                      sSignature,sMessagePublicKey);
+
+                  if ( (sMessageType=="dao" || sMessageType == "daofeed") && !Verified && fDebug3)
+                  {
+                        printf("Message type %s: %s was not verified successfully. PubKey %s \r\n",sMessageType.c_str(),msg.c_str(),sMessagePublicKey.c_str());
+                  }
+
+                  if (Verified)
+                  {
+
+                        if (sMessageAction=="A")
+                        {
+                                if ( (sMessageType=="dao" || sMessageType == "daofeed") && fDebug3 )
+                                    printf("Adding MessageKey type %s Key %s Value %s\r\n",
+                                    sMessageType.c_str(),sMessageKey.c_str(),sMessageValue.c_str());
+                                // Ensure we have the TXID of the contract in memory
+                                if (!(sMessageType=="project" || sMessageType=="projectmapping" || sMessageType=="beacon" ))
+                                {
+                                    WriteCache(sMessageType,sMessageKey+";Recipient",sRecipient,nTime);
+                                    WriteCache(sMessageType,sMessageKey+";BurnAmount",RoundToString(dAmount,2),nTime);
+                                }
+                                WriteCache(sMessageType,sMessageKey,sMessageValue,nTime);
+                                fMessageLoaded = true;
+                                if (sMessageType=="poll")
+                                {
+                                        if (Contains(sMessageKey,"[Foundation"))
+                                        {
+                                                msMiningErrors2 = "Foundation Poll: " + sMessageKey;
+
+                                        }
+                                        else
+                                        {
+                                                msMiningErrors2 = "Poll: " + sMessageKey;
+                                        }
+                                }
+
+                        }
+                        else if(sMessageAction=="D")
+                        {
+                                if (fDebug10) printf("Deleting key type %s Key %s Value %s\r\n",sMessageType.c_str(),sMessageKey.c_str(),sMessageValue.c_str());
+                                DeleteCache(sMessageType,sMessageKey);
+                                fMessageLoaded = true;
+                        }
+                        // If this is a boinc project, load the projects into the coin:
+                        if (sMessageType=="project" || sMessageType=="projectmapping")
+                        {
+                            //Reserved
+                            fMessageLoaded = true;
+                        }
+
+                  }
+
+                }
+
+    }
+   return fMessageLoaded;
+}
+
+
+
+
+
+
+
+bool UnusualActivityReport()
+{
+
+    map<uint256, CTxIndex> mapQueuedChanges;
+    CTxDB txdb("r");
+    int nMaxDepth = nBestHeight;
+    CBlock block;
+    int nMinDepth = fTestNet ? 1 : 1;
+    if (nMaxDepth < nMinDepth || nMaxDepth < 10) return false;
+    nMinDepth = 50000;
+    nMaxDepth = nBestHeight;
+    int ii = 0;
+            for (ii = nMinDepth; ii <= nMaxDepth; ii++)
+            {
+                CBlockIndex* pblockindex = blockFinder.FindByHeight(ii);
+                if (block.ReadFromDisk(pblockindex))
+                {
+                    int64_t nFees = 0;
+                    int64_t nValueIn = 0;
+                    int64_t nValueOut = 0;
+                    int64_t nStakeReward = 0;
+                    //unsigned int nSigOps = 0;
+                    double DPOR_Paid = 0;
+                    bool bIsDPOR = false;
+                    std::string MainRecipient = "";
+                    double max_subsidy = GetMaximumBoincSubsidy(block.nTime)+50; //allow for
+                    BOOST_FOREACH(CTransaction& tx, block.vtx)
+                    {
+
+                            MapPrevTx mapInputs;
+                            if (tx.IsCoinBase())
+                                    nValueOut += tx.GetValueOut();
+                            else
+                            {
+                                     bool fInvalid;
+                                     bool TxOK = tx.FetchInputs(txdb, mapQueuedChanges, true, false, mapInputs, fInvalid);
+                                     if (!TxOK) continue;
+                                     int64_t nTxValueIn = tx.GetValueIn(mapInputs);
+                                     int64_t nTxValueOut = tx.GetValueOut();
+                                     nValueIn += nTxValueIn;
+                                     nValueOut += nTxValueOut;
+                                     if (!tx.IsCoinStake())             nFees += nTxValueIn - nTxValueOut;
+                                     if (tx.IsCoinStake())
+                                     {
+                                            nStakeReward = nTxValueOut - nTxValueIn;
+                                            if (tx.vout.size() > 2) bIsDPOR = true;
+                                            //DPOR Verification of each recipient (Recipients start at output position 2 (0=Coinstake flag, 1=coinstake)
+                                            if (tx.vout.size() > 2)
+                                            {
+                                                MainRecipient = PubKeyToAddress(tx.vout[2].scriptPubKey);
+                                            }
+                                            int iStart = 3;
+                                            if (ii > 267500) iStart=2;
+                                            if (bIsDPOR)
+                                            {
+                                                    for (unsigned int i = iStart; i < tx.vout.size(); i++)
+                                                    {
+                                                        std::string Recipient = PubKeyToAddress(tx.vout[i].scriptPubKey);
+                                                        double      Amount    = CoinToDouble(tx.vout[i].nValue);
+                                                        if (Amount > GetMaximumBoincSubsidy(GetAdjustedTime()))
+                                                        {
+                                                        }
+
+                                                        if (Amount > max_subsidy)
+                                                        {
+                                                            printf("Block #%f:%f, Recipient %s, Paid %f\r\n",(double)ii,(double)i,Recipient.c_str(),Amount);
+                                                        }
+                                                        DPOR_Paid += Amount;
+
+                                                    }
+
+                                           }
+                                     }
+
+                                //if (!tx.ConnectInputs(txdb, mapInputs, mapQueuedChanges, posThisTx, pindex, true, false))                return false;
+                            }
+
+                    }
+
+                    int64_t TotalMint = nValueOut - nValueIn + nFees;
+                    double subsidy = CoinToDouble(TotalMint);
+                    if (subsidy > max_subsidy)
+                    {
+                        std::string hb = block.vtx[0].hashBoinc;
+                        MiningCPID bb = DeserializeBoincBlock(hb);
+                        if (bb.cpid != "INVESTOR")
+                        {
+                                printf("Block #%f:%f, Recipient %s, CPID %s, Paid %f, StakeReward %f \r\n",(double)ii,(double)0,
+                                    bb.GRCAddress.c_str(), bb.cpid.c_str(), subsidy,(double)nStakeReward);
+                        }
+                }
+
+            }
+        }
+
+
+    return true;
+}
+
+
+void TestScan()
+{
+    BOOST_FOREACH(const PAIRTYPE(uint256, CBlockIndex*)& item, mapBlockIndex)
+    {
+        CBlockIndex* pindex = item.second;
+        if (LessVerbose(1) || pindex->nHeight > nNewIndex2)
+        {
+            printf("map block index h %f ,  cpid %s   , Mag  %f , RS %f, INT %f \r\n",(double)pindex->nHeight,pindex->sCPID.c_str(), (double)pindex->nMagnitude,
+                pindex->nResearchSubsidy,pindex->nInterestSubsidy);
+        }
+    }
+}
+
+
+void TestScan2()
+{
+    CBlockIndex* pindex = pindexBest;
+    while (pindex->nHeight > 1)
+    {
+        pindex = pindex->pprev;
+        if (LessVerbose(1) || pindex->nHeight > nNewIndex2)
+        {
+            printf("map block index h %f ,  cpid %s   , Mag  %f , RS %f, INT %f \r\n",(double)pindex->nHeight,pindex->sCPID.c_str(), (double)pindex->nMagnitude,
+                pindex->nResearchSubsidy,pindex->nInterestSubsidy);
+        }
+
+    }
+}
+
+double GRCMagnitudeUnit(int64_t locktime)
+{
+    //7-12-2015 - Calculate GRCMagnitudeUnit (Amount paid per magnitude per day)
+    StructCPID network = GetInitializedStructCPID2("NETWORK",mvNetwork);
+    double TotalNetworkMagnitude = network.NetworkMagnitude;
+    if (TotalNetworkMagnitude < 1000) TotalNetworkMagnitude=1000;
+    double MaximumEmission = BLOCKS_PER_DAY*GetMaximumBoincSubsidy(locktime);
+    double Kitty = MaximumEmission - (network.payments/14);
+    if (Kitty < 1) Kitty = 1;
+    double MagnitudeUnit = 0;
+    if (AreBinarySuperblocksEnabled(nBestHeight))
+    {
+        MagnitudeUnit = (Kitty/TotalNetworkMagnitude)*1.25;
+    }
+    else
+    {
+        MagnitudeUnit = Kitty/TotalNetworkMagnitude;
+    }
+    if (MagnitudeUnit > 5) MagnitudeUnit = 5; //Just in case we lose a superblock or something strange happens.
+    MagnitudeUnit = SnapToGrid(MagnitudeUnit); //Snaps the value into .025 increments
+    return MagnitudeUnit;
+}
+
+
+int64_t ComputeResearchAccrual(int64_t nTime, std::string cpid, std::string operation, CBlockIndex* pindexLast, bool bVerifyingBlock, int iVerificationPhase, double& dAccrualAge, double& dMagnitudeUnit, double& AvgMagnitude)
+{
+    double dCurrentMagnitude = CalculatedMagnitude2(cpid, nTime, false);
+    CBlockIndex* pHistorical = GetHistoricalMagnitude(cpid);
+    if (pHistorical->nHeight <= nNewIndex || pHistorical->nMagnitude==0 || pHistorical->nTime == 0)
+    {
+        //No prior block exists... Newbies get .01 age to bootstrap the CPID (otherwise they will not have any prior block to refer to, thus cannot get started):
+        if (!AreBinarySuperblocksEnabled(pindexLast->nHeight))
+        {
+                return dCurrentMagnitude > 0 ? ((dCurrentMagnitude/100)*COIN) : 0;
+        }
+        else
+        {
+            // New rules - 12-4-2015 - Pay newbie from the moment beacon was sent as long as it is within 6 months old and NN mag > 0 and newbie is in the superblock and their lifetime paid is zero
+            // Note: If Magnitude is zero, or researcher is not in superblock, or lifetimepaid > 0, this function returns zero
+            int64_t iBeaconTimestamp = BeaconTimeStamp(cpid, true);
+            if (IsLockTimeWithinMinutes(iBeaconTimestamp, 60*24*30*6))
+            {
+                double dNewbieAccrualAge = ((double)nTime - (double)iBeaconTimestamp) / 86400;
+                int64_t iAccrual = (int64_t)((dNewbieAccrualAge*dCurrentMagnitude*dMagnitudeUnit*COIN) + (1*COIN));
+                if ((dNewbieAccrualAge*dCurrentMagnitude*dMagnitudeUnit) > 500)
+                {
+                    printf("Newbie special stake too high, reward=500GRC");
+                    return (500*COIN);
+                }
+                if (fDebug3) printf("\r\n Newbie Special First Stake for CPID %s, Age %f, Accrual %f \r\n",cpid.c_str(),dNewbieAccrualAge,(double)iAccrual);
+                return iAccrual;
+            }
+            else
+            {
+                return dCurrentMagnitude > 0 ? (((dCurrentMagnitude/100)*COIN) + (1*COIN)): 0;
+            }
+        }
+    }
+    // To prevent reorgs and checkblock errors, ensure the research age is > 10 blocks wide:
+    int iRABlockSpan = pindexLast->nHeight - pHistorical->nHeight;
+    StructCPID stCPID = GetInitializedStructCPID2(cpid,mvResearchAge);
+    double dAvgMag = stCPID.ResearchAverageMagnitude;
+    // ResearchAge: If the accrual age is > 20 days, add in the midpoint lifetime average magnitude to ensure the overall avg magnitude accurate:
+    if (iRABlockSpan > (int)(BLOCKS_PER_DAY*20))
+    {
+            AvgMagnitude = (pHistorical->nMagnitude + dAvgMag + dCurrentMagnitude) / 3;
+    }
+    else
+    {
+            AvgMagnitude = (pHistorical->nMagnitude + dCurrentMagnitude) / 2;
+    }
+    if (AvgMagnitude > 20000) AvgMagnitude = 20000;
+
+    dAccrualAge = ((double)nTime - (double)pHistorical->nTime) / 86400;
+    if (dAccrualAge < 0) dAccrualAge=0;
+    dMagnitudeUnit = GRCMagnitudeUnit(nTime);
+
+    int64_t Accrual = (int64_t)(dAccrualAge*AvgMagnitude*dMagnitudeUnit*COIN);
+    // Double check researcher lifetime paid
+    double days = (nTime - stCPID.LowLockTime) / 86400.0;
+    double PPD = stCPID.ResearchSubsidy/(days+.01);
+    double ReferencePPD = dMagnitudeUnit*dAvgMag;
+    if ((PPD > ReferencePPD*5))
+    {
+            printf("Researcher PPD %f > Reference PPD %f for CPID %s with Lifetime Avg Mag of %f, Days %f \r\n",PPD,ReferencePPD,cpid.c_str(),dAvgMag,days);
+            Accrual = 0; //Since this condition can occur when a user ramps up computing power, lets return 0 so as to not shortchange the researcher, but instead, owed will continue to accrue and will be paid later when PPD falls below 5
+    }
+    // Note that if the RA Block Span < 10, we want to return 0 for the Accrual Amount so the CPID can still receive an accurate accrual in the future
+    if (iRABlockSpan < 10 && iVerificationPhase != 2) Accrual = 0;
+
+    double verbosity = (operation == "createnewblock" || operation == "createcoinstake") ? 10 : 1000;
+    if ((fDebug && LessVerbose(verbosity)) || (fDebug3 && iVerificationPhase==2)) printf(" Operation %s, ComputedAccrual %f, StakeHeight %f, RABlockSpan %f, HistoryHeight%f, AccrualAge %f, AvgMag %f, MagUnit %f, PPD %f, Reference PPD %f  \r\n",
+        operation.c_str(),CoinToDouble(Accrual),(double)pindexLast->nHeight,(double)iRABlockSpan,
+        (double)pHistorical->nHeight,   dAccrualAge,AvgMagnitude,dMagnitudeUnit, PPD, ReferencePPD);
+    return Accrual;
+}
+
+
+
+CBlockIndex* GetHistoricalMagnitude(std::string cpid)
+{
+    if (cpid=="INVESTOR") return pindexGenesisBlock;
+    // Starting at the block prior to StartHeight, find the last instance of the CPID in the chain:
+    // Limit lookback to 6 months
+    int nMinIndex = pindexBest->nHeight-(6*30*BLOCKS_PER_DAY);
+    if (nMinIndex < 2) nMinIndex=2;
+    // Last block Hash paid to researcher
+    StructCPID stCPID = GetInitializedStructCPID2(cpid,mvResearchAge);
+    if (!stCPID.BlockHash.empty())
+    {
+        uint256 hash(stCPID.BlockHash);
+        if (mapBlockIndex.count(hash) == 0) return pindexGenesisBlock;
+        CBlockIndex* pblockindex = mapBlockIndex[hash];
+        if ((double)pblockindex->nHeight < nMinIndex)
+        {
+            // In this case, the last staked block was Found, but it is over 6 months old....
+            printf("Last staked block found at height %f, but cannot verify magnitude older than 6 months! \r\n",(double)pblockindex->nHeight);
+            return pindexGenesisBlock;
+        }
+
+        return pblockindex;
+    }
+    else
+    {
+        return pindexGenesisBlock;
+    }
+}
+
+void ZeroOutResearcherTotals(std::string cpid)
+{
+    if (!cpid.empty())
+    {
+
+                StructCPID stCPID = GetInitializedStructCPID2(cpid,mvResearchAge);
+                stCPID.LastBlock = 0;
+                stCPID.BlockHash = "";
+                stCPID.InterestSubsidy = 0;
+                stCPID.ResearchSubsidy = 0;
+                stCPID.Accuracy = 0;
+                stCPID.LowLockTime = std::numeric_limits<unsigned int>::max();
+                stCPID.HighLockTime = 0;
+                stCPID.TotalMagnitude = 0;
+                stCPID.ResearchAverageMagnitude = 0;
+
+                mvResearchAge[cpid]=stCPID;
+    }
+}
+
+
+bool LoadAdminMessages(bool bFullTableScan, std::string& out_errors)
+{
+    int nMaxDepth = nBestHeight;
+    int nMinDepth = fTestNet ? 1 : 164618;
+    nMinDepth = pindexBest->nHeight - (BLOCKS_PER_DAY*30*6);
+    if (nMinDepth < 2) nMinDepth=2;
+    if (!bFullTableScan) nMinDepth = nMaxDepth-6;
+    if (nMaxDepth < nMinDepth) return false;
+    CBlockIndex* pindex = blockFinder.FindByHeight(nMinDepth);
+    // These are memorized consecutively in order from oldest to newest
+
+    while (pindex->nHeight < nMaxDepth)
+    {
+        if (!pindex || !pindex->pnext) return false;
+        pindex = pindex->pnext;
+        if (pindex==NULL) continue;
+        if (!pindex || !pindex->IsInMainChain()) continue;
+        if (IsContract(pindex))
+        {
+            CBlock block;
+            if (!block.ReadFromDisk(pindex)) continue;
+            int iPos = 0;
+            BOOST_FOREACH(const CTransaction &tx, block.vtx)
+            {
+                  if (iPos > 0)
+                  {
+                      // Retrieve the Burn Amount for Contracts
+                      double dAmount = 0;
+                      std::string sRecipient = "";
+                      for (unsigned int i = 1; i < tx.vout.size(); i++)
+                      {
+                            sRecipient = PubKeyToAddress(tx.vout[i].scriptPubKey);
+                            dAmount += CoinToDouble(tx.vout[i].nValue);
+                      }
+                      MemorizeMessage(tx.hashBoinc,tx.nTime,dAmount,sRecipient);
+                  }
+                  iPos++;
+            }
+        }
+    }
+    
+    return true;
+}
+
+
+
+
+MiningCPID GetBoincBlockByIndex(CBlockIndex* pblockindex)
+{
+    CBlock block;
+    MiningCPID bb;
+    bb.initialized=false;
+    if (!pblockindex || !pblockindex->IsInMainChain()) return bb;
+    if (block.ReadFromDisk(pblockindex))
+    {
+        std::string hashboinc = "";
+        if (block.vtx.size() > 0) hashboinc = block.vtx[0].hashBoinc;
+        bb = DeserializeBoincBlock(hashboinc);
+        bb.initialized=true;
+        return bb;
+    }
+    return bb;
+}
+
+std::string CPIDHash(double dMagIn, std::string sCPID)
+{
+    std::string sMag = RoundToString(dMagIn,0);
+    double dMagLength = (double)sMag.length();
+    double dExponent = pow(dMagLength,5);
+    std::string sMagComponent1 = RoundToString(dMagIn/(dExponent+.01),0);
+    std::string sSuffix = RoundToString(dMagLength * dExponent, 0);
+    std::string sHash = sCPID + sMagComponent1 + sSuffix;
+    //  printf("%s, %s, %f, %f, %s\r\n",sCPID.c_str(), sMagComponent1.c_str(),dMagLength,dExponent,sSuffix.c_str());
+    return sHash;
+}
+
+std::string GetQuorumHash(std::string data)
+{
+        //Data includes the Magnitudes, and the Projects:
+        std::string sMags = ExtractXML(data,"<MAGNITUDES>","</MAGNITUDES>");
+        std::vector<std::string> vMags = split(sMags.c_str(),";");
+        std::string sHashIn = "";
+        for (unsigned int x = 0; x < vMags.size(); x++)
+        {
+            if (vMags[x].length() > 10)
+            {
+                std::vector<std::string> vRow = split(vMags[x].c_str(),",");
+                if (vRow.size() > 0)
+                {
+                  if (vRow[0].length() > 5)
+                  {
+                        std::string sCPID = vRow[0];
+                        double dMag = cdbl(vRow[1],0);
+                        sHashIn += CPIDHash(dMag, sCPID) + "<COL>";
+                   }
+                }
+            }
+        }
+        std::string sHash = RetrieveMd5(sHashIn);
+        return sHash;
+}
+
+
+std::string getHardwareID()
+{
+    std::string ele1 = "?";
+    #ifdef QT_GUI
+        ele1 = getMacAddress();
+    #endif
+    ele1 += ":" + getCpuHash();
+    ele1 += ":" + getHardDriveSerial();
+
+    std::string hwid = RetrieveMd5(ele1);
+    return hwid;
+}
+
+static void getCpuid( unsigned int* p, unsigned int ax )
+ {
+    __asm __volatile
+    (   "movl %%ebx, %%esi\n\t"
+        "cpuid\n\t"
+        "xchgl %%ebx, %%esi"
+        : "=a" (p[0]), "=S" (p[1]),
+          "=c" (p[2]), "=d" (p[3])
+        : "0" (ax)
+    );
+ }
+
+ std::string getCpuHash()
+ {
+    std::string n = boost::asio::ip::host_name();
+    #ifdef WIN32
+        unsigned int cpuinfo[4] = { 0, 0, 0, 0 };
+        getCpuid( cpuinfo, 0 );
+        unsigned short hash = 0;
+        unsigned int* ptr = (&cpuinfo[0]);
+        for ( unsigned int i = 0; i < 4; i++ )
+            hash += (ptr[i] & 0xFFFF) + ( ptr[i] >> 16 );
+        double dHash = (double)hash;
+        return n + ";" + RoundToString(dHash,0);
+    #else
+        return n;
+    #endif
+ }
+
+
+
+std::string SystemCommand(const char* cmd)
+{
+    FILE* pipe = popen(cmd, "r");
+    if (!pipe) return "ERROR";
+    char buffer[128];
+    std::string result = "";
+    while(!feof(pipe))
+    {
+        if(fgets(buffer, 128, pipe) != NULL)
+            result += buffer;
+    }
+    pclose(pipe);
+    return result;
+}
+
+
+std::string getHardDriveSerial()
+{
+    if (!msHDDSerial.empty()) return msHDDSerial;
+    std::string cmd1 = "";
+    #ifdef WIN32
+        cmd1 = "wmic path win32_physicalmedia get SerialNumber";
+    #else
+        cmd1 = "ls /dev/disk/by-uuid";
+    #endif
+    std::string result = SystemCommand(cmd1.c_str());
+    //if (fDebug3) printf("result %s",result.c_str());
+    msHDDSerial = result;
+    return result;
+}
+
+std::string GetBlockIndexData(std::string sKey)
+{
+    CTxDB txdb;
+    std::string sValue = "";
+    if (!txdb.ReadGenericData(sKey,sValue)) return "";
+    return sValue;
+}
+
+bool SetBlockIndexData(std::string sKey, std::string sValue)
+{
+        CTxDB txdb;
+        txdb.TxnBegin();
+        if (!txdb.WriteGenericData(sKey,sValue)) return false;
+        if (!txdb.TxnCommit()) return false;
+        return true;
+}
+
+bool IsContract(CBlockIndex* pIndex)
+{
+    return pIndex->nIsContract==1 ? true : false;
+}
+
+bool IsSuperBlock(CBlockIndex* pIndex)
+{
+    return pIndex->nIsSuperBlock==1 ? true : false;
+}
+
+void SetUpExtendedBlockIndexFieldsOnce()
+{
+    return;
+
+    printf("SETUPExtendedBIfieldsOnce Testnet: %s \r\n",YesNo(fTestNet).c_str());
+    if (fTestNet)
+    {
+        if (pindexBest->nHeight < 20000) return;    }
+    else
+    {
+        if (pindexBest->nHeight < 361873) return;
+    }
+
+    std::string sSuperblocks = "";
+    std::string sContracts   = "";
+    int iStartHeight = fTestNet ? 20000 : 361873;
+
+    CBlockIndex* pindex = blockFinder.FindByHeight(iStartHeight);
+    if (!pindex) return;
+
+    if (pindex && pindex->pnext)
+    {
+        while (pindex->nHeight < (nNewIndex2 + 1))
+        {
+                if (!pindex || !pindex->pnext) break;
+                pindex = pindex->pnext;
+                if (pindex==NULL || !pindex->IsInMainChain()) continue;
+                CBlock block;
+                if (!block.ReadFromDisk(pindex)) continue;
+                MiningCPID bb = DeserializeBoincBlock(block.vtx[0].hashBoinc);
+                if (bb.superblock.length() > 20)
+                {
+                        sSuperblocks += pindex->GetBlockHash().GetHex() + ",";
+                }
+
+                BOOST_FOREACH(const CTransaction &tx, block.vtx)
+                {
+                        if (tx.hashBoinc.length() > 20)
+                        {
+                            bool fMemorized = MemorizeMessage(tx.hashBoinc,tx.nTime,0,"");
+                            if (fMemorized)
+                            {
+                                sContracts += pindex->GetBlockHash().GetHex() + ",";
+                                break;
+                            }
+                        }
+                }
+        }
+    }
+}
+
+
+double SnapToGrid(double d)
+{
+    double dDither = .04;
+    double dOut = cdbl(RoundToString(d*dDither,3),3) / dDither;
+    return dOut;
+}
+
+
+
+bool NeuralNodeParticipates()
+{
+    //Calculate the nodes GRC_Address_Day
+    std::string address_day = DefaultWalletAddress() + "_" + RoundToString(GetDayOfYear(),0);
+    std::string address_day_hash = RetrieveMd5(address_day);
+    // For now, let's call for a 25% participation rate (approx. 125 nodes):
+    // When RA is enabled, 25% of the neural network nodes will work on a quorum at any given time to alleviate stress on the project sites:
+    uint256 uRef;
+    if (IsResearchAgeEnabled(pindexBest->nHeight))
+    {
+        uRef = fTestNet ? uint256("0x00000000000000000000000000000000ed182f81388f317df738fd9994e7020b") : uint256("0x000000000000000000000000000000004d182f81388f317df738fd9994e7020b"); //This hash is approx 25% of the md5 range (90% for testnet)
+    }
+    else
+    {
+        uRef = fTestNet ? uint256("0x00000000000000000000000000000000ed182f81388f317df738fd9994e7020b") : uint256("0x00000000000000000000000000000000fd182f81388f317df738fd9994e7020b"); //This hash is approx 25% of the md5 range (90% for testnet)
+    }
+    uint256 uADH = uint256("0x" + address_day_hash);
+    //printf("%s < %s : %s",uADH.GetHex().c_str() ,uRef.GetHex().c_str(), YesNo(uADH  < uRef).c_str());
+    //printf("%s < %s : %s",uTest.GetHex().c_str(),uRef.GetHex().c_str(), YesNo(uTest < uRef).c_str());
+    return (uADH < uRef);
+}
+
+
+bool StrLessThanReferenceHash(std::string rh)
+{
+    std::string address_day = rh + "_" + RoundToString(GetDayOfYear(),0);
+    std::string address_day_hash = RetrieveMd5(address_day);
+    uint256 uRef = fTestNet ? uint256("0x000000000000000000000000000000004d182f81388f317df738fd9994e7020b") : uint256("0x000000000000000000000000000000004d182f81388f317df738fd9994e7020b"); //This hash is approx 25% of the md5 range (90% for testnet)
+    uint256 uADH = uint256("0x" + address_day_hash);
+    return (uADH < uRef);
+}