--- conflicted
+++ resolved
@@ -1573,89 +1573,6 @@
 
 }
 
-<<<<<<< HEAD
-void ThreadTallyResearchAverages(void* parg)
-{
-    // Make this thread recognisable
-    RenameThread("grc-tallyresearchaverages");
-
-begin:
-    try
-    {
-        DoTallyResearchAverages(parg);
-    }
-    catch (std::exception& e)
-    {
-        PrintException(&e, "ThreadTallyNetworkAverages()");
-    }
-    catch(boost::thread_interrupted&)
-    {
-        printf("ThreadTallyResearchAverages exited (interrupt)\r\n");
-        return;
-    }
-    catch(...)
-    {
-        printf("Error in ThreadTallyResearchAverages... Recovering \r\n");
-    }
-    MilliSleep(10000);
-    if (!fShutdown) printf("Thread TallyReasearchAverages exited, Restarting.. \r\n");
-    if (!fShutdown) goto begin;
-    printf("ThreadTallyResearchAverages exited \r\n");
-}
-
-
-void BusyWaitForTally()
-{
-    if (IsLockTimeWithinMinutes(nLastTallyBusyWait,10))
-    {
-        return;
-    }
-    if (fDebug10) printf("\r\n ** Busy Wait for Tally ** \r\n");
-    bTallyFinished=false;
-    bDoTally=true;
-    int iTimeout = 0;
-    while(!bTallyFinished)
-    {
-        MilliSleep(1);
-        iTimeout+=1;
-        if (iTimeout > 15000) break;
-    }
-    nLastTallyBusyWait = GetAdjustedTime();
-}
-
-
-void DoTallyResearchAverages(void* parg)
-{
-    printf("\r\nStarting dedicated Tally thread...\r\n");
-
-    while (!fShutdown)
-    {
-        MilliSleep(100);
-        if (bDoTally)
-        {
-            bTallyFinished = false;
-            bDoTally=false;
-            printf("\r\n[DoTallyRA_START] ");
-            try
-            {
-                TallyNetworkAverages(false);
-            }
-            catch (std::exception& e)
-            {
-                PrintException(&e, "ThreadTallyNetworkAverages()");
-            }
-            catch(...)
-            {
-                printf("\r\nError occurred in DoTallyResearchAverages...Recovering\r\n");
-            }
-            printf(" [DoTallyRA_END] \r\n");
-            bTallyFinished = true;
-        }
-    }
-}
-
-=======
->>>>>>> 73567d20
 void ThreadDumpAddress2(void* parg)
 {
     while (!fShutdown)
@@ -2327,17 +2244,8 @@
         printf("Error: createThread(ThreadMessageHandler) failed\n");
 
     // Dump network addresses
-<<<<<<< HEAD
     if (!netThreads->createThread(ThreadDumpAddress,NULL,"ThreadDumpAddress"))
         printf("Error: createThread(ThreadDumpAddress) failed\r\n");
-
-    // Tally network averages
-    if (!NewThread(ThreadTallyResearchAverages, NULL))
-        printf("Error; NewThread(ThreadTally) failed\n");
-=======
-    if (!NewThread(ThreadDumpAddress, NULL))
-        printf("Error; NewThread(ThreadDumpAddress) failed\n");
->>>>>>> 73567d20
     
     // Mine proof-of-stake blocks in the background
     if (!GetBoolArg("-staking", true))
@@ -2355,37 +2263,9 @@
     if (semOutbound)
         for (int i=0; i<MAX_OUTBOUND_CONNECTIONS; i++)
             semOutbound->post();
-<<<<<<< HEAD
 
     netThreads->interruptAll();
     netThreads->removeAll();
-=======
-    do
-    {
-        int nThreadsRunning = 0;
-        for (int n = 0; n < THREAD_MAX; n++)
-            nThreadsRunning += vnThreadsRunning[n];
-        if (nThreadsRunning == 0)
-            break;
-        if (GetAdjustedTime() - nStart > 20)
-            break;
-        MilliSleep(20);
-    } while(true);
-    if (vnThreadsRunning[THREAD_SOCKETHANDLER] > 0)    printf("ThreadSocketHandler still running\n");
-    if (vnThreadsRunning[THREAD_OPENCONNECTIONS] > 0)  printf("ThreadOpenConnections still running\n");
-    if (vnThreadsRunning[THREAD_MESSAGEHANDLER] > 0)   printf("ThreadMessageHandler still running\n");
-    if (vnThreadsRunning[THREAD_RPCLISTENER] > 0)      printf("ThreadRPCListener still running\n");
-    if (vnThreadsRunning[THREAD_RPCHANDLER] > 0)       printf("ThreadsRPCServer still running\n");
-#ifdef USE_UPNP
-    if (vnThreadsRunning[THREAD_UPNP] > 0)             printf("ThreadMapPort still running\n");
-#endif
-    if (vnThreadsRunning[THREAD_DNSSEED] > 0)          printf("ThreadDNSAddressSeed still running\n");
-    if (vnThreadsRunning[THREAD_ADDEDCONNECTIONS] > 0) printf("ThreadOpenAddedConnections still running\n");
-    if (vnThreadsRunning[THREAD_DUMPADDRESS] > 0)      printf("ThreadDumpAddresses still running\n");
-    if (vnThreadsRunning[THREAD_STAKE_MINER] > 0)      printf("ThreadStakeMiner still running\n");
-    while (vnThreadsRunning[THREAD_MESSAGEHANDLER] > 0 || vnThreadsRunning[THREAD_RPCHANDLER] > 0)
-        MilliSleep(20);
->>>>>>> 73567d20
     MilliSleep(50);
     DumpAddresses();
     return true;
