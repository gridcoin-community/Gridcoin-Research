--- conflicted
+++ resolved
@@ -496,23 +496,6 @@
     quitAction->setShortcut(QKeySequence(Qt::CTRL + Qt::Key_Q));
     quitAction->setMenuRole(QAction::QuitRole);
 
-<<<<<<< HEAD
-
-
-//    rebuildAction = new QAction(tr("&Rebuild Block Chain"), this);
-//    rebuildAction->setStatusTip(tr("Rebuild Block Chain"));
-//    rebuildAction->setMenuRole(QAction::TextHeuristicRole);
-
-//    downloadAction = new QAction(tr("&Download Blocks"), this);
-//    downloadAction->setStatusTip(tr("Download Blocks"));
-//    downloadAction->setMenuRole(QAction::TextHeuristicRole);
-
-//    upgradeAction = new QAction(tr("&Upgrade Client"), this);
-//    upgradeAction->setStatusTip(tr("Upgrade Client"));
-//    upgradeAction->setMenuRole(QAction::TextHeuristicRole);
-
-=======
->>>>>>> 54f38bd5
     aboutAction = new QAction(tr("&About Gridcoin"), this);
     aboutAction->setToolTip(tr("Show information about Gridcoin"));
     aboutAction->setMenuRole(QAction::AboutRole);
@@ -563,13 +546,6 @@
     connect(lockWalletAction, SIGNAL(triggered()), this, SLOT(lockWallet()));
     connect(signMessageAction, SIGNAL(triggered()), this, SLOT(gotoSignMessageTab()));
     connect(verifyMessageAction, SIGNAL(triggered()), this, SLOT(gotoVerifyMessageTab()));
-<<<<<<< HEAD
-//    connect(rebuildAction, SIGNAL(triggered()), this, SLOT(rebuildClicked()));
-//    connect(upgradeAction, SIGNAL(triggered()), this, SLOT(upgradeClicked()));
-//    connect(downloadAction, SIGNAL(triggered()), this, SLOT(downloadClicked()));
-    connect(configAction, SIGNAL(triggered()), this, SLOT(configClicked()));
-=======
->>>>>>> 54f38bd5
     connect(miningAction, SIGNAL(triggered()), this, SLOT(miningClicked()));
     connect(diagnosticsAction, SIGNAL(triggered()), this, SLOT(diagnosticsClicked()));
     connect(newUserWizardAction, SIGNAL(triggered()), this, SLOT(newUserWizardClicked()));
@@ -594,12 +570,6 @@
     chatAction->setIcon(QPixmap(":/icons/chat"));
     boincAction->setIcon(QPixmap(":/images/boinc"));
     quitAction->setIcon(QPixmap(":/icons/quit"));
-<<<<<<< HEAD
-//    rebuildAction->setIcon(QPixmap(":/images/gridcoin"));
-//    downloadAction->setIcon(QPixmap(":/images/gridcoin"));
-//    upgradeAction->setIcon(QPixmap(":/images/gridcoin"));
-=======
->>>>>>> 54f38bd5
     aboutAction->setIcon(QPixmap(":/images/gridcoin"));
     miningAction->setIcon(QPixmap(":/images/gridcoin"));
     newUserWizardAction->setIcon(QPixmap(":/images/gridcoin"));
@@ -650,27 +620,9 @@
     community->addSeparator();
     community->addAction(websiteAction);
 
-<<<<<<< HEAD
-#ifdef WIN32  // The only remaining actions in this menu only work on Windows
-    
-    QMenu *qmAdvanced = appMenuBar->addMenu(tr("&Advanced"));
-
-    qmAdvanced->addAction(configAction);
-    qmAdvanced->addAction(miningAction);
-//	qmAdvanced->addAction(newUserWizardAction);
-    qmAdvanced->addSeparator();
-    qmAdvanced->addAction(foundationAction);
-//	qmAdvanced->addAction(diagnosticsAction);
-//  qmAdvanced->addAction(downloadAction);
-    qmAdvanced->addSeparator();
-//  qmAdvanced->addAction(rebuildAction);
-
-=======
 #ifdef WIN32  // actions in this menu are on .NET dll side only show this menu for windows
     QMenu *qmAdvanced = appMenuBar->addMenu(tr("&Advanced"));
-
     qmAdvanced->addAction(miningAction);
->>>>>>> 54f38bd5
 #endif /* defined(WIN32) */
 
     QMenu *help = appMenuBar->addMenu(tr("&Help"));
