<?xml version="1.0" encoding="utf-8"?>
<!DOCTYPE TS>
<TS version="2.1" language="tr">
<context>
    <name>AboutDialog</name>
    <message>
        <location filename="../forms/aboutdialog.ui" line="+14"/>
        <source>About Gridcoin</source>
        <translation>Gridcoin Hakkında</translation>
    </message>
    <message>
        <location line="+42"/>
        <source>&lt;b&gt;Gridcoin&lt;/b&gt; </source>
        <translation type="unfinished"></translation>
    </message>
    <message>
        <location line="+58"/>
        <source>
This is experimental software.

Distributed under the MIT/X11 software license, see the accompanying file COPYING or http://www.opensource.org/licenses/mit-license.php.

This product includes software developed by the OpenSSL Project for use in the OpenSSL Toolkit (http://www.openssl.org/) and cryptographic software written by Eric Young (eay@cryptsoft.com) and UPnP software written by Thomas Bernard.</source>
        <translation>
 Bu, deneysel bir yazılımdır.

 MIT/X11 yazılım lisansı kapsamında yayınlanmıştır, beraberindeki COPYING dosyasına ya da http://www.opensource.org/licenses/mit-license.php sayfasına bakınız.

 Bu ürün, OpenSSL Toolkit'inde (http://www.openssl.org/) kullanılmak üzere OpenSSL projesi tarafından geliştirilen yazılımı, Eric Young (eay@cryptsoft.com) tarafından hazırlanmış kriptografik yazılımı ve Thomas Bernard tarafından hazırlanmış UPnP yazılımı içerir.</translation>
    </message>
</context>
<context>
    <name>AddressBookPage</name>
    <message>
        <location filename="../forms/addressbookpage.ui" line="+14"/>
        <source>Address Book</source>
        <translation>Adres Defteri</translation>
    </message>
    <message>
        <location line="+6"/>
        <source>These are your Gridcoin addresses for receiving payments. You may want to give a different one to each sender so you can keep track of who is paying you.</source>
        <translation>Bunlar, ödeme almak için kullanacağınız Gridcoin adreslerinizdir. Her bir göndericiye farklı birini verebilir, böylece size kimin ödeme yaptığını takip edebilirsiniz.</translation>
    </message>
    <message>
        <location line="+16"/>
        <source>Double-click to edit address or label</source>
        <translation>Adresi ya da etiketi düzenlemek için çift tıklayınız.</translation>
    </message>
    <message>
        <location line="+27"/>
        <source>Create a new address</source>
        <translation>Yeni bir adres oluştur</translation>
    </message>
    <message>
        <location line="+3"/>
        <source>&amp;New</source>
        <translation>&amp;Yeni</translation>
    </message>
    <message>
        <location line="+11"/>
        <source>Copy the currently selected address to the system clipboard</source>
        <translation>Seçili adresi panoya kopyala</translation>
    </message>
    <message>
        <location line="+3"/>
        <source>&amp;Copy</source>
        <translation>&amp;Kopyala</translation>
    </message>
    <message>
        <location line="+11"/>
        <source>Show &amp;QR Code</source>
        <translation>&amp;QR Kodunu Göster</translation>
    </message>
    <message>
        <location line="+11"/>
        <source>Sign a message to prove you own a Gridcoin address</source>
        <translation>Bir Gridcoin adresine sahip olduğunu ispatlamak için bir mesaj imzala</translation>
    </message>
    <message>
        <location line="+3"/>
        <source>Sign &amp;Message</source>
        <translation>&amp;Mesaj imzala</translation>
    </message>
    <message>
        <location line="+11"/>
        <source>Verify a message to ensure it was signed with a specified Gridcoin address</source>
        <translation>Mesajın, belirli bir Gridcoin adresiyle imzalandığından emin olmak için onu doğrula</translation>
    </message>
    <message>
        <location line="+3"/>
        <source>&amp;Verify Message</source>
        <translation>Mesajı &amp;Doğrula</translation>
    </message>
    <message>
        <location line="+11"/>
        <source>Delete the currently selected address from the list</source>
        <translation>Seçili adresi listeden sil</translation>
    </message>
    <message>
        <location line="+3"/>
        <source>&amp;Delete</source>
        <translation>&amp;Sil</translation>
    </message>
    <message>
        <location filename="../addressbookpage.cpp" line="+65"/>
        <source>Copy &amp;Label</source>
        <translation>&amp;Etiketi Kopyala</translation>
    </message>
    <message>
        <location line="+2"/>
        <source>&amp;Edit</source>
        <translation>&amp;Değiştir</translation>
    </message>
    <message>
        <location line="+250"/>
        <source>Export Address Book Data</source>
        <translation>Adres Defteri Verisini Dışa Aktar</translation>
    </message>
    <message>
        <location line="+14"/>
        <source>Error exporting</source>
        <translation>Dışa aktarım hatası</translation>
    </message>
    <message>
        <location line="+0"/>
        <source>Could not write to file %1.</source>
        <translation>%1 dosyasına yazılamadı.</translation>
    </message>
    <message>
        <location line="-13"/>
        <source>Comma separated file (*.csv)</source>
        <translation>Virgülle ayrılmış değerler dosyası (*.csv)</translation>
    </message>
</context>
<context>
    <name>AddressTableModel</name>
    <message>
        <location filename="../addresstablemodel.cpp" line="+144"/>
        <source>Label</source>
        <translation>Etiket</translation>
    </message>
    <message>
        <location line="+0"/>
        <source>Address</source>
        <translation>Adres</translation>
    </message>
    <message>
        <location line="+36"/>
        <source>(no label)</source>
        <translation>(etiket yok)</translation>
    </message>
</context>
<context>
    <name>AskPassphraseDialog</name>
    <message>
        <location filename="../forms/askpassphrasedialog.ui" line="+26"/>
        <source>Passphrase Dialog</source>
        <translation>Parola Diyaloğu</translation>
    </message>
    <message>
        <location line="+21"/>
        <source>Enter passphrase</source>
        <translation>Parolanızı Giriniz</translation>
    </message>
    <message>
        <location line="+14"/>
        <source>New passphrase</source>
        <translation>Yeni Parola</translation>
    </message>
    <message>
        <location line="+14"/>
        <source>Repeat new passphrase</source>
        <translation>Yeni Parolanızı tekrar giriniz</translation>
    </message>
    <message>
        <location line="+33"/>
        <source>Serves to disable the trivial sendmoney when OS account compromised. Provides no real security.</source>
        <translation>OS hesabı tehlikeye girdiğinde gönderme özelliğini devre dışı bırakmayı sağlar. Gerçek anlamda bir güvenlik sağlamaz.</translation>
    </message>
    <message>
        <location line="+3"/>
        <source>For staking only</source>
        <translation>Sadece pay almak için</translation>
    </message>
    <message>
        <location filename="../askpassphrasedialog.cpp" line="+37"/>
        <source>Enter the new passphrase to the wallet.&lt;br/&gt;Please use a passphrase of &lt;b&gt;ten or more random characters&lt;/b&gt;, or &lt;b&gt;eight or more words&lt;/b&gt;.</source>
        <translation>Cüzdan için yeni parolayı giriniz.&lt;br/&gt;Lütfen &lt;b&gt;on ya da daha fazla rastgele karakter&lt;/b&gt; veya &lt;b&gt;sekiz ya da daha fazla kelime&lt;/b&gt; içeren bir parola kullanınız.</translation>
    </message>
    <message>
        <location line="+1"/>
        <source>Encrypt wallet</source>
        <translation>Cüzdanı Şifrele</translation>
    </message>
    <message>
        <location line="+7"/>
        <source>This operation needs your wallet passphrase to unlock the wallet.</source>
        <translation>Bu eylem cüzdan kilidini açmak için cüzdan parolanızı gerektirir.</translation>
    </message>
    <message>
        <location line="+5"/>
        <source>Unlock wallet</source>
        <translation>Cüzdan kilidini kaldır</translation>
    </message>
    <message>
        <location line="+3"/>
        <source>This operation needs your wallet passphrase to decrypt the wallet.</source>
        <translation>Bu eylem, cüzdanı açık hale getirmek için cüzdan parolanıza ihtiyaç duyuyor.</translation>
    </message>
    <message>
        <location line="+5"/>
        <source>Decrypt wallet</source>
        <translation>Cüzdanın şifrelemesini aç</translation>
    </message>
    <message>
        <location line="+3"/>
        <source>Change passphrase</source>
        <translation>Parola değiştir</translation>
    </message>
    <message>
        <location line="+1"/>
        <source>Enter the old and new passphrase to the wallet.</source>
        <translation>Cüzdan için eski ve yeni parolaları giriniz.</translation>
    </message>
    <message>
        <location line="+46"/>
        <source>Warning: If you encrypt your wallet and lose your passphrase, you will &lt;b&gt;LOSE ALL OF YOUR COINS&lt;/b&gt;!</source>
        <translation>Uyarı: Eğer cüzdanınızı şifreleyip parolanızı kaybederseniz, &lt;b&gt; TÜM COINLERİNİZİ KAYBEDECEKSİNİZ&lt;/b&gt;!</translation>
    </message>
    <message>
        <location line="+11"/>
        <source>Gridcoin will close now to finish the encryption process. Remember that encrypting your wallet cannot fully protect your coins from being stolen by malware infecting your computer.</source>
        <translation>Gridcoin, şifreleme işlemini tamamlamak için şimdi kapatılacak. Cüzdanınızı şifrelemenin; coinlerinizin, bilgisayarınızı etkileyen zararlı yazılımlar tarafından çalınmasını bütünüyle engelleyemeyebileceğini unutmayınız.</translation>
    </message>
    <message>
        <location line="-12"/>
        <source>Confirm wallet encryption</source>
        <translation>Cüzdan şifrelemesini onayla</translation>
    </message>
    <message>
        <location line="+1"/>
        <source>Are you sure you wish to encrypt your wallet?</source>
        <translation>Cüzdanınızı şifrelemek istediğinizden emin misiniz?</translation>
    </message>
    <message>
        <location line="+9"/>
        <location line="+60"/>
        <source>Wallet encrypted</source>
        <translation>Cüzdan şifrelendi</translation>
    </message>
    <message>
        <location line="-54"/>
        <source>IMPORTANT: Any previous backups you have made of your wallet file should be replaced with the newly generated, encrypted wallet file. For security reasons, previous backups of the unencrypted wallet file will become useless as soon as you start using the new, encrypted wallet.</source>
        <translation>ÖNEMLİ: Önceden yapmış olduğunuz cüzdan dosyası yedeklemelerinin yeni oluşturulan şifrelenmiş cüzdan dosyası ile değiştirilmeleri gerekir. Güvenlik nedenleriyle yeni, şifrelenmiş cüzdanı kullanmaya başladığınızda eski şifrelenmemiş cüzdan dosyaları işe yaramaz hale gelecektir.</translation>
    </message>
    <message>
        <location line="+9"/>
        <location line="+7"/>
        <location line="+44"/>
        <location line="+6"/>
        <source>Wallet encryption failed</source>
        <translation>Cüzdan şifreleme başarısız</translation>
    </message>
    <message>
        <location line="-56"/>
        <source>Wallet encryption failed due to an internal error. Your wallet was not encrypted.</source>
        <translation>Dahili bir hata yüzünden cüzdan şifrelemesi başarısız oldu. Cüzdanınız şifrelenmedi.</translation>
    </message>
    <message>
        <location line="+7"/>
        <location line="+50"/>
        <source>The supplied passphrases do not match.</source>
        <translation>Girilen parolalar birbiriyle eşleşmiyor.</translation>
    </message>
    <message>
        <location line="-38"/>
        <source>Wallet unlock failed</source>
        <translation>Cüzdan kilidini kaldırma başarısız oldu</translation>
    </message>
    <message>
        <location line="+1"/>
        <location line="+12"/>
        <location line="+19"/>
        <source>The passphrase entered for the wallet decryption was incorrect.</source>
        <translation>Cüzdan şifresinin açılması için girilen parola yanlıştı.</translation>
    </message>
    <message>
        <location line="-20"/>
        <source>Wallet decryption failed</source>
        <translation>Cüzdan şifresinin açılması başarısız oldu</translation>
    </message>
    <message>
        <location line="+14"/>
        <source>Wallet passphrase was successfully changed.</source>
        <translation>Cüzdan parolası başarılı bir şekilde değiştirildi.</translation>
    </message>
    <message>
        <location line="+48"/>
        <location line="+24"/>
        <source>Warning: The Caps Lock key is on!</source>
        <translation>Uyarı: Caps Lock tuşu etkin durumda!</translation>
    </message>
</context>
<context>
    <name>BitcoinGUI</name>
    <message>
        <location filename="../bitcoingui.cpp" line="+798"/>
        <source>Sign &amp;message...</source>
        <translation>&amp;İleti imzala...</translation>
    </message>
    <message>
        <location line="-131"/>
        <source>&amp;Overview</source>
        <translation>&amp;Genel bakış</translation>
    </message>
    <message>
        <location line="+1"/>
        <source>Show general overview of wallet</source>
        <translation>Cüzdana genel bakışı göster</translation>
    </message>
    <message>
        <location line="+5"/>
        <source>Send coins to a Gridcoin address</source>
        <translation>Bir Gridcoin adresine coin gönder</translation>
    </message>
    <message>
        <location line="+5"/>
        <source>Show the list of addresses for receiving payments</source>
        <translation>Ödeme almak için kullanılan adres listesini göster</translation>
    </message>
    <message>
        <location line="+4"/>
        <source>&amp;Transactions</source>
        <translation>&amp;İşlemler</translation>
    </message>
    <message>
        <location line="+1"/>
        <source>Browse transaction history</source>
        <translation>İşlem geçmişine gözat</translation>
    </message>
    <message>
        <location line="+4"/>
        <source>&amp;Address Book</source>
        <translation>&amp;Adres Defteri</translation>
    </message>
    <message>
        <location line="+1"/>
        <source>Edit the list of stored addresses and labels</source>
        <translation>Kayıtlı adresler ve etiketler listesini düzenle</translation>
    </message>
    <message>
        <location line="+9"/>
        <source>&amp;Block Explorer</source>
        <translation>&amp;Blok Gezgini</translation>
    </message>
    <message>
        <location line="+1"/>
        <source>Block Explorer</source>
        <translation>Blok Gezgini</translation>
    </message>
    <message>
        <location line="+3"/>
        <source>&amp;Exchange</source>
        <translation>&amp;Exchange</translation>
    </message>
    <message>
        <location line="+1"/>
        <location line="+4"/>
        <source>Web Site</source>
        <translation>Gridcoin Web Sitesi</translation>
    </message>
    <message>
        <location line="-1"/>
        <source>&amp;Web Site</source>
        <translation>&amp;Gridcoin Web Sitesi</translation>
    </message>
    <message>
        <location line="+4"/>
        <source>&amp;GRC Chat Room</source>
        <translation>&amp;GRC Chat Odası</translation>
    </message>
    <message>
        <location line="+1"/>
        <source>GRC Chatroom</source>
        <translation>GRC Chat Odası</translation>
    </message>
    <message>
        <location line="+3"/>
        <source>&amp;BOINC</source>
        <translation>&amp;BOINC</translation>
    </message>
    <message>
        <location line="+1"/>
        <source>Gridcoin rewards distributed computing with BOINC</source>
        <translation>Gridcoin BOINC ile yapılan hesaplamaları ödüllendirir</translation>
    </message>
    <message>
        <location line="+21"/>
        <source>E&amp;xit</source>
        <translation>Ç&amp;ık</translation>
    </message>
    <message>
        <location line="+1"/>
        <source>Quit application</source>
        <translation>Uygulamadan çık</translation>
    </message>
    <message>
        <location line="+47"/>
        <source>&amp;Options...</source>
        <translation>&amp;Seçenekler...</translation>
    </message>
    <message>
        <location line="+4"/>
        <source>&amp;Encrypt Wallet...</source>
        <translation>Cüzdanı &amp;Şifrele...</translation>
    </message>
    <message>
        <location line="+1"/>
        <source>Encrypt or decrypt wallet</source>
        <translation>Cüzdanı şifrele veya cüzdanın şifresini aç</translation>
    </message>
    <message>
        <location line="+2"/>
        <source>&amp;Backup Wallet...</source>
        <translation>Cüzdanı &amp;Yedekle...</translation>
    </message>
    <message>
        <location line="+2"/>
        <source>&amp;Change Passphrase...</source>
        <translation>Parolayı &amp;Değiştir...</translation>
    </message>
    <message>
        <location line="-1"/>
        <source>Backup wallet to another location</source>
        <translation>Cüzdanı diğer bir konumda yedekle</translation>
    </message>
    <message>
        <location line="+2"/>
        <source>Change the passphrase used for wallet encryption</source>
        <translation>Cüzdan şifrelemesi için kullanılan parolayı değiştir</translation>
    </message>
    <message>
        <location line="+1"/>
        <source>&amp;Unlock Wallet...</source>
        <translation>Cüzdanı &amp;Kilitle...</translation>
    </message>
    <message>
        <location line="+1"/>
        <source>Unlock wallet</source>
        <translation>Cüzdanın kilidini aç</translation>
    </message>
    <message>
        <location line="+1"/>
        <source>&amp;Lock Wallet</source>
        <translation>Cüzdanı &amp;Kilitle</translation>
    </message>
    <message>
        <location line="+1"/>
        <source>Lock wallet</source>
        <translation>Cüzdanı Kilitle</translation>
    </message>
    <message>
        <location line="+4"/>
        <source>&amp;Export...</source>
        <translation>&amp;Dışa aktar...</translation>
    </message>
    <message>
        <location line="+1"/>
        <source>Export the data in the current tab to a file</source>
        <translation>Mevcut sekmedeki veriyi bir dosyaya aktar</translation>
    </message>
    <message>
        <location line="+1"/>
        <source>&amp;Debug window</source>
        <translation>&amp;Hata ayıklama penceresi</translation>
    </message>
    <message>
        <location line="+1"/>
        <source>Open debugging and diagnostic console</source>
        <translation>Hata ayıklama ve teşhis penceresini aç</translation>
    </message>
    <message>
        <location line="-5"/>
        <source>&amp;Verify message...</source>
        <translation>İletiyi &amp;kontrol et...</translation>
    </message>
    <message>
        <location line="-623"/>
        <source>Wallet</source>
        <translation>Cüzdan</translation>
    </message>
    <message>
        <location line="+0"/>
        <source>Gridcoin</source>
        <translation>Gridcoin</translation>
    </message>
    <message>
        <location line="+496"/>
        <source>&amp;Send</source>
        <translation>&amp;Gönder</translation>
    </message>
    <message>
        <location line="+5"/>
        <source>&amp;Receive</source>
        <translation>&amp;Al</translation>
    </message>
    <message>
        <location line="+65"/>
        <source>&amp;Rebuild Block Chain</source>
        <translation>&amp;Blok Zincirini Tekrar Yapılandır</translation>
    </message>
    <message>
        <location line="+1"/>
        <source>Rebuild Block Chain</source>
        <translation>Blok Zincirini Tekrar Yapılandır</translation>
    </message>
    <message>
        <location line="+3"/>
        <source>&amp;Download Blocks</source>
        <translation>Tüm Blokları İndir</translation>
    </message>
    <message>
        <location line="+1"/>
        <source>Download Blocks</source>
        <translation>Tüm Blokları İndir</translation>
    </message>
    <message>
        <location line="+3"/>
        <source>&amp;Upgrade Client</source>
        <translation>&amp;İstemciyi Güncelle</translation>
    </message>
    <message>
        <location line="+1"/>
        <source>Upgrade Client</source>
        <translation>İstemciyi Güncelle</translation>
    </message>
    <message>
        <location line="+3"/>
        <source>&amp;About Gridcoin</source>
        <translation>Gridcoin &amp;Hakkında</translation>
    </message>
    <message>
        <location line="+1"/>
        <source>Show information about Gridcoin</source>
        <translation>Gridcoin hakkındaki bilgiyi göster</translation>
    </message>
    <message>
        <location line="+3"/>
        <source>&amp;Neural Network</source>
        <translation>&amp;Neural Network</translation>
    </message>
    <message>
        <location line="+1"/>
        <source>Neural Network</source>
        <translation>Neural Network</translation>
    </message>
    <message>
        <location line="+3"/>
        <source>&amp;Advanced Configuration</source>
        <translation>&amp;Gelişmiş Ayarlar</translation>
    </message>
    <message>
        <location line="+1"/>
        <source>Advanced Configuration</source>
        <translation>Gelişmiş Yapılandırma</translation>
    </message>
    <message>
        <location line="+3"/>
        <source>&amp;New User Wizard</source>
        <translation>&amp;Yeni Kullanıcı Sihirbazı</translation>
    </message>
    <message>
        <location line="+1"/>
        <location line="+590"/>
        <source>New User Wizard</source>
        <translation>Yeni Kullanıcı Sihirbazı</translation>
    </message>
    <message>
        <location line="-665"/>
        <source>&amp;Voting</source>
        <translation>&amp;Oylama</translation>
    </message>
    <message>
        <location line="+1"/>
        <source>Voting</source>
        <translation>Oylama</translation>
    </message>
    <message>
        <location line="+77"/>
        <source>&amp;Foundation</source>
        <translation type="unfinished"></translation>
    </message>
    <message>
        <location line="+1"/>
        <source>Foundation</source>
        <translation type="unfinished"></translation>
    </message>
    <message>
        <location line="+3"/>
        <source>&amp;Diagnostics</source>
        <translation>&amp;Tanılayıcı</translation>
    </message>
    <message>
        <location line="+1"/>
        <source>Diagnostics</source>
        <translation>Tanılayıcı</translation>
    </message>
    <message>
        <location line="+4"/>
        <source>FA&amp;Q</source>
        <translation type="unfinished"></translation>
    </message>
    <message>
        <location line="+1"/>
        <source>Interactive FAQ</source>
        <translation type="unfinished"></translation>
    </message>
    <message>
        <location line="+4"/>
        <source>Modify configuration options for Gridcoin</source>
        <translation>Gridcoin yapılandırma seçeneklerini değiştir</translation>
    </message>
    <message>
        <location line="+2"/>
        <source>&amp;Show / Hide</source>
        <translation>&amp;Göster / Gizle</translation>
    </message>
    <message>
        <location line="+215"/>
        <location line="+9"/>
        <source>[testnet]</source>
        <translation>[testnet]</translation>
    </message>
    <message>
        <location line="+0"/>
        <location line="+64"/>
        <source>Gridcoin client</source>
        <translation>Gridcoin istemcisi</translation>
    </message>
    <message>
        <location line="+82"/>
        <source>%1 active connection(s) to Gridcoin network</source>
        <translation>Gridcoin ağına %1 etkin bağlantı</translation>
    </message>
    <message>
        <location line="+25"/>
        <source>%1 second(s) ago</source>
        <translation>%1 saniye önce</translation>
    </message>
    <message>
        <location line="+4"/>
        <source>%1 minute(s) ago</source>
        <translation>%1 dakika önce</translation>
    </message>
    <message>
        <location line="+4"/>
        <source>%1 hour(s) ago</source>
        <translation>%1 saat önce</translation>
    </message>
    <message>
        <location line="+4"/>
        <source>%1 day(s) ago</source>
        <translation>%1 gün önce</translation>
    </message>
    <message>
        <location line="+23"/>
        <source>Last received block was generated %1.</source>
        <translation>Son alınan blok, üretildi %1.</translation>
    </message>
    <message>
        <location line="+68"/>
        <source>This transaction is over the size limit.  You can still send it for a fee of %1, which goes to the nodes that process your transaction and helps to support the network.  Do you want to pay the fee?</source>
        <translation>Bu işlem, büyüklük sınırının üzerindedir. İşleminizi gerçekleştirecek ağ noktalarına gidecek ve ağı desteklemeye yardımcı olacak %1 ücretle coin gönderebilirsiniz. Ücreti ödemek istiyor musunuz?</translation>
    </message>
    <message>
        <location line="+5"/>
        <source>Confirm transaction fee</source>
        <translation>İşlem ücretini onayla</translation>
    </message>
    <message>
        <location line="+69"/>
        <source>Please enter your boinc E-mail address, or click &lt;Cancel&gt; to skip for now:</source>
        <translation>BOINC E-mail adresinizi girin ya da geçmek için &lt;Cancel&gt; 'a tıklayınız </translation>
    </message>
    <message>
        <location line="+10"/>
        <source>Created new Configuration File Successfully. </source>
        <translation>Yeni yapılandırma dosyası oluşturuldu.</translation>
    </message>
    <message>
        <location line="+1"/>
        <source>New Account Created - Welcome Aboard!</source>
        <translation>Yeni Hesap Oluşturuldu - Hoşgeldiniz!</translation>
    </message>
    <message>
        <location line="+8"/>
        <source>To get started with Boinc, run the boinc client, choose projects, then populate the gridcoinresearch.conf file in %appdata%\GridcoinResearch with your boinc e-mail address.  To run this wizard again, please delete the gridcoinresearch.conf file. </source>
        <translation>Boinc ile hesaplamaya başlamak için, boinc istemcisini çalıştırın, projelerinizi ekleyin daha sonra %appdata%\GridcoinResearch konumundaki gridcoinresearch.conf dosyasına e-mail adresinizi girin. Bu sihirbazı tekrar çalıştırmak için gridcoinresearch.conf dosyasını silin. </translation>
    </message>
    <message>
        <location line="+1"/>
        <source>New User Wizard - Skipped</source>
        <translation>Yeni Kullanıcı Sihirbazı - Atlandı</translation>
    </message>
    <message>
        <location line="+16"/>
        <source>Attention! - Boinc Path Error!</source>
        <translation>Boinc Konumu Hatası!</translation>
    </message>
    <message>
        <location line="+32"/>
        <source>Date: %1
Amount: %2
Type: %3
Address: %4
</source>
        <translation>Tarih: %1
Miktar: %2
Tür: %3
Adres: %4
</translation>
    </message>
    <message>
        <location line="+211"/>
        <location line="+15"/>
        <source>URI can not be parsed! This can be caused by an invalid Gridcoin address or malformed URI parameters.</source>
        <translation>URI ayrıştırılamadı! Bu, geçersiz bir Gridcoin adresi veya hatalı URI parametreleri nedeniyle olabilir.</translation>
    </message>
    <message>
        <location line="-15"/>
        <location line="+15"/>
        <source>URI handling</source>
        <translation>URI işleme</translation>
    </message>
    <message>
        <location line="+57"/>
        <source>Backup Wallet</source>
        <translation>Cüzdanı Yedekle</translation>
    </message>
    <message>
        <location line="+0"/>
        <source>Wallet Data (*.dat)</source>
        <translation>Cüzdan Verisi (*.dat)</translation>
    </message>
    <message>
        <location line="+3"/>
        <source>Backup Failed</source>
        <translation>Yedekleme Başarısız Oldu</translation>
    </message>
    <message>
        <location line="+0"/>
        <source>There was an error trying to save the wallet data to the new location.</source>
        <translation>Cüzdan verisi, yeni bir konuma kaydedilmeye çalışılırken bir hata oluştu.</translation>
    </message>
    <message numerus="yes">
        <location line="+300"/>
        <source>%n second(s)</source>
        <translation>
            <numerusform>%n saniye</numerusform>
        </translation>
    </message>
    <message numerus="yes">
        <location line="+4"/>
        <source>%n minute(s)</source>
        <translation>
            <numerusform>%n dakika</numerusform>
        </translation>
    </message>
    <message numerus="yes">
        <location line="+4"/>
        <source>%n hour(s)</source>
        <translation>
            <numerusform>%n saat</numerusform>
        </translation>
    </message>
    <message numerus="yes">
        <location line="+4"/>
        <source>%n day(s)</source>
        <translation>
            <numerusform>%n gün</numerusform>
        </translation>
    </message>
    <message>
        <location line="+27"/>
        <source>Staking.&lt;br&gt;Your weight is %1&lt;br&gt;Network weight is %2&lt;br&gt;&lt;b&gt;Estimated&lt;/b&gt; time to earn reward is %3. %4</source>
        <translation>Pay Alınıyor.&lt;br&gt;Sizin Ağırlığınız: %1&lt;br&gt;Ağın Ağırlığı: %2&lt;br&gt;&lt;b&gt;Pay almak için TAHMİNİ&lt;/b&gt; süre: %3. %4</translation>
    </message>
    <message>
        <location line="+9"/>
        <source>Not staking because wallet is locked</source>
        <translation>Pay alınmıyor çünkü cüzdan kilitlidir</translation>
    </message>
    <message>
        <location line="+5"/>
        <source>Not staking because wallet is offline</source>
        <translation>Pay alınmıyor çünkü cüzdan çevrimdışıdır</translation>
    </message>
    <message>
        <location line="+4"/>
        <source>Not staking because wallet is syncing</source>
        <translation>Pay alınmıyor çünkü cüzdan senkronize ediliyor</translation>
    </message>
    <message>
        <location line="+5"/>
        <source>Not staking because you don&apos;t have mature coins and stake weight is too low.</source>
        <translation>Pay alınamıyor çünkü olgunlaşmış coininiz yok ya da pay ağırlığı çok düşük.</translation>
    </message>
    <message>
        <location line="+5"/>
        <source>Not staking because you don&apos;t have mature coins</source>
        <translation>Pay alınmıyor çünkü olgunlaşmış coininiz yok</translation>
    </message>
    <message>
        <location line="+5"/>
        <source>Searching for mature coins... Please wait</source>
        <translation>Olgunlaşmış coinler aranıyor... Lütfen Bekleyin</translation>
    </message>
    <message>
        <location line="+5"/>
        <source>Not staking</source>
        <translation>Pay alınmıyor</translation>
    </message>
    <message>
        <location line="-1246"/>
        <source>&amp;File</source>
        <translation>&amp;Dosya</translation>
    </message>
    <message>
        <location line="+8"/>
        <source>&amp;Settings</source>
        <translation>&amp;Ayarlar</translation>
    </message>
    <message>
        <location line="+9"/>
        <source>&amp;Community</source>
        <translation type="unfinished"></translation>
    </message>
    <message>
        <location line="+8"/>
        <source>&amp;Advanced</source>
        <translation type="unfinished"></translation>
    </message>
    <message>
        <location line="+15"/>
        <source>&amp;Help</source>
        <translation>&amp;Yardım</translation>
    </message>
    <message numerus="yes">
        <location line="+285"/>
        <source>Processed %n block(s) of transaction history.</source>
        <translation>
            <numerusform>İşlem tarihçesinden %n blok işlendi.</numerusform>
        </translation>
    </message>
    <message>
        <location line="+31"/>
        <source>Up to date</source>
        <translation>Güncel</translation>
    </message>
    <message>
        <location line="+7"/>
        <source>Catching up...</source>
        <translation>Aralık kapatılıyor...</translation>
    </message>
    <message>
        <location line="+218"/>
        <source>Sent transaction</source>
        <translation>İşlem gönderildi</translation>
    </message>
    <message>
        <location line="+1"/>
        <source>Incoming transaction</source>
        <translation>Gelen işlem</translation>
    </message>
    <message>
        <location line="+245"/>
        <source>Wallet is &lt;b&gt;encrypted&lt;/b&gt; and currently &lt;b&gt;unlocked&lt;/b&gt;</source>
        <translation>Cüzdan &lt;b&gt;şifrelenmiştir&lt;/b&gt; ve şu anda &lt;b&gt;kilidi açıktır&lt;/b&gt;</translation>
    </message>
    <message>
        <location line="+10"/>
        <source>Wallet is &lt;b&gt;encrypted&lt;/b&gt; and currently &lt;b&gt;locked&lt;/b&gt;</source>
        <translation>Cüzdan &lt;b&gt;şifrelenmiştir&lt;/b&gt; ve şu anda &lt;b&gt;kilitlidir&lt;/b&gt;</translation>
    </message>
    <message>
        <location filename="../bitcoin.cpp" line="+145"/>
        <source>A fatal error occurred. Gridcoin can no longer continue safely and will quit.</source>
        <translation>Önemli bir hata oluştu. Gridcoin artık güvenli bir şekilde devam edemez ve şimdi kapatılacak.</translation>
    </message>
</context>
<context>
    <name>ClientModel</name>
    <message>
        <location filename="../clientmodel.cpp" line="+116"/>
        <source>Network Alert</source>
        <translation>Ağ Uyarısı</translation>
    </message>
</context>
<context>
    <name>CoinControlDialog</name>
    <message>
        <location filename="../forms/coincontroldialog.ui" line="+14"/>
        <source>Coin Control</source>
        <translation>Coin Kontrolü</translation>
    </message>
    <message>
        <location line="+28"/>
        <source>Quantity:</source>
        <translation>Miktar:</translation>
    </message>
    <message>
        <location line="+29"/>
        <source>Bytes:</source>
        <translation>Bayt:</translation>
    </message>
    <message>
        <location line="+45"/>
        <source>Amount:</source>
        <translation>Tutar:</translation>
    </message>
    <message>
        <location line="+29"/>
        <source>Priority:</source>
        <translation>Öncelik:</translation>
    </message>
    <message>
        <location line="+45"/>
        <source>Fee:</source>
        <translation>Ücret:</translation>
    </message>
    <message>
        <location line="+32"/>
        <source>Low Output:</source>
        <translation>Düşük Çıktı:</translation>
    </message>
    <message>
        <location line="+162"/>
        <source>Tree &amp;mode</source>
        <translation type="unfinished"></translation>
    </message>
    <message>
        <location line="+66"/>
        <source>Label</source>
        <translation>Etiket</translation>
    </message>
    <message>
        <location line="+5"/>
        <source>Address</source>
        <translation>Adres</translation>
    </message>
    <message>
        <location line="+18"/>
        <source>Priority</source>
        <translation>Öncelik</translation>
    </message>
    <message>
        <location line="-203"/>
        <source>After Fee:</source>
        <translation>Ücretten sonra:</translation>
    </message>
    <message>
        <location line="+32"/>
        <source>Change:</source>
        <translation>Para üstü:</translation>
    </message>
    <message>
        <location line="+69"/>
        <source>(un)select all</source>
        <translation>tümünü seç(me)</translation>
    </message>
    <message>
        <location line="+29"/>
        <source>List mode</source>
        <translation>Liste kipi</translation>
    </message>
    <message>
        <location line="+45"/>
        <source>Amount</source>
        <translation>Tutar</translation>
    </message>
    <message>
        <location line="+15"/>
        <source>Date</source>
        <translation>Tarih</translation>
    </message>
    <message>
        <location line="+5"/>
        <source>Confirmations</source>
        <translation>Doğrulamalar</translation>
    </message>
    <message>
        <location line="+3"/>
        <source>Confirmed</source>
        <translation>Doğrulandı</translation>
    </message>
    <message>
        <location filename="../coincontroldialog.cpp" line="+36"/>
        <source>Copy address</source>
        <translation>Adres kopyala</translation>
    </message>
    <message>
        <location line="+1"/>
        <source>Copy label</source>
        <translation>Etiket kopyala</translation>
    </message>
    <message>
        <location line="+1"/>
        <location line="+26"/>
        <source>Copy amount</source>
        <translation>Tutarı kopyala</translation>
    </message>
    <message>
        <location line="-25"/>
        <source>Copy transaction ID</source>
        <translation>İşlem ID&apos;sini kopyala</translation>
    </message>
    <message>
        <location line="+29"/>
        <source>Copy priority</source>
        <translation>Önceliği kopyala</translation>
    </message>
    <message>
        <location line="+1"/>
        <source>Copy low output</source>
        <translation>Düşük çıktıyı kopyala</translation>
    </message>
    <message>
        <location line="+318"/>
        <source>highest</source>
        <translation>en yüksek</translation>
    </message>
    <message>
        <location line="+1"/>
        <source>high</source>
        <translation>yüksek</translation>
    </message>
    <message>
        <location line="+1"/>
        <source>medium-high</source>
        <translation>orta-yüksek</translation>
    </message>
    <message>
        <location line="+1"/>
        <source>medium</source>
        <translation>orta</translation>
    </message>
    <message>
        <location line="+4"/>
        <source>low-medium</source>
        <translation>düşük-orta</translation>
    </message>
    <message>
        <location line="+1"/>
        <source>low</source>
        <translation>düşük</translation>
    </message>
    <message>
        <location line="+1"/>
        <source>lowest</source>
        <translation>en düşük</translation>
    </message>
    <message>
        <location line="+155"/>
        <source>DUST</source>
        <translation>BOZUKLUK</translation>
    </message>
    <message>
        <location line="+10"/>
        <source>This label turns red, if the transaction size is bigger than 10000 bytes.

 This means a fee of at least %1 per kb is required.

 Can vary +/- 1 Byte per input.</source>
        <translation>İşlem büyüklüğü 10000 bayttan büyükse, bu etiket kırmızıya dönüşür.

 Bu, kb başına en az %1 ücret gerektiği anlamına gelir.

 Girdi başına +/- 1 Byte değişkenlik gösterebilir.</translation>
    </message>
    <message>
        <location line="+1"/>
        <source>Transactions with higher priority get more likely into a block.

This label turns red, if the priority is smaller than &quot;medium&quot;.

 This means a fee of at least %1 per kb is required.</source>
        <translation>Yüksek öncelikli işlemler, daha yüksek ihtimalle bir bloğa düşer.

Öncelik &quot;orta&quot; seviyeden düşükse, bu etiket kırmızıya döner.

 Bu, kb başına en az %1 ücret gerektiği anlamına gelir.</translation>
    </message>
    <message>
        <location line="+1"/>
        <source>This label turns red, if any recipient receives an amount smaller than %1.

 This means a fee of at least %2 is required. 

 Amounts below 0.546 times the minimum relay fee are shown as DUST.</source>
        <translation>Eğer herhangi bir alıcı, %1&apos;den daha küçük bir miktar alırsa, bu etiket kırmızıya dönüşür.

 Bu, en az %2 bir ücretin gerektiği anlamına gelir. 

 Minimum aktarım ücretinin 0.546 katından düşük miktarlar, BOZUKLUK olarak gösterilir.</translation>
    </message>
    <message>
        <location line="+1"/>
        <source>This label turns red, if the change is smaller than %1.

 This means a fee of at least %2 is required.</source>
        <translation>Eğer para üstü %1&apos;den küçükse, bu etiket kırmızıya dönüşür.

 Bu, en az %2 bir ücretin gerektiği anlamına gelir.</translation>
    </message>
    <message>
        <location line="-501"/>
        <source>Copy quantity</source>
        <translation>Miktarı kopyala</translation>
    </message>
    <message>
        <location line="+2"/>
        <source>Copy fee</source>
        <translation>Ücreti kopyala</translation>
    </message>
    <message>
        <location line="+1"/>
        <source>Copy after fee</source>
        <translation>Ücretten sonrasını kopyala</translation>
    </message>
    <message>
        <location line="+1"/>
        <source>Copy bytes</source>
        <translation>Baytları kopyala</translation>
    </message>
    <message>
        <location line="+3"/>
        <source>Copy change</source>
        <translation>Para üstünü kopyala</translation>
    </message>
    <message>
        <location line="+481"/>
        <source>yes</source>
        <translation>evet</translation>
    </message>
    <message>
        <location line="+0"/>
        <source>no</source>
        <translation>hayır</translation>
    </message>
    <message>
        <location line="+50"/>
        <location line="+63"/>
        <source>(no label)</source>
        <translation>(etiket yok)</translation>
    </message>
    <message>
        <location line="-9"/>
        <source>change from %1 (%2)</source>
        <translation>%1 ögesinden para üstü (%2)</translation>
    </message>
    <message>
        <location line="+1"/>
        <source>(change)</source>
        <translation>(para üstü)</translation>
    </message>
</context>
<context>
    <name>EditAddressDialog</name>
    <message>
        <location filename="../forms/editaddressdialog.ui" line="+14"/>
        <source>Edit Address</source>
        <translation>Adresi düzenle</translation>
    </message>
    <message>
        <location line="+11"/>
        <source>&amp;Label</source>
        <translation>&amp;Etiket</translation>
    </message>
    <message>
        <location line="+10"/>
        <source>The label associated with this address book entry</source>
        <translation>Bu adres defteri kaydıyla ilişkili etiket</translation>
    </message>
    <message>
        <location line="+17"/>
        <source>The address associated with this address book entry. This can only be modified for sending addresses.</source>
        <translation>Bu adres defteri kaydıyla ilişkili etiket. Bu, sadece gönderi adresleri için değiştirilebilir.</translation>
    </message>
    <message>
        <location line="-10"/>
        <source>&amp;Address</source>
        <translation>&amp;Adres</translation>
    </message>
    <message>
        <location filename="../editaddressdialog.cpp" line="+20"/>
        <source>New receiving address</source>
        <translation>Yeni alım adresi</translation>
    </message>
    <message>
        <location line="+4"/>
        <source>New sending address</source>
        <translation>Yeni gönderi adresi</translation>
    </message>
    <message>
        <location line="+3"/>
        <source>Edit receiving address</source>
        <translation>Alım adresini düzenle</translation>
    </message>
    <message>
        <location line="+4"/>
        <source>Edit sending address</source>
        <translation>Gönderi adresini düzenle</translation>
    </message>
    <message>
        <location line="+71"/>
        <source>The entered address &quot;%1&quot; is not a valid Gridcoin address.</source>
        <translation>Girilen %1 adresi, geçerli bir Gridcoin adresi değildir.</translation>
    </message>
    <message>
        <location line="+5"/>
        <source>The entered address &quot;%1&quot; is already in the address book.</source>
        <translation>Girilen &quot;%1&quot; adresi zaten adres defterinde mevcuttur.</translation>
    </message>
    <message>
        <location line="+5"/>
        <source>Could not unlock wallet.</source>
        <translation>Cüzdan kilidi açılamadı.</translation>
    </message>
    <message>
        <location line="+5"/>
        <source>New key generation failed.</source>
        <translation>Yeni anahtar oluşturulması başarısız oldu.</translation>
    </message>
</context>
<context>
    <name>GUIUtil::HelpMessageBox</name>
    <message>
        <location filename="../guiutil.cpp" line="+424"/>
        <source>version</source>
        <translation>versiyon</translation>
    </message>
    <message>
        <location line="+2"/>
        <source>Usage:</source>
        <translation>Kullanım:</translation>
    </message>
    <message>
        <location line="+1"/>
        <source>command-line options</source>
        <translation>komut satırı seçenekleri</translation>
    </message>
    <message>
        <location line="+4"/>
        <source>UI options</source>
        <translation>GA seçenekleri</translation>
    </message>
    <message>
        <location line="+1"/>
        <source>Set language, for example &quot;de_DE&quot; (default: system locale)</source>
        <translation>Dili ayarla, örneğin &quot;de_DE&quot; (varsayılan: sistem yerel ayarları)</translation>
    </message>
    <message>
        <location line="+1"/>
        <source>Start minimized</source>
        <translation>Simge durumunda başlat</translation>
    </message>
    <message>
        <location line="+1"/>
        <source>Show splash screen on startup (default: 1)</source>
        <translation>Başlangıçta açılış ekranını göster (varsayılan: 1)</translation>
    </message>
    <message>
        <location line="+2"/>
        <source>Gridcoin-Qt</source>
        <translation>Gridcoin-Qt</translation>
    </message>
</context>
<context>
    <name>NewPollDialog</name>
    <message>
        <location filename="../votingdialog.cpp" line="+896"/>
        <location line="+96"/>
        <source>Create Poll</source>
        <translation type="unfinished"></translation>
    </message>
    <message>
        <location line="-81"/>
        <source>Title: </source>
        <translation type="unfinished"></translation>
    </message>
    <message>
        <location line="+10"/>
        <source>Days: </source>
        <translation type="unfinished"></translation>
    </message>
    <message>
        <location line="+10"/>
        <source>Question: </source>
        <translation type="unfinished"></translation>
    </message>
    <message>
        <location line="+10"/>
        <source>Discussion URL: </source>
        <translation type="unfinished"></translation>
    </message>
    <message>
        <location line="+10"/>
        <source>Share Type: </source>
        <translation type="unfinished"></translation>
    </message>
    <message>
        <location line="+23"/>
        <source>Add Item</source>
        <translation type="unfinished"></translation>
    </message>
    <message>
        <location line="+5"/>
        <source>Remove Item</source>
        <translation type="unfinished"></translation>
    </message>
    <message>
        <location line="+5"/>
        <source>Clear All</source>
        <translation type="unfinished"></translation>
    </message>
    <message>
        <location line="+36"/>
        <source>Creating poll failed! Title is missing.</source>
        <translation type="unfinished"></translation>
    </message>
    <message>
        <location line="+4"/>
        <source>Creating poll failed! Days value is missing.</source>
        <translation type="unfinished"></translation>
    </message>
    <message>
        <location line="+4"/>
        <source>Creating poll failed! Question is missing.</source>
        <translation type="unfinished"></translation>
    </message>
    <message>
        <location line="+4"/>
        <source>Creating poll failed! URL is missing.</source>
        <translation type="unfinished"></translation>
    </message>
    <message>
        <location line="+4"/>
        <source>Creating poll failed! Answer is missing.</source>
        <translation type="unfinished"></translation>
    </message>
</context>
<context>
    <name>OptionsDialog</name>
    <message>
        <location filename="../forms/optionsdialog.ui" line="+14"/>
        <source>Options</source>
        <translation>Seçenekler</translation>
    </message>
    <message>
        <location line="+16"/>
        <source>&amp;Main</source>
        <translation>&amp;Genel</translation>
    </message>
    <message>
        <location line="+6"/>
        <source>Optional transaction fee per kB that helps make sure your transactions are processed quickly. Most transactions are 1 kB. Fee 0.01 recommended.</source>
        <translation>İşlemlerinizin hızlıca gerçekleştirilmesini sağlayan kB başına opsiyonel işlem ücreti. Birçok işlem 1 kB&apos;tır. Tavsiye edilen ücret 0.01&apos;dir.</translation>
    </message>
    <message>
        <location line="+15"/>
        <source>Pa&amp;y transaction fee</source>
        <translation type="unfinished"></translation>
    </message>
    <message>
        <location line="+31"/>
        <source>Reserved amount does not participate in staking and is therefore spendable at any time.</source>
        <translation>Ayrılan miktar, pay almaya katılamıyor ve bu yüzden herhangi bir anda harcanabilir.</translation>
    </message>
    <message>
        <location line="+15"/>
        <source>Reser&amp;ve</source>
        <translation type="unfinished"></translation>
    </message>
    <message>
        <location line="+31"/>
        <source>Automatically start Gridcoin after logging in to the system.</source>
        <translation>Sisteme giriş yaptıktan sonra Gridcoin&apos;i otomatik olarak başlat</translation>
    </message>
    <message>
        <location line="+3"/>
        <source>&amp;Start Gridcoin on system login</source>
        <translation>Sisteme girişte Gridcoin&apos;i &amp;başlat</translation>
    </message>
    <message>
        <location line="+7"/>
        <source>Detach block and address databases at shutdown. This means they can be moved to another data directory, but it slows down shutdown. The wallet is always detached.</source>
        <translation>Kapanışta blok ve adres veritabanlarını birbirinden ayır. Bu, onların başka bir veri klasörüne taşınabileceği anlamına gelir ancak bu işlem kapanışı yavaşlatır. Cüzdan ise her zaman ayrılmıştır.</translation>
    </message>
    <message>
        <location line="+3"/>
        <source>&amp;Detach databases at shutdown</source>
        <translation>Kapanışta veritabanlarını &amp;ayır</translation>
    </message>
    <message>
        <location line="+27"/>
        <source>Automatically open the Gridcoin client port on the router. This only works when your router supports UPnP and it is enabled.</source>
        <translation>Yönelticide Gridcoin istemci portunu otomatik olarak aç. Bu, sadece routerınız UPnP&apos;i desteklediğinde ve etkin olduğunda çalışır.</translation>
    </message>
    <message>
        <location line="+10"/>
        <source>Connect to the Gridcoin network through a SOCKS proxy (e.g. when connecting through Tor).</source>
        <translation>Gridcoin ağına bir SOCKS vekil sunucusu yoluyla bağlan (örn. Tor yoluyla baılanıldığında)</translation>
    </message>
    <message>
        <location line="+3"/>
        <source>&amp;Connect through SOCKS proxy:</source>
        <translation>SOCKS vekil sunucusu yoluyla &amp;bağlan:</translation>
    </message>
    <message>
        <location line="+28"/>
        <source>IP address of the proxy (e.g. 127.0.0.1)</source>
        <translation>Vekil sunucunun IP adresi (örn. 127.0.0.1)</translation>
    </message>
    <message>
        <location line="+33"/>
        <source>SOCKS &amp;Version:</source>
        <translation>SOCKS &amp;sürümü:</translation>
    </message>
    <message>
        <location line="+13"/>
        <source>SOCKS version of the proxy (e.g. 5)</source>
        <translation>Vekil sunucunun SOCKS sürümü (mesela 5)</translation>
    </message>
    <message>
        <location line="+52"/>
        <source>Minimize instead of exit the application when the window is closed. When this option is enabled, the application will be closed only after selecting Quit in the menu.</source>
        <translation>Pencere kapatıldığında uygulamadan çıkmak yerine uygulamayı küçültür. Bu seçenek etkinleştirildiğinde, uygulama sadece menüden çıkış seçildiğinde kapanacaktır.</translation>
    </message>
    <message>
        <location line="+45"/>
        <source>The user interface language can be set here. This setting will take effect after restarting Gridcoin.</source>
        <translation>Kullanıcı arabirimi dili buradan ayarlanabilir. Ayar, Gridcoin yeniden başlatıldığında etkin olacaktır.</translation>
    </message>
    <message>
        <location line="+35"/>
        <source>Style:</source>
        <translation type="unfinished"></translation>
    </message>
    <message>
        <location line="+7"/>
        <source>Choose a stylesheet to change the look of the wallet.</source>
        <translation type="unfinished"></translation>
    </message>
    <message>
        <location line="+9"/>
        <source>Whether to show Gridcoin addresses in the transaction list or not.</source>
        <translation>Gridcoin adresinin işlem listesinde gösterilmesi veya gösterilmemesi</translation>
    </message>
    <message>
        <location line="+3"/>
        <source>&amp;Display addresses in transaction list</source>
        <translation>İşlem listesinde adresleri &amp;göster</translation>
    </message>
    <message>
        <location line="+10"/>
        <source>Display coin &amp;control features (experts only!)</source>
        <translation>Coin &amp;kontrol özelliklerini göster (sadece uzman kişiler!)</translation>
    </message>
    <message>
        <location line="+91"/>
        <source>&amp;Apply</source>
        <translation>&amp;Uygula</translation>
    </message>
    <message>
        <location line="-345"/>
        <source>&amp;Network</source>
        <translation>&amp;Ağ</translation>
    </message>
    <message>
        <location line="+9"/>
        <source>Map port using &amp;UPnP</source>
        <translation>Portları &amp;UPnP kullanarak haritala</translation>
    </message>
    <message>
        <location line="+19"/>
        <source>Proxy &amp;IP:</source>
        <translation>Vekil &amp;IP:</translation>
    </message>
    <message>
        <location line="+26"/>
        <source>&amp;Port:</source>
        <translation>&amp;Port:</translation>
    </message>
    <message>
        <location line="+19"/>
        <source>Port of the proxy (e.g. 9050)</source>
        <translation>Vekil sunucunun portu (mesela 9050)</translation>
    </message>
    <message>
        <location line="+56"/>
        <source>&amp;Window</source>
        <translation>&amp;Pencere</translation>
    </message>
    <message>
        <location line="+6"/>
        <source>Show only a tray icon after minimizing the window.</source>
        <translation>Küçültüldükten sonra sadece tepsi simgesi göster.</translation>
    </message>
    <message>
        <location line="+3"/>
        <source>&amp;Minimize to the tray instead of the taskbar</source>
        <translation>İşlem çubuğu yerine sistem çekmecesine &amp;küçült</translation>
    </message>
    <message>
        <location line="+10"/>
        <source>M&amp;inimize on close</source>
        <translation>Kapatma sırasında k&amp;üçült</translation>
    </message>
    <message>
        <location line="+21"/>
        <source>&amp;Display</source>
        <translation>&amp;Görünüm</translation>
    </message>
    <message>
        <location line="+8"/>
        <source>User Interface &amp;language:</source>
        <translation>Kullanıcı arayüzü &amp;lisanı:</translation>
    </message>
    <message>
        <location line="+24"/>
        <source>&amp;Unit to show amounts in:</source>
        <translation>Tutarı göstermek için &amp;birim:</translation>
    </message>
    <message>
        <location line="+13"/>
        <source>Choose the default subdivision unit to show in the interface and when sending coins.</source>
        <translation>Gridcoin gönderildiğinde arayüzde gösterilecek varsayılan alt birimi seçiniz.</translation>
    </message>
    <message>
        <location line="+37"/>
        <source>Whether to show coin control features or not.</source>
        <translation>Para kontrol özelliklerinin gösterilip gösterilmeyeceğini ayarlar.</translation>
    </message>
    <message>
        <location line="+77"/>
        <source>&amp;OK</source>
        <translation>&amp;Tamam</translation>
    </message>
    <message>
        <location line="+7"/>
        <source>&amp;Cancel</source>
        <translation>&amp;İptal</translation>
    </message>
    <message>
        <location filename="../optionsdialog.cpp" line="+55"/>
        <source>default</source>
        <translation>varsayılan</translation>
    </message>
    <message>
        <location line="+30"/>
        <source>Native</source>
        <translation type="unfinished"></translation>
    </message>
    <message>
        <location line="+1"/>
        <source>Light</source>
        <translation type="unfinished"></translation>
    </message>
    <message>
        <location line="+123"/>
        <location line="+9"/>
        <source>Warning</source>
        <translation>Uyarı</translation>
    </message>
    <message>
        <location line="-9"/>
        <location line="+9"/>
        <source>This setting will take effect after restarting Gridcoin.</source>
        <translation>Bu ayar, Gridcoin&apos;i yeniden başlattıktan sonra etkin olacaktır.</translation>
    </message>
    <message>
        <location line="+42"/>
        <source>The supplied proxy address is invalid.</source>
        <translation>Girilen vekil sunucu adresi geçersizdir.</translation>
    </message>
</context>
<context>
    <name>OverviewPage</name>
    <message>
        <location filename="../forms/overviewpage.ui" line="+32"/>
        <source>Form</source>
        <translation>Form</translation>
    </message>
    <message>
        <location line="+47"/>
        <source>Wallet</source>
        <translation type="unfinished">Cüzdan</translation>
    </message>
    <message>
        <location line="+10"/>
        <location line="+466"/>
        <source>The displayed information may be out of date. Your wallet automatically synchronizes with the Gridcoin network after a connection is established, but this process has not completed yet.</source>
        <translation>Görüntülenen bilginin tarihi geçmiş olabilir. Cüzdanınız, bağlantı kurulduktan sonra otomatik olarak Gridcoin ağı ile senkronize olur ancak bu süreç, henüz tamamlanmamıştır.</translation>
    </message>
    <message>
        <location line="-390"/>
        <source>Stake</source>
        <translation type="unfinished"></translation>
    </message>
    <message>
        <location line="+15"/>
        <source>Total number of coins that are staking, and do not yet count toward the current balance</source>
        <translation type="unfinished"></translation>
    </message>
    <message>
        <location line="+13"/>
        <source>Unconfirmed</source>
        <translation>Teyit Edilmemiş</translation>
    </message>
    <message>
        <location line="+15"/>
        <source>Total of transactions that have yet to be confirmed, and do not yet count toward the current balance</source>
        <translation>Henüz onaylanmamış ve mevcut bakiyede yer almayan işlemler toplamı</translation>
    </message>
    <message>
        <location line="+31"/>
        <source>Total mined coins that have not yet matured.</source>
        <translation type="unfinished"></translation>
    </message>
    <message>
        <location line="+94"/>
        <source>Blocks:</source>
        <translation type="unfinished"></translation>
    </message>
    <message>
        <location line="+17"/>
        <source>Difficulty:</source>
        <translation type="unfinished"></translation>
    </message>
    <message>
        <location line="+17"/>
        <source>Net Weight:</source>
        <translation type="unfinished"></translation>
    </message>
    <message>
        <location line="+17"/>
        <source>DPOR Weight:</source>
        <translation type="unfinished"></translation>
    </message>
    <message>
        <location line="+7"/>
        <source>Magnitude:</source>
        <translation type="unfinished"></translation>
    </message>
    <message>
        <location line="+7"/>
        <source>Project:</source>
        <translation type="unfinished"></translation>
    </message>
    <message>
        <location line="+7"/>
        <source>CPID:</source>
        <translation type="unfinished"></translation>
    </message>
    <message>
        <location line="+7"/>
        <source>Status:</source>
        <translation type="unfinished"></translation>
    </message>
    <message>
        <location line="+223"/>
        <source>Current Poll:</source>
        <translation type="unfinished"></translation>
    </message>
    <message>
        <location line="+17"/>
        <source>Client Messages:</source>
        <translation type="unfinished"></translation>
    </message>
    <message>
        <location line="-515"/>
        <source>Available:</source>
        <translation>Mevcut:</translation>
    </message>
    <message>
        <location line="+15"/>
        <source>Your current spendable balance</source>
        <translation>Güncel harcanabilir bakiyeniz</translation>
    </message>
    <message>
        <location line="+75"/>
        <source>Immature:</source>
        <translation>Olgunlaşmamış:</translation>
    </message>
    <message>
        <location line="+50"/>
        <source>Total:</source>
        <translation>Toplam:</translation>
    </message>
    <message>
        <location line="+7"/>
        <source>Your current total balance</source>
        <translation>Güncel toplam bakiyeniz</translation>
    </message>
    <message>
        <location line="+252"/>
        <source>Recent transactions</source>
        <translation>Son işlemler</translation>
    </message>
    <message>
        <location filename="../overviewpage.cpp" line="+132"/>
        <location line="+1"/>
        <source>out of sync</source>
        <translation>eşleşme dışı</translation>
    </message>
</context>
<context>
    <name>QRCodeDialog</name>
    <message>
        <location filename="../forms/qrcodedialog.ui" line="+14"/>
        <source>QR Code Dialog</source>
        <translation>QR Kodu İletisi</translation>
    </message>
    <message>
        <location line="+62"/>
        <source>Request Payment</source>
        <translation>Ödeme Talep Et</translation>
    </message>
    <message>
        <location line="+12"/>
        <source>Label:</source>
        <translation>Etiket:</translation>
    </message>
    <message>
        <location line="+19"/>
        <source>Message:</source>
        <translation>Mesaj:</translation>
    </message>
    <message>
        <location line="+25"/>
        <source>Amount:</source>
        <translation>Miktar:</translation>
    </message>
    <message>
        <location line="+46"/>
        <source>&amp;Save As...</source>
        <translation>&amp;Farklı Kaydet...</translation>
    </message>
    <message>
        <location filename="../qrcodedialog.cpp" line="+62"/>
        <source>Error encoding URI into QR Code.</source>
        <translation>URI&apos;nin QR koduna kodlanmasında hata oluştu.</translation>
    </message>
    <message>
        <location line="+40"/>
        <source>The entered amount is invalid, please check.</source>
        <translation>Girilen miktar geçersizdir, lütfen kontrol ediniz.</translation>
    </message>
    <message>
        <location line="+23"/>
        <source>Resulting URI too long, try to reduce the text for label / message.</source>
        <translation>Sonuç URI&apos;si çok uzundur, etiket / mesaj için olan metni kısaltmaya çalışın.</translation>
    </message>
    <message>
        <location line="+25"/>
        <source>Save QR Code</source>
        <translation>QR Kodu&apos;nu Kaydet</translation>
    </message>
    <message>
        <location line="+0"/>
        <source>PNG Images (*.png)</source>
        <translation>PNG Images (*.png)</translation>
    </message>
</context>
<context>
    <name>RPCConsole</name>
    <message>
        <location filename="../forms/rpcconsole.ui" line="+46"/>
        <location line="+27"/>
        <location line="+42"/>
        <location line="+42"/>
        <location line="+54"/>
        <location line="+19"/>
        <location line="+29"/>
        <location line="+34"/>
        <location line="+39"/>
        <location line="+107"/>
        <location filename="../rpcconsole.cpp" line="+386"/>
        <source>N/A</source>
        <translation>Mevcut değil</translation>
    </message>
    <message>
        <location line="-241"/>
        <source>Client version</source>
        <translation>İstemci sürümü</translation>
    </message>
    <message>
        <location line="-168"/>
        <source>&amp;Information</source>
        <translation>&amp;Bilgi</translation>
    </message>
    <message>
        <location line="+425"/>
        <source>Startup time</source>
        <translation>Başlama zamanı</translation>
    </message>
    <message>
        <location line="-366"/>
        <source>Number of connections</source>
        <translation>Bağlantı sayısı</translation>
    </message>
    <message>
        <location line="+84"/>
        <source>Block chain</source>
        <translation>Blok zinciri</translation>
    </message>
    <message>
        <location line="+146"/>
        <source>Current number of blocks</source>
        <translation>Güncel blok sayısı</translation>
    </message>
    <message>
        <location line="-188"/>
        <source>Last block time</source>
        <translation>Son blok zamanı</translation>
    </message>
    <message>
        <location line="+248"/>
        <source>&amp;Open</source>
        <translation>&amp;Aç</translation>
    </message>
    <message>
        <location line="+296"/>
        <source>&amp;Console</source>
        <translation>&amp;Konsol</translation>
    </message>
    <message>
        <location line="-176"/>
        <source>&amp;Network Traffic</source>
        <translation>&amp;Ağ trafiği</translation>
    </message>
    <message>
        <location line="+52"/>
        <source>&amp;Clear</source>
        <translation>&amp;Temizle</translation>
    </message>
    <message>
        <location line="+13"/>
        <source>Totals</source>
        <translation>Toplamlar</translation>
    </message>
    <message>
        <location line="+27"/>
        <source>In:</source>
        <translation>İçeri:</translation>
    </message>
    <message>
        <location line="+43"/>
        <source>Out:</source>
        <translation>Dışarı:</translation>
    </message>
    <message>
        <location line="-271"/>
        <source>Debug log file</source>
        <translation>Hata ayıklama kütük dosyası</translation>
    </message>
    <message>
        <location line="+368"/>
        <source>Clear console</source>
        <translation>Konsolu temizle</translation>
    </message>
    <message>
        <location filename="../rpcconsole.cpp" line="-35"/>
        <source>Welcome to the Gridcoin RPC console! </source>
        <translation type="unfinished"></translation>
    </message>
    <message>
        <location line="+1"/>
        <source>Use up and down arrows to navigate history, and &lt;b&gt;Ctrl-L&lt;/b&gt; to clear screen.</source>
        <translation>Tarihçede gezinmek için aşağı ve yukarı ok tuşlarını kullanınız, &lt;b&gt;Ctrl-L&lt;/b&gt; ile de ekranı temizleyebilirsiniz.</translation>
    </message>
    <message>
        <location line="+1"/>
        <source>Type &lt;b&gt;help&lt;/b&gt; for an overview of available commands.</source>
        <translation>Mevcut komutların listesi için &lt;b&gt;help&lt;/b&gt; yazınız.</translation>
    </message>
    <message>
        <location line="+111"/>
        <source>%1 B</source>
        <translation>%1 B</translation>
    </message>
    <message>
        <location line="+2"/>
        <source>%1 KB</source>
        <translation>%1 KB</translation>
    </message>
    <message>
        <location line="+2"/>
        <source>%1 MB</source>
        <translation>%1 MB</translation>
    </message>
    <message>
        <location line="+2"/>
        <source>%1 GB</source>
        <translation>%1 GB</translation>
    </message>
    <message>
        <location line="+7"/>
        <source>%1 m</source>
        <translation type="unfinished">%1 d</translation>
    </message>
    <message>
        <location line="+5"/>
        <source>%1 h</source>
        <translation type="unfinished">%1 s</translation>
    </message>
    <message>
        <location line="+2"/>
        <source>%1 h %2 m</source>
        <translation type="unfinished"></translation>
    </message>
    <message>
        <location filename="../forms/rpcconsole.ui" line="-717"/>
        <source>Gridcoin - Debug Console</source>
        <translation type="unfinished"></translation>
    </message>
    <message>
        <location line="+25"/>
        <source>Boost version</source>
        <translation type="unfinished"></translation>
    </message>
    <message>
        <location line="+14"/>
        <source>Proof Of Research Difficulty</source>
        <translation type="unfinished"></translation>
    </message>
    <message>
        <location line="+7"/>
        <source>1</source>
        <translation type="unfinished">1</translation>
    </message>
    <message>
        <location line="+128"/>
        <source>Gridcoin Core:</source>
        <translation type="unfinished"></translation>
    </message>
    <message>
        <location line="+58"/>
        <source>Build date</source>
        <translation>Derleme tarihi</translation>
    </message>
    <message>
        <location line="+34"/>
        <source>Network:</source>
        <translation type="unfinished"></translation>
    </message>
    <message>
        <location line="+29"/>
        <source>On testnet</source>
        <translation>Testnet üzerinde</translation>
    </message>
    <message>
        <location line="+39"/>
        <source>Estimated total blocks</source>
        <translation>Tahmini toplam blok sayısı</translation>
    </message>
    <message>
        <location line="+25"/>
        <source>Open the Gridcoin debug log file from the current data directory. This can take a few seconds for large log files.</source>
        <translation>Gridcoin hata ayıklama günlük kütüğü dosyasını, mevcut veri klasöründen aç. Bu işlem, büyük günlük kütüğü dosyaları için birkaç saniye sürebilir.</translation>
    </message>
    <message>
        <location line="+21"/>
        <source>Command-line options</source>
        <translation>Komut satırı seçenekleri</translation>
    </message>
    <message>
        <location line="+10"/>
        <source>Show the Gridcoin help message to get a list with possible Gridcoin command-line options.</source>
        <translation type="unfinished"></translation>
    </message>
    <message>
        <location line="+6"/>
        <source>&amp;Show</source>
        <translation>&amp;Göster</translation>
    </message>
    <message>
        <location line="+68"/>
        <source>OpenSSL version</source>
        <translation type="unfinished"></translation>
    </message>
    <message>
        <location line="+13"/>
        <source>Client name</source>
        <translation>İstemci ismi</translation>
    </message>
</context>
<context>
    <name>SendCoinsDialog</name>
    <message>
        <location filename="../forms/sendcoinsdialog.ui" line="+14"/>
        <location filename="../sendcoinsdialog.cpp" line="+182"/>
        <location line="+5"/>
        <location line="+5"/>
        <location line="+5"/>
        <location line="+6"/>
        <location line="+5"/>
        <location line="+5"/>
        <source>Send Coins</source>
        <translation>Gridcoin yolla</translation>
    </message>
    <message>
        <location line="+73"/>
        <source>Coin Control Features</source>
        <translation>Para kontrolü özellikleri</translation>
    </message>
    <message>
        <location line="+20"/>
        <source>Inputs...</source>
        <translation>Girdiler...</translation>
    </message>
    <message>
        <location line="+7"/>
        <source>automatically selected</source>
        <translation>otomatik seçilmiş</translation>
    </message>
    <message>
        <location line="+16"/>
        <source>Insufficient funds!</source>
        <translation>Yetersiz fon!</translation>
    </message>
    <message>
        <location line="+83"/>
        <source>Quantity:</source>
        <translation>Miktar:</translation>
    </message>
    <message>
        <location line="+22"/>
        <location line="+32"/>
        <source>0</source>
        <translation>0</translation>
    </message>
    <message>
        <location line="-19"/>
        <source>Bytes:</source>
        <translation>Bayt:</translation>
    </message>
    <message>
        <location line="+48"/>
        <source>Amount:</source>
        <translation>Tutar:</translation>
    </message>
    <message>
        <location line="+22"/>
        <location line="+80"/>
        <location line="+80"/>
        <location line="+29"/>
        <source>0.00 GRC</source>
        <translation type="unfinished"></translation>
    </message>
    <message>
        <location line="-179"/>
        <source>Priority:</source>
        <translation>Öncelik:</translation>
    </message>
    <message>
        <location line="+19"/>
        <source>medium</source>
        <translation>orta</translation>
    </message>
    <message>
        <location line="+29"/>
        <source>Fee:</source>
        <translation>Ücret:</translation>
    </message>
    <message>
        <location line="+32"/>
        <source>Low Output:</source>
        <translation>Düşük çıktı:</translation>
    </message>
    <message>
        <location line="+19"/>
        <source>no</source>
        <translation>hayır</translation>
    </message>
    <message>
        <location line="+29"/>
        <source>After Fee:</source>
        <translation>Ücretten sonra:</translation>
    </message>
    <message>
        <location line="+32"/>
        <source>Change</source>
        <translation>Değiştir</translation>
    </message>
    <message>
        <location line="+50"/>
        <source>custom change address</source>
        <translation>özel adres değişikliği</translation>
    </message>
    <message>
        <location line="+138"/>
        <source>Remove all transaction fields</source>
        <translation>Tüm işlem alanlarını kaldır</translation>
    </message>
    <message>
        <location line="+47"/>
        <source>123.456 GRC</source>
        <translation type="unfinished"></translation>
    </message>
    <message>
        <location line="-70"/>
        <source>Send to multiple recipients at once</source>
        <translation>Birçok alıcıya aynı anda gönder</translation>
    </message>
    <message>
        <location line="+3"/>
        <source>Add &amp;Recipient</source>
        <translation>&amp;Alıcı ekle</translation>
    </message>
    <message>
        <location line="+23"/>
        <source>Clear &amp;All</source>
        <translation>Tümünü &amp;temizle</translation>
    </message>
    <message>
        <location line="+28"/>
        <source>Balance:</source>
        <translation>Bakiye:</translation>
    </message>
    <message>
        <location line="+47"/>
        <source>Confirm the send action</source>
        <translation>Yollama etkinliğini teyit ediniz</translation>
    </message>
    <message>
        <location line="+3"/>
        <source>S&amp;end</source>
        <translation>G&amp;önder</translation>
    </message>
    <message>
        <location filename="../sendcoinsdialog.cpp" line="-173"/>
        <source>Enter a Gridcoin address (e.g. G8gZqgY4r2RoEdqYk3QsAqFckyf9pRHN6i)</source>
        <translation type="unfinished"></translation>
    </message>
    <message>
        <location line="+15"/>
        <source>Copy quantity</source>
        <translation>Miktarı kopyala</translation>
    </message>
    <message>
        <location line="+1"/>
        <source>Copy amount</source>
        <translation>Tutarı kopyala</translation>
    </message>
    <message>
        <location line="+1"/>
        <source>Copy fee</source>
        <translation>Ücreti kopyala</translation>
    </message>
    <message>
        <location line="+1"/>
        <source>Copy after fee</source>
        <translation>Ücretten sonrasını kopyala</translation>
    </message>
    <message>
        <location line="+1"/>
        <source>Copy bytes</source>
        <translation>Baytları kopyala</translation>
    </message>
    <message>
        <location line="+1"/>
        <source>Copy priority</source>
        <translation>Önceliği kopyala</translation>
    </message>
    <message>
        <location line="+1"/>
        <source>Copy low output</source>
        <translation>Düşük çıktıyı kopyala</translation>
    </message>
    <message>
        <location line="+87"/>
        <source>&lt;b&gt;%1&lt;/b&gt; to %2 (%3)</source>
        <translation>&lt;b&gt;%1&lt;/b&gt; %2&apos;ye (%3)</translation>
    </message>
    <message>
        <location line="+6"/>
        <source>Are you sure you want to send %1?</source>
        <translation>%1 göndermek istediğinizden emin misiniz?</translation>
    </message>
    <message>
        <location line="+0"/>
        <source> and </source>
        <translation>ve</translation>
    </message>
    <message>
        <location line="+29"/>
        <source>The recipient address is not valid, please recheck.</source>
        <translation>Alıcı adresi geçerli değildir, lütfen denetleyiniz.</translation>
    </message>
    <message>
        <location line="+21"/>
        <source>Duplicate address found, can only send to each address once per send operation.</source>
        <translation>Çift adres bulundu, belli bir gönderi sırasında her adrese sadece tek bir gönderide bulunulabilir.</translation>
    </message>
    <message>
        <location line="+5"/>
        <source>Error: Transaction creation failed.</source>
        <translation>Hata: İşlem yaratma başarısız oldu.</translation>
    </message>
    <message>
        <location line="+5"/>
        <source>Error: The transaction was rejected. This might happen if some of the coins in your wallet were already spent, such as if you used a copy of wallet.dat and coins were spent in the copy but not marked as spent here.</source>
        <translation>Hata: İşlem reddedildi. Bu durum, örneğin wallet.dat dosyasının bir kopyasını kullandıysanız ve coinler, kopyada harcanmış ve burada harcanmış olarak işaretlenmemişse, cüzdanınızdaki coinlerin bir bölümünün harcanmasından dolayı olabilir. </translation>
    </message>
    <message>
        <location line="+251"/>
        <source>WARNING: Invalid Gridcoin address</source>
        <translation>UYARI: Geçersiz Gridcoin adresi</translation>
    </message>
    <message>
        <location line="+17"/>
        <source>WARNING: unknown change address</source>
        <translation>UYARI: Bilinmeyen adres değişikliği</translation>
    </message>
    <message>
        <location line="-420"/>
        <source>Copy change</source>
        <translation>Para üstünü kopyala</translation>
    </message>
    <message>
        <location line="+91"/>
        <source>Confirm send coins</source>
        <translation>Gridcoin gönderimini onaylayın</translation>
    </message>
    <message>
        <location line="+35"/>
        <source>The amount to pay must be larger than 0.</source>
        <translation>Ödeyeceğiniz tutarın 0&apos;dan yüksek olması gerekir.</translation>
    </message>
    <message>
        <location line="+5"/>
        <source>The amount exceeds your balance.</source>
        <translation>Tutar bakiyenizden yüksektir.</translation>
    </message>
    <message>
        <location line="+5"/>
        <source>The total exceeds your balance when the %1 transaction fee is included.</source>
        <translation>Toplam, %1 işlem ücreti eklendiğinde bakiyenizi geçmektedir.</translation>
    </message>
    <message>
        <location line="+280"/>
        <source>(no label)</source>
        <translation>(etiket yok)</translation>
    </message>
</context>
<context>
    <name>SendCoinsEntry</name>
    <message>
        <location filename="../forms/sendcoinsentry.ui" line="+170"/>
        <source>A&amp;mount:</source>
        <translation>T&amp;utar:</translation>
    </message>
    <message>
        <location line="-108"/>
        <source>Pay &amp;To:</source>
        <translation>&amp;Şu adrese öde:</translation>
    </message>
    <message>
        <location line="-30"/>
        <source>&amp;Label:</source>
        <translation>&amp;Etiket:</translation>
    </message>
    <message>
        <location line="+68"/>
        <source>Alt+A</source>
        <translation>Alt+A</translation>
    </message>
    <message>
        <location line="+7"/>
        <source>Paste address from clipboard</source>
        <translation>Panodan adres yapıştır</translation>
    </message>
    <message>
        <location line="+10"/>
        <source>Alt+P</source>
        <translation>Alt+P</translation>
    </message>
    <message>
        <location line="+23"/>
        <source>Message:</source>
        <translation>İleti:</translation>
    </message>
    <message>
        <location line="-87"/>
        <location filename="../sendcoinsentry.cpp" line="+29"/>
        <source>Enter a label for this address to add it to your address book</source>
        <translation>Adres defterinize eklemek için bu adrese bir etiket giriniz</translation>
    </message>
    <message>
        <location line="-39"/>
        <source>Form</source>
        <translation>Form</translation>
    </message>
    <message>
        <location line="+66"/>
        <source>The address to send the payment to  (e.g. Sjz75uKHzUQJnSdzvpiigEGxseKkDhQToX)</source>
        <translation type="unfinished"></translation>
    </message>
    <message>
        <location line="+10"/>
        <source>Choose address from address book</source>
        <translation>Adres defterinden adres seç</translation>
    </message>
    <message>
        <location line="+34"/>
        <source>Remove this recipient</source>
        <translation>Bu alıcıyı kaldır</translation>
    </message>
    <message>
        <location line="+37"/>
        <source>Send Custom Message to a Gridcoin Recipient</source>
        <translation>Gridcoin alıcısına bir mesaj yaz</translation>
    </message>
    <message>
        <location line="+22"/>
        <source>Track Coins</source>
        <translation>Coinleri Takip Et</translation>
    </message>
    <message>
        <location line="+7"/>
        <source>Add Attachment</source>
        <translation type="unfinished"></translation>
    </message>
    <message>
        <location filename="../sendcoinsentry.cpp" line="+1"/>
        <source>Enter a Gridcoin address (e.g. G8gZqgY4r2RoEdqYk3QsAqFckyf9pRHN6i)</source>
        <translation>Gridcoin adresi girin (Örnek: G8gZqgY4r2RoEdqYk3QsAqFckyf9pRHN6i)</translation>
    </message>
</context>
<context>
    <name>SignVerifyMessageDialog</name>
    <message>
        <location filename="../forms/signverifymessagedialog.ui" line="+14"/>
        <source>Signatures - Sign / Verify a Message</source>
        <translation>İmzalar - İleti İmzala / Kontrol et</translation>
    </message>
    <message>
        <location line="+13"/>
        <source>&amp;Sign Message</source>
        <translation>İleti &amp;imzala</translation>
    </message>
    <message>
        <location line="+6"/>
        <source>You can sign messages with your addresses to prove you own them. Be careful not to sign anything vague, as phishing attacks may try to trick you into signing your identity over to them. Only sign fully-detailed statements you agree to.</source>
        <translation>Bir adresin sizin olduğunu ispatlamak için adresinizle mesaj imzalayabilirsiniz. Oltalama saldırılarının kimliğinizi imzanızla elde etmeyi deneyebilecekleri için belirsiz hiçbir şey imzalamamaya dikkat ediniz. Sadece ayrıntılı açıklaması olan ve tümüne katıldığınız ifadeleri imzalayınız.</translation>
    </message>
    <message>
        <location line="+18"/>
        <source>The address to sign the message with (e.g. Sjz75uKHzUQJnSdzvpiigEGxseKkDhQToX)</source>
        <translation type="unfinished"></translation>
    </message>
    <message>
        <location line="+10"/>
        <location line="+203"/>
        <source>Choose an address from the address book</source>
        <translation>Adres defterinden adres seç</translation>
    </message>
    <message>
        <location line="-116"/>
        <source>Sign the message to prove you own this Gridcoin address</source>
        <translation>Bu Gridcoin adresine sahip olduğunuzu ispatlamak için mesajı imzala</translation>
    </message>
    <message>
        <location line="+85"/>
        <source>Enter the signing address, message (ensure you copy line breaks, spaces, tabs, etc. exactly) and signature below to verify the message. Be careful not to read more into the signature than what is in the signed message itself, to avoid being tricked by a man-in-the-middle attack.</source>
        <translation>İmza için kullanılan adresi, mesajı (satır sonları, boşluklar, sekmeler vs. karakterleri tam olarak kopyaladığınızdan emin olunuz) ve imzayı aşağıda giriniz. Bir ortadaki adam saldırısı tarafından kandırılmaya mâni olmak için imzadan, imzalı mesajın içeriğini açan bir anlam çıkarmamaya dikkat ediniz.</translation>
    </message>
    <message>
        <location line="+21"/>
        <source>The address the message was signed with (e.g. Sjz75uKHzUQJnSdzvpiigEGxseKkDhQToX)</source>
        <translation type="unfinished"></translation>
    </message>
    <message>
        <location line="+40"/>
        <source>Verify the message to ensure it was signed with the specified Gridcoin address</source>
        <translation>Mesajın, belirtilen Gridcoin adresiyle imzalandığından emin olmak için onu doğrula</translation>
    </message>
    <message>
        <location line="-223"/>
        <location line="+203"/>
        <source>Alt+A</source>
        <translation>Alt+A</translation>
    </message>
    <message>
        <location line="-193"/>
        <source>Paste address from clipboard</source>
        <translation>Panodan adres yapıştır</translation>
    </message>
    <message>
        <location line="+10"/>
        <source>Alt+P</source>
        <translation>Alt+P</translation>
    </message>
    <message>
        <location line="+12"/>
        <source>Enter the message you want to sign here</source>
        <translation>İmzalamak istediğiniz iletiyi burada giriniz</translation>
    </message>
    <message>
        <location line="+24"/>
        <source>Copy the current signature to the system clipboard</source>
        <translation>Güncel imzayı sistem panosuna kopyala</translation>
    </message>
    <message>
        <location line="+24"/>
        <source>Sign &amp;Message</source>
        <translation>&amp;İletiyi imzala</translation>
    </message>
    <message>
        <location line="+14"/>
        <source>Reset all sign message fields</source>
        <translation>Tüm ileti alanlarını sıfırla</translation>
    </message>
    <message>
        <location line="+3"/>
        <location line="+146"/>
        <source>Clear &amp;All</source>
        <translation>Tümünü &amp;temizle</translation>
    </message>
    <message>
        <location line="-87"/>
        <location line="+70"/>
        <source>&amp;Verify Message</source>
        <translation>İletiyi &amp;kontrol et</translation>
    </message>
    <message>
        <location line="+14"/>
        <source>Reset all verify message fields</source>
        <translation>Tüm ileti kontrolü alanlarını sıfırla</translation>
    </message>
    <message>
        <location filename="../signverifymessagedialog.cpp" line="+27"/>
        <location line="+3"/>
        <source>Enter a Gridcoin address (e.g. G8gZqgY4r2RoEdqYk3QsAqFckyf9pRHN6i)</source>
        <translation>Bir Gridcoin adresi girin(Örnek: G8gZqgY4r2RoEdqYk3QsAqFckyf9pRHN6i)</translation>
    </message>
    <message>
        <location line="-2"/>
        <source>Click &quot;Sign Message&quot; to generate signature</source>
        <translation>İmzayı oluşturmak için &quot;İletiyi İmzala&quot;ya tıklayın</translation>
    </message>
    <message>
        <location line="+3"/>
        <source>Enter Gridcoin signature</source>
        <translation>Gridcoin imzası gir</translation>
    </message>
    <message>
        <location line="+82"/>
        <location line="+81"/>
        <source>The entered address is invalid.</source>
        <translation>Girilen adres geçersizdir.</translation>
    </message>
    <message>
        <location line="-81"/>
        <location line="+8"/>
        <location line="+73"/>
        <location line="+8"/>
        <source>Please check the address and try again.</source>
        <translation>Lütfen adresi kontrol edip tekrar deneyiniz.</translation>
    </message>
    <message>
        <location line="-81"/>
        <location line="+81"/>
        <source>The entered address does not refer to a key.</source>
        <translation>Girilen adres herhangi bir anahtara işaret etmemektedir.</translation>
    </message>
    <message>
        <location line="-73"/>
        <source>Wallet unlock was cancelled.</source>
        <translation>Cüzdan kilidinin açılması iptal edildi.</translation>
    </message>
    <message>
        <location line="+8"/>
        <source>Private key for the entered address is not available.</source>
        <translation>Girilen adres için özel anahtar mevcut değildir.</translation>
    </message>
    <message>
        <location line="+12"/>
        <source>Message signing failed.</source>
        <translation>İleti imzalaması başarısız oldu.</translation>
    </message>
    <message>
        <location line="+5"/>
        <source>Message signed.</source>
        <translation>İleti imzalandı.</translation>
    </message>
    <message>
        <location line="+59"/>
        <source>The signature could not be decoded.</source>
        <translation>İmzanın kodu çözülemedi.</translation>
    </message>
    <message>
        <location line="+0"/>
        <location line="+13"/>
        <source>Please check the signature and try again.</source>
        <translation>Lütfen imzayı kontrol edip tekrar deneyiniz.</translation>
    </message>
    <message>
        <location line="+0"/>
        <source>The signature did not match the message digest.</source>
        <translation>İmza iletinin özeti ile eşleşmedi.</translation>
    </message>
    <message>
        <location line="+7"/>
        <source>Message verification failed.</source>
        <translation>İleti doğrulaması başarısız oldu.</translation>
    </message>
    <message>
        <location line="+5"/>
        <source>Message verified.</source>
        <translation>İleti doğrulandı.</translation>
    </message>
</context>
<context>
    <name>TransactionDesc</name>
    <message numerus="yes">
        <location filename="../transactiondesc.cpp" line="+36"/>
        <source>Open for %n more block(s)</source>
        <translation>
            <numerusform>%n taneden daha fazla blok için açık</numerusform>
        </translation>
    </message>
    <message>
        <location line="+2"/>
        <source>Open until %1</source>
        <translation>%1 değerine dek açık</translation>
    </message>
    <message>
        <location line="+6"/>
        <source>conflicted</source>
        <translation>Çakışma</translation>
    </message>
    <message>
        <location line="+2"/>
        <source>%1/offline</source>
        <translation>%1/Çevrimdışı</translation>
    </message>
    <message>
        <location line="+2"/>
        <source>%1/unconfirmed</source>
        <translation>%1/Doğrulanmadı</translation>
    </message>
    <message>
        <location line="+2"/>
        <source>%1 confirmations</source>
        <translation>%1 Doğrulama</translation>
    </message>
    <message>
        <location line="+45"/>
        <source>Status</source>
        <translation>Durum</translation>
    </message>
    <message>
        <location line="+5"/>
        <source>, has not been successfully broadcast yet</source>
        <translation>, henüz başarılı bir şekilde yayınlanmadı</translation>
    </message>
    <message numerus="yes">
        <location line="+2"/>
        <source>, broadcast through %n node(s)</source>
        <translation>
            <numerusform>, %n ağ noktası aracılığıyla yayınlandı</numerusform>
        </translation>
    </message>
    <message>
        <location line="+4"/>
        <source>Date</source>
        <translation>Tarih</translation>
    </message>
    <message>
        <location line="+7"/>
        <source>Source</source>
        <translation>Kaynak</translation>
    </message>
    <message>
        <location line="+0"/>
        <source>Generated</source>
        <translation>Oluşturuldu</translation>
    </message>
    <message>
        <location line="+5"/>
        <location line="+17"/>
        <source>From</source>
        <translation>Gönderen</translation>
    </message>
    <message>
        <location line="+136"/>
        <source>Block Type</source>
        <translation type="unfinished"></translation>
    </message>
    <message>
        <location line="+1"/>
        <source>Block Number</source>
        <translation type="unfinished"></translation>
    </message>
    <message>
        <location line="+1"/>
        <source>Gridcoin generated coins must mature 110 blocks before they can be spent. When you generated this block, it was broadcast to the network to be added to the block chain. If it fails to get into the chain, its state will change to &quot;not accepted&quot; and it won&apos;t be spendable. This may occasionally happen if another node generates a block within a few seconds of yours.</source>
        <translation type="unfinished"></translation>
    </message>
    <message>
        <location line="+14"/>
        <source>Information</source>
        <translation>Bilgi</translation>
    </message>
    <message>
        <location line="-152"/>
        <source>unknown</source>
        <translation>Bilinmiyor</translation>
    </message>
    <message>
        <location line="+1"/>
        <location line="+22"/>
        <location line="+58"/>
        <source>To</source>
        <translation>Alıcı</translation>
    </message>
    <message>
        <location line="-77"/>
        <location line="+2"/>
        <source>own address</source>
        <translation>Kendi Adresiniz</translation>
    </message>
    <message>
        <location line="-2"/>
        <source>label</source>
        <translation>Etiket</translation>
    </message>
    <message>
        <location line="+37"/>
        <location line="+12"/>
        <location line="+45"/>
        <location line="+17"/>
        <location line="+43"/>
        <source>Credit</source>
        <translation>Alınan Tutar</translation>
    </message>
    <message numerus="yes">
        <location line="-115"/>
        <source>matures in %n more block(s)</source>
        <translation>
            <numerusform>%n ek blok sonrasında olgunlaşacak</numerusform>
        </translation>
    </message>
    <message>
        <location line="+2"/>
        <source>not accepted</source>
        <translation>Kabul Edilmedi</translation>
    </message>
    <message>
        <location line="+44"/>
        <location line="+8"/>
        <location line="+15"/>
        <location line="+43"/>
        <source>Debit</source>
        <translation>Çekilen Tutar</translation>
    </message>
    <message>
        <location line="-52"/>
        <source>Transaction fee</source>
        <translation>İşlem ücreti</translation>
    </message>
    <message>
        <location line="+16"/>
        <source>Net amount</source>
        <translation>Net tutar</translation>
    </message>
    <message>
        <location line="+6"/>
        <source>Message</source>
        <translation>İleti</translation>
    </message>
    <message>
        <location line="+2"/>
        <source>Comment</source>
        <translation>Yorum</translation>
    </message>
    <message>
        <location line="+2"/>
        <source>Transaction ID</source>
        <translation>İşlem ID&apos;si</translation>
    </message>
    <message>
        <location line="+31"/>
        <source>Transaction</source>
        <translation>İşlem</translation>
    </message>
    <message>
        <location line="+25"/>
        <source>Inputs</source>
        <translation>Girdiler</translation>
    </message>
    <message>
        <location line="+26"/>
        <source>Amount</source>
        <translation>Tutar</translation>
    </message>
    <message>
        <location line="+1"/>
        <source>true</source>
        <translation>doğru</translation>
    </message>
    <message>
        <location line="+0"/>
        <source>false</source>
        <translation>yanlış</translation>
    </message>
</context>
<context>
    <name>TransactionDescDialog</name>
    <message>
        <location filename="../forms/transactiondescdialog.ui" line="+20"/>
        <source>Transaction details</source>
        <translation>İşlem detayları</translation>
    </message>
    <message>
        <location line="+9"/>
        <source>This pane shows a detailed description of the transaction</source>
        <translation>Bu pano işlemin ayrıntılı açıklamasını gösterir</translation>
    </message>
    <message>
        <location line="+25"/>
        <source>View Attachment</source>
        <translation type="unfinished"></translation>
    </message>
    <message>
        <location line="+10"/>
        <source>Execute Contract</source>
        <translation type="unfinished"></translation>
    </message>
    <message>
        <location line="+7"/>
        <source>C&amp;lose</source>
        <translation type="unfinished">K&amp;apat</translation>
    </message>
    <message>
        <location filename="../transactiondescdialog.cpp" line="+40"/>
        <source>Gridcoin Documents</source>
        <translation type="unfinished"></translation>
    </message>
    <message>
        <location line="+1"/>
        <source>Document cannot be found on P2P server.</source>
        <translation type="unfinished"></translation>
    </message>
</context>
<context>
    <name>TransactionTableModel</name>
    <message>
        <location filename="../transactiontablemodel.cpp" line="+239"/>
        <source>Date</source>
        <translation>Tarih</translation>
    </message>
    <message>
        <location line="+0"/>
        <source>Type</source>
        <translation>Tür</translation>
    </message>
    <message>
        <location line="+0"/>
        <source>Address</source>
        <translation>Adres</translation>
    </message>
    <message>
        <location line="+0"/>
        <source>Amount</source>
        <translation>Meblağ</translation>
    </message>
    <message>
        <location line="+64"/>
        <source>Confirming (%1 of %2 recommended confirmations)&lt;br&gt;</source>
        <translation>Onaylanıyor (%2 de %1 Onay aldı)</translation>
    </message>
    <message>
        <location line="+9"/>
        <source>Immature (%1 confirmations, will be available after %2)&lt;br&gt;</source>
        <translation>Olgunlaşmamış (%1 onaylar, %2 onay sonra geçerli olacaktır)</translation>
    </message>
    <message>
        <location line="+3"/>
        <source>This block was not received by any other nodes&lt;br&gt; and will probably not be accepted!</source>
        <translation type="unfinished"></translation>
    </message>
    <message>
        <location line="+80"/>
        <source>Mined - DPOR</source>
        <translation>Gridcoin Madeni Çıkarıldı- DPOR</translation>
    </message>
    <message>
        <location line="+4"/>
        <source>Minted - (Local) DPOR</source>
        <translation type="unfinished"></translation>
    </message>
    <message>
        <location line="+5"/>
        <source>Mined - PoR</source>
        <translation>Gridcoin Madeni Çıkarıldı-POR</translation>
    </message>
    <message>
        <location line="+4"/>
        <source>Mined - Interest</source>
        <translation>Gridcoin Madeni Çıkarıldı- Sadece Pay Alındı</translation>
    </message>
    <message>
        <location line="+257"/>
        <source>Destination address of transaction.</source>
        <translation>İşlemin alıcı adresi.</translation>
    </message>
    <message numerus="yes">
        <location line="-374"/>
        <source>Open for %n more block(s)</source>
        <translation>
            <numerusform>%n taneden daha fazla blok için açık</numerusform>
        </translation>
    </message>
    <message>
        <location line="+3"/>
        <source>Open until %1</source>
        <translation>%1 değerine dek açık</translation>
    </message>
    <message>
        <location line="+3"/>
        <source>Offline</source>
        <translation>Çevrimdışı</translation>
    </message>
    <message>
        <location line="+3"/>
        <source>Unconfirmed</source>
        <translation>Doğrulanmamış</translation>
    </message>
    <message>
        <location line="+6"/>
        <source>Confirmed (%1 confirmations)</source>
        <translation>Doğrulandı (%1 doğrulama)</translation>
    </message>
    <message>
        <location line="+3"/>
        <source>Conflicted</source>
        <translation>Uyuşmadı</translation>
    </message>
    <message>
        <location line="+9"/>
        <source>Generated but not accepted</source>
        <translation>Oluşturuldu ama kabul edilmedi</translation>
    </message>
    <message>
        <location line="+61"/>
        <source>Received with</source>
        <translation>Şununla alındı</translation>
    </message>
    <message>
        <location line="+2"/>
        <source>Received from</source>
        <translation>Alındığı kişi</translation>
    </message>
    <message>
        <location line="+3"/>
        <source>Sent to</source>
        <translation>Gönderildiği adres</translation>
    </message>
    <message>
        <location line="+2"/>
        <source>Payment to yourself</source>
        <translation>Kendinize ödeme</translation>
    </message>
    <message>
        <location line="+80"/>
        <source>(n/a)</source>
        <translation>(mevcut değil)</translation>
    </message>
    <message>
        <location line="+193"/>
        <source>Transaction status. Hover over this field to show number of confirmations.</source>
        <translation>İşlem durumu. Doğrulama sayısını görüntülemek için fare imlecini bu alanın üzerinde tutunuz.</translation>
    </message>
    <message>
        <location line="+2"/>
        <source>Date and time that the transaction was received.</source>
        <translation>İşlemin alındığı tarih ve zaman.</translation>
    </message>
    <message>
        <location line="+2"/>
        <source>Type of transaction.</source>
        <translation>İşlemin türü.</translation>
    </message>
    <message>
        <location line="+4"/>
        <source>Amount removed from or added to balance.</source>
        <translation>Bakiyeden kaldırılan ya da bakiyeye eklenen tutar.</translation>
    </message>
</context>
<context>
    <name>TransactionView</name>
    <message>
        <location filename="../transactionview.cpp" line="+55"/>
        <location line="+16"/>
        <source>All</source>
        <translation>Hepsi</translation>
    </message>
    <message>
        <location line="-15"/>
        <source>Today</source>
        <translation>Bugün</translation>
    </message>
    <message>
        <location line="+1"/>
        <source>This week</source>
        <translation>Bu hafta</translation>
    </message>
    <message>
        <location line="+1"/>
        <source>This month</source>
        <translation>Bu ay</translation>
    </message>
    <message>
        <location line="+1"/>
        <source>Last month</source>
        <translation>Geçen ay</translation>
    </message>
    <message>
        <location line="+1"/>
        <source>This year</source>
        <translation>Bu yıl</translation>
    </message>
    <message>
        <location line="+1"/>
        <source>Range...</source>
        <translation>Tarih Aralığı</translation>
    </message>
    <message>
        <location line="+11"/>
        <source>Received with</source>
        <translation>Şununla alındı</translation>
    </message>
    <message>
        <location line="+2"/>
        <source>Sent to</source>
        <translation>Gönderildiği adres</translation>
    </message>
    <message>
        <location line="+2"/>
        <source>To yourself</source>
        <translation>Kendinize</translation>
    </message>
    <message>
        <location line="+1"/>
        <source>Mined</source>
        <translation>Madenden Kazanılan</translation>
    </message>
    <message>
        <location line="+1"/>
        <source>Other</source>
        <translation>Diğer</translation>
    </message>
    <message>
        <location line="+7"/>
        <source>Enter address or label to search</source>
        <translation>Aranacak adres ya da etiket giriniz</translation>
    </message>
    <message>
        <location line="+7"/>
        <source>Min amount</source>
        <translation>En düşük tutar</translation>
    </message>
    <message>
        <location line="+185"/>
        <source>Export Transaction Data</source>
        <translation>İşlem Verisini Dışarı Aktar</translation>
    </message>
    <message>
        <location line="+14"/>
        <source>Amount</source>
        <translation>Meblağ</translation>
    </message>
    <message>
        <location line="+5"/>
        <source>Error exporting</source>
        <translation>Dışarı aktarmada hata</translation>
    </message>
    <message>
        <location line="+0"/>
        <source>Could not write to file %1.</source>
        <translation>%1 dosyasına yazılamadı.</translation>
    </message>
    <message>
        <location line="-170"/>
        <source>Copy address</source>
        <translation>Adres kopyala</translation>
    </message>
    <message>
        <location line="+1"/>
        <source>Copy label</source>
        <translation>Etiket kopyala</translation>
    </message>
    <message>
        <location line="+1"/>
        <source>Copy amount</source>
        <translation>Tutarı kopyala</translation>
    </message>
    <message>
        <location line="+1"/>
        <source>Copy transaction ID</source>
        <translation>İşlem ID&apos;sini kopyala</translation>
    </message>
    <message>
        <location line="+1"/>
        <source>Edit label</source>
        <translation>Etiketi düzenle</translation>
    </message>
    <message>
        <location line="+1"/>
        <source>Show transaction details</source>
        <translation>İşlem ayrıntılarını göster</translation>
    </message>
    <message>
        <location line="+147"/>
        <source>Comma separated file (*.csv)</source>
        <translation>Virgülle ayrılmış değerler dosyası (*.csv)</translation>
    </message>
    <message>
        <location line="+8"/>
        <source>Confirmed</source>
        <translation>Doğrulandı</translation>
    </message>
    <message>
        <location line="+1"/>
        <source>Date</source>
        <translation>Tarih</translation>
    </message>
    <message>
        <location line="+1"/>
        <source>Type</source>
        <translation>Tür</translation>
    </message>
    <message>
        <location line="+1"/>
        <source>Label</source>
        <translation>Etiket</translation>
    </message>
    <message>
        <location line="+1"/>
        <source>Address</source>
        <translation>Adres</translation>
    </message>
    <message>
        <location line="+2"/>
        <source>ID</source>
        <translation>ID</translation>
    </message>
    <message>
        <location line="+104"/>
        <source>Range:</source>
        <translation>Tarih Aralığı:</translation>
    </message>
    <message>
        <location line="+8"/>
        <source>to</source>
        <translation>Alıcı</translation>
    </message>
</context>
<context>
    <name>UpgradeDialog</name>
    <message>
        <location filename="../forms/upgradedialog.ui" line="+14"/>
        <source>Gridcoin Upgrading Facility</source>
        <translation type="unfinished"></translation>
    </message>
    <message>
        <location line="+65"/>
        <source>Retry Download</source>
        <translation type="unfinished"></translation>
    </message>
    <message>
        <location line="+10"/>
        <source>Upgrade</source>
        <translation type="unfinished"></translation>
    </message>
    <message>
        <location line="+7"/>
        <source>Hide</source>
        <translation type="unfinished">Gizle</translation>
    </message>
</context>
<context>
    <name>VotingChartDialog</name>
    <message>
        <location filename="../votingdialog.cpp" line="-374"/>
        <source>Poll Results</source>
        <translation type="unfinished"></translation>
    </message>
    <message>
        <location line="+7"/>
        <location line="+60"/>
        <source>Q: </source>
        <translation type="unfinished"></translation>
    </message>
    <message>
        <location line="-54"/>
        <location line="+55"/>
        <source>Discussion URL: </source>
        <translation type="unfinished"></translation>
    </message>
    <message>
        <location line="-43"/>
        <source>Chart</source>
        <translation type="unfinished"></translation>
    </message>
    <message>
        <location line="+14"/>
        <source>List</source>
        <translation type="unfinished"></translation>
    </message>
    <message>
        <location line="+5"/>
        <location line="+25"/>
        <source>Best Answer: </source>
        <translation type="unfinished"></translation>
    </message>
</context>
<context>
    <name>VotingDialog</name>
    <message>
        <location line="-343"/>
        <source>Active Polls (Right Click to Vote)</source>
        <translation type="unfinished"></translation>
    </message>
    <message>
        <location line="+10"/>
        <source>Filter: </source>
        <translation type="unfinished"></translation>
    </message>
    <message>
        <location line="+16"/>
        <source>Reload Polls</source>
        <translation type="unfinished"></translation>
    </message>
    <message>
        <location line="+6"/>
        <source>Load History</source>
        <translation type="unfinished"></translation>
    </message>
    <message>
        <location line="+6"/>
        <source>Create Poll</source>
        <translation type="unfinished"></translation>
    </message>
    <message>
        <location line="+37"/>
        <source>...loading data!</source>
        <translation type="unfinished"></translation>
    </message>
</context>
<context>
    <name>VotingTableModel</name>
    <message>
        <location line="-387"/>
        <source>#</source>
        <translation type="unfinished"></translation>
    </message>
    <message>
        <location line="+1"/>
        <source>Title</source>
        <translation type="unfinished"></translation>
    </message>
    <message>
        <location line="+1"/>
        <source>Expiration</source>
        <translation type="unfinished"></translation>
    </message>
    <message>
        <location line="+1"/>
        <source>Share Type</source>
        <translation type="unfinished"></translation>
    </message>
    <message>
        <location line="+1"/>
        <source>Question</source>
        <translation type="unfinished"></translation>
    </message>
    <message>
        <location line="+1"/>
        <location line="+158"/>
        <source>Answers</source>
        <translation type="unfinished"></translation>
    </message>
    <message>
        <location line="-157"/>
        <source># Voters</source>
        <translation type="unfinished"></translation>
    </message>
    <message>
        <location line="+1"/>
        <source>Total Shares</source>
        <translation type="unfinished"></translation>
    </message>
    <message>
        <location line="+1"/>
        <source>URL</source>
        <translation type="unfinished"></translation>
    </message>
    <message>
        <location line="+1"/>
        <source>Best Answer</source>
        <translation type="unfinished"></translation>
    </message>
    <message>
        <location line="+144"/>
        <source>Row Number.</source>
        <translation type="unfinished"></translation>
    </message>
    <message>
        <location line="+2"/>
        <source>Title.</source>
        <translation type="unfinished"></translation>
    </message>
    <message>
        <location line="+2"/>
        <source>Expiration.</source>
        <translation type="unfinished"></translation>
    </message>
    <message>
        <location line="+2"/>
        <source>Share Type.</source>
        <translation type="unfinished"></translation>
    </message>
    <message>
        <location line="+2"/>
        <source>Question.</source>
        <translation type="unfinished"></translation>
    </message>
    <message>
        <location line="+4"/>
        <source>Total Participants.</source>
        <translation type="unfinished"></translation>
    </message>
    <message>
        <location line="+2"/>
        <source>Total Shares.</source>
        <translation type="unfinished"></translation>
    </message>
    <message>
        <location line="+2"/>
        <source>URL.</source>
        <translation type="unfinished"></translation>
    </message>
    <message>
        <location line="+2"/>
        <source>Best Answer.</source>
        <translation type="unfinished"></translation>
    </message>
</context>
<context>
    <name>VotingVoteDialog</name>
    <message>
        <location line="+528"/>
        <source>PlaceVote</source>
        <translation type="unfinished"></translation>
    </message>
    <message>
        <location line="+14"/>
        <source>Q: </source>
        <translation type="unfinished"></translation>
    </message>
    <message>
        <location line="+10"/>
        <source>Discussion URL: </source>
        <translation type="unfinished"></translation>
    </message>
    <message>
        <location line="+10"/>
        <source>Best Answer: </source>
        <translation type="unfinished"></translation>
    </message>
    <message>
        <location line="+17"/>
        <source>Vote</source>
        <translation type="unfinished"></translation>
    </message>
    <message>
        <location line="+37"/>
        <source>Vote failed! Select one or more items to vote.</source>
        <translation type="unfinished"></translation>
    </message>
</context>
<context>
    <name>WalletModel</name>
    <message>
        <location filename="../walletmodel.cpp" line="+249"/>
        <source>Sending...</source>
        <translation>Gönderiyor...</translation>
    </message>
</context>
<context>
    <name>bitcoin-core</name>
    <message>
        <location filename="../bitcoinstrings.cpp" line="+39"/>
        <source>Options:</source>
        <translation>Seçenekler:</translation>
    </message>
    <message>
        <location line="+1"/>
        <source>This help message</source>
        <translation>Bu yardım mesajı</translation>
    </message>
    <message>
        <location line="+1"/>
        <source>Specify configuration file (default: gridcoin.conf)</source>
        <translation type="unfinished"></translation>
    </message>
    <message>
        <location line="+1"/>
        <source>Specify pid file (default: gridcoind.pid)</source>
        <translation type="unfinished"></translation>
    </message>
    <message>
        <location line="+1"/>
        <source>Specify data directory</source>
        <translation>Veri dizinini belirt</translation>
    </message>
    <message>
        <location line="+2"/>
        <source>Set database cache size in megabytes (default: 25)</source>
        <translation>Veritabanı önbellek boyutunu megabayt olarak belirt (varsayılan: 25)</translation>
    </message>
    <message>
        <location line="+1"/>
        <source>Set database disk log size in megabytes (default: 100)</source>
        <translation>Veritabanı disk log boyutunu megabayt olarak ayarla (varsayılan: 100)</translation>
    </message>
    <message>
        <location line="+1"/>
        <source>Specify connection timeout in milliseconds (default: 5000)</source>
        <translation>Bağlantı zaman aşım süresini milisaniye olarak belirt (varsayılan: 5000)</translation>
    </message>
    <message>
        <location line="+1"/>
        <source>Connect through socks proxy</source>
        <translation type="unfinished"></translation>
    </message>
    <message>
        <location line="+1"/>
        <source>Select the version of socks proxy to use (4-5, default: 5)</source>
        <translation>Kullanılacak socks vekil sunucusunun versiyonunu seç (4-5, varsayılan: 5)</translation>
    </message>
    <message>
        <location line="+1"/>
        <source>Use proxy to reach tor hidden services (default: same as -proxy)</source>
        <translation>Tor gizli servisine erişim için vekil sunucu kullan (varsayılan: -proxy ile aynı)</translation>
    </message>
    <message>
        <location line="+2"/>
        <source>Listen for connections on &lt;port&gt; (default: 32749 or testnet: 32748)</source>
        <translation type="unfinished">&lt;port&gt; üzerinde bağlantıları dinle (varsayılan: 15714 veya testnet: 25714) {32749 ?} {32748)?}</translation>
    </message>
    <message>
        <location line="+1"/>
        <source>Maintain at most &lt;n&gt; connections to peers (default: 125)</source>
        <translation>Eşler ile en çok &lt;n&gt; adet bağlantı kur (varsayılan: 125)</translation>
    </message>
    <message>
        <location line="+2"/>
        <source>Connect only to the specified node(s)</source>
        <translation>Sadece belirtilen ağ noktalarına bağlan</translation>
    </message>
    <message>
        <location line="+1"/>
        <source>Connect to a node to retrieve peer addresses, and disconnect</source>
        <translation>Eş adresleri elde etmek için bir düğüme bağlan ve ardından bağlantıyı kes</translation>
    </message>
    <message>
        <location line="+1"/>
        <source>Specify your own public address</source>
        <translation>Kendi genel adresinizi tanımlayın</translation>
    </message>
    <message>
        <location line="+1"/>
        <source>Only connect to nodes in network &lt;net&gt; (IPv4, IPv6 or Tor)</source>
        <translation>Sadece &lt;net&gt; şebekesindeki ağ noktalarına bağlan (IPv4, IPv6 ya da Tor)</translation>
    </message>
    <message>
        <location line="+1"/>
        <source>Discover own IP address (default: 1 when listening and no -externalip)</source>
        <translation>Kendi IP adresini keşfet (varsayılan: dinlenildiğinde ve -externalip yoksa 1)</translation>
    </message>
    <message>
        <location line="+1"/>
        <source>Find peers using internet relay chat (default: 0)</source>
        <translation>Internet aktarımlı chat kullanarak eşleri bul (varsayılan: 1) {0)?}</translation>
    </message>
    <message>
        <location line="+1"/>
        <source>Accept connections from outside (default: 1 if no -proxy or -connect)</source>
        <translation>Dıarıdan gelen bağlantıları kabul et (varsayılan: -proxy veya -connect yoksa 1)</translation>
    </message>
    <message>
        <location line="+1"/>
        <source>Bind to given address. Use [host]:port notation for IPv6</source>
        <translation>Belirtilen adrese bağlı. IPv6 için [host]:port notasyonunu kullan</translation>
    </message>
    <message>
        <location line="+1"/>
        <source>Find peers using DNS lookup (default: 1)</source>
        <translation>DNS arama kullanarak eşleri bul (varsayılan: 1)</translation>
    </message>
    <message>
        <location line="+1"/>
        <source>Sync time with other nodes. Disable if time on your system is precise e.g. syncing with NTP (default: 1)</source>
        <translation>Diğer ağ noktalarıyla saati senkronize et. Sisteminizdeki saat doğru ise devre dışı bırakın, örn: NTC ile senkronize etme (varsayılan: 1)</translation>
    </message>
    <message>
        <location line="+3"/>
        <source>Sync checkpoints policy (default: strict)</source>
        <translation>Kontrol noktası politikasını senkronize et (varsayılan: sıkı)</translation>
    </message>
    <message>
        <location line="+1"/>
        <source>Threshold for disconnecting misbehaving peers (default: 100)</source>
        <translation>Aksaklık gösteren eşlerle baılantıyı kesme sınırı (varsayılan: 100)</translation>
    </message>
    <message>
        <location line="+1"/>
        <source>Number of seconds to keep misbehaving peers from reconnecting (default: 86400)</source>
        <translation>Aksaklık gösteren eşlerle yeni bağlantıları engelleme süresi, saniye olarak (varsayılan: 86400)</translation>
    </message>
    <message>
        <location line="+3"/>
        <source>Maximum per-connection receive buffer, &lt;n&gt;*1000 bytes (default: 5000)</source>
        <translation>Bağlantı başına azami alım tamponu, &lt;n&gt;*1000 bayt (varsayılan: 5000)</translation>
    </message>
    <message>
        <location line="+1"/>
        <source>Maximum per-connection send buffer, &lt;n&gt;*1000 bytes (default: 1000)</source>
        <translation>Bağlantı başına azami yollama tamponu, &lt;n&gt;*1000 bayt (varsayılan: 1000)</translation>
    </message>
    <message>
        <location line="+1"/>
        <source>Use UPnP to map the listening port (default: 1 when listening)</source>
        <translation>Dinlenecek portu haritalamak için UPnP kullan (varsayılan: dinlenildiğinde 1)</translation>
    </message>
    <message>
        <location line="+1"/>
        <source>Use UPnP to map the listening port (default: 0)</source>
        <translation>Dinlenecek portu haritalamak için UPnP kullan (varsayılan: 0)</translation>
    </message>
    <message>
        <location line="+1"/>
        <source>Fee per KB to add to transactions you send</source>
        <translation type="unfinished"></translation>
    </message>
    <message>
        <location line="+1"/>
        <source>When creating transactions, ignore inputs with value less than this (default: 0.01)</source>
        <translation type="unfinished"></translation>
    </message>
    <message>
        <location line="+3"/>
        <source>Accept command line and JSON-RPC commands</source>
        <translation>Komut satırı ve JSON-RPC komutlarını kabul et</translation>
    </message>
    <message>
        <location line="+2"/>
        <source>Use the test network</source>
        <translation>Deneme şebekesini kullan</translation>
    </message>
    <message>
        <location line="+1"/>
        <source>Output extra debugging information. Implies all other -debug* options</source>
        <translation>Ekstra hata ayıklama bilgisini çıktı al. Diğer tüm -debug* seçeneklerini kapsar</translation>
    </message>
    <message>
        <location line="+1"/>
        <source>Output extra network debugging information</source>
        <translation>Ekstra ağ hata ayıklama bilgisini çıktı olarak al</translation>
    </message>
    <message>
        <location line="+1"/>
        <source>Prepend debug output with timestamp</source>
        <translation>Tarih bilgisini, hata ayıklama çıktısının başına ekle</translation>
    </message>
    <message>
        <location line="+3"/>
        <source>Send trace/debug info to debugger</source>
        <translation>Hata ayıklayıcıya takip etme/hata ayıklama bilgisi gönder</translation>
    </message>
    <message>
        <location line="+3"/>
        <source>Listen for JSON-RPC connections on &lt;port&gt; (default: 15715 or testnet: 25715)</source>
        <translation>&lt;port&gt; üzerinde JSON-RPC bağlantılarını dinle (varsayılan: 15715 veya testnet: 25715)</translation>
    </message>
    <message>
        <location line="+2"/>
        <source>Allow JSON-RPC connections from specified IP address</source>
        <translation>Belirtilen IP adresinden JSON-RPC bağlantılarını kabul et</translation>
    </message>
    <message>
        <location line="+1"/>
        <source>Send commands to node running on &lt;ip&gt; (default: 127.0.0.1)</source>
        <translation>Şu &lt;ip&gt; adresinde (varsayılan: 127.0.0.1) çalışan ağ noktasına komut yolla</translation>
    </message>
    <message>
        <location line="+7"/>
        <source>Require a confirmations for change (default: 0)</source>
        <translation type="unfinished"></translation>
    </message>
    <message>
        <location line="+1"/>
        <source>Enforce transaction scripts to use canonical PUSH operators (default: 1)</source>
        <translation type="unfinished"></translation>
    </message>
    <message>
        <location line="+2"/>
        <source>Execute command when a relevant alert is received (%s in cmd is replaced by message)</source>
        <translation type="unfinished"></translation>
    </message>
    <message>
        <location line="+3"/>
        <source>Upgrade wallet to latest format</source>
        <translation>Cüzdanı en yeni sürüme güncelle</translation>
    </message>
    <message>
        <location line="+1"/>
        <source>Set key pool size to &lt;n&gt; (default: 100)</source>
        <translation>Anahtar alan boyutunu &lt;n&gt; değerine ayarla (varsayılan: 100)</translation>
    </message>
    <message>
        <location line="+1"/>
        <source>Rescan the block chain for missing wallet transactions</source>
        <translation>Blok zincirini eksik cüzdan işlemleri için tekrar yapılandır</translation>
    </message>
    <message>
        <location line="+1"/>
        <source>Attempt to recover private keys from a corrupt wallet.dat</source>
        <translation>Bozuk bir wallet.dat dosyasından özel anahtarları geri kazanmayı dene</translation>
    </message>
    <message>
        <location line="+1"/>
        <source>How many blocks to check at startup (default: 2500, 0 = all)</source>
        <translation type="unfinished">Başlangıçta kontrol edilecek blok sayısı (varsayılan: 500, 0 = tümü) {2500, 0 ?}</translation>
    </message>
    <message>
        <location line="+1"/>
        <source>How thorough the block verification is (0-6, default: 1)</source>
        <translation type="unfinished"></translation>
    </message>
    <message>
        <location line="+1"/>
        <source>Imports blocks from external blk000?.dat file</source>
        <translation type="unfinished"></translation>
    </message>
    <message>
        <location line="+2"/>
        <source>Set minimum block size in bytes (default: 0)</source>
        <translation>Bayt olarak asgari blok boyutunu tanımla (varsayılan: 0)</translation>
    </message>
    <message>
        <location line="+1"/>
        <source>Set maximum block size in bytes (default: 250000)</source>
        <translation>Bayt olarak maksimum blok boyutunu belirle (varsayılan: 250000)</translation>
    </message>
    <message>
        <location line="+1"/>
        <source>Set maximum size of high-priority/low-fee transactions in bytes (default: 27000)</source>
        <translation>Bayt olarak yüksek öncelikli/düşük ücretli işlemlerin maksimum boyutunu belirle (varsayılan: 27000)</translation>
    </message>
    <message>
        <location line="+3"/>
        <source>SSL options: (see the Bitcoin Wiki for SSL setup instructions)</source>
        <translation> SSL seçenekleri: (SSL kurulum bilgisi için Bitcoin vikisine bakınız)</translation>
    </message>
    <message>
        <location line="+1"/>
        <source>Use OpenSSL (https) for JSON-RPC connections</source>
        <translation>JSON-RPC bağlantıları için OpenSSL (https) kullan</translation>
    </message>
    <message>
        <location line="+1"/>
        <source>Server certificate file (default: server.cert)</source>
        <translation>Sunucu sertifika dosyası (varsayılan: server.cert)</translation>
    </message>
    <message>
        <location line="+1"/>
        <source>Server private key (default: server.pem)</source>
        <translation>Sunucu özel anahtarı (varsay?lan: server.pem)</translation>
    </message>
    <message>
        <location line="+1"/>
        <source>Acceptable ciphers (default: TLSv1+HIGH:!SSLv2:!aNULL:!eNULL:!AH:!3DES:@STRENGTH)</source>
        <translation type="unfinished"></translation>
    </message>
    <message>
        <location line="+3"/>
        <source>Invalid amount for -paytxfee=&lt;amount&gt;: &apos;%s&apos;</source>
        <translation>-paytxfee=&lt;meblağ&gt; için geçersiz meblağ: &apos;%s&apos;</translation>
    </message>
    <message>
        <location line="+1"/>
        <source>Warning: -paytxfee is set very high! This is the transaction fee you will pay if you send a transaction.</source>
        <translation>Uyarı: -paytxfee çok yüksek bir değere ayarlanmış! Bu, coin gönderirseniz ödeyeceğiniz işlem ücretidir.</translation>
    </message>
    <message>
        <location line="+3"/>
        <source>Invalid amount for -mininput=&lt;amount&gt;: &apos;%s&apos;</source>
        <translation type="unfinished"></translation>
    </message>
    <message>
        <location line="+1"/>
        <source>Initialization sanity check failed. Gridcoin is shutting down.</source>
        <translation>Başlatma kontrolü başarışız oldu. Gridcoin kapanıyor.</translation>
    </message>
    <message>
        <location line="+1"/>
        <source>Wallet %s resides outside data directory %s.</source>
        <translation type="unfinished"></translation>
    </message>
    <message>
        <location line="+1"/>
        <source>Cannot obtain a lock on data directory %s.  Gridcoin is probably already running.</source>
        <translation type="unfinished"></translation>
    </message>
    <message>
        <location line="+3"/>
        <source>Verifying database integrity...</source>
        <translation>Veritabanı bütünlüğü doğrulanıyor...</translation>
    </message>
    <message>
        <location line="+1"/>
        <source>Error initializing database environment %s! To recover, BACKUP THAT DIRECTORY, then remove everything from it except for wallet.dat.</source>
        <translation>Veritabanı ortamı %s başlatılırken hata oluştu! Kurtarmak için, İLGİLİ KLASÖRÜ YEDEKLEYİN, ardından wallet.dat dışındaki herşeyi silin.</translation>
    </message>
    <message>
        <location line="+3"/>
        <source>Warning: wallet.dat corrupt, data salvaged! Original wallet.dat saved as wallet.{timestamp}.bak in %s; if your balance or transactions are incorrect you should restore from a backup.</source>
        <translation>Uyarı: wallet.dat bozuk, veriler geri kazanıldı! Özgün wallet.dat, wallet.{zamandamgası}.bak olarak %s klasörüne kaydedildi; bakiyeniz ya da işlemleriniz yanlışsa bir yedeklemeden tekrar yüklemeniz gerekir.</translation>
    </message>
    <message>
        <location line="+4"/>
        <source>wallet.dat corrupt, salvage failed</source>
        <translation>wallet.dat bozuk, geri kazanım başarısız oldu</translation>
    </message>
    <message>
        <location line="+1"/>
        <source>Unknown -socks proxy version requested: %i</source>
        <translation>Bilinmeyen bir -socks vekil sürümü talep edildi: %i</translation>
    </message>
    <message>
        <location line="+3"/>
        <source>Invalid -tor address: &apos;%s&apos;</source>
        <translation>Geçersiz -tor adresi: &apos;%s&apos;</translation>
    </message>
    <message>
        <location line="+1"/>
        <source>Cannot resolve -bind address: &apos;%s&apos;</source>
        <translation>-bind adresi çözümlenemedi: &apos;%s&apos;</translation>
    </message>
    <message>
        <location line="+2"/>
        <source>Cannot resolve -externalip address: &apos;%s&apos;</source>
        <translation>-externalip adresi çözümlenemedi: &apos;%s&apos;</translation>
    </message>
    <message>
        <location line="+1"/>
        <source>Invalid amount for -reservebalance=&lt;amount&gt;</source>
        <translation>-reservebalance=&lt;amount&gt; için geçersiz miktar</translation>
    </message>
    <message>
        <location line="+1"/>
        <source>Unable to sign checkpoint, wrong checkpointkey?
</source>
        <translation>Kontrol noktası imzalanamadı, bu bir hatalı kontrol noktası anahtarı mı?
</translation>
    </message>
    <message>
        <location line="+2"/>
        <source>Error loading blkindex.dat</source>
        <translation type="unfinished"></translation>
    </message>
    <message>
        <location line="+2"/>
        <source>Error loading wallet.dat: Wallet corrupted</source>
        <translation>wallet.dat dosyasının yüklenmesinde hata oluştu: bozuk cüzdan</translation>
    </message>
    <message>
        <location line="+1"/>
        <source>Warning: error reading wallet.dat! All keys read correctly, but transaction data or address book entries might be missing or incorrect.</source>
        <translation>Uyarı: wallet.dat dosyasının okunması sırasında bir hata meydana geldi! Tüm anahtarlar doğru bir şekilde okundu, ancak işlem verileri ya da adres defteri unsurları hatalı veya eksik olabilir.</translation>
    </message>
    <message>
        <location line="+3"/>
        <source>Error loading wallet.dat: Wallet requires newer version of Gridcoin</source>
        <translation>HATA: wallet.dat yüklenemedi, wallet.dat daha yeni bir Gridcoin istemcisine ihtiyaç duyuyor.</translation>
    </message>
    <message>
        <location line="+1"/>
        <source>Wallet needed to be rewritten: restart Gridcoin to complete</source>
        <translation>Cüzdanın tekrardan oluşturulması gerekiyor: Gridcoin istemcisini yeniden başlatın</translation>
    </message>
    <message>
        <location line="+1"/>
        <source>Error loading wallet.dat</source>
        <translation>wallet.dat dosyasının yüklenmesinde hata oluştu</translation>
    </message>
    <message>
        <location line="+4"/>
        <source>Importing blockchain data file.</source>
        <translation>Blok zinciri veri dosyası içeri aktarılıyor.</translation>
    </message>
    <message>
        <location line="+1"/>
        <source>Importing bootstrap blockchain data file.</source>
        <translation>Önyükleme blok zinciri veri dosyası içeri aktarılıyor.</translation>
    </message>
    <message>
        <location line="+2"/>
        <source>Error: could not start node</source>
        <translation>Ağ Noktası Başlatılamadı</translation>
    </message>
    <message>
        <location line="+2"/>
        <source>Unable to bind to %s on this computer. Gridcoin is probably already running.</source>
        <translation type="unfinished"></translation>
    </message>
    <message>
        <location line="+2"/>
        <source>Unable to bind to %s on this computer (bind returned error %d, %s)</source>
        <translation>Bu bilgisayarda %s unsuruna bağlanılamadı. (bind şu hatayı iletti: %d, %s)</translation>
    </message>
    <message>
        <location line="+1"/>
        <source>Error: Wallet locked, unable to create transaction  </source>
        <translation>Hata: Cüzdan kilitli, işlem yapılamıyor.</translation>
    </message>
    <message>
        <location line="+1"/>
        <source>Error: Wallet unlocked for staking only, unable to create transaction.</source>
        <translation>Hata: Cüzdan sadece pay almak için açık, coin gönderilemez.</translation>
    </message>
    <message>
        <location line="+1"/>
        <source>Error: This transaction requires a transaction fee of at least %s because of its amount, complexity, or use of recently received funds  </source>
        <translation>Hata: Bu işlem; miktarı, karmaşıklığı veya son alınan miktarın kullanımı nedeniyle en az %s işlem ücreti gerektirir</translation>
    </message>
    <message>
        <location line="+3"/>
        <source>Error: Transaction creation failed  </source>
        <translation>Hata: İşlem yaratma başarısız oldu</translation>
    </message>
    <message>
        <location line="+1"/>
        <source>Sending...</source>
        <translation type="unfinished">Gönderiyor...</translation>
    </message>
    <message>
        <location line="+1"/>
        <source>Error: The transaction was rejected.  This might happen if some of the coins in your wallet were already spent, such as if you used a copy of wallet.dat and coins were spent in the copy but not marked as spent here.</source>
        <translation>Hata: İşlem reddedildi. Bu; cüzdanınızdaki bazı coinler, önceden harcanmışsa, örneğin wallet.dat dosyasının bir kopyasını kullandıysanız ve bu kopyadaki coinler harcanmış ise ve burada harcanmış olarak işaretlenmediğinden olabilir.</translation>
    </message>
    <message>
        <location line="+4"/>
        <source>Invalid amount</source>
        <translation>Geçersiz meblağ</translation>
    </message>
    <message>
        <location line="+2"/>
        <source>Warning: Please check that your computer&apos;s date and time are correct! If your clock is wrong Gridcoin will not work properly.</source>
        <translation>Uyarı: Lütfen bilgisayarınızın tarih ve saatinin doğruluğunu kontrol ediniz! Saatiniz yanlış ise, Gridcoin düzgün çalışmayacaktır.</translation>
    </message>
    <message>
        <location line="+3"/>
        <source>Warning: This version is obsolete, upgrade required!</source>
        <translation>Uyarı: Bu sürüm çok eskidir, güncellemeniz gerekir!</translation>
    </message>
    <message>
        <location line="+1"/>
<<<<<<< HEAD
        <source>WARNING: syncronized checkpoint violation detected, but skipped!</source>
        <translation>UYARI: Senkronize edilen kontrol noktası ihlali tespit edildi ancak atlandı!</translation>
=======
        <source>WARNING: synchronized checkpoint violation detected, but skipped!</source>
        <translation>UYARI: senkronize edilen kontrol noktas? ihlali tespit edildi ancak atland?!</translation>
>>>>>>> 33573954
    </message>
    <message>
        <location line="+1"/>
        <source>Warning: Disk space is low!</source>
        <translation>Uyarı: Disk alanınız düşük!</translation>
    </message>
    <message>
        <location line="+1"/>
        <source>WARNING: Invalid checkpoint found! Displayed transactions may not be correct! You may need to upgrade, or notify developers.</source>
        <translation type="unfinished"></translation>
    </message>
    <message>
        <location line="-114"/>
        <source>Run in the background as a daemon and accept commands</source>
        <translation>Arka planda daemon (servis) olarak çalış ve komutları kabul et</translation>
    </message>
    <message>
        <location line="+17"/>
        <source>Execute command when a wallet transaction changes (%s in cmd is replaced by TxID)</source>
        <translation>Bir cüzdan işlemi değiştiğinde komutu çalıştır (komuttaki %s işlem kimliği ile değiştirilecektir)</translation>
    </message>
    <message>
        <location line="+16"/>
        <source>Block creation options:</source>
        <translation>Blok oluşturma seçenekleri:</translation>
    </message>
    <message>
        <location line="+37"/>
        <source>Failed to listen on any port. Use -listen=0 if you want this.</source>
        <translation>Herhangi bir portun dinlenmesi başarısız oldu. Bunu istiyorsanız -listen=0 seçeneğini kullanınız.</translation>
    </message>
    <message>
        <location line="-107"/>
        <source>Specify wallet file (within data directory)</source>
        <translation>Cüzdan dosyası belirtiniz (veri klasörünün içinde)</translation>
    </message>
    <message>
        <location line="+43"/>
        <source>Send trace/debug info to console instead of debug.log file</source>
        <translation>İzleme/hata ayıklama verilerini debug.log dosyası yerine konsola gönder</translation>
    </message>
    <message>
        <location line="-1"/>
        <source>Shrink debug.log file on client startup (default: 1 when no -debug)</source>
        <translation>İstemci başlatıldığında debug.log dosyasını küçült (varsayılan: -debug bulunmadığında 1)</translation>
    </message>
    <message>
        <location line="+3"/>
        <source>Username for JSON-RPC connections</source>
        <translation>JSON-RPC bağlantıları için kullanıcı ismi</translation>
    </message>
    <message>
        <location line="+1"/>
        <source>Password for JSON-RPC connections</source>
        <translation>JSON-RPC bağlantıları için parola</translation>
    </message>
    <message>
        <location line="+5"/>
        <source>Execute command when the best block changes (%s in cmd is replaced by block hash)</source>
        <translation>En iyi blok değiştiğinde komutu çalıştır (komut için %s parametresi blok hash değeri ile değiştirilecektir)</translation>
    </message>
    <message>
        <location line="-44"/>
        <source>Allow DNS lookups for -addnode, -seednode and -connect</source>
        <translation>-addnode, -seednode ve -connect için DNS aramalarına izin ver</translation>
    </message>
    <message>
        <location line="-43"/>
        <source>To use the %s option</source>
        <translation>%s seçeneğini kullanmak için</translation>
    </message>
    <message>
        <location line="+1"/>
        <source>%s, you must set a rpcpassword in the configuration file:
 %s
It is recommended you use the following random password:
rpcuser=gridcoinrpc
rpcpassword=%s
(you do not need to remember this password)
The username and password MUST NOT be the same.
If the file does not exist, create it with owner-readable-only file permissions.
It is also recommended to set alertnotify so you are notified of problems;
for example: alertnotify=echo %%s | mail -s &quot;Gridcoin Alert&quot; admin@foo.com
</source>
        <translation type="unfinished"></translation>
    </message>
    <message>
        <location line="+14"/>
        <source>An error occurred while setting up the RPC port %u for listening on IPv6, falling back to IPv4: %s</source>
        <translation>IPv6 üzerinde dinlemek için %u numaralı RPC portu kurulurken bir hata meydana geldi, IPv4&apos;e dönülüyor: %s</translation>
    </message>
    <message>
        <location line="+3"/>
        <source>An error occurred while setting up the RPC port %u for listening on IPv4: %s</source>
        <translation>IPv4 üzerinde dinlemek için %u numaral? RPC portunun kurulumu sırasında hata meydana geldi: %s</translation>
    </message>
    <message>
        <location line="+2"/>
        <source>You must set rpcpassword=&lt;password&gt; in the configuration file:
%s
If the file does not exist, create it with owner-readable-only file permissions.</source>
        <translation>rpcpassword=&lt;parola&gt; Bu yapılandırma dosyasında belirtilmelidir:
%s
Dosya mevcut deilse, sadece sahibi için okumayla sınırlı izin ile oluşturunuz.</translation>
    </message>
    <message>
        <location line="+5"/>
        <source>Gridcoin version</source>
        <translation>Gridcoin Versiyonu</translation>
    </message>
    <message>
        <location line="+1"/>
        <source>Usage:</source>
        <translation>Kullanım:</translation>
    </message>
    <message>
        <location line="+1"/>
        <source>Send command to -server or gridcoind</source>
        <translation>Server'a veya Hata Ayıklama Konsoluna Komut Gönder</translation>
    </message>
    <message>
        <location line="+1"/>
        <source>List commands</source>
        <translation>Komutları Listele</translation>
    </message>
    <message>
        <location line="+1"/>
        <source>Get help for a command</source>
        <translation>Komutlar için yardım al</translation>
    </message>
    <message>
        <location line="+1"/>
        <source>Gridcoin</source>
        <translation>Gridcoin</translation>
    </message>
    <message>
        <location line="+132"/>
        <source>Loading addresses...</source>
        <translation>Adresler yükleniyor...</translation>
    </message>
    <message>
        <location line="-22"/>
        <source>Invalid -proxy address: &apos;%s&apos;</source>
        <translation>Geçersiz -proxy adresi: &apos;%s&apos;</translation>
    </message>
    <message>
        <location line="-1"/>
        <source>Unknown network specified in -onlynet: &apos;%s&apos;</source>
        <translation>-onlynet için bilinmeyen bir ağ belirtildi: &apos;%s&apos;</translation>
    </message>
    <message>
        <location line="+41"/>
        <source>Insufficient funds</source>
        <translation>Yetersiz Bakiye</translation>
    </message>
    <message>
        <location line="-33"/>
        <source>Loading block index...</source>
        <translation>Blok indeksi yükleniyor...</translation>
    </message>
    <message>
        <location line="-101"/>
        <source>Add a node to connect to and attempt to keep the connection open</source>
        <translation>Bağlanılacak ağ noktası ekle ve bağlantıyı sürekli açık tutmaya çalış</translation>
    </message>
    <message>
        <location line="+103"/>
        <source>Loading wallet...</source>
        <translation>Cüzdan yükleniyor...</translation>
    </message>
    <message>
        <location line="+8"/>
        <source>Cannot downgrade wallet</source>
        <translation>Cüzdan eski sürüme geri alınamaz</translation>
    </message>
    <message>
        <location line="+1"/>
        <source>Cannot write default address</source>
        <translation>Varsayılan adres yazılamadı</translation>
    </message>
    <message>
        <location line="+1"/>
        <source>Rescanning...</source>
        <translation>Yeniden taranıyor...</translation>
    </message>
    <message>
        <location line="+5"/>
        <source>Done loading</source>
        <translation>Yükleme Tamamlandı</translation>
    </message>
    <message>
        <location line="-150"/>
        <source>Error</source>
        <translation>Hata</translation>
    </message>
</context>
</TS><|MERGE_RESOLUTION|>--- conflicted
+++ resolved
@@ -2832,7 +2832,7 @@
     <message>
         <location line="+3"/>
         <source>Offline</source>
-        <translation>Çevrimdışı</translation>
+        <translation>Çevrim dışı</translation>
     </message>
     <message>
         <location line="+3"/>
@@ -3782,13 +3782,8 @@
     </message>
     <message>
         <location line="+1"/>
-<<<<<<< HEAD
-        <source>WARNING: syncronized checkpoint violation detected, but skipped!</source>
+        <source>WARNING: synchronized checkpoint violation detected, but skipped!</source>
         <translation>UYARI: Senkronize edilen kontrol noktası ihlali tespit edildi ancak atlandı!</translation>
-=======
-        <source>WARNING: synchronized checkpoint violation detected, but skipped!</source>
-        <translation>UYARI: senkronize edilen kontrol noktas? ihlali tespit edildi ancak atland?!</translation>
->>>>>>> 33573954
     </message>
     <message>
         <location line="+1"/>
