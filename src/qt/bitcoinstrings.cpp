

#include <QtGlobal>

// Automatically generated by extract_strings_qt.py
#ifdef __GNUC__
#define UNUSED __attribute__((unused))
#else
#define UNUSED
#endif
static const char UNUSED *bitcoin_strings[] = {
QT_TRANSLATE_NOOP("bitcoin-core", "Bitcoin Core"),
QT_TRANSLATE_NOOP("bitcoin-core", "The %s developers"),
QT_TRANSLATE_NOOP("bitcoin-core", ""
"%s, you must set a rpcpassword in the configuration file:\n"
" %s\n"
"It is recommended you use the following random password:\n"
"rpcuser=gridcoinrpc\n"
"rpcpassword=%s\n"
"(you do not need to remember this password)\n"
"The username and password MUST NOT be the same.\n"
"If the file does not exist, create it with owner-readable-only file "
"permissions.\n"
"It is also recommended to set alertnotify so you are notified of problems;\n"
"for example: alertnotify=echo %%s | mail -s \"Gridcoin Alert\" admin@foo."
"com\n"),
QT_TRANSLATE_NOOP("bitcoin-core", ""
"Acceptable ciphers (default: TLSv1.2+HIGH:TLSv1+HIGH:!SSLv2:!aNULL:!eNULL:!"
"3DES:@STRENGTH)"),
QT_TRANSLATE_NOOP("bitcoin-core", ""
"An error occurred while setting up the RPC port %u for listening on IPv4: %s"),
QT_TRANSLATE_NOOP("bitcoin-core", ""
"An error occurred while setting up the RPC port %u for listening on IPv6, "
"falling back to IPv4: %s"),
QT_TRANSLATE_NOOP("bitcoin-core", ""
"Cannot obtain a lock on data directory %s.  Gridcoin is probably already "
"running."),
QT_TRANSLATE_NOOP("bitcoin-core", ""
"Delete all wallet transactions and only recover those parts of the "
"blockchain through -rescan on startup\n"),
QT_TRANSLATE_NOOP("bitcoin-core", ""
"Enforce transaction scripts to use canonical PUSH operators (default: 1)"),
QT_TRANSLATE_NOOP("bitcoin-core", ""
"Error initializing database environment %s! To recover, BACKUP THAT "
"DIRECTORY, then remove everything from it except for wallet.dat."),
QT_TRANSLATE_NOOP("bitcoin-core", ""
"Error: The transaction was rejected.  This might happen if some of the coins "
"in your wallet were already spent, such as if you used a copy of wallet.dat "
"and coins were spent in the copy but not marked as spent here."),
QT_TRANSLATE_NOOP("bitcoin-core", ""
"Error: This transaction requires a transaction fee of at least %s because of "
"its amount, complexity, or use of recently received funds  "),
QT_TRANSLATE_NOOP("bitcoin-core", ""
"Execute command when a relevant alert is received (%s in cmd is replaced by "
"message)"),
QT_TRANSLATE_NOOP("bitcoin-core", ""
"Execute command when a wallet transaction changes (%s in cmd is replaced by "
"TxID)"),
QT_TRANSLATE_NOOP("bitcoin-core", ""
"Execute command when the best block changes (%s in cmd is replaced by block "
"hash)"),
QT_TRANSLATE_NOOP("bitcoin-core", ""
"Listen for JSON-RPC connections on <port> (default: 15715 or testnet: 25715)"),
QT_TRANSLATE_NOOP("bitcoin-core", ""
"Number of seconds to keep misbehaving peers from reconnecting (default: "
"86400)"),
QT_TRANSLATE_NOOP("bitcoin-core", ""
"Set maximum size of high-priority/low-fee transactions in bytes (default: "
"27000)"),
QT_TRANSLATE_NOOP("bitcoin-core", ""
"Sync time with other nodes. Disable if time on your system is precise e.g. "
"syncing with NTP (default: 1)"),
QT_TRANSLATE_NOOP("bitcoin-core", ""
"Unable to bind to %s on this computer. Gridcoin is probably already running."),
QT_TRANSLATE_NOOP("bitcoin-core", ""
"WARNING: Invalid checkpoint found! Displayed transactions may not be "
"correct! You may need to upgrade, or notify developers."),
QT_TRANSLATE_NOOP("bitcoin-core", ""
"Warning: -paytxfee is set very high! This is the transaction fee you will "
"pay if you send a transaction."),
QT_TRANSLATE_NOOP("bitcoin-core", ""
"Warning: Please check that your computer's date and time are correct! If "
"your clock is wrong Gridcoin will not work properly."),
QT_TRANSLATE_NOOP("bitcoin-core", ""
"Warning: error reading wallet.dat! All keys read correctly, but transaction "
"data or address book entries might be missing or incorrect."),
QT_TRANSLATE_NOOP("bitcoin-core", ""
"Warning: wallet.dat corrupt, data salvaged! Original wallet.dat saved as "
"wallet.{timestamp}.bak in %s; if your balance or transactions are incorrect "
"you should restore from a backup."),
QT_TRANSLATE_NOOP("bitcoin-core", ""
"When creating transactions, ignore inputs with value less than this "
"(default: 0.01)"),
QT_TRANSLATE_NOOP("bitcoin-core", ""
"You must set rpcpassword=<password> in the configuration file:\n"
"%s\n"
"If the file does not exist, create it with owner-readable-only file "
"permissions."),
QT_TRANSLATE_NOOP("bitcoin-core", "Accept command line and JSON-RPC commands"),
QT_TRANSLATE_NOOP("bitcoin-core", "Accept connections from outside (default: 1 if no -proxy or -connect)"),
QT_TRANSLATE_NOOP("bitcoin-core", "Add a node to connect to and attempt to keep the connection open"),
QT_TRANSLATE_NOOP("bitcoin-core", "All BOINC projects exhausted."),
QT_TRANSLATE_NOOP("bitcoin-core", "Allow DNS lookups for -addnode, -seednode and -connect"),
QT_TRANSLATE_NOOP("bitcoin-core", "Allow JSON-RPC connections from specified IP address"),
QT_TRANSLATE_NOOP("bitcoin-core", "Attempt to recover private keys from a corrupt wallet.dat"),
QT_TRANSLATE_NOOP("bitcoin-core", "Balance too low to create a smart contract."),
QT_TRANSLATE_NOOP("bitcoin-core", "Bind to given address. Use [host]:port notation for IPv6"),
QT_TRANSLATE_NOOP("bitcoin-core", "Block creation options:"),
QT_TRANSLATE_NOOP("bitcoin-core", "Boinc Mining"),
QT_TRANSLATE_NOOP("bitcoin-core", "Cannot downgrade wallet"),
QT_TRANSLATE_NOOP("bitcoin-core", "Cannot resolve -bind address: '%s'"),
QT_TRANSLATE_NOOP("bitcoin-core", "Cannot resolve -externalip address: '%s'"),
QT_TRANSLATE_NOOP("bitcoin-core", "Cannot write default address"),
QT_TRANSLATE_NOOP("bitcoin-core", "Compute Neural Network Hashes..."),
QT_TRANSLATE_NOOP("bitcoin-core", "Connect only to the specified node(s)"),
QT_TRANSLATE_NOOP("bitcoin-core", "Connect through socks proxy"),
QT_TRANSLATE_NOOP("bitcoin-core", "Connect to a node to retrieve peer addresses, and disconnect"),
QT_TRANSLATE_NOOP("bitcoin-core", "Discover own IP address (default: 1 when listening and no -externalip)"),
QT_TRANSLATE_NOOP("bitcoin-core", "Done loading"),
QT_TRANSLATE_NOOP("bitcoin-core", "Error loading blkindex.dat"),
QT_TRANSLATE_NOOP("bitcoin-core", "Error loading wallet.dat"),
QT_TRANSLATE_NOOP("bitcoin-core", "Error loading wallet.dat: Wallet corrupted"),
QT_TRANSLATE_NOOP("bitcoin-core", "Error loading wallet.dat: Wallet requires newer version of Gridcoin"),
QT_TRANSLATE_NOOP("bitcoin-core", "Error obtaining next project.  Error 06172014."),
QT_TRANSLATE_NOOP("bitcoin-core", "Error obtaining next project.  Error 16172014."),
QT_TRANSLATE_NOOP("bitcoin-core", "Error obtaining status (08-18-2014)."),
QT_TRANSLATE_NOOP("bitcoin-core", "Error obtaining status."),
QT_TRANSLATE_NOOP("bitcoin-core", "Error"),
QT_TRANSLATE_NOOP("bitcoin-core", "Error: Transaction creation failed  "),
QT_TRANSLATE_NOOP("bitcoin-core", "Error: Wallet locked, unable to create transaction  "),
QT_TRANSLATE_NOOP("bitcoin-core", "Error: Wallet unlocked for staking only, unable to create transaction."),
QT_TRANSLATE_NOOP("bitcoin-core", "Error: could not start node"),
QT_TRANSLATE_NOOP("bitcoin-core", "Failed to listen on any port. Use -listen=0 if you want this."),
QT_TRANSLATE_NOOP("bitcoin-core", "Fee per KB to add to transactions you send"),
QT_TRANSLATE_NOOP("bitcoin-core", "Find peers using DNS lookup (default: 1)"),
QT_TRANSLATE_NOOP("bitcoin-core", "Find peers using internet relay chat (default: 0)"),
QT_TRANSLATE_NOOP("bitcoin-core", "Finding first applicable Research Project..."),
QT_TRANSLATE_NOOP("bitcoin-core", "Get help for a command"),
QT_TRANSLATE_NOOP("bitcoin-core", "Gridcoin version"),
QT_TRANSLATE_NOOP("bitcoin-core", "Gridcoin"),
QT_TRANSLATE_NOOP("bitcoin-core", "How many blocks to check at startup (default: 2500, 0 = all)"),
QT_TRANSLATE_NOOP("bitcoin-core", "How thorough the block verification is (0-6, default: 1)"),
QT_TRANSLATE_NOOP("bitcoin-core", "Importing blockchain data file."),
QT_TRANSLATE_NOOP("bitcoin-core", "Importing bootstrap blockchain data file."),
QT_TRANSLATE_NOOP("bitcoin-core", "Imports blocks from external blk000?.dat file"),
QT_TRANSLATE_NOOP("bitcoin-core", "Initialization sanity check failed. Gridcoin is shutting down."),
QT_TRANSLATE_NOOP("bitcoin-core", "Insufficient funds"),
QT_TRANSLATE_NOOP("bitcoin-core", "Invalid -proxy address: '%s'"),
QT_TRANSLATE_NOOP("bitcoin-core", "Invalid -tor address: '%s'"),
QT_TRANSLATE_NOOP("bitcoin-core", "Invalid amount for -mininput=<amount>: '%s'"),
QT_TRANSLATE_NOOP("bitcoin-core", "Invalid amount for -paytxfee=<amount>: '%s'"),
QT_TRANSLATE_NOOP("bitcoin-core", "Invalid amount for -reservebalance=<amount>"),
QT_TRANSLATE_NOOP("bitcoin-core", "Invalid amount"),
QT_TRANSLATE_NOOP("bitcoin-core", "List commands"),
QT_TRANSLATE_NOOP("bitcoin-core", "Listen for connections on <port> (default: 32749 or testnet: 32748)"),
QT_TRANSLATE_NOOP("bitcoin-core", "Loading Network Averages..."),
QT_TRANSLATE_NOOP("bitcoin-core", "Loading Persisted Data Cache..."),
QT_TRANSLATE_NOOP("bitcoin-core", "Loading addresses..."),
QT_TRANSLATE_NOOP("bitcoin-core", "Loading block index..."),
QT_TRANSLATE_NOOP("bitcoin-core", "Loading wallet..."),
QT_TRANSLATE_NOOP("bitcoin-core", "Maintain at most <n> connections to peers (default: 125)"),
QT_TRANSLATE_NOOP("bitcoin-core", "Maximum number of outbound connections (default: 8)"),
QT_TRANSLATE_NOOP("bitcoin-core", "Maximum per-connection receive buffer, <n>*1000 bytes (default: 5000)"),
QT_TRANSLATE_NOOP("bitcoin-core", "Maximum per-connection send buffer, <n>*1000 bytes (default: 1000)"),
QT_TRANSLATE_NOOP("bitcoin-core", "Mining"),
QT_TRANSLATE_NOOP("bitcoin-core", "Only connect to nodes in network <net> (IPv4, IPv6 or Tor)"),
QT_TRANSLATE_NOOP("bitcoin-core", "Options:"),
QT_TRANSLATE_NOOP("bitcoin-core", "Output extra debugging information. Implies all other -debug* options"),
QT_TRANSLATE_NOOP("bitcoin-core", "Output extra network debugging information"),
QT_TRANSLATE_NOOP("bitcoin-core", "Password for JSON-RPC connections"),
QT_TRANSLATE_NOOP("bitcoin-core", "Please wait for new user wizard to start..."),
QT_TRANSLATE_NOOP("bitcoin-core", "Prepend debug output with timestamp"),
QT_TRANSLATE_NOOP("bitcoin-core", "Require a confirmations for change (default: 0)"),
QT_TRANSLATE_NOOP("bitcoin-core", "Rescan the block chain for missing wallet transactions"),
QT_TRANSLATE_NOOP("bitcoin-core", "Rescanning..."),
QT_TRANSLATE_NOOP("bitcoin-core", "Run in the background as a daemon and accept commands"),
QT_TRANSLATE_NOOP("bitcoin-core", "SSL options: (see the Bitcoin Wiki for SSL setup instructions)"),
QT_TRANSLATE_NOOP("bitcoin-core", "Select the version of socks proxy to use (4-5, default: 5)"),
QT_TRANSLATE_NOOP("bitcoin-core", "Send command to -server or gridcoind"),
QT_TRANSLATE_NOOP("bitcoin-core", "Send commands to node running on <ip> (default: 127.0.0.1)"),
QT_TRANSLATE_NOOP("bitcoin-core", "Send trace/debug info to console instead of debug.log file"),
QT_TRANSLATE_NOOP("bitcoin-core", "Send trace/debug info to debugger"),
QT_TRANSLATE_NOOP("bitcoin-core", "Sending..."),
<<<<<<< HEAD
QT_TRANSLATE_NOOP("bitcoin-core", "Server certificate file (default: server.cert)"),
QT_TRANSLATE_NOOP("bitcoin-core", "Server private key (default: server.pem)"),
QT_TRANSLATE_NOOP("bitcoin-core", "Set database cache size in megabytes (default: 25)"),
QT_TRANSLATE_NOOP("bitcoin-core", "Set database disk log size in megabytes (default: 100)"),
QT_TRANSLATE_NOOP("bitcoin-core", "Set key pool size to <n> (default: 100)"),
QT_TRANSLATE_NOOP("bitcoin-core", "Set maximum block size in bytes (default: 250000)"),
QT_TRANSLATE_NOOP("bitcoin-core", "Set minimum block size in bytes (default: 0)"),
QT_TRANSLATE_NOOP("bitcoin-core", "Shrink debug.log file on client startup (default: 1 when no -debug)"),
QT_TRANSLATE_NOOP("bitcoin-core", "Specify configuration file (default: gridcoinresearch.conf)"),
QT_TRANSLATE_NOOP("bitcoin-core", "Specify connection timeout in milliseconds (default: 5000)"),
QT_TRANSLATE_NOOP("bitcoin-core", "Specify data directory"),
QT_TRANSLATE_NOOP("bitcoin-core", "Specify pid file (default: gridcoind.pid)"),
QT_TRANSLATE_NOOP("bitcoin-core", "Specify wallet file (within data directory)"),
QT_TRANSLATE_NOOP("bitcoin-core", "Specify your own public address"),
QT_TRANSLATE_NOOP("bitcoin-core", "Staking Interest"),
QT_TRANSLATE_NOOP("bitcoin-core", "Sync checkpoints policy (default: strict)"),
QT_TRANSLATE_NOOP("bitcoin-core", "This help message"),
QT_TRANSLATE_NOOP("bitcoin-core", "Threshold for disconnecting misbehaving peers (default: 100)"),
QT_TRANSLATE_NOOP("bitcoin-core", "To use the %s option"),
QT_TRANSLATE_NOOP("bitcoin-core", "Unable To Send Beacon! Unlock Wallet!"),
QT_TRANSLATE_NOOP("bitcoin-core", "Unable to bind to %s on this computer (bind returned error %d, %s)"),
QT_TRANSLATE_NOOP("bitcoin-core", "Unable to sign checkpoint, wrong checkpointkey?\n"),
QT_TRANSLATE_NOOP("bitcoin-core", "Unknown -socks proxy version requested: %i"),
QT_TRANSLATE_NOOP("bitcoin-core", "Unknown network specified in -onlynet: '%s'"),
QT_TRANSLATE_NOOP("bitcoin-core", "Upgrade wallet to latest format"),
QT_TRANSLATE_NOOP("bitcoin-core", "Usage:"),
QT_TRANSLATE_NOOP("bitcoin-core", "Use OpenSSL (https) for JSON-RPC connections"),
QT_TRANSLATE_NOOP("bitcoin-core", "Use UPnP to map the listening port (default: 0)"),
QT_TRANSLATE_NOOP("bitcoin-core", "Use UPnP to map the listening port (default: 1 when listening)"),
QT_TRANSLATE_NOOP("bitcoin-core", "Use proxy to reach tor hidden services (default: same as -proxy)"),
QT_TRANSLATE_NOOP("bitcoin-core", "Use the test network"),
QT_TRANSLATE_NOOP("bitcoin-core", "Username for JSON-RPC connections"),
QT_TRANSLATE_NOOP("bitcoin-core", "Verifying database integrity..."),
QT_TRANSLATE_NOOP("bitcoin-core", "WARNING: synchronized checkpoint violation detected, but skipped!"),
QT_TRANSLATE_NOOP("bitcoin-core", "Wallet %s resides outside data directory %s."),
QT_TRANSLATE_NOOP("bitcoin-core", "Wallet needed to be rewritten: restart Gridcoin to complete"),
=======
QT_TRANSLATE_NOOP("bitcoin-core", ""
"Error: The transaction was rejected.  This might happen if some of the coins "
"in your wallet were already spent, such as if you used a copy of wallet.dat "
"and coins were spent in the copy but not marked as spent here."),
QT_TRANSLATE_NOOP("bitcoin-core", "Invalid amount"),
QT_TRANSLATE_NOOP("bitcoin-core", "Insufficient funds"),
QT_TRANSLATE_NOOP("bitcoin-core", ""
"Warning: Please check that your computer's date and time are correct! If "
"your clock is wrong Gridcoin will not work properly."),
QT_TRANSLATE_NOOP("bitcoin-core", "Warning: This version is obsolete, upgrade required!"),
QT_TRANSLATE_NOOP("bitcoin-core", "WARNING: synchronized checkpoint violation detected, but skipped!"),
>>>>>>> 33573954
QT_TRANSLATE_NOOP("bitcoin-core", "Warning: Disk space is low!"),
QT_TRANSLATE_NOOP("bitcoin-core", "Warning: This version is obsolete, upgrade required!"),
QT_TRANSLATE_NOOP("bitcoin-core", "wallet.dat corrupt, salvage failed"),
};<|MERGE_RESOLUTION|>--- conflicted
+++ resolved
@@ -181,7 +181,6 @@
 QT_TRANSLATE_NOOP("bitcoin-core", "Send trace/debug info to console instead of debug.log file"),
 QT_TRANSLATE_NOOP("bitcoin-core", "Send trace/debug info to debugger"),
 QT_TRANSLATE_NOOP("bitcoin-core", "Sending..."),
-<<<<<<< HEAD
 QT_TRANSLATE_NOOP("bitcoin-core", "Server certificate file (default: server.cert)"),
 QT_TRANSLATE_NOOP("bitcoin-core", "Server private key (default: server.pem)"),
 QT_TRANSLATE_NOOP("bitcoin-core", "Set database cache size in megabytes (default: 25)"),
@@ -218,20 +217,12 @@
 QT_TRANSLATE_NOOP("bitcoin-core", "WARNING: synchronized checkpoint violation detected, but skipped!"),
 QT_TRANSLATE_NOOP("bitcoin-core", "Wallet %s resides outside data directory %s."),
 QT_TRANSLATE_NOOP("bitcoin-core", "Wallet needed to be rewritten: restart Gridcoin to complete"),
-=======
-QT_TRANSLATE_NOOP("bitcoin-core", ""
-"Error: The transaction was rejected.  This might happen if some of the coins "
-"in your wallet were already spent, such as if you used a copy of wallet.dat "
-"and coins were spent in the copy but not marked as spent here."),
-QT_TRANSLATE_NOOP("bitcoin-core", "Invalid amount"),
-QT_TRANSLATE_NOOP("bitcoin-core", "Insufficient funds"),
-QT_TRANSLATE_NOOP("bitcoin-core", ""
-"Warning: Please check that your computer's date and time are correct! If "
-"your clock is wrong Gridcoin will not work properly."),
+QT_TRANSLATE_NOOP("bitcoin-core", "Warning: Disk space is low!"),
 QT_TRANSLATE_NOOP("bitcoin-core", "Warning: This version is obsolete, upgrade required!"),
 QT_TRANSLATE_NOOP("bitcoin-core", "WARNING: synchronized checkpoint violation detected, but skipped!"),
->>>>>>> 33573954
 QT_TRANSLATE_NOOP("bitcoin-core", "Warning: Disk space is low!"),
-QT_TRANSLATE_NOOP("bitcoin-core", "Warning: This version is obsolete, upgrade required!"),
+QT_TRANSLATE_NOOP("bitcoin-core", ""
+"WARNING: Invalid checkpoint found! Displayed transactions may not be "
+"correct! You may need to upgrade, or notify developers."),
 QT_TRANSLATE_NOOP("bitcoin-core", "wallet.dat corrupt, salvage failed"),
 };