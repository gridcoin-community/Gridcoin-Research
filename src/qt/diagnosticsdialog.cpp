// Copyright (c) 2014-2021 The Gridcoin developers
// Distributed under the MIT/X11 software license, see the accompanying
// file COPYING or http://www.opensource.org/licenses/mit-license.php.

#include "fs.h"
#include "main.h"
#include "util.h"

#include <boost/algorithm/string.hpp>
#include <boost/date_time/posix_time/posix_time.hpp>

#include "diagnosticsdialog.h"
#include "ui_diagnosticsdialog.h"
#include "gridcoin/boinc.h"
#include "gridcoin/researcher.h"
#include "gridcoin/staking/difficulty.h"
#include "gridcoin/upgrade.h"
#include "qt/researcher/researchermodel.h"

#include <numeric>

extern std::atomic<int64_t> g_nTimeBestReceived;

DiagnosticsDialog::DiagnosticsDialog(QWidget *parent, ResearcherModel* researcher_model) :
    QDialog(parent),
    ui(new Ui::DiagnosticsDialog),
    m_researcher_model(researcher_model)
{
    ui->setupUi(this);
}

DiagnosticsDialog::~DiagnosticsDialog()
{
    delete ui;
}

void DiagnosticsDialog::SetResearcherModel(ResearcherModel *researcherModel)
{
    m_researcher_model = researcherModel;
}

void DiagnosticsDialog::SetResultLabel(QLabel *label, DiagnosticTestStatus test_status,
                                       DiagnosticResult test_result, QString override_text, QString tooltip_text)
{
    switch (test_status)
    {
    case DiagnosticTestStatus::unknown:
        label->setText(tr(""));
        label->setStyleSheet("");
        break;
    case DiagnosticTestStatus::pending:
        label->setText(tr("Testing..."));
        label->setStyleSheet("");
        break;
    case DiagnosticTestStatus::completed:
        switch (test_result)
        {
        case DiagnosticResult::NA:
            label->setText(tr("N/A"));
            label->setStyleSheet("color:black;background-color:grey");
            break;
        case DiagnosticResult::passed:
            label->setText(tr("Passed"));
            label->setStyleSheet("color:white;background-color:green");
            break;
        case DiagnosticResult::warning:
            label->setText(tr("Warning"));
            label->setStyleSheet("color:black;background-color:yellow");
            break;
        case DiagnosticResult::failed:
            label->setText(tr("Failed"));
            label->setStyleSheet("color:white;background-color:red");
        }
    }

    if (override_text.size()) label->setText(override_text);
    label->setToolTip(tooltip_text);

    this->repaint();
}

unsigned int DiagnosticsDialog::GetNumberOfTestsPending()
{
    LOCK(cs_diagnostictests);

    unsigned int pending_count = 0;

    for (const auto& entry : m_test_status_map)
    {
        if (entry.second == pending) pending_count++;
    }

    return pending_count;
}

DiagnosticsDialog::DiagnosticTestStatus DiagnosticsDialog::GetTestStatus(std::string test_name)
{
    LOCK(cs_diagnostictests);

    auto entry = m_test_status_map.find(test_name);

    if (entry != m_test_status_map.end())
    {
        return entry->second;
    }
    else
    {
        return unknown;
    }
}

unsigned int DiagnosticsDialog::UpdateTestStatus(std::string test_name, QLabel *label,
                                                 DiagnosticTestStatus test_status, DiagnosticResult test_result,
                                                 QString override_text, QString tooltip_text)
{
    LOCK(cs_diagnostictests);

    m_test_status_map[test_name] = test_status;

    SetResultLabel(label, test_status, test_result, override_text, tooltip_text);

    UpdateOverallDiagnosticResult(test_result);

    return m_test_status_map.size();
}


void DiagnosticsDialog::ResetOverallDiagnosticResult()
{
    LOCK(cs_diagnostictests);

    m_test_status_map.clear();

    m_overall_diagnostic_result_status = pending;

    m_overall_diagnostic_result = NA;
}

void DiagnosticsDialog::UpdateOverallDiagnosticResult(DiagnosticResult diagnostic_result_in)
{
    LOCK(cs_diagnostictests);

    // Set diagnostic_result_status to completed. This is under lock, so no one can snoop.
    m_overall_diagnostic_result_status = completed;

    // If the total number of registered tests is less than the initialized number, then
    // the overall status is pending by default.
    if (m_test_status_map.size() < m_number_of_tests)
    {
        m_overall_diagnostic_result_status = pending;
    }

    m_overall_diagnostic_result = (DiagnosticResult) std::max<int>(diagnostic_result_in,  m_overall_diagnostic_result);

    // If diagnostic_result_status is still set to completed, then at least all tests
    // are registered. Walk through the map of tests one by one and check the status.
    // The first one encountered that is pending means the overall status is pending.
    if (m_overall_diagnostic_result_status == completed)
    {
        for (const auto& entry : m_test_status_map)
        {
            if (entry.second == pending)
            {
                m_overall_diagnostic_result_status = pending;
                break;
            }
        }
    }
}

// Lock should be taken on cs_diagnostictests before calling this function.
DiagnosticsDialog::DiagnosticResult DiagnosticsDialog::GetOverallDiagnosticResult()
{
    return m_overall_diagnostic_result;
}

// Lock should be taken on cs_diagnostictests before calling this function.
DiagnosticsDialog::DiagnosticTestStatus DiagnosticsDialog::GetOverallDiagnosticStatus()
{
    return m_overall_diagnostic_result_status;
}


void DiagnosticsDialog::DisplayOverallDiagnosticResult()
{
    LOCK(cs_diagnostictests);

    DiagnosticsDialog::DiagnosticTestStatus overall_diagnostic_status = GetOverallDiagnosticStatus();
    DiagnosticsDialog::DiagnosticResult overall_diagnostic_result = GetOverallDiagnosticResult();

    QString tooltip;

    if (overall_diagnostic_result == warning)
    {
        tooltip = tr("One or more tests have generated a warning status. Wallet operation may be degraded. Please see "
                     "the individual test tooltips for details and recommended action(s).");
    }
    else if (overall_diagnostic_result == failed)
    {
        tooltip = tr("One or more tests have failed. Proper wallet operation may be significantly degraded or impossible. "
                     "Please see the individual test tooltips for details and recommended action(s).");
    }
    else if (overall_diagnostic_result == passed)
    {
        tooltip = tr("All tests passed. Your wallet operation is normal.");
    }
    else
    {
        tooltip = QString();
    }

    SetResultLabel(ui->overallResultResultLabel, overall_diagnostic_status, overall_diagnostic_result,
                   QString(), tooltip);
}

void DiagnosticsDialog::on_testButton_clicked()
{
    // Check to see if there is already a test run in progress, and if so return.
    // We do not want overlapping test runs.

    if (GetNumberOfTestsPending())
    {
        LogPrintf("INFO: DiagnosticsDialog::on_testButton_clicked: Tests still in progress from a prior run: %u",
                  GetNumberOfTestsPending());

        return;
    }

    ResetOverallDiagnosticResult();
    DisplayOverallDiagnosticResult();

    m_researcher_mode = !(m_researcher_model->configuredForInvestorMode() || m_researcher_model->detectedPoolMode());

    VerifyWalletIsSynced();

    unsigned int connections = CheckConnectionCount();

    CheckOutboundConnectionCount();

    VerifyClock(connections);

    VerifyTCPPort();

    double diff = CheckDifficulty();

    CheckClientVersion();

    VerifyBoincPath();

    VerifyCPIDValid();

    VerifyCPIDHasRAC();

    VerifyCPIDIsActive();

    CheckETTS(diff);

    DisplayOverallDiagnosticResult();
}

void DiagnosticsDialog::VerifyWalletIsSynced()
{
    UpdateTestStatus(__func__, ui->verifyWalletIsSyncedResultLabel, pending, NA);

    if (g_nTimeBestReceived == 0 && OutOfSyncByAge())
    {
        QString tooltip = tr("Your wallet is still in initial sync. If this is a sync from the beginning (genesis), the "
                             "sync process can take from 2 to 4 hours, or longer on a slow computer. If you have synced "
                             "your wallet before but you just started the wallet up, then wait a few more minutes and "
                             "retry the diagnostics again.");

        UpdateTestStatus(__func__, ui->verifyWalletIsSyncedResultLabel, completed, warning, QString(), tooltip);
    }
    else if (g_nTimeBestReceived > 0 && OutOfSyncByAge())
    {
        QString tooltip = tr("Your wallet is out of sync with the network but was in sync before. If this fails there is "
                             "likely a severe problem that is preventing the wallet from syncing. If the lack of sync "
                             "is due to network connection issues, you will see failures on the network connection "
                             "test(s). If the network connections pass, but your wallet fails this test, and continues to "
                             "fail this test on repeated attempts with a few minutes in between, this could indicate a "
                             "more serious issue. In that case you should check the debug log to see if it sheds light "
                             "on the cause for no sync.");

        UpdateTestStatus(__func__, ui->verifyWalletIsSyncedResultLabel, completed, failed, QString(), tooltip);

    }
    else
    {
        UpdateTestStatus(__func__, ui->verifyWalletIsSyncedResultLabel, completed, passed);
    }
}

int DiagnosticsDialog::CheckConnectionCount()
{
    UpdateTestStatus(__func__, ui->checkConnectionCountResultLabel, pending, NA);

    int connections = 0;
    int minimum_connections_to_stake = fTestNet ? 1 : 3;
    {
        LOCK(cs_vNodes);

        connections = vNodes.size();
    }

    if (connections <= 7 && connections >= minimum_connections_to_stake)
    {
        QString tooltip = tr("Please check your network and also check the config file and ensure your addnode entries "
                             "are up-to-date. If you recently started the wallet, you may want to wait another few "
                             "minutes for connections to build up and test again. Please see "
                             "https://gridcoin.us/wiki/config-file.html and https://addnodes.cycy.me/.");

        UpdateTestStatus(__func__, ui->checkConnectionCountResultLabel, completed, warning,
                         tr("Warning: Count = %1 (Pass = 8+)").arg(QString::number(connections)), tooltip);
    }
    else if (connections >= 8)
    {
        UpdateTestStatus(__func__, ui->checkConnectionCountResultLabel, completed, passed,
                         tr("Passed: Count = %1").arg(QString::number(connections)));
    }
    else
    {
        QString tooltip = tr("You will not be able to stake because you have less than %1 connection(s). Please check "
                             "your network and also check the config file and ensure your addnode entries are up-to-date. "
                             "If you recently started the wallet, you may want to wait another few minutes for connections "
                             "to build up and then test again. Please see https://gridcoin.us/wiki/config-file.html and "
                             "https://addnodes.cycy.me/.").arg(QString::number(minimum_connections_to_stake));

        UpdateTestStatus(__func__, ui->checkConnectionCountResultLabel, completed, failed,
                         tr("Failed: Count = %1").arg(QString::number(connections)), tooltip);
    }

    return connections;
}

void DiagnosticsDialog::CheckOutboundConnectionCount()
{
    UpdateTestStatus(__func__, ui->checkOutboundConnectionCountResultLabel, pending, NA);

    LOCK(cs_vNodes);

    int outbound_connections = 0;

    for (const auto& vnodes : vNodes)
    {
        if (!vnodes->fInbound) ++outbound_connections;
    }

    if (outbound_connections < 1)
    {
        QString tooltip = tr("Your outbound connection count is critically low. Please check your the config file and "
                             "ensure your addnode entries are up-to-date. If you recently started the wallet, you may "
                             "want to wait another few minutes for connections to build up and then test again. Please see "
                             "https://gridcoin.us/wiki/config-file.html and https://addnodes.cycy.me/.");

        UpdateTestStatus(__func__, ui->checkOutboundConnectionCountResultLabel, completed, failed,
                         tr("Failed: Count = %1").arg(QString::number(outbound_connections)), tooltip);
    }
    else if (outbound_connections < 3)
    {
        QString tooltip = tr("Your outbound connection count is low. Please check your the config file and "
                             "ensure your addnode entries are up-to-date. If you recently started the wallet, you may "
                             "want to wait another few minutes for connections to build up and then test again. Please see "
                             "https://gridcoin.us/wiki/config-file.html and https://addnodes.cycy.me/.");

        UpdateTestStatus(__func__, ui->checkOutboundConnectionCountResultLabel, completed, warning,
                         tr("Warning: Count = %1 (Pass = 3+)").arg(QString::number(outbound_connections)), tooltip);

    }
    else
    {
        UpdateTestStatus(__func__, ui->checkOutboundConnectionCountResultLabel, completed, passed,
                         tr("Passed: Count = %1").arg(QString::number(outbound_connections)));
    }
}

void DiagnosticsDialog::VerifyClock(unsigned int connections)
{
    UpdateTestStatus(__func__, ui->verifyClockResultLabel, pending, NA);

    // This is aligned to the minimum sample size in AddTimeData to compute a nTimeOffset from the sampling of
    // connected nodes. If a sufficient sample exists, use the existing time offset from the node rather than
    // going through the ntp connection code. The ntp connection code is retained to help people resolve no connection
    // situations where their node is so far off they are banned and disconnected from the network.
    if (connections >= 5)
    {
        int64_t time_offset = 0;

        {
            LOCK(cs_main);

            time_offset = GetTimeOffset();
        }

<<<<<<< HEAD
        clkReportResults(time_offset);
=======
    if (g_UpdateChecker->CheckForLatestUpdate(client_message, false))
    {
        UpdateTestStatus("checkClientVersion", ui->checkClientVersionResultLabel, completed, warning,
                         tr("Warning: New Client version available:\n %1").arg(QString(client_message.c_str())));
    }
    else
    {
        UpdateTestStatus("checkClientVersion", ui->checkClientVersionResultLabel, completed, passed);
    }
>>>>>>> 30788131

        return;
    }

    QTimer *timerVerifyClock = new QTimer();

    // Set up a timeout clock of 10 seconds as a fail-safe.
    connect(timerVerifyClock, SIGNAL(timeout()), this, SLOT(clkFinished()));
    timerVerifyClock->start(10 * 1000);

    QHostInfo NTPHost = QHostInfo::fromName("pool.ntp.org");
    m_udpSocket = new QUdpSocket(this);

    connect(m_udpSocket, SIGNAL(stateChanged(QAbstractSocket::SocketState)), this,
            SLOT(clkStateChanged(QAbstractSocket::SocketState)));
    connect(m_udpSocket, SIGNAL(error(QAbstractSocket::SocketError)), this,
            SLOT(clkSocketError()));

    if (!NTPHost.addresses().empty())
    {
        m_udpSocket->connectToHost(QHostAddress(NTPHost.addresses().first()), 123, QIODevice::ReadWrite);
    }
    else
    {
        clkSocketError();
    }
}

void DiagnosticsDialog::clkStateChanged(QAbstractSocket::SocketState state)
{
    if (state == QAbstractSocket::ConnectedState)
    {
        connect(m_udpSocket, SIGNAL(readyRead()), this, SLOT(clkFinished()));

        char NTPMessage[48] = {0x1b, 0, 0, 0 ,0, 0, 0, 0, 0};

        m_udpSocket->write(NTPMessage, sizeof(NTPMessage));
    }
}

void DiagnosticsDialog::clkSocketError()
{
    m_udpSocket->close();

    clkReportResults(0, true);
}

void DiagnosticsDialog::clkFinished()
{
    if (m_udpSocket->waitForReadyRead(10 * 1000))
    {
        int64_t start_time = GetAdjustedTime();

        // Only allow this loop to run for 5 seconds maximum.
        while (m_udpSocket->hasPendingDatagrams() && GetAdjustedTime() - start_time <= 5)
        {
            QByteArray BufferSocket = m_udpSocket->readAll();

            if (BufferSocket.size() == 48)
            {
                int nNTPCount = 40;
                uint32_t DateTimeIn = uchar(BufferSocket.at(nNTPCount))
                        + (uchar(BufferSocket.at(nNTPCount + 1)) << 8)
                        + (uchar(BufferSocket.at(nNTPCount + 2)) << 16)
                        + (uchar(BufferSocket.at(nNTPCount + 3)) << 24);
                time_t tmit = ntohl(DateTimeIn) - 2208988800U;

                m_udpSocket->close();

                boost::posix_time::ptime localTime = boost::posix_time::microsec_clock::universal_time();
                boost::posix_time::ptime networkTime = boost::posix_time::from_time_t(tmit);
                boost::posix_time::time_duration timeDiff = networkTime - localTime;

                clkReportResults(timeDiff.total_seconds());

                return;
            }
        }
    }
    else // The other state here is a socket or other indeterminate error such as a timeout (coming from clkSocketError).
    {
        // This is needed to "cancel" the timeout timer. Essentially if the test was marked completed via the normal exits
        // above, then when the timer calls clkFinished again, it will hit this conditional and be a no-op.
        if (GetTestStatus("VerifyClock") != completed)
        {
            clkReportResults(0, true);
        }

        return;
    }
}

void DiagnosticsDialog::clkReportResults(const int64_t& time_offset, const bool& timeout_during_check)
{
    if (!timeout_during_check)
    {
        if (abs64(time_offset) < 3 * 60)
        {
            UpdateTestStatus("VerifyClock", ui->verifyClockResultLabel, completed, passed);
        }
        else if (abs64(time_offset) < 5 * 60)
        {
            QString tooltip = tr("You should check your time and time zone settings for your computer.");

            UpdateTestStatus("VerifyClock", ui->verifyClockResultLabel, completed, warning,
                             tr("Warning: Clock skew is between 3 and 5 minutes. Please check your clock settings."),
                             tooltip);
        }
        else
        {
            QString tooltip = tr("Your clock in your computer is significantly off from UTC or network time and "
                                 "this may seriously degrade the operation of the wallet, including maintaining "
                                 "connection to the network. You should check your time and time zone settings "
                                 "for your computer. A very common problem is the off by one hour caused by a time "
                                 "zone issue or problems with daylight savings time.");

            UpdateTestStatus("VerifyClock", ui->verifyClockResultLabel, completed, failed,
                             tr("Error: Clock skew is 5 minutes or greater. Please check your clock settings."),
                             tooltip);
        }
    }
    else
    {
        QString tooltip = tr("The wallet has less than five connections to the network and is unable to connect "
                             "to an NTP server to check your computer clock. This is not necessarily a problem. "
                             "You can wait a few minutes and try the test again.");

        UpdateTestStatus("VerifyClock", ui->verifyClockResultLabel, completed, warning,
                         tr("Warning: Cannot connect to NTP server"), tooltip);
    }

    DisplayOverallDiagnosticResult();
}

void DiagnosticsDialog::VerifyTCPPort()
{
    UpdateTestStatus(__func__, ui->verifyTCPPortResultLabel, pending, NA);

    m_tcpSocket = new QTcpSocket(this);

    connect(m_tcpSocket, SIGNAL(connected()), this, SLOT(TCPFinished()));
    connect(m_tcpSocket, SIGNAL(error(QAbstractSocket::SocketError)), this, SLOT(TCPFailed(QAbstractSocket::SocketError)));

    m_tcpSocket->connectToHost("portquiz.net", GetListenPort());
}

void DiagnosticsDialog::TCPFinished()
{
    m_tcpSocket->close();
    UpdateTestStatus("VerifyTCPPort", ui->verifyTCPPortResultLabel, completed, passed);

    DisplayOverallDiagnosticResult();

    return;
}

void DiagnosticsDialog::TCPFailed(QAbstractSocket::SocketError socket_error)
{
    DiagnosticResult test_result = warning;
    QString tooltip = tr("Outbound communication to TCP port %1 appears to be blocked. ").arg(GetListenPort());

    switch (socket_error)
    {
    case QAbstractSocket::SocketError::ConnectionRefusedError:
        tooltip += tr("The connection to the port test site was refused. This could be a transient problem with the "
                      "port test site, but could also be an issue with your firewall. If you are also failing the "
                      "connection test, your firewall is most likely blocking network communications from the "
                      "Gridcoin client.");

        break;

    case QAbstractSocket::SocketError::RemoteHostClosedError:
        tooltip += tr("The port test site is closed on port. This could be a transient problem with the "
                      "port test site, but could also be an issue with your firewall. If you are also failing the "
                      "connection test, your firewall is most likely blocking network communications from the "
                      "Gridcoin client.");

        break;

    case QAbstractSocket::SocketError::HostNotFoundError:
        // This does not include the common text above on purpose.
        tooltip = tr("The IP for the port test site is unable to be resolved. This could mean your DNS is not working "
                     "correctly. The wallet may operate without DNS, but it could be severely degraded, especially if "
                     "the wallet is new and a database of prior successful connections has not been built up. Please "
                     "check your computer and ensure name resolution is operating correctly.");

        break;

    case QAbstractSocket::SocketError::SocketAccessError:
    case QAbstractSocket::SocketError::SocketResourceError:
    case QAbstractSocket::SocketError::SocketTimeoutError:
    case QAbstractSocket::SocketError::DatagramTooLargeError:
    case QAbstractSocket::SocketError::NetworkError:
    case QAbstractSocket::SocketError::AddressInUseError:
    case QAbstractSocket::SocketError::SocketAddressNotAvailableError:
    case QAbstractSocket::SocketError::UnsupportedSocketOperationError:
    case QAbstractSocket::SocketError::UnfinishedSocketOperationError:
    case QAbstractSocket::SocketError::OperationError:
        test_result = failed;

        // This does not include the common text above on purpose.
        tooltip = tr("The network has experienced a low-level error and this probably means your IP address or other "
                     "network connection parameters are not configured correctly. Please check your network configuration "
                     "on your computer.");

        break;

    case QAbstractSocket::SocketError::ProxyAuthenticationRequiredError:
    case QAbstractSocket::SocketError::ProxyConnectionRefusedError:
    case QAbstractSocket::SocketError::ProxyConnectionClosedError:
    case QAbstractSocket::SocketError::ProxyConnectionTimeoutError:
    case QAbstractSocket::SocketError::ProxyNotFoundError:
    case QAbstractSocket::SocketError::ProxyProtocolError:
        test_result = failed;

        tooltip += tr("Your network may be using a proxy server to communicate to public IP addresses on the Internet, and "
                      "the wallet is not configured properly to use it. Please check the proxy settings under Options -> "
                      "Network -> Connect through SOCKS proxy.");

        break;

    // SSL errors will NOT be triggered unless we implement a test and site to actually do an SSL connection test. This
    // is put here for completeness.
    case QAbstractSocket::SocketError::SslHandshakeFailedError:
    case QAbstractSocket::SocketError::SslInternalError:
    case QAbstractSocket::SocketError::SslInvalidUserDataError:
        test_result = failed;

        // This does not include the common text above on purpose.
        tooltip = tr("The network is reporting an SSL error. If you also failed or got a warning on your clock test, you "
                     "should check your clock settings, including your time and time zone. If your clock is ok, please "
                     "check your computer's network configuration.");

        break;

    case QAbstractSocket::SocketError::TemporaryError:
    case QAbstractSocket::SocketError::UnknownSocketError:
        test_result = failed;

        // This does not include the common text above on purpose.
        tooltip = tr("The network is reporting an unspecified socket error. If you also are failing the connection test, "
                     "then please check your computer's network configuration.");
    }

    UpdateTestStatus("VerifyTCPPort", ui->verifyTCPPortResultLabel, completed, test_result,
                     QString(), tooltip);

    DisplayOverallDiagnosticResult();

    return;
}

double DiagnosticsDialog::CheckDifficulty()
{
    UpdateTestStatus(__func__, ui->checkDifficultyResultLabel, pending, NA);

    double diff = 0;
    double scale_factor = 1.0;

    {
        LOCK(cs_main);

        scale_factor = fTestNet ? 0.1 : 1.0;

        diff = GRC::GetAverageDifficulty(80);
    }

    double fail_diff = scale_factor;
    double warn_diff = scale_factor * 5.0;

    // If g_nTimeBestReceived == 0, the wallet is still in the initial sync process. In that case use the failure
    // standard and just warn, with a different explanation.
    if (g_nTimeBestReceived == 0 && OutOfSyncByAge() && diff < fail_diff)
    {
        QString override_text = tr("Warning: 80 block difficulty is less than %1.")
                .arg(QString::number(fail_diff, 'f', 1));

        QString tooltip = tr("Your difficulty is low but your wallet is still in initial sync. Please recheck it later "
                             "to see if this passes.");

        UpdateTestStatus(__func__, ui->checkDifficultyResultLabel, completed, warning,
                         override_text, tooltip);
    }
    // If the wallet has been in sync in the past in this run, then apply the normal standards, whether the wallet is
    // in sync or not right now.
    else if (g_nTimeBestReceived > 0 && diff < fail_diff)
    {
        QString override_text = tr("Failed: 80 block difficulty is less than %1. This wallet is almost certainly forked.")
                .arg(QString::number(fail_diff, 'f', 1));

        QString tooltip = tr("Your difficulty is extremely low and your wallet is almost certainly forked. Please ensure "
                             "you are running the latest version and try removing the blockchain database and resyncing "
                             "from genesis using the menu option. (Note this will take 2-4 hours.)");

        UpdateTestStatus(__func__, ui->checkDifficultyResultLabel, completed, failed,
                         override_text, tooltip);
    }
    else if (g_nTimeBestReceived > 0 && diff < warn_diff)
    {
        QString override_text = tr("Warning: 80 block difficulty is less than %1. This wallet is probably forked.")
                .arg(QString::number(warn_diff, 'f', 1));

        QString tooltip = tr("Your difficulty is very low and your wallet is probably forked. Please ensure you are "
                             "running the latest version and try removing the blockchain database and resyncing from "
                             "genesis using the menu option. (Note this will take 2-4 hours.)");

        UpdateTestStatus(__func__, ui->checkDifficultyResultLabel, completed, warning,
                         override_text, tooltip);
    }
    else
    {
        QString override_text = tr("Passed: 80 block difficulty is %1.")
                .arg(QString::number(diff, 'f', 1));

        UpdateTestStatus(__func__, ui->checkDifficultyResultLabel, completed, passed, override_text);
    }

    return diff;
}

void DiagnosticsDialog::CheckClientVersion()
{
    UpdateTestStatus(__func__, ui->checkClientVersionResultLabel, pending, NA);

    std::string client_message;

    if (g_UpdateChecker->CheckForLatestUpdate(false, client_message)
            && client_message.find("mandatory") != std::string::npos)
    {
        QString tooltip = tr("There is a new mandatory version available and you should upgrade as soon as possible to "
                             "ensure your wallet remains in consensus with the network.");

        UpdateTestStatus(__func__, ui->checkClientVersionResultLabel, completed, failed,
                         tr("Warning: New Client version available:\n %1").arg(QString(client_message.c_str())));
    }
    else if (g_UpdateChecker->CheckForLatestUpdate(false, client_message)
             && client_message.find("mandatory") == std::string::npos)
    {
        QString tooltip = tr("There is a new leisure version available and you should upgrade as soon as practical.");

        UpdateTestStatus(__func__, ui->checkClientVersionResultLabel, completed, warning,
                         tr("Warning: New Client version available:\n %1").arg(QString(client_message.c_str())));
    }
    else
    {
        UpdateTestStatus(__func__, ui->checkClientVersionResultLabel, completed, passed);
    }
}

void DiagnosticsDialog::VerifyBoincPath()
{
    // This test is only applicable if the wallet is in researcher mode.
    if (!m_researcher_mode)
    {
        UpdateTestStatus(__func__, ui->verifyBoincPathResultLabel, completed, NA);

        return;
    }

    UpdateTestStatus(__func__, ui->verifyBoincPathResultLabel, pending, NA);

    fs::path boincPath = (fs::path) GRC::GetBoincDataDir();

    if (boincPath.empty())
        boincPath = (fs::path) GetArgument("boincdatadir", "");

    boincPath = boincPath / "client_state.xml";

    if (fs::exists(boincPath))
    {
        UpdateTestStatus(__func__, ui->verifyBoincPathResultLabel, completed, passed);
    }
    else
    {
        QString tooltip = tr("Check that BOINC is installed and that you have the correct path in the config file "
                             "if you installed it to a nonstandard location.");

        UpdateTestStatus(__func__, ui->verifyBoincPathResultLabel, completed, failed, QString(), tooltip);
    }
}

void DiagnosticsDialog::VerifyCPIDValid()
{
    // This test is only applicable if the wallet is in researcher mode.
    if (!m_researcher_mode)
    {
        UpdateTestStatus(__func__, ui->verifyCPIDValidResultLabel, completed, NA);

        return;
    }

    UpdateTestStatus(__func__, ui->verifyCPIDValidResultLabel, pending, NA);

    if (m_researcher_model->hasEligibleProjects())
    {
        UpdateTestStatus(__func__, ui->verifyCPIDValidResultLabel, completed, passed);
    }
    else
    {
        if (g_nTimeBestReceived == 0 && OutOfSyncByAge())
        {
            QString tooltip = tr("Your wallet is not in sync and has not previously been in sync during this run, please "
                                 "wait for the wallet to sync and retest. If there are other failures preventing the "
                                 "wallet from syncing, please correct those items and retest to see if this test passes.");

            UpdateTestStatus(__func__, ui->verifyCPIDValidResultLabel, completed, warning, QString(), tooltip);
        }
        else
        {
            QString tooltip = tr("Verify (1) that you have BOINC installed correctly, (2) that you have attached at least "
                                 "one whitelisted project, (3) that you advertised your beacon with the same email as you "
                                 "use for your BOINC project(s), and (4) that the CPID on the overview screen matches the "
                                 "CPID when you login to your BOINC project(s) online.");

            UpdateTestStatus(__func__, ui->verifyCPIDValidResultLabel, completed, failed, QString(), tooltip);
        }
    }
}

void DiagnosticsDialog::VerifyCPIDHasRAC()
{
    // This test is only applicable if the wallet is in researcher mode.
    if (!m_researcher_mode)
    {
        UpdateTestStatus(__func__, ui->verifyCPIDHasRACResultLabel, completed, NA);

        return;
    }

    UpdateTestStatus(__func__, ui->verifyCPIDHasRACResultLabel, pending, NA);

    if (m_researcher_model->hasRAC())
    {
        UpdateTestStatus(__func__, ui->verifyCPIDHasRACResultLabel, completed, passed);
    }
    else
    {
        if (g_nTimeBestReceived == 0 && OutOfSyncByAge())
        {
            QString tooltip = tr("Your wallet is not in sync and has not previously been in sync during this run, please "
                                 "wait for the wallet to sync and retest. If there are other failures preventing the "
                                 "wallet from syncing, please correct those items and retest to see if this test passes.");

            UpdateTestStatus(__func__, ui->verifyCPIDHasRACResultLabel, completed, warning, QString(), tooltip);
        }
        else
        {
            QString tooltip = tr("Verify that you have actually completed workunits for the projects you have attached and "
                                 "that you have authorized the export of statistics. Please see "
                                 "https://gridcoin.us/guides/whitelist.htm.");

            UpdateTestStatus(__func__, ui->verifyCPIDHasRACResultLabel, completed, failed, QString(), tooltip);
        }
    }
}

void DiagnosticsDialog::VerifyCPIDIsActive()
{
    // This test is only applicable if the wallet is in researcher mode.
    if (!m_researcher_mode)
    {
        UpdateTestStatus(__func__, ui->verifyCPIDIsActiveResultLabel, completed, NA);

        return;
    }

    UpdateTestStatus(__func__, ui->verifyCPIDIsActiveResultLabel, pending, NA);

    if (m_researcher_model->hasActiveBeacon())
    {
        UpdateTestStatus(__func__, ui->verifyCPIDIsActiveResultLabel, completed, passed);
    }
    else
    {
        if (g_nTimeBestReceived == 0 && OutOfSyncByAge())
        {
            QString tooltip = tr("Your wallet is not in sync and has not previously been in sync during this run, please "
                                 "wait for the wallet to sync and retest. If there are other failures preventing the "
                                 "wallet from syncing, please correct those items and retest to see if this test passes.");

            UpdateTestStatus(__func__, ui->verifyCPIDIsActiveResultLabel, completed, warning, QString(), tooltip);
        }
        else
        {
            QString tooltip = tr("Please ensure that you have followed the process to advertise and verify your beacon. "
                                 "You can use the research wizard (the beacon button on the overview screen).");

            UpdateTestStatus(__func__, ui->verifyCPIDIsActiveResultLabel, completed, failed, QString(), tooltip);
        }
    }
}

// check ETTS
// This is only checked if wallet is a researcher wallet because the purpose is to
// alert the owner that his stake time is too long and therefore there is a chance
// of research rewards loss between stakes due to the 180 day limit.
void DiagnosticsDialog::CheckETTS(const double& diff)
{
    // This test is only applicable if the wallet is in researcher mode.
    if (!m_researcher_mode)
    {
        UpdateTestStatus(__func__, ui->checkETTSResultLabel, completed, NA);

        return;
    }

    UpdateTestStatus(__func__, ui->checkETTSResultLabel, pending, NA);

    double ETTS = GRC::GetEstimatedTimetoStake(true, diff) / (24.0 * 60.0 * 60.0);

    std::string rounded_ETTS;

    //round appropriately for display.
    if (ETTS >= 100)
    {
        rounded_ETTS = RoundToString(ETTS, 0);
    }
    else if (ETTS >= 10)
    {
        rounded_ETTS = RoundToString(ETTS, 1);
    }
    else
    {
        rounded_ETTS = RoundToString(ETTS, 2);
    }

    if (g_nTimeBestReceived == 0 && OutOfSyncByAge())
    {
        QString tooltip = tr("Your wallet is not in sync and has not previously been in sync during this run, please "
                             "wait for the wallet to sync and retest. If there are other failures preventing the "
                             "wallet from syncing, please correct those items and retest to see if this test passes.");

        UpdateTestStatus(__func__, ui->checkETTSResultLabel, completed, warning, QString(), tooltip);
    }
    else
    {
        // ETTS of zero actually means no coins, i.e. infinite.
        if (ETTS == 0.0)
        {
            QString tooltip = tr("You have no balance and will be unable to retrieve your research rewards when solo "
                                 "mining. You should acquire GRC to stake so you can retrieve your research rewards. "
                                 "Please see https://gridcoin.us/guides/boinc-install.htm.");

            UpdateTestStatus(__func__, ui->checkETTSResultLabel, completed, failed,
                             tr("Failed: ETTS is infinite. No coins to stake."), tooltip);
        }
        else if (ETTS > 90.0)
        {
            QString tooltip = tr("Your balance is too low given the current network difficulty to stake in a reasonable "
                                 "period of time to retrieve your research rewards when solo mining. You should acquire "
                                 "more GRC to stake more often.");

            UpdateTestStatus(__func__, ui->checkETTSResultLabel, completed, failed,
                             tr("Failed: ETTS is > 90 days. It will take a very long time to receive your research "
                                "rewards."),
                             tooltip);
        }
        else if (ETTS > 45.0 && ETTS <= 90.0)
        {
            QString tooltip = tr("Your balance is low given the current network difficulty to stake in a reasonable "
                                 "period of time to retrieve your research rewards when solo mining. You should consider "
                                 "acquiring more GRC to stake more often.");

            UpdateTestStatus(__func__, ui->checkETTSResultLabel, completed, warning,
                             tr("Warning: 45 days < ETTS = %1 <= 90 days").arg(QString(rounded_ETTS.c_str())),
                             tooltip);
        }
        else
        {
            UpdateTestStatus(__func__, ui->checkETTSResultLabel, completed, passed,
                             tr("Passed: ETTS = %1 <= 45 days").arg(QString(rounded_ETTS.c_str())));
        }
    }
}
<|MERGE_RESOLUTION|>--- conflicted
+++ resolved
@@ -391,19 +391,7 @@
             time_offset = GetTimeOffset();
         }
 
-<<<<<<< HEAD
         clkReportResults(time_offset);
-=======
-    if (g_UpdateChecker->CheckForLatestUpdate(client_message, false))
-    {
-        UpdateTestStatus("checkClientVersion", ui->checkClientVersionResultLabel, completed, warning,
-                         tr("Warning: New Client version available:\n %1").arg(QString(client_message.c_str())));
-    }
-    else
-    {
-        UpdateTestStatus("checkClientVersion", ui->checkClientVersionResultLabel, completed, passed);
-    }
->>>>>>> 30788131
 
         return;
     }
@@ -730,7 +718,7 @@
 
     std::string client_message;
 
-    if (g_UpdateChecker->CheckForLatestUpdate(false, client_message)
+    if (g_UpdateChecker->CheckForLatestUpdate(client_message, false)
             && client_message.find("mandatory") != std::string::npos)
     {
         QString tooltip = tr("There is a new mandatory version available and you should upgrade as soon as possible to "
@@ -739,7 +727,7 @@
         UpdateTestStatus(__func__, ui->checkClientVersionResultLabel, completed, failed,
                          tr("Warning: New Client version available:\n %1").arg(QString(client_message.c_str())));
     }
-    else if (g_UpdateChecker->CheckForLatestUpdate(false, client_message)
+    else if (g_UpdateChecker->CheckForLatestUpdate(client_message, false)
              && client_message.find("mandatory") == std::string::npos)
     {
         QString tooltip = tr("There is a new leisure version available and you should upgrade as soon as practical.");
