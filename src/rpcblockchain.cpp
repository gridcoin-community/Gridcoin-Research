--- conflicted
+++ resolved
@@ -129,22 +129,22 @@
 
 double GetNetworkAvgByProject(std::string projectname)
 {
-    projectname = strReplace(projectname,"_"," ");
-    if (mvNetwork.size() < 1)   return 0;
-    StructCPID structcpid = mvNetwork[projectname];
-    if (!structcpid.initialized) return 0;
-    double networkavgrac = structcpid.AverageRAC;
-    return networkavgrac;
+        projectname = strReplace(projectname,"_"," ");
+        if (mvNetwork.size() < 1)   return 0;
+        StructCPID structcpid = mvNetwork[projectname];
+        if (!structcpid.initialized) return 0;
+        double networkavgrac = structcpid.AverageRAC;
+        return networkavgrac;
 }
 
 double GetNetworkTotalByProject(std::string projectname)
 {
-    projectname = strReplace(projectname,"_"," ");
-    if (mvNetwork.size() < 1)   return 0;
-    StructCPID structcpid = mvNetwork[projectname];
-    if (!structcpid.initialized) return 0;
-    double networkavgrac = structcpid.rac;
-    return networkavgrac;
+        projectname = strReplace(projectname,"_"," ");
+        if (mvNetwork.size() < 1)   return 0;
+        StructCPID structcpid = mvNetwork[projectname];
+        if (!structcpid.initialized) return 0;
+        double networkavgrac = structcpid.rac;
+        return networkavgrac;
 }
 
 std::string FileManifest()
@@ -154,10 +154,10 @@
     std::string sMyManifest;
     for(directory_iterator it(dir_path); it != directory_iterator(); ++it)
     {
-        if(boost::filesystem::is_regular_file(it->path()))
-        {
-            sMyManifest += it->path().string();
-        }
+       if(boost::filesystem::is_regular_file(it->path()))
+       {
+           sMyManifest += it->path().string();
+       }
     }
     return sMyManifest;
 }
@@ -196,7 +196,7 @@
     int nShift = (blockindex->nBits >> 24) & 0xff;
 
     double dDiff =
-            (double)0x0000ffff / (double)(blockindex->nBits & 0x00ffffff);
+        (double)0x0000ffff / (double)(blockindex->nBits & 0x00ffffff);
 
     while (nShift < 29)
     {
@@ -222,7 +222,7 @@
     int nShift = (nBits >> 24) & 0xff;
 
     double dDiff =
-            (double)0x0000ffff / (double)(nBits & 0x00ffffff);
+        (double)0x0000ffff / (double)(nBits & 0x00ffffff);
 
     while (nShift < 29)
     {
@@ -270,7 +270,7 @@
     std::string PoRNarr = "";
     if (IsPoR) PoRNarr = "proof-of-research";
     result.push_back(Pair("flags",
-                          strprintf("%s%s", blockindex->IsProofOfStake()? "proof-of-stake" : "proof-of-work", blockindex->GeneratedStakeModifier()? " stake-modifier": "") + " " + PoRNarr        )       );
+        strprintf("%s%s", blockindex->IsProofOfStake()? "proof-of-stake" : "proof-of-work", blockindex->GeneratedStakeModifier()? " stake-modifier": "") + " " + PoRNarr        )       );
     result.push_back(Pair("proofhash", blockindex->hashProof.GetHex()));
     result.push_back(Pair("entropybit", (int)blockindex->GetStakeEntropyBit()));
     result.push_back(Pair("modifier", strprintf("%016" PRIx64, blockindex->nStakeModifier)));
@@ -353,11 +353,11 @@
 {
     if (fHelp || params.size() != 1)
         throw runtime_error(
-                "showblock <index>\n"
-                "\n"
-                "<index> Block number\n"
-                "\n"
-                "Returns all information about the block at <index>\n");
+            "showblock <index>\n"
+            "\n"
+            "<index> Block number\n"
+            "\n"
+            "Returns all information about the block at <index>\n");
 
     int nHeight = params[0].get_int();
     if (nHeight < 0 || nHeight > nBestHeight)
@@ -378,9 +378,9 @@
 {
     if (fHelp || params.size() != 0)
         throw runtime_error(
-                "getbestblockhash\n"
-                "\n"
-                "Returns the hash of the best block in the longest block chain\n");
+            "getbestblockhash\n"
+            "\n"
+            "Returns the hash of the best block in the longest block chain\n");
 
     LOCK(cs_main);
 
@@ -391,9 +391,9 @@
 {
     if (fHelp || params.size() != 0)
         throw runtime_error(
-                "getblockcount\n"
-                "\n"
-                "Returns the number of blocks in the longest block chain\n");
+            "getblockcount\n"
+            "\n"
+            "Returns the number of blocks in the longest block chain\n");
 
     LOCK(cs_main);
 
@@ -404,9 +404,9 @@
 {
     if (fHelp || params.size() != 0)
         throw runtime_error(
-                "getdifficulty\n"
-                "\n"
-                "Returns the difficulty as a multiple of the minimum difficulty\n");
+            "getdifficulty\n"
+            "\n"
+            "Returns the difficulty as a multiple of the minimum difficulty\n");
 
     LOCK(cs_main);
 
@@ -420,11 +420,11 @@
 {
     if (fHelp || params.size() < 1 || params.size() > 1 || AmountFromValue(params[0]) < MIN_TX_FEE)
         throw runtime_error(
-                "settxfee <amount>\n"
-                "\n"
-                "<amount> is a real and is rounded to the nearest 0.01\n"
-                "\n"
-                "Sets the txfee for transactions\n");
+            "settxfee <amount>\n"
+            "\n"
+            "<amount> is a real and is rounded to the nearest 0.01\n"
+            "\n"
+            "Sets the txfee for transactions\n");
 
     LOCK(cs_main);
 
@@ -438,9 +438,9 @@
 {
     if (fHelp || params.size() != 0)
         throw runtime_error(
-                "getrawmempool\n"
-                "\n"
-                "Returns all transaction ids in memory pool\n");
+            "getrawmempool\n"
+            "\n"
+            "Returns all transaction ids in memory pool\n");
 
 
     vector<uint256> vtxid;
@@ -462,11 +462,11 @@
 {
     if (fHelp || params.size() != 1)
         throw runtime_error(
-                "getblockhash <index>\n"
-                "\n"
-                "<index> Block number for requested hash\n"
-                "\n"
-                "Returns hash of block in best-block-chain at <index>\n");
+            "getblockhash <index>\n"
+            "\n"
+            "<index> Block number for requested hash\n"
+            "\n"
+            "Returns hash of block in best-block-chain at <index>\n");
 
     int nHeight = params[0].get_int();
     if (nHeight < 0 || nHeight > nBestHeight)
@@ -485,11 +485,11 @@
 {
     if (fHelp || params.size() < 1 || params.size() > 2)
         throw runtime_error(
-                "getblock <hash> [bool:txinfo]\n"
-                "\n"
-                "[bool:txinfo] optional to print more detailed tx info\n"
-                "\n"
-                "Returns details of a block with given block-hash\n");
+            "getblock <hash> [bool:txinfo]\n"
+            "\n"
+            "[bool:txinfo] optional to print more detailed tx info\n"
+            "\n"
+            "Returns details of a block with given block-hash\n");
 
     std::string strHash = params[0].get_str();
     uint256 hash(strHash);
@@ -510,11 +510,11 @@
 {
     if (fHelp || params.size() < 1 || params.size() > 2)
         throw runtime_error(
-                "getblockbynumber <number> [bool:txinfo]\n"
-                "\n"
-                "[bool:txinfo] optional to print more detailed tx info\n"
-                "\n"
-                "Returns details of a block with given block-number\n");
+            "getblockbynumber <number> [bool:txinfo]\n"
+            "\n"
+            "[bool:txinfo] optional to print more detailed tx info\n"
+            "\n"
+            "Returns details of a block with given block-number\n");
 
     int nHeight = params[0].get_int();
     if (nHeight < 0 || nHeight > nBestHeight)
@@ -560,54 +560,6 @@
     fclose(outfile);
 }
 
-<<<<<<< HEAD
-=======
-std::string SignMessage(std::string sMsg, std::string sPrivateKey)
-{
-    CKey key;
-    std::vector<unsigned char> vchMsg = vector<unsigned char>(sMsg.begin(), sMsg.end());
-    std::vector<unsigned char> vchPrivKey = ParseHex(sPrivateKey);
-    std::vector<unsigned char> vchSig;
-    key.SetPrivKey(CPrivKey(vchPrivKey.begin(), vchPrivKey.end())); // if key is not correct openssl may crash
-    if (!key.Sign(Hash(vchMsg.begin(), vchMsg.end()), vchSig))
-    {
-        return "Unable to sign message, check private key.";
-    }
-
-    const std::string sig(vchSig.begin(), vchSig.end());
-    std::string SignedMessage = EncodeBase64(sig);
-    return SignedMessage;
-}
-
-bool CheckMessageSignature(std::string sAction,std::string messagetype, std::string sMsg, std::string sSig, std::string strMessagePublicKey)
-{
-    std::string strMasterPubKey = "";
-    if (messagetype=="project" || messagetype=="projectmapping")
-    {
-        strMasterPubKey= msMasterProjectPublicKey;
-    }
-    else
-    {
-        strMasterPubKey = msMasterMessagePublicKey;
-    }
-
-    if (!strMessagePublicKey.empty()) strMasterPubKey = strMessagePublicKey;
-    if (sAction=="D" && messagetype=="beacon") strMasterPubKey = msMasterProjectPublicKey;
-    if (sAction=="D" && messagetype=="poll")   strMasterPubKey = msMasterProjectPublicKey;
-    if (sAction=="D" && messagetype=="vote")   strMasterPubKey = msMasterProjectPublicKey;
-
-    std::string db64 = DecodeBase64(sSig);
-    CKey key;
-    if (!key.SetPubKey(ParseHex(strMasterPubKey))) return false;
-    std::vector<unsigned char> vchMsg = vector<unsigned char>(sMsg.begin(), sMsg.end());
-    std::vector<unsigned char> vchSig = vector<unsigned char>(db64.begin(), db64.end());
-    if (!key.Verify(Hash(vchMsg.begin(), vchMsg.end()), vchSig)) return false;
-    return true;
-
-}
-
-
->>>>>>> 16ea9309
 std::string ExtractValue(std::string data, std::string delimiter, int pos)
 {
     std::vector<std::string> vKeys = split(data.c_str(),delimiter);
@@ -619,10 +571,7 @@
 
     return keyvalue;
 }
-<<<<<<< HEAD
-
-=======
->>>>>>> 16ea9309
+
 double GetAverageInList(std::string superblock,double& out_count)
 {
     try
@@ -667,40 +616,40 @@
 
 double GetSuperblockMagnitudeByCPID(std::string data, std::string cpid)
 {
-    std::string mags = ExtractXML(data,"<MAGNITUDES>","</MAGNITUDES>");
-    std::vector<std::string> vSuperblock = split(mags.c_str(),";");
-    if  (vSuperblock.size() < 2) return -2;
-    if  (cpid.length() < 31) return -3;
-    for (unsigned int i = 0; i < vSuperblock.size(); i++)
-    {
-        // For each CPID in the contract
-        LogPrintf(".");
-        if (vSuperblock[i].length() > 1)
+        std::string mags = ExtractXML(data,"<MAGNITUDES>","</MAGNITUDES>");
+        std::vector<std::string> vSuperblock = split(mags.c_str(),";");
+        if  (vSuperblock.size() < 2) return -2;
+        if  (cpid.length() < 31) return -3;
+        for (unsigned int i = 0; i < vSuperblock.size(); i++)
         {
-            std::string sTempCPID = ExtractValue(vSuperblock[i],",",0);
-            double magnitude = RoundFromString(ExtractValue("0"+vSuperblock[i],",",1),0);
-            boost::to_lower(sTempCPID);
-            boost::to_lower(cpid);
             // For each CPID in the contract
-            if (sTempCPID.length() > 31 && cpid.length() > 31)
+            LogPrintf(".");
+            if (vSuperblock[i].length() > 1)
             {
-                if (sTempCPID.substr(0,31) == cpid.substr(0,31))
+                std::string sTempCPID = ExtractValue(vSuperblock[i],",",0);
+                double magnitude = RoundFromString(ExtractValue("0"+vSuperblock[i],",",1),0);
+                boost::to_lower(sTempCPID);
+                boost::to_lower(cpid);
+                // For each CPID in the contract
+                if (sTempCPID.length() > 31 && cpid.length() > 31)
                 {
-                    return magnitude;
+                    if (sTempCPID.substr(0,31) == cpid.substr(0,31))
+                    {
+                        return magnitude;
+                    }
                 }
             }
         }
-    }
-    return -1;
+        return -1;
 }
 
 void GetSuperblockProjectCount(std::string data, double& out_project_count, double& out_whitelist_count)
 {
-    // This is reserved in case we ever want to resync prematurely when the last superblock contains < .75% of whitelisted projects (remember we allow superblocks with up to .50% of the whitelisted projects, in case some project sites are being ddossed)
-    std::string avgs = ExtractXML(data,"<AVERAGES>","</AVERAGES>");
-    double avg_of_projects = GetAverageInList(avgs, out_project_count);
-    out_whitelist_count = GetCountOf("project");
-    if (fDebug10) LogPrintf(" GSPC:CountOfProjInBlock %f vs WhitelistedCount %f  \n",(double)out_project_count,(double)out_whitelist_count);
+	   // This is reserved in case we ever want to resync prematurely when the last superblock contains < .75% of whitelisted projects (remember we allow superblocks with up to .50% of the whitelisted projects, in case some project sites are being ddossed)
+       std::string avgs = ExtractXML(data,"<AVERAGES>","</AVERAGES>");
+       double avg_of_projects = GetAverageInList(avgs, out_project_count);
+       out_whitelist_count = GetCountOf("project");
+	   if (fDebug10) LogPrintf(" GSPC:CountOfProjInBlock %f vs WhitelistedCount %f  \n",(double)out_project_count,(double)out_whitelist_count);
 }
 
 double GetSuperblockAvgMag(std::string data,double& out_beacon_count,double& out_participant_count,double& out_average, bool bIgnoreBeacons,int nHeight)
@@ -715,27 +664,27 @@
         double avg_of_magnitudes = GetAverageInList(mags,mag_count);
         double avg_of_projects   = GetAverageInList(avgs,avg_count);
         if (!bIgnoreBeacons) out_beacon_count = GetCountOf("beacon");
-        double out_project_count = GetCountOf("project");
+		double out_project_count = GetCountOf("project");
         out_participant_count = mag_count;
         out_average = avg_of_magnitudes;
         if (avg_of_magnitudes < 000010)  return -1;
         if (avg_of_magnitudes > 170000)  return -2;
         if (avg_of_projects   < 050000)  return -3;
-        // Note bIgnoreBeacons is passed in when the chain is syncing from 0 (this is because the lists of beacons and projects are not full at that point)
+		// Note bIgnoreBeacons is passed in when the chain is syncing from 0 (this is because the lists of beacons and projects are not full at that point)
         if (!fTestNet && !bIgnoreBeacons && (mag_count < out_beacon_count*.90 || mag_count > out_beacon_count*1.10)) return -4;
-        if (fDebug10) LogPrintf(" CountOfProjInBlock %f vs WhitelistedCount %f Height %f \n",(double)avg_count,(double)out_project_count,(double)nHeight);
-        if (!fTestNet && !bIgnoreBeacons && nHeight > 972000 && (avg_count < out_project_count*.50)) return -5;
+		if (fDebug10) LogPrintf(" CountOfProjInBlock %f vs WhitelistedCount %f Height %f \n",(double)avg_count,(double)out_project_count,(double)nHeight);
+		if (!fTestNet && !bIgnoreBeacons && nHeight > 972000 && (avg_count < out_project_count*.50)) return -5;
         return avg_of_magnitudes + avg_of_projects;
     }
     catch (std::exception &e)
     {
-        LogPrintf("Error in GetSuperblockAvgMag.");
-        return 0;
+                LogPrintf("Error in GetSuperblockAvgMag.");
+                return 0;
     }
     catch(...)
     {
-        LogPrintf("Error in GetSuperblockAvgMag.");
-        return 0;
+                LogPrintf("Error in GetSuperblockAvgMag.");
+                return 0;
     }
 
 }
@@ -756,61 +705,61 @@
             // For each CPID in the contract
             if (vSuperblock[i].length() > 1)
             {
-                std::string cpid = ExtractValue(vSuperblock[i],",",0);
-                double magnitude = RoundFromString(ExtractValue(vSuperblock[i],",",1),0);
-                if (cpid.length() > 10)
-                {
-                    StructCPID stCPID = GetInitializedStructCPID2(cpid,mvDPORCopy);
-                    stCPID.TotalMagnitude = magnitude;
-                    stCPID.Magnitude = magnitude;
-                    stCPID.cpid = cpid;
-                    mvDPORCopy[cpid]=stCPID;
-                    StructCPID stMagg = GetInitializedStructCPID2(cpid,mvMagnitudesCopy);
-                    stMagg.cpid = cpid;
-                    stMagg.Magnitude = stCPID.Magnitude;
-                    stMagg.PaymentMagnitude = LederstrumpfMagnitude2(magnitude,GetAdjustedTime());
-                    //Adjust total owed - in case they are a newbie:
-                    if (true)
+                    std::string cpid = ExtractValue(vSuperblock[i],",",0);
+                    double magnitude = RoundFromString(ExtractValue(vSuperblock[i],",",1),0);
+                    if (cpid.length() > 10)
                     {
-                        double total_owed = 0;
-                        stMagg.owed = GetOutstandingAmountOwed(stMagg,cpid,(double)GetAdjustedTime(),total_owed,stCPID.Magnitude);
-                        stMagg.totalowed = total_owed;
+                        StructCPID stCPID = GetInitializedStructCPID2(cpid,mvDPORCopy);
+                        stCPID.TotalMagnitude = magnitude;
+                        stCPID.Magnitude = magnitude;
+                        stCPID.cpid = cpid;
+                        mvDPORCopy[cpid]=stCPID;
+                        StructCPID stMagg = GetInitializedStructCPID2(cpid,mvMagnitudesCopy);
+                        stMagg.cpid = cpid;
+                        stMagg.Magnitude = stCPID.Magnitude;
+                        stMagg.PaymentMagnitude = LederstrumpfMagnitude2(magnitude,GetAdjustedTime());
+                        //Adjust total owed - in case they are a newbie:
+                        if (true)
+                        {
+                            double total_owed = 0;
+                            stMagg.owed = GetOutstandingAmountOwed(stMagg,cpid,(double)GetAdjustedTime(),total_owed,stCPID.Magnitude);
+                            stMagg.totalowed = total_owed;
+                        }
+
+                        mvMagnitudesCopy[cpid] = stMagg;
+                        TotalNetworkMagnitude += stMagg.Magnitude;
+                        TotalNetworkEntries++;
+
                     }
-
-                    mvMagnitudesCopy[cpid] = stMagg;
-                    TotalNetworkMagnitude += stMagg.Magnitude;
-                    TotalNetworkEntries++;
-
-                }
             }
-        }
-
-        if (fDebug3) LogPrintf(".TMIS41.");
-        double NetworkAvgMagnitude = TotalNetworkMagnitude / (TotalNetworkEntries+.01);
-        // Store the Total Network Magnitude:
-        StructCPID network = GetInitializedStructCPID2("NETWORK",mvNetworkCopy);
-        network.projectname="NETWORK";
-        network.NetworkMagnitude = TotalNetworkMagnitude;
-        network.NetworkAvgMagnitude = NetworkAvgMagnitude;
-        if (fDebug)
+    }
+
+    if (fDebug3) LogPrintf(".TMIS41.");
+    double NetworkAvgMagnitude = TotalNetworkMagnitude / (TotalNetworkEntries+.01);
+    // Store the Total Network Magnitude:
+    StructCPID network = GetInitializedStructCPID2("NETWORK",mvNetworkCopy);
+    network.projectname="NETWORK";
+    network.NetworkMagnitude = TotalNetworkMagnitude;
+    network.NetworkAvgMagnitude = NetworkAvgMagnitude;
+    if (fDebug)
             LogPrintf("TallyMagnitudesInSuperblock: Extracted %.0f magnitude entries from cached superblock %s", TotalNetworkEntries, ReadCache("superblock","block_number").value);
 
-        double TotalProjects = 0;
-        double TotalRAC = 0;
-        double AVGRac = 0;
-        // Load boinc project averages from neural network
+    double TotalProjects = 0;
+    double TotalRAC = 0;
+    double AVGRac = 0;
+    // Load boinc project averages from neural network
         std::string projects = ReadCache("superblock","averages").value;
-        if (projects.empty()) return false;
-        std::vector<std::string> vProjects = split(projects.c_str(),";");
-        if (vProjects.size() > 0)
+    if (projects.empty()) return false;
+    std::vector<std::string> vProjects = split(projects.c_str(),";");
+    if (vProjects.size() > 0)
+    {
+        double totalRAC = 0;
+        WHITELISTED_PROJECTS = 0;
+        for (unsigned int i = 0; i < vProjects.size(); i++)
         {
-            double totalRAC = 0;
-            WHITELISTED_PROJECTS = 0;
-            for (unsigned int i = 0; i < vProjects.size(); i++)
+            // For each Project in the contract
+            if (vProjects[i].length() > 1)
             {
-                // For each Project in the contract
-                if (vProjects[i].length() > 1)
-                {
                     std::string project = ExtractValue(vProjects[i],",",0);
                     double avg = RoundFromString(ExtractValue("0" + vProjects[i],",",1),0);
                     if (project.length() > 1)
@@ -828,34 +777,23 @@
                         TotalRAC += avg;
                     }
                 }
-            }
         }
-        AVGRac = TotalRAC/(TotalProjects+.01);
-        network.AverageRAC = AVGRac;
-        network.rac = TotalRAC;
-        network.NetworkProjects = TotalProjects;
-        mvNetworkCopy["NETWORK"] = network;
-        if (fDebug3) LogPrintf(".TMS43.");
-        return true;
+    }
+    AVGRac = TotalRAC/(TotalProjects+.01);
+    network.AverageRAC = AVGRac;
+    network.rac = TotalRAC;
+    network.NetworkProjects = TotalProjects;
+    mvNetworkCopy["NETWORK"] = network;
+    if (fDebug3) LogPrintf(".TMS43.");
+    return true;
     }
     catch (const std::exception &e)
     {
-        LogPrintf("Error in TallySuperblock.");
-        return false;
-    }
-}
-
-<<<<<<< HEAD
-=======
-std::string AddContract(std::string sType, std::string sName, std::string sContract)
-{
-    std::string sPass = (sType=="project" || sType=="projectmapping" || sType=="smart_contract") ? GetArgument("masterprojectkey", msMasterMessagePrivateKey) : msMasterMessagePrivateKey;
-    std::string result = AddMessage(true,sType,sName,sContract,sPass,AmountFromValue(1),.00001,"");
-    return result;
-}
-
-
->>>>>>> 16ea9309
+                LogPrintf("Error in TallySuperblock.");
+                return false;
+    }
+}
+
 bool CPIDAcidTest2(std::string bpk, std::string externalcpid)
 {
     uint256 hashRand = GetRandHash();
@@ -868,214 +806,175 @@
 
 bool AdvertiseBeacon(std::string &sOutPrivKey, std::string &sOutPubKey, std::string &sError, std::string &sMessage)
 {
-    LOCK(cs_main);
-    {
-        GetNextProject(false);
-        if (!IsResearcher(GlobalCPUMiningCPID.cpid))
-        {
-            sError = "INVESTORS_CANNOT_SEND_BEACONS";
-            return false;
-        }
-
-        //If beacon is already in the chain, exit early
-        std::string sBeaconPublicKey = GetBeaconPublicKey(GlobalCPUMiningCPID.cpid,true);
-        if (!sBeaconPublicKey.empty())
-        {
-            // Ensure they can re-send the beacon if > 5 months old : GetBeaconPublicKey returns an empty string when > 5 months: OK.
-            // Note that we allow the client to re-advertise the beacon in 5 months, so that they have a seamless and uninterrupted keypair in use (prevents a hacker from hijacking a keypair that is in use)
-            sError = "ALREADY_IN_CHAIN";
-            return false;
-        }
-
-        // Prevent users from advertising multiple times in succession by setting a limit of one advertisement per 5 blocks.
-        // Realistically 1 should be enough however just to be sure we deny advertisements for 5 blocks.
-        static int nLastBeaconAdvertised = 0;
-        if ((nBestHeight - nLastBeaconAdvertised) < 5)
-        {
-            sError = _("A beacon was advertised less then 5 blocks ago. Please wait a full 5 blocks for your beacon to enter the chain.");
-            return false;
-        }
-        uint256 hashRand = GetRandHash();
-        std::string email = GetArgument("email", "NA");
-        boost::to_lower(email);
-        GlobalCPUMiningCPID.email=email;
-        GlobalCPUMiningCPID.cpidv2 = ComputeCPIDv2(GlobalCPUMiningCPID.email, GlobalCPUMiningCPID.boincruntimepublickey, hashRand);
-
-        bool IsCPIDValid2 = CPID_IsCPIDValid(GlobalCPUMiningCPID.cpid,GlobalCPUMiningCPID.cpidv2, hashRand);
-        if (!IsCPIDValid2)
-        {
-            sError="Invalid CPID";
-            return false;
-        }
-
-        double nBalance = GetTotalBalance();
-        if (nBalance < 1.01)
-        {
-            sError = "Balance too low to send beacon, 1.01 GRC minimum balance required.";
-            return false;
-        }
-
-        GenerateBeaconKeys(GlobalCPUMiningCPID.cpid, sOutPubKey, sOutPrivKey);
-        if (sOutPrivKey.empty() || sOutPubKey.empty())
-        {
-            sError = "Keypair is empty.";
-            return false;
-        }
-
-        GlobalCPUMiningCPID.lastblockhash = GlobalCPUMiningCPID.cpidhash;
-        std::string sParam = SerializeBoincBlock(GlobalCPUMiningCPID,pindexBest->nVersion);
-        std::string GRCAddress = DefaultWalletAddress();
-        // Public Signing Key is stored in Beacon
-        std::string contract = GlobalCPUMiningCPID.cpidv2 + ";" + hashRand.GetHex() + ";" + GRCAddress + ";" + sOutPubKey;
-        LogPrintf("\n Creating beacon for cpid %s, %s",GlobalCPUMiningCPID.cpid, contract);
-        std::string sBase = EncodeBase64(contract);
-        std::string sAction = "add";
-        std::string sType = "beacon";
-        std::string sName = GlobalCPUMiningCPID.cpid;
-        try
-        {
-
-            // Backup config with old keys like a normal backup
-            if(!BackupConfigFile(GetBackupFilename("gridcoinresearch.conf")))
+     LOCK(cs_main);
+     {
+            GetNextProject(false);
+            if (!IsResearcher(GlobalCPUMiningCPID.cpid))
             {
-                sError = "Failed to backup old configuration file. Beacon not sent.";
+                sError = "INVESTORS_CANNOT_SEND_BEACONS";
                 return false;
             }
 
-            // Backup config with new keys with beacon suffix
-            StoreBeaconKeys(GlobalCPUMiningCPID.cpid, sOutPubKey, sOutPrivKey);
-            if(!BackupConfigFile(GetBackupFilename("gridcoinresearch.conf", "beacon")))
+            //If beacon is already in the chain, exit early
+            std::string sBeaconPublicKey = GetBeaconPublicKey(GlobalCPUMiningCPID.cpid,true);
+            if (!sBeaconPublicKey.empty())
             {
-                sError = "Failed to back up configuration file. Beacon not sent, please manually roll back to previous configuration.";
+                // Ensure they can re-send the beacon if > 5 months old : GetBeaconPublicKey returns an empty string when > 5 months: OK.
+                // Note that we allow the client to re-advertise the beacon in 5 months, so that they have a seamless and uninterrupted keypair in use (prevents a hacker from hijacking a keypair that is in use)
+                sError = "ALREADY_IN_CHAIN";
                 return false;
             }
 
-            // Send the beacon transaction
-            sMessage = AddContract(sType,sName,sBase);
-            // This prevents repeated beacons
-            nLastBeaconAdvertised = nBestHeight;
-            // Activate Beacon Keys in memory. This process is not automatic and has caused users who have a new keys while old ones exist in memory to perform a restart of wallet.
-            ActivateBeaconKeys(GlobalCPUMiningCPID.cpid, sOutPubKey, sOutPrivKey);
-
-            return true;
-        }
-        catch(Object& objError)
-        {
-            sError = "Error: Unable to send beacon::"+json_spirit::write_string(json_spirit::Value(objError),true);
-            return false;
-        }
-        catch (std::exception &e)
-        {
-            sError = "Error: Unable to send beacon;:"+std::string(e.what());
-            return false;
-        }
-    }
+            // Prevent users from advertising multiple times in succession by setting a limit of one advertisement per 5 blocks.
+            // Realistically 1 should be enough however just to be sure we deny advertisements for 5 blocks.
+            static int nLastBeaconAdvertised = 0;
+            if ((nBestHeight - nLastBeaconAdvertised) < 5)
+            {
+                sError = _("A beacon was advertised less then 5 blocks ago. Please wait a full 5 blocks for your beacon to enter the chain.");
+                return false;
+            }
+            uint256 hashRand = GetRandHash();
+            std::string email = GetArgument("email", "NA");
+            boost::to_lower(email);
+            GlobalCPUMiningCPID.email=email;
+            GlobalCPUMiningCPID.cpidv2 = ComputeCPIDv2(GlobalCPUMiningCPID.email, GlobalCPUMiningCPID.boincruntimepublickey, hashRand);
+
+            bool IsCPIDValid2 = CPID_IsCPIDValid(GlobalCPUMiningCPID.cpid,GlobalCPUMiningCPID.cpidv2, hashRand);
+            if (!IsCPIDValid2)
+            {
+                sError="Invalid CPID";
+                return false;
+            }
+
+            double nBalance = GetTotalBalance();
+            if (nBalance < 1.01)
+            {
+                sError = "Balance too low to send beacon, 1.01 GRC minimum balance required.";
+                return false;
+            }
+
+            GenerateBeaconKeys(GlobalCPUMiningCPID.cpid, sOutPubKey, sOutPrivKey);
+            if (sOutPrivKey.empty() || sOutPubKey.empty())
+            {
+                sError = "Keypair is empty.";
+                return false;
+            }
+
+            GlobalCPUMiningCPID.lastblockhash = GlobalCPUMiningCPID.cpidhash;
+            std::string sParam = SerializeBoincBlock(GlobalCPUMiningCPID,pindexBest->nVersion);
+            std::string GRCAddress = DefaultWalletAddress();
+            // Public Signing Key is stored in Beacon
+            std::string contract = GlobalCPUMiningCPID.cpidv2 + ";" + hashRand.GetHex() + ";" + GRCAddress + ";" + sOutPubKey;
+            LogPrintf("\n Creating beacon for cpid %s, %s",GlobalCPUMiningCPID.cpid, contract);
+            std::string sBase = EncodeBase64(contract);
+            std::string sAction = "add";
+            std::string sType = "beacon";
+            std::string sName = GlobalCPUMiningCPID.cpid;
+            try
+            {
+
+                // Backup config with old keys like a normal backup
+                if(!BackupConfigFile(GetBackupFilename("gridcoinresearch.conf")))
+                {
+                    sError = "Failed to backup old configuration file. Beacon not sent.";
+                    return false;
+                }
+
+                // Backup config with new keys with beacon suffix
+                StoreBeaconKeys(GlobalCPUMiningCPID.cpid, sOutPubKey, sOutPrivKey);
+                if(!BackupConfigFile(GetBackupFilename("gridcoinresearch.conf", "beacon")))
+                {
+                    sError = "Failed to back up configuration file. Beacon not sent, please manually roll back to previous configuration.";
+                    return false;
+                }
+
+                // Send the beacon transaction
+                sMessage = AddContract(sType,sName,sBase);
+                // This prevents repeated beacons
+                nLastBeaconAdvertised = nBestHeight;
+                // Activate Beacon Keys in memory. This process is not automatic and has caused users who have a new keys while old ones exist in memory to perform a restart of wallet.
+                ActivateBeaconKeys(GlobalCPUMiningCPID.cpid, sOutPubKey, sOutPrivKey);
+
+                return true;
+            }
+            catch(Object& objError)
+            {
+                sError = "Error: Unable to send beacon::"+json_spirit::write_string(json_spirit::Value(objError),true);
+                return false;
+            }
+            catch (std::exception &e)
+            {
+                sError = "Error: Unable to send beacon;:"+std::string(e.what());
+                return false;
+            }
+     }
 }
 
 std::string ExecuteRPCCommand(std::string method, std::string arg1, std::string arg2, std::string arg3, std::string arg4, std::string arg5, std::string arg6)
 {
-    Array params;
-    params.push_back(method);
-    params.push_back(arg1);
-    params.push_back(arg2);
-    params.push_back(arg3);
-    params.push_back(arg4);
-    params.push_back(arg5);
-    params.push_back(arg6);
-
-    LogPrintf("Executing method %s\n",method);
-    Value vResult;
-    try
-    {
+     Array params;
+     params.push_back(method);
+     params.push_back(arg1);
+     params.push_back(arg2);
+     params.push_back(arg3);
+     params.push_back(arg4);
+     params.push_back(arg5);
+     params.push_back(arg6);
+
+     LogPrintf("Executing method %s\n",method);
+     Value vResult;
+     try
+     {
         vResult = execute(params,false);
-    }
-    catch (std::exception& e)
-    {
-        LogPrintf("Std exception %s \n",method);
-
-        std::string caught = e.what();
-        return "Exception " + caught;
-
-    }
-    catch (...)
-    {
-        LogPrintf("Generic exception (Please try unlocking the wallet) %s \n",method);
-        return "Generic Exception (Please try unlocking the wallet).";
-    }
-    std::string sResult = "";
-    sResult = write_string(vResult, false) + "\n";
-    LogPrintf("Response %s",sResult);
-    return sResult;
-}
-
-<<<<<<< HEAD
-=======
-std::string ExecuteRPCCommand(std::string method, std::string arg1, std::string arg2, std::string arg3, std::string arg4, std::string arg5)
-{
-    Array params;
-    params.push_back(method);
-    params.push_back(arg1);
-    params.push_back(arg2);
-    params.push_back(arg3);
-    params.push_back(arg4);
-    params.push_back(arg5);
-
-    LogPrintf("Executing method %s\n",method);
-    Value vResult;
-    try
-    {
+     }
+     catch (std::exception& e)
+     {
+         LogPrintf("Std exception %s \n",method);
+
+         std::string caught = e.what();
+         return "Exception " + caught;
+
+     }
+     catch (...)
+     {
+            LogPrintf("Generic exception (Please try unlocking the wallet) %s \n",method);
+            return "Generic Exception (Please try unlocking the wallet).";
+     }
+     std::string sResult = "";
+     sResult = write_string(vResult, false) + "\n";
+     LogPrintf("Response %s",sResult);
+     return sResult;
+}
+
+std::string ExecuteRPCCommand(std::string method, std::string arg1, std::string arg2)
+{
+     Array params;
+     params.push_back(method);
+     params.push_back(arg1);
+     params.push_back(arg2);
+     LogPrintf("Executing method %s\n",method);
+     Value vResult;
+     try
+     {
         vResult = execute(params,false);
-    }
-    catch (std::exception& e)
-    {
-        LogPrintf("Std exception %s \n",method);
-
-        std::string caught = e.what();
-        return "Exception " + caught;
-
-    }
-    catch (...)
-    {
-        LogPrintf("Generic exception (Please try unlocking the wallet) %s \n",method);
-        return "Generic Exception (Please try unlocking the wallet).";
-    }
-    std::string sResult = "";
-    sResult = write_string(vResult, false) + "\n";
-    LogPrintf("Response %s",sResult);
-    return sResult;
-}
-
-
->>>>>>> 16ea9309
-std::string ExecuteRPCCommand(std::string method, std::string arg1, std::string arg2)
-{
-    Array params;
-    params.push_back(method);
-    params.push_back(arg1);
-    params.push_back(arg2);
-    LogPrintf("Executing method %s\n",method);
-    Value vResult;
-    try
-    {
-        vResult = execute(params,false);
-    }
-    catch (std::exception& e)
-    {
-        LogPrintf("Std exception %s \n",method);
-
-        std::string caught = e.what();
-        return "Exception " + caught;
-
-    }
-    catch (...)
-    {
-        LogPrintf("Generic exception (Please try unlocking the wallet). %s \n",method);
-        return "Generic Exception (Please try unlocking the wallet).";
-    }
-    std::string sResult = "";
-    sResult = write_string(vResult, false) + "\n";
-    LogPrintf("Response %s",sResult);
-    return sResult;
+     }
+     catch (std::exception& e)
+     {
+         LogPrintf("Std exception %s \n",method);
+
+         std::string caught = e.what();
+         return "Exception " + caught;
+
+     }
+     catch (...)
+     {
+            LogPrintf("Generic exception (Please try unlocking the wallet). %s \n",method);
+            return "Generic Exception (Please try unlocking the wallet).";
+     }
+     std::string sResult = "";
+     sResult = write_string(vResult, false) + "\n";
+     LogPrintf("Response %s",sResult);
+     return sResult;
 }
 
 int64_t AmountFromDouble(double dAmount)
@@ -1535,7 +1434,7 @@
         {
             if ((GlobalCPUMiningCPID.cpid.length() > 3 &&
                  structcpid.cpid == GlobalCPUMiningCPID.cpid)
-                || !IsResearcher(structcpid.cpid) || !IsResearcher(GlobalCPUMiningCPID.cpid))
+                    || !IsResearcher(structcpid.cpid) || !IsResearcher(GlobalCPUMiningCPID.cpid))
             {
                 res.push_back(Pair("Project",structcpid.projectname));
                 res.push_back(Pair("CPID",structcpid.cpid));
@@ -3121,137 +3020,6 @@
             MiningCPID bb = GetBoincBlockByIndex(pblockindex);
             if (bb.superblock.length() > 20)
             {
-<<<<<<< HEAD
-=======
-                std::string sParam = SerializeBoincBlock(GlobalCPUMiningCPID, pindexBest->nVersion);
-                std::string GRCAddress = DefaultWalletAddress();
-                StructCPID structMag = GetInitializedStructCPID2(GlobalCPUMiningCPID.cpid, mvMagnitudes);
-                double dmag = structMag.Magnitude;
-                double poll_duration = PollDuration(Title) * 86400;
-
-                // Prevent Double Voting
-                std::string cpid1 = GlobalCPUMiningCPID.cpid;
-                std::string GRCAddress1 = DefaultWalletAddress();
-                GetEarliestStakeTime(GRCAddress1, cpid1);
-                double cpid_age = GetAdjustedTime() - ReadCache("global", "nCPIDTime").timestamp;
-                double stake_age = GetAdjustedTime() - ReadCache("global", "nGRCTime").timestamp;
-
-                StructCPID structGRC = GetInitializedStructCPID2(GRCAddress, mvMagnitudes);
-
-                LogPrintf("CPIDAge %f, StakeAge %f, Poll Duration %f \r\n", cpid_age, stake_age, poll_duration);
-
-                double dShareType= RoundFromString(GetPollXMLElementByPollTitle(Title, "<SHARETYPE>", "</SHARETYPE>"), 0);
-
-                // Share Type 1 == "Magnitude"
-                // Share Type 2 == "Balance"
-                // Share Type 3 == "Both"
-                if (cpid_age < poll_duration) dmag = 0;
-
-                if (stake_age < poll_duration) nBalance = 0;
-
-                if ((dShareType == 1) && cpid_age < poll_duration)
-                    res.push_back(Pair("Error", "Sorry, When voting in a magnitude poll, your CPID must be older than the poll duration."));
-
-                else if (dShareType == 2 && stake_age < poll_duration)
-                    res.push_back(Pair("Error", "Sorry, When voting in a Balance poll, your stake age must be older than the poll duration."));
-
-                else if (dShareType == 3 && stake_age < poll_duration && cpid_age < poll_duration)
-                    res.push_back(Pair("Error", "Sorry, When voting in a Both Share Type poll, your stake age Or your CPID age must be older than the poll duration."));
-
-                else
-                {
-                    std::string voter = "<CPIDV2>"+GlobalCPUMiningCPID.cpidv2 + "</CPIDV2><CPID>"
-                                        + GlobalCPUMiningCPID.cpid + "</CPID><GRCADDRESS>" + GRCAddress + "</GRCADDRESS><RND>"
-                                        + hashRand.GetHex() + "</RND><BALANCE>" + RoundToString(nBalance,2)
-                                        + "</BALANCE><MAGNITUDE>" + RoundToString(dmag,0) + "</MAGNITUDE>";
-                    // Add the provable balance and the provable magnitude - this goes into effect July 1 2017
-                    voter += GetProvableVotingWeightXML();
-                    std::string pk = Title + ";" + GRCAddress + ";" + GlobalCPUMiningCPID.cpid;
-                    std::string contract = "<TITLE>" + Title + "</TITLE><ANSWER>" + Answer + "</ANSWER>" + voter;
-                    std::string result = AddContract("vote",pk,contract);
-                    std::string narr = "Your CPID weight is " + RoundToString(dmag,0) + " and your Balance weight is " + RoundToString(nBalance,0) + ".";
-
-                    res.push_back(Pair("Success", narr + " " + "Your vote has been cast for topic " + Title + ": With an Answer of " + Answer + ": " + result.c_str()));
-                }
-            }
-        }
-    }
-
-    return res;
-}
-
-Value votedetails(const Array& params, bool fHelp)
-{
-    if (fHelp || params.size() != 1)
-        throw runtime_error(
-                "votedetails <pollname>]n"
-                "\n"
-                "<pollname> Specified poll name\n"
-                "\n"
-                "Displays vote details of a specified poll\n");
-
-    Array res;
-
-    std::string Title = params[0].get_str();
-
-    if (!PollExists(Title))
-    {
-        Object results;
-
-        results.push_back(Pair("Error", "Poll does not exist.  Please listpolls."));
-        res.push_back(results);
-    }
-
-    else
-    {
-        LOCK(cs_main);
-
-        Array myVotes = GetJsonVoteDetailsReport(Title);
-
-        res.push_back(myVotes);
-    }
-
-    return res;
-}
-
-Value execute(const Array& params, bool fHelp)
-{
-    throw JSONRPCError(RPC_DEPRECATED, "execute function has been deprecated; run the command as previously done so but without execute");
-}
-
-Array SuperblockReport(std::string cpid)
-{
-    Array results;
-    Object c;
-    std::string Narr = ToString(GetAdjustedTime());
-    c.push_back(Pair("SuperBlock Report (14 days)",Narr));
-    if (!cpid.empty())      c.push_back(Pair("CPID",cpid));
-
-    results.push_back(c);
-
-    int nMaxDepth = nBestHeight;
-    int nLookback = BLOCKS_PER_DAY * 14;
-    int nMinDepth = (nMaxDepth - nLookback) - ( (nMaxDepth-nLookback) % BLOCK_GRANULARITY);
-    //int iRow = 0;
-    CBlockIndex* pblockindex = pindexBest;
-    while (pblockindex->nHeight > nMaxDepth)
-    {
-        if (!pblockindex || !pblockindex->pprev || pblockindex == pindexGenesisBlock) return results;
-        pblockindex = pblockindex->pprev;
-    }
-
-    while (pblockindex->nHeight > nMinDepth)
-    {
-        if (!pblockindex || !pblockindex->pprev) return results;
-        pblockindex = pblockindex->pprev;
-        if (pblockindex == pindexGenesisBlock) return results;
-        if (!pblockindex->IsInMainChain()) continue;
-        if (IsSuperBlock(pblockindex))
-        {
-            MiningCPID bb = GetBoincBlockByIndex(pblockindex);
-            if (bb.superblock.length() > 20)
-            {
->>>>>>> 16ea9309
                 double out_beacon_count = 0;
                 double out_participant_count = 0;
                 double out_avg = 0;
@@ -3281,532 +3049,131 @@
 
 Array MagnitudeReport(std::string cpid)
 {
-    Array results;
-    Object c;
-    std::string Narr = ToString(GetAdjustedTime());
-    c.push_back(Pair("RSA Report",Narr));
-    results.push_back(c);
-    double total_owed = 0;
-    double magnitude_unit = GRCMagnitudeUnit(GetAdjustedTime());
-    if (!pindexBest) return results;
-
-    try
-    {
-        if (mvMagnitudes.size() < 1)
+           Array results;
+           Object c;
+           std::string Narr = ToString(GetAdjustedTime());
+           c.push_back(Pair("RSA Report",Narr));
+           results.push_back(c);
+           double total_owed = 0;
+           double magnitude_unit = GRCMagnitudeUnit(GetAdjustedTime());
+           if (!pindexBest) return results;
+
+           try
+           {
+                   if (mvMagnitudes.size() < 1)
+                   {
+                           if (fDebug3) LogPrintf("no results");
+                           return results;
+                   }
+                   for(map<string,StructCPID>::iterator ii=mvMagnitudes.begin(); ii!=mvMagnitudes.end(); ++ii)
+                   {
+                        // For each CPID on the network, report:
+                        StructCPID structMag = mvMagnitudes[(*ii).first];
+                        if (structMag.initialized && !structMag.cpid.empty())
+                        {
+                                if (cpid.empty() || (Contains(structMag.cpid,cpid)))
+                                {
+                                            Object entry;
+                                            if (IsResearchAgeEnabled(pindexBest->nHeight))
+                                            {
+
+                                                StructCPID stCPID = GetLifetimeCPID(structMag.cpid,"MagnitudeReport");
+                                                double days = (GetAdjustedTime() - stCPID.LowLockTime) / 86400.0;
+                                                entry.push_back(Pair("CPID",structMag.cpid));
+                                                StructCPID UH = GetInitializedStructCPID2(cpid,mvMagnitudes);
+                                                entry.push_back(Pair("Earliest Payment Time",TimestampToHRDate(stCPID.LowLockTime)));
+                                                entry.push_back(Pair("Magnitude (Last Superblock)", structMag.Magnitude));
+                                                entry.push_back(Pair("Research Payments (14 days)",structMag.payments));
+                                                entry.push_back(Pair("Daily Paid",structMag.payments/14));
+                                                // Research Age - Calculate Expected 14 Day Owed, and Daily Owed:
+                                                double dExpected14 = magnitude_unit * structMag.Magnitude * 14;
+                                                entry.push_back(Pair("Expected Earnings (14 days)", dExpected14));
+                                                entry.push_back(Pair("Expected Earnings (Daily)", dExpected14/14));
+
+                                                // Fulfillment %
+                                                double fulfilled = ((structMag.payments/14) / ((dExpected14/14)+.01)) * 100;
+                                                entry.push_back(Pair("Fulfillment %", fulfilled));
+
+                                                entry.push_back(Pair("CPID Lifetime Interest Paid", stCPID.InterestSubsidy));
+                                                entry.push_back(Pair("CPID Lifetime Research Paid", stCPID.ResearchSubsidy));
+                                                entry.push_back(Pair("CPID Lifetime Avg Magnitude", stCPID.ResearchAverageMagnitude));
+
+                                                entry.push_back(Pair("CPID Lifetime Payments Per Day", stCPID.ResearchSubsidy/(days+.01)));
+                                                entry.push_back(Pair("Last Blockhash Paid", stCPID.BlockHash));
+                                                entry.push_back(Pair("Last Block Paid",stCPID.LastBlock));
+                                                entry.push_back(Pair("Tx Count",(int)stCPID.Accuracy));
+
+                                                results.push_back(entry);
+                                            }
+                                            else
+                                            {
+                                                entry.push_back(Pair("CPID",structMag.cpid));
+                                                entry.push_back(Pair("Last Block Paid",structMag.LastBlock));
+                                                entry.push_back(Pair("DPOR Magnitude",  structMag.Magnitude));
+                                                entry.push_back(Pair("Payment Magnitude",structMag.PaymentMagnitude));
+                                                entry.push_back(Pair("Payment Timespan (Days)",structMag.PaymentTimespan));
+                                                entry.push_back(Pair("Total Earned (14 days)",structMag.totalowed));
+                                                entry.push_back(Pair("DPOR Payments (14 days)",structMag.payments));
+                                                double outstanding = Round(structMag.totalowed - structMag.payments,2);
+                                                total_owed += outstanding;
+                                                entry.push_back(Pair("Outstanding Owed (14 days)",outstanding));
+                                                entry.push_back(Pair("InterestPayments (14 days)",structMag.interestPayments));
+                                                entry.push_back(Pair("Last Payment Time",TimestampToHRDate(structMag.LastPaymentTime)));
+                                                entry.push_back(Pair("Owed",structMag.owed));
+                                                entry.push_back(Pair("Daily Paid",structMag.payments/14));
+                                                entry.push_back(Pair("Daily Owed",structMag.totalowed/14));
+                                                results.push_back(entry);
+                                            }
+                                }
+                        }
+
+                    }
+
+                    if (fDebug3) LogPrintf("MR8");
+
+                    Object entry2;
+                    entry2.push_back(Pair("Magnitude Unit (GRC payment per Magnitude per day)", magnitude_unit));
+                    if (!IsResearchAgeEnabled(pindexBest->nHeight) && cpid.empty()) entry2.push_back(Pair("Grand Total Outstanding Owed",total_owed));
+                    results.push_back(entry2);
+
+                    int nMaxDepth = (nBestHeight-CONSENSUS_LOOKBACK) - ( (nBestHeight-CONSENSUS_LOOKBACK) % BLOCK_GRANULARITY);
+                    int nLookback = BLOCKS_PER_DAY*14; //Daily block count * Lookback in days = 14 days
+                    int nMinDepth = (nMaxDepth - nLookback) - ( (nMaxDepth-nLookback) % BLOCK_GRANULARITY);
+                    if (cpid.empty())
+                    {
+                        Object entry3;
+                        entry3.push_back(Pair("Start Block",nMinDepth));
+                        entry3.push_back(Pair("End Block",nMaxDepth));
+                        results.push_back(entry3);
+
+                    }
+                    if (fDebug3) LogPrintf("*MR5*");
+
+                    return results;
+            }
+            catch(...)
+            {
+                LogPrintf("\nError in Magnitude Report \n ");
+                return results;
+            }
+
+}
+
+double GetMagnitudeByCpidFromLastSuperblock(std::string sCPID)
+{
+        StructCPID structMag = mvMagnitudes[sCPID];
+        if (structMag.initialized && IsResearcher(structMag.cpid))
         {
-            if (fDebug3) LogPrintf("no results");
-            return results;
+            return structMag.Magnitude;
         }
-        for(map<string,StructCPID>::iterator ii=mvMagnitudes.begin(); ii!=mvMagnitudes.end(); ++ii)
-        {
-            // For each CPID on the network, report:
-            StructCPID structMag = mvMagnitudes[(*ii).first];
-            if (structMag.initialized && !structMag.cpid.empty())
-            {
-                if (cpid.empty() || (Contains(structMag.cpid,cpid)))
-                {
-                    Object entry;
-                    if (IsResearchAgeEnabled(pindexBest->nHeight))
-                    {
-
-                        StructCPID stCPID = GetLifetimeCPID(structMag.cpid,"MagnitudeReport");
-                        double days = (GetAdjustedTime() - stCPID.LowLockTime) / 86400.0;
-                        entry.push_back(Pair("CPID",structMag.cpid));
-                        StructCPID UH = GetInitializedStructCPID2(cpid,mvMagnitudes);
-                        entry.push_back(Pair("Earliest Payment Time",TimestampToHRDate(stCPID.LowLockTime)));
-                        entry.push_back(Pair("Magnitude (Last Superblock)", structMag.Magnitude));
-                        entry.push_back(Pair("Research Payments (14 days)",structMag.payments));
-                        entry.push_back(Pair("Daily Paid",structMag.payments/14));
-                        // Research Age - Calculate Expected 14 Day Owed, and Daily Owed:
-                        double dExpected14 = magnitude_unit * structMag.Magnitude * 14;
-                        entry.push_back(Pair("Expected Earnings (14 days)", dExpected14));
-                        entry.push_back(Pair("Expected Earnings (Daily)", dExpected14/14));
-
-                        // Fulfillment %
-                        double fulfilled = ((structMag.payments/14) / ((dExpected14/14)+.01)) * 100;
-                        entry.push_back(Pair("Fulfillment %", fulfilled));
-
-                        entry.push_back(Pair("CPID Lifetime Interest Paid", stCPID.InterestSubsidy));
-                        entry.push_back(Pair("CPID Lifetime Research Paid", stCPID.ResearchSubsidy));
-                        entry.push_back(Pair("CPID Lifetime Avg Magnitude", stCPID.ResearchAverageMagnitude));
-
-                        entry.push_back(Pair("CPID Lifetime Payments Per Day", stCPID.ResearchSubsidy/(days+.01)));
-                        entry.push_back(Pair("Last Blockhash Paid", stCPID.BlockHash));
-                        entry.push_back(Pair("Last Block Paid",stCPID.LastBlock));
-                        entry.push_back(Pair("Tx Count",(int)stCPID.Accuracy));
-
-                        results.push_back(entry);
-                    }
-                    else
-                    {
-                        entry.push_back(Pair("CPID",structMag.cpid));
-                        entry.push_back(Pair("Last Block Paid",structMag.LastBlock));
-                        entry.push_back(Pair("DPOR Magnitude",  structMag.Magnitude));
-                        entry.push_back(Pair("Payment Magnitude",structMag.PaymentMagnitude));
-                        entry.push_back(Pair("Payment Timespan (Days)",structMag.PaymentTimespan));
-                        entry.push_back(Pair("Total Earned (14 days)",structMag.totalowed));
-                        entry.push_back(Pair("DPOR Payments (14 days)",structMag.payments));
-                        double outstanding = Round(structMag.totalowed - structMag.payments,2);
-                        total_owed += outstanding;
-                        entry.push_back(Pair("Outstanding Owed (14 days)",outstanding));
-                        entry.push_back(Pair("InterestPayments (14 days)",structMag.interestPayments));
-                        entry.push_back(Pair("Last Payment Time",TimestampToHRDate(structMag.LastPaymentTime)));
-                        entry.push_back(Pair("Owed",structMag.owed));
-                        entry.push_back(Pair("Daily Paid",structMag.payments/14));
-                        entry.push_back(Pair("Daily Owed",structMag.totalowed/14));
-                        results.push_back(entry);
-                    }
-                }
-            }
-
-        }
-
-        if (fDebug3) LogPrintf("MR8");
-
-        Object entry2;
-        entry2.push_back(Pair("Magnitude Unit (GRC payment per Magnitude per day)", magnitude_unit));
-        if (!IsResearchAgeEnabled(pindexBest->nHeight) && cpid.empty()) entry2.push_back(Pair("Grand Total Outstanding Owed",total_owed));
-        results.push_back(entry2);
-
-        int nMaxDepth = (nBestHeight-CONSENSUS_LOOKBACK) - ( (nBestHeight-CONSENSUS_LOOKBACK) % BLOCK_GRANULARITY);
-        int nLookback = BLOCKS_PER_DAY*14; //Daily block count * Lookback in days = 14 days
-        int nMinDepth = (nMaxDepth - nLookback) - ( (nMaxDepth-nLookback) % BLOCK_GRANULARITY);
-        if (cpid.empty())
-        {
-            Object entry3;
-            entry3.push_back(Pair("Start Block",nMinDepth));
-            entry3.push_back(Pair("End Block",nMaxDepth));
-            results.push_back(entry3);
-
-        }
-        if (fDebug3) LogPrintf("*MR5*");
-
-        return results;
-    }
-    catch(...)
-    {
-        LogPrintf("\nError in Magnitude Report \n ");
-        return results;
-    }
-
-}
-
-double GetMagnitudeByCpidFromLastSuperblock(std::string sCPID)
-{
-    StructCPID structMag = mvMagnitudes[sCPID];
-    if (structMag.initialized && IsResearcher(structMag.cpid))
-    {
-        return structMag.Magnitude;
-    }
-    return 0;
-}
-
-<<<<<<< HEAD
-=======
-bool VerifyCPIDSignature(std::string sCPID, std::string sBlockHash, std::string sSignature)
-{
-    std::string sBeaconPublicKey = GetBeaconPublicKey(sCPID, false);
-    std::string sConcatMessage = sCPID + sBlockHash;
-    bool bValid = CheckMessageSignature("R","cpid", sConcatMessage, sSignature, sBeaconPublicKey);
-    if(!bValid)
-        LogPrintf("VerifyCPIDSignature: invalid signature sSignature=%s, cached key=%s\n"
-                  ,sSignature, sBeaconPublicKey);
-
-    return bValid;
-}
-
-bool SignBlockWithCPID(const std::string& sCPID, const std::string& sBlockHash, std::string& sSignature, std::string& sError, bool bAdvertising)
-{
-    // Check if there is a beacon for this user
-    // If not then return false as GetStoresBeaconPrivateKey grabs from the config
-    if (!HasActiveBeacon(sCPID) && !bAdvertising)
-    {
-        sError = "No active beacon";
-        return false;
-    }
-    // Returns the Signature of the CPID+BlockHash message.
-    std::string sPrivateKey = GetStoredBeaconPrivateKey(sCPID);
-    std::string sMessage = sCPID + sBlockHash;
-    sSignature = SignMessage(sMessage,sPrivateKey);
-    // If we failed to sign then return false
-    if (sSignature == "Unable to sign message, check private key.")
-    {
-        sError = sSignature;
-        sSignature = "";
-        return false;
-    }
-
-    return true;
-}
-
-std::string GetPollContractByTitle(std::string objecttype, std::string title)
-{
-    for(const auto& item : ReadCacheSection(objecttype))
-    {
-        const std::string& contract = item.second.value;
-        const std::string& PollTitle = ExtractXML(contract,"<TITLE>","</TITLE>");
-        if(boost::iequals(PollTitle, title))
-            return contract;
-    }
-
-    return std::string();
-}
-
-bool PollExists(std::string pollname)
-{
-    std::string contract = GetPollContractByTitle("poll",pollname);
-    return contract.length() > 10 ? true : false;
-}
-
-bool PollExpired(std::string pollname)
-{
-    std::string contract = GetPollContractByTitle("poll",pollname);
-    double expiration = RoundFromString(ExtractXML(contract,"<EXPIRATION>","</EXPIRATION>"),0);
-    return (expiration < (double)GetAdjustedTime()) ? true : false;
-}
-
-
-bool PollCreatedAfterSecurityUpgrade(std::string pollname)
-{
-    // If the expiration is after July 1 2017, use the new security features.
-    std::string contract = GetPollContractByTitle("poll",pollname);
-    double expiration = RoundFromString(ExtractXML(contract,"<EXPIRATION>","</EXPIRATION>"),0);
-    return (expiration > 1498867200) ? true : false;
-}
-
-
-double PollDuration(std::string pollname)
-{
-    std::string contract = GetPollContractByTitle("poll",pollname);
-    double days = RoundFromString(ExtractXML(contract,"<DAYS>","</DAYS>"),0);
-    return days;
-}
-
->>>>>>> 16ea9309
+        return 0;
+}
+
 double DoubleFromAmount(int64_t amount)
 {
     return (double)amount / (double)COIN;
 }
 
-<<<<<<< HEAD
-=======
-
-double GetMoneySupplyFactor()
-{
-
-    StructCPID structcpid = mvNetwork["NETWORK"];
-    double TotalCPIDS = mvMagnitudes.size();
-    double AvgMagnitude = structcpid.NetworkAvgMagnitude;
-    double TotalNetworkMagnitude = TotalCPIDS*AvgMagnitude;
-    if (TotalNetworkMagnitude < 100) TotalNetworkMagnitude=100;
-    double MoneySupply = DoubleFromAmount(pindexBest->nMoneySupply);
-    double Factor = (MoneySupply/TotalNetworkMagnitude+.01);
-    return Factor;
-
-}
-
-double PollCalculateShares(std::string contract, double sharetype, double MoneySupplyFactor, unsigned int VoteAnswerCount)
-{
-    std::string address = ExtractXML(contract,"<GRCADDRESS>","</GRCADDRESS>");
-    std::string cpid = ExtractXML(contract,"<CPID>","</CPID>");
-    double magnitude = ReturnVerifiedVotingMagnitude(contract,PollCreatedAfterSecurityUpgrade(contract));
-    double balance = ReturnVerifiedVotingBalance(contract,PollCreatedAfterSecurityUpgrade(contract));
-    if (VoteAnswerCount < 1) VoteAnswerCount=1;
-    if (sharetype==1) return magnitude/VoteAnswerCount;
-    if (sharetype==2) return balance/VoteAnswerCount;
-
-    if (sharetype==3)
-    {
-        // https://github.com/gridcoin/Gridcoin-Research/issues/87#issuecomment-253999878
-        // Researchers weight is Total Money Supply / 5.67 * Magnitude
-        double UserWeightedMagnitude = (MoneySupplyFactor/5.67) * magnitude;
-        return (UserWeightedMagnitude+balance) / VoteAnswerCount;
-    }
-    if (sharetype==4)
-    {
-        if (magnitude > 0) return 1;
-        return 0;
-    }
-    if (sharetype==5)
-    {
-        if (address.length() > 5) return 1;
-        return 0;
-    }
-    return 0;
-}
-
-
-double VotesCount(std::string pollname, std::string answer, double sharetype, double& out_participants)
-{
-    double total_shares = 0;
-    out_participants = 0;
-
-    double MoneySupplyFactor = GetMoneySupplyFactor();
-
-    for(const auto& item : ReadCacheSection("vote"))
-    {
-        const std::string& contract = item.second.value;
-        const std::string& Title = ExtractXML(contract,"<TITLE>","</TITLE>");
-        const std::string& VoterAnswer = ExtractXML(contract,"<ANSWER>","</ANSWER>");
-        const std::vector<std::string>& vVoterAnswers = split(VoterAnswer.c_str(),";");
-        for (const std::string& voterAnswers : vVoterAnswers)
-        {
-            if (boost::iequals(pollname, Title) && boost::iequals(answer, voterAnswers))
-            {
-                double shares = PollCalculateShares(contract, sharetype, MoneySupplyFactor, vVoterAnswers.size());
-                total_shares += shares;
-                out_participants += 1.0 / vVoterAnswers.size();
-            }
-        }
-    }
-
-    return total_shares;
-}
-
-
-
-std::string GetPollXMLElementByPollTitle(std::string pollname, std::string XMLElement1, std::string XMLElement2)
-{
-    std::string contract = GetPollContractByTitle("poll",pollname);
-    std::string sElement = ExtractXML(contract,XMLElement1,XMLElement2);
-    return sElement;
-}
-
-
-bool PollAcceptableAnswer(std::string pollname, std::string answer)
-{
-    std::string contract = GetPollContractByTitle("poll",pollname);
-    std::string answers = ExtractXML(contract,"<ANSWERS>","</ANSWERS>");
-    std::vector<std::string> vAnswers = split(answers.c_str(),";");
-
-    //Allow multiple choice voting:
-    std::vector<std::string> vUserAnswers = split(answer.c_str(),";");
-    for (unsigned int x = 0; x < vUserAnswers.size(); x++)
-    {
-        bool bFoundAnswer = false;
-        for (unsigned int i = 0; i < vAnswers.size(); i++)
-        {
-            boost::to_lower(vAnswers[i]); //Contains Poll acceptable answers
-            std::string sUserAnswer = vUserAnswers[x];
-            boost::to_lower(sUserAnswer);
-            if (sUserAnswer == vAnswers[i])
-            {
-                bFoundAnswer=true;
-                break;
-            }
-        }
-        if (!bFoundAnswer) return false;
-    }
-    return true;
-}
-
-std::string PollAnswers(std::string pollname)
-{
-    std::string contract = GetPollContractByTitle("poll",pollname);
-    std::string answers = ExtractXML(contract,"<ANSWERS>","</ANSWERS>");
-    return answers;
-
-}
-
-
-std::string GetShareType(double dShareType)
-{
-    if (dShareType == 1) return "Magnitude";
-    if (dShareType == 2) return "Balance";
-    if (dShareType == 3) return "Magnitude+Balance";
-    if (dShareType == 4) return "CPID Count";
-    if (dShareType == 5) return "Participants";
-    return "?";
-}
-
-
-
-
-
-std::string GetProvableVotingWeightXML()
-{
-    std::string sXML = "<PROVABLEMAGNITUDE>";
-    //Retrieve the historical magnitude
-    if (IsResearcher(msPrimaryCPID))
-    {
-        StructCPID st1 = GetLifetimeCPID(msPrimaryCPID,"ProvableMagnitude()");
-        CBlockIndex* pHistorical = GetHistoricalMagnitude(msPrimaryCPID);
-        if (pHistorical->nHeight > 1 && pHistorical->nMagnitude > 0)
-        {
-            std::string sBlockhash = pHistorical->GetBlockHash().GetHex();
-            std::string sError;
-            std::string sSignature;
-            bool bResult = SignBlockWithCPID(msPrimaryCPID, pHistorical->GetBlockHash().GetHex(), sSignature, sError);
-            // Just because below comment it'll keep in line with that
-            if (!bResult)
-                sSignature = sError;
-            // Find the Magnitude from the last staked block, within the last 6 months, and ensure researcher has a valid current beacon (if the beacon is expired, the signature contain an error message)
-            sXML += "<CPID>" + msPrimaryCPID + "</CPID><INNERMAGNITUDE>"
-                    + RoundToString(pHistorical->nMagnitude,2) + "</INNERMAGNITUDE>" +
-                    "<HEIGHT>" + ToString(pHistorical->nHeight)
-                    + "</HEIGHT><BLOCKHASH>" + sBlockhash + "</BLOCKHASH><SIGNATURE>" + sSignature + "</SIGNATURE>";
-        }
-    }
-    sXML += "</PROVABLEMAGNITUDE>";
-
-    vector<COutput> vecOutputs;
-    pwalletMain->AvailableCoins(vecOutputs, false, NULL, true);
-    std::string sRow = "";
-    double dTotal = 0;
-    double dBloatThreshhold = 100;
-    double dCurrentItemCount = 0;
-    double dItemBloatThreshhold = 50;
-    // Iterate unspent coins from transactions owned by me that total over 100GRC (this prevents XML bloat)
-    sXML += "<PROVABLEBALANCE>";
-    for (auto const& out : vecOutputs)
-    {
-        int64_t nValue = out.tx->vout[out.i].nValue;
-        const CScript& pk = out.tx->vout[out.i].scriptPubKey;
-        Object entry;
-        CTxDestination address;
-        if (ExtractDestination(out.tx->vout[out.i].scriptPubKey, address))
-        {
-            if (CoinToDouble(nValue) > dBloatThreshhold)
-            {
-                std::string sScriptPubKey1 = HexStr(pk.begin(), pk.end());
-                std::string strAddress=CBitcoinAddress(address).ToString();
-                CKeyID keyID;
-                const CBitcoinAddress& bcAddress = CBitcoinAddress(address);
-                if (bcAddress.GetKeyID(keyID))
-                {
-                    bool IsCompressed;
-                    CKey vchSecret;
-                    if (pwalletMain->GetKey(keyID, vchSecret))
-                    {
-                        // Here we use the secret key to sign the coins, then we abandon the key.
-                        CSecret csKey = vchSecret.GetSecret(IsCompressed);
-                        CKey keyInner;
-                        keyInner.SetSecret(csKey,IsCompressed);
-                        std::string private_key = CBitcoinSecret(csKey,IsCompressed).ToString();
-                        std::string public_key = HexStr(keyInner.GetPubKey().Raw());
-                        std::vector<unsigned char> vchSig;
-                        keyInner.Sign(out.tx->GetHash(), vchSig);
-                        // Sign the coins we own
-                        std::string sSig(vchSig.begin(), vchSig.end());
-                        // Increment the total balance weight voting ability
-                        dTotal += CoinToDouble(nValue);
-                        sRow = "<ROW><TXID>" + out.tx->GetHash().GetHex() + "</TXID>" +
-                               "<AMOUNT>" + RoundToString(CoinToDouble(nValue),2) + "</AMOUNT>" +
-                               "<POS>" + RoundToString((double)out.i,0) + "</POS>" +
-                               "<PUBKEY>" + public_key + "</PUBKEY>" +
-                               "<SCRIPTPUBKEY>" + sScriptPubKey1  + "</SCRIPTPUBKEY>" +
-                               "<SIG>" + EncodeBase64(sSig) + "</SIG>" +
-                               "<MESSAGE></MESSAGE></ROW>";
-                        sXML += sRow;
-                        dCurrentItemCount++;
-                        if (dCurrentItemCount >= dItemBloatThreshhold)
-                            break;
-                    }
-                }
-            }
-        }
-    }
-
-
-    sXML += "<TOTALVOTEDBALANCE>" + RoundToString(dTotal,2) + "</TOTALVOTEDBALANCE>";
-    sXML += "</PROVABLEBALANCE>";
-    return sXML;
-
-}
-
-
-double ReturnVerifiedVotingBalance(std::string sXML, bool bCreatedAfterSecurityUpgrade)
-{
-    std::string sPayload = ExtractXML(sXML,"<PROVABLEBALANCE>","</PROVABLEBALANCE>");
-    double dTotalVotedBalance = RoundFromString(ExtractXML(sPayload,"<TOTALVOTEDBALANCE>","</TOTALVOTEDBALANCE>"),2);
-    double dLegacyBalance = RoundFromString(ExtractXML(sXML,"<BALANCE>","</BALANCE>"),0);
-
-    if (fDebug10) LogPrintf(" \n Total Voted Balance %f, Legacy Balance %f \n",(float)dTotalVotedBalance,(float)dLegacyBalance);
-
-    if (!bCreatedAfterSecurityUpgrade) return dLegacyBalance;
-
-    double dCounted = 0;
-    std::vector<std::string> vXML= split(sPayload.c_str(),"<ROW>");
-    for (unsigned int x = 0; x < vXML.size(); x++)
-    {
-        // Prove the contents of the XML as a 3rd party
-        CTransaction tx2;
-        uint256 hashBlock = 0;
-        uint256 uTXID(ExtractXML(vXML[x],"<TXID>","</TXID>"));
-        std::string sAmt = ExtractXML(vXML[x],"<AMOUNT>","</AMOUNT>");
-        std::string sPos = ExtractXML(vXML[x],"<POS>","</POS>");
-        std::string sXmlSig = ExtractXML(vXML[x],"<SIG>","</SIG>");
-        std::string sXmlMsg = ExtractXML(vXML[x],"<MESSAGE>","</MESSAGE>");
-        std::string sScriptPubKeyXml = ExtractXML(vXML[x],"<SCRIPTPUBKEY>","</SCRIPTPUBKEY>");
-        int32_t iPos = RoundFromString(sPos,0);
-        std::string sPubKey = ExtractXML(vXML[x],"<PUBKEY>","</PUBKEY>");
-        if (!sPubKey.empty() && !sAmt.empty() && !sPos.empty() && uTXID > 0)
-        {
-            if (GetTransaction(uTXID, tx2, hashBlock))
-            {
-                if (iPos >= 0 && iPos < (int32_t) tx2.vout.size())
-                {
-                    int64_t nValue2 = tx2.vout[iPos].nValue;
-                    const CScript& pk2 = tx2.vout[iPos].scriptPubKey;
-                    CTxDestination address2;
-                    std::string sVotedPubKey = HexStr(pk2.begin(), pk2.end());
-                    std::string sVotedGRCAddress = CBitcoinAddress(address2).ToString();
-                    std::string sCoinOwnerAddress = PubKeyToAddress(pk2);
-                    double dAmount = CoinToDouble(nValue2);
-                    if (ExtractDestination(tx2.vout[iPos].scriptPubKey, address2))
-                    {
-                        if (sScriptPubKeyXml == sVotedPubKey && RoundToString(dAmount,2) == sAmt)
-                        {
-                            Object entry;
-                            entry.push_back(Pair("Audited Amount",ValueFromAmount(nValue2)));
-                            std::string sDecXmlSig = DecodeBase64(sXmlSig);
-                            CKey keyVerify;
-                            if (keyVerify.SetPubKey(ParseHex(sPubKey)))
-                            {
-                                std::vector<unsigned char> vchMsg1 = vector<unsigned char>(sXmlMsg.begin(), sXmlMsg.end());
-                                std::vector<unsigned char> vchSig1 = vector<unsigned char>(sDecXmlSig.begin(), sDecXmlSig.end());
-                                bool bValid = keyVerify.Verify(uTXID,vchSig1);
-                                // Unspent Balance is proven to be owned by the voters public key, count the vote
-                                if (bValid) dCounted += dAmount;
-                            }
-
-                        }
-                    }
-                }
-            }
-        }
-    }
-
-    return dCounted;
-}
-
-double ReturnVerifiedVotingMagnitude(std::string sXML, bool bCreatedAfterSecurityUpgrade)
-{
-    double dLegacyMagnitude  = RoundFromString(ExtractXML(sXML,"<MAGNITUDE>","</MAGNITUDE>"),2);
-    if (!bCreatedAfterSecurityUpgrade) return dLegacyMagnitude;
-
-    std::string sMagXML = ExtractXML(sXML,"<PROVABLEMAGNITUDE>","</PROVABLEMAGNITUDE>");
-    std::string sMagnitude = ExtractXML(sMagXML,"<INNERMAGNITUDE>","</INNERMAGNITUDE>");
-    std::string sXmlSigned = ExtractXML(sMagXML,"<SIGNATURE>","</SIGNATURE>");
-    std::string sXmlBlockHash = ExtractXML(sMagXML,"<BLOCKHASH>","</BLOCKHASH>");
-    std::string sXmlCPID = ExtractXML(sMagXML,"<CPID>","</CPID>");
-    if (!sXmlBlockHash.empty() && !sMagnitude.empty() && !sXmlSigned.empty())
-    {
-        CBlockIndex* pblockindexMagnitude = mapBlockIndex[uint256(sXmlBlockHash)];
-        if (pblockindexMagnitude)
-        {
-            bool fResult = VerifyCPIDSignature(sXmlCPID, sXmlBlockHash, sXmlSigned);
-            bool fAudited = (RoundFromString(RoundToString(pblockindexMagnitude->nMagnitude,2),0)==RoundFromString(sMagnitude,0) && fResult);
-            if (fAudited) return (double)pblockindexMagnitude->nMagnitude;
-        }
-    }
-    return 0;
-}
-
-
-
-
->>>>>>> 16ea9309
 Array GetJsonUnspentReport()
 {
     // The purpose of this report is to list the details of unspent coins in the wallet, create a signed XML payload and then audit those coins as a third party
@@ -3837,7 +3204,7 @@
             // Find the Magnitude from the last staked block, within the last 6 months, and ensure researcher has a valid current beacon (if the beacon is expired, the signature contain an error message)
 
             std::string sMagXML = "<CPID>" + msPrimaryCPID + "</CPID><INNERMAGNITUDE>" + RoundToString(pHistorical->nMagnitude,2) + "</INNERMAGNITUDE>" +
-                                  "<HEIGHT>" + ToString(pHistorical->nHeight) + "</HEIGHT><BLOCKHASH>" + sBlockhash + "</BLOCKHASH><SIGNATURE>" + sSignature + "</SIGNATURE>";
+                    "<HEIGHT>" + ToString(pHistorical->nHeight) + "</HEIGHT><BLOCKHASH>" + sBlockhash + "</BLOCKHASH><SIGNATURE>" + sSignature + "</SIGNATURE>";
             std::string sMagnitude = ExtractXML(sMagXML,"<INNERMAGNITUDE>","</INNERMAGNITUDE>");
             std::string sXmlSigned = ExtractXML(sMagXML,"<SIGNATURE>","</SIGNATURE>");
             std::string sXmlBlockHash = ExtractXML(sMagXML,"<BLOCKHASH>","</BLOCKHASH>");
@@ -3871,13 +3238,13 @@
 
     vector<COutput> vecOutputs;
     pwalletMain->AvailableCoins(vecOutputs, false, NULL, true);
-    std::string sXML = "";
-    std::string sRow = "";
-    double dTotal = 0;
-    double dBloatThreshhold = 100;
-    double dCurrentItemCount = 0;
-    double dItemBloatThreshhold = 50;
-    // Iterate unspent coins from transactions owned by me that total over 100GRC (this prevents XML bloat)
+	std::string sXML = "";
+	std::string sRow = "";
+	double dTotal = 0;
+	double dBloatThreshhold = 100;
+	double dCurrentItemCount = 0;
+	double dItemBloatThreshhold = 50;
+	// Iterate unspent coins from transactions owned by me that total over 100GRC (this prevents XML bloat)
     for (auto const& out : vecOutputs)
     {
         int64_t nValue = out.tx->vout[out.i].nValue;
@@ -3914,12 +3281,12 @@
                         // Increment the total balance weight voting ability
                         dTotal += CoinToDouble(nValue);
                         sRow = "<ROW><TXID>" + out.tx->GetHash().GetHex() + "</TXID>" +
-                               "<AMOUNT>" + RoundToString(CoinToDouble(nValue),2) + "</AMOUNT>" +
-                               "<POS>" + RoundToString((double)out.i,0) + "</POS>" +
-                               "<PUBKEY>" + public_key + "</PUBKEY>" +
-                               "<SCRIPTPUBKEY>" + sScriptPubKey1  + "</SCRIPTPUBKEY>" +
-                               "<SIG>" + EncodeBase64(sSig) + "</SIG>" +
-                               "<MESSAGE></MESSAGE></ROW>";
+                                "<AMOUNT>" + RoundToString(CoinToDouble(nValue),2) + "</AMOUNT>" +
+                                "<POS>" + RoundToString((double)out.i,0) + "</POS>" +
+                                "<PUBKEY>" + public_key + "</PUBKEY>" +
+                                "<SCRIPTPUBKEY>" + sScriptPubKey1  + "</SCRIPTPUBKEY>" +
+                                "<SIG>" + EncodeBase64(sSig) + "</SIG>" +
+                                "<MESSAGE></MESSAGE></ROW>";
                         sXML += sRow;
                         dCurrentItemCount++;
                         if (dCurrentItemCount >= dItemBloatThreshhold)
@@ -3932,79 +3299,79 @@
         }
     }
 
-    // Now we will need to go back through the XML and Audit the claimed vote weight balance as a 3rd party
-
-    double dCounted = 0;
-
-    std::vector<std::string> vXML= split(sXML.c_str(),"<ROW>");
-    for (unsigned int x = 0; x < vXML.size(); x++)
-    {
-        // Prove the contents of the XML as a 3rd party
-        CTransaction tx2;
-        uint256 hashBlock = 0;
-        uint256 uTXID(ExtractXML(vXML[x],"<TXID>","</TXID>"));
-        std::string sAmt = ExtractXML(vXML[x],"<AMOUNT>","</AMOUNT>");
-        std::string sPos = ExtractXML(vXML[x],"<POS>","</POS>");
-        std::string sXmlSig = ExtractXML(vXML[x],"<SIG>","</SIG>");
-        std::string sXmlMsg = ExtractXML(vXML[x],"<MESSAGE>","</MESSAGE>");
-        std::string sScriptPubKeyXml = ExtractXML(vXML[x],"<SCRIPTPUBKEY>","</SCRIPTPUBKEY>");
-
-        int32_t iPos = RoundFromString(sPos,0);
-        std::string sPubKey = ExtractXML(vXML[x],"<PUBKEY>","</PUBKEY>");
-
-        if (!sPubKey.empty() && !sAmt.empty() && !sPos.empty() && uTXID > 0)
-        {
-
-            if (GetTransaction(uTXID, tx2, hashBlock))
-            {
-                if (iPos >= 0 && iPos < (int32_t) tx2.vout.size())
-                {
-                    int64_t nValue2 = tx2.vout[iPos].nValue;
-                    const CScript& pk2 = tx2.vout[iPos].scriptPubKey;
-                    CTxDestination address2;
-                    std::string sVotedPubKey = HexStr(pk2.begin(), pk2.end());
-                    std::string sVotedGRCAddress = CBitcoinAddress(address2).ToString();
-                    std::string sCoinOwnerAddress = PubKeyToAddress(pk2);
-                    double dAmount = CoinToDouble(nValue2);
-                    if (ExtractDestination(tx2.vout[iPos].scriptPubKey, address2))
-                    {
-                        if (sScriptPubKeyXml == sVotedPubKey && RoundToString(dAmount,2) == sAmt)
-                        {
-                            Object entry;
-                            entry.push_back(Pair("Audited Amount",ValueFromAmount(nValue2)));
-                            std::string sDecXmlSig = DecodeBase64(sXmlSig);
-                            CKey keyVerify;
-                            if (keyVerify.SetPubKey(ParseHex(sPubKey)))
-                            {
-                                std::vector<unsigned char> vchMsg1 = vector<unsigned char>(sXmlMsg.begin(), sXmlMsg.end());
-                                std::vector<unsigned char> vchSig1 = vector<unsigned char>(sDecXmlSig.begin(), sDecXmlSig.end());
-                                bool bValid = keyVerify.Verify(uTXID,vchSig1);
-                                // Unspent Balance is proven to be owned by the voters public key, count the vote
-                                if (bValid) dCounted += dAmount;
-                                entry.push_back(Pair("Verified",bValid));
-                            }
-
-                            results.push_back(entry);
-                        }
-                    }
-                }
-            }
-        }
-    }
-
-    Object entry;
-    // Note that the voter needs to have the wallet at least unlocked for staking in order for the coins to be signed, otherwise the coins-owned portion of the vote balance will be 0.
-    // In simpler terms: The wallet must be unlocked to cast a provable vote.
-
-    entry.push_back(Pair("Total Voting Balance Weight", dTotal));
+	// Now we will need to go back through the XML and Audit the claimed vote weight balance as a 3rd party
+
+	double dCounted = 0;
+
+	std::vector<std::string> vXML= split(sXML.c_str(),"<ROW>");
+	for (unsigned int x = 0; x < vXML.size(); x++)
+	{
+		// Prove the contents of the XML as a 3rd party
+		CTransaction tx2;
+		uint256 hashBlock = 0;
+		uint256 uTXID(ExtractXML(vXML[x],"<TXID>","</TXID>"));
+		std::string sAmt = ExtractXML(vXML[x],"<AMOUNT>","</AMOUNT>");
+		std::string sPos = ExtractXML(vXML[x],"<POS>","</POS>");
+		std::string sXmlSig = ExtractXML(vXML[x],"<SIG>","</SIG>");
+		std::string sXmlMsg = ExtractXML(vXML[x],"<MESSAGE>","</MESSAGE>");
+		std::string sScriptPubKeyXml = ExtractXML(vXML[x],"<SCRIPTPUBKEY>","</SCRIPTPUBKEY>");
+
+		int32_t iPos = RoundFromString(sPos,0);
+		std::string sPubKey = ExtractXML(vXML[x],"<PUBKEY>","</PUBKEY>");
+
+		if (!sPubKey.empty() && !sAmt.empty() && !sPos.empty() && uTXID > 0)
+		{
+
+			if (GetTransaction(uTXID, tx2, hashBlock))
+			{
+				if (iPos >= 0 && iPos < (int32_t) tx2.vout.size())
+				{
+					    int64_t nValue2 = tx2.vout[iPos].nValue;
+					    const CScript& pk2 = tx2.vout[iPos].scriptPubKey;
+					    CTxDestination address2;
+						std::string sVotedPubKey = HexStr(pk2.begin(), pk2.end());
+						std::string sVotedGRCAddress = CBitcoinAddress(address2).ToString();
+						std::string sCoinOwnerAddress = PubKeyToAddress(pk2);
+						double dAmount = CoinToDouble(nValue2);
+						if (ExtractDestination(tx2.vout[iPos].scriptPubKey, address2))
+						{
+							if (sScriptPubKeyXml == sVotedPubKey && RoundToString(dAmount,2) == sAmt)
+							{
+								Object entry;
+      					   		entry.push_back(Pair("Audited Amount",ValueFromAmount(nValue2)));
+ 						    	std::string sDecXmlSig = DecodeBase64(sXmlSig);
+							    CKey keyVerify;
+							    if (keyVerify.SetPubKey(ParseHex(sPubKey)))
+								{
+									  	std::vector<unsigned char> vchMsg1 = vector<unsigned char>(sXmlMsg.begin(), sXmlMsg.end());
+										std::vector<unsigned char> vchSig1 = vector<unsigned char>(sDecXmlSig.begin(), sDecXmlSig.end());
+										bool bValid = keyVerify.Verify(uTXID,vchSig1);
+										// Unspent Balance is proven to be owned by the voters public key, count the vote
+										if (bValid) dCounted += dAmount;
+										entry.push_back(Pair("Verified",bValid));
+								}
+
+	  							results.push_back(entry);
+							}
+					}
+				}
+			}
+		}
+	}
+
+	Object entry;
+	// Note that the voter needs to have the wallet at least unlocked for staking in order for the coins to be signed, otherwise the coins-owned portion of the vote balance will be 0.
+	// In simpler terms: The wallet must be unlocked to cast a provable vote.
+
+	entry.push_back(Pair("Total Voting Balance Weight", dTotal));
     entry.push_back(Pair("Grand Verified Amount",dCounted));
 
-    std::string sBalCheck2 = GetProvableVotingWeightXML();
-    double dVerifiedBalance = ReturnVerifiedVotingBalance(sBalCheck2,true);
-    double dVerifiedMag = ReturnVerifiedVotingMagnitude(sBalCheck2, true);
-    entry.push_back(Pair("Balance check",dVerifiedBalance));
-    entry.push_back(Pair("Mag check",dVerifiedMag));
-    results.push_back(entry);
+	std::string sBalCheck2 = GetProvableVotingWeightXML();
+	double dVerifiedBalance = ReturnVerifiedVotingBalance(sBalCheck2,true);
+	double dVerifiedMag = ReturnVerifiedVotingMagnitude(sBalCheck2, true);
+	entry.push_back(Pair("Balance check",dVerifiedBalance));
+	entry.push_back(Pair("Mag check",dVerifiedMag));
+	results.push_back(entry);
 
     return results;
 }
@@ -4064,13 +3431,13 @@
     std::string neural_hash = "";
     for(map<std::string,double>::iterator ii=mvNeuralNetworkHash.begin(); ii!=mvNeuralNetworkHash.end(); ++ii)
     {
-        double popularity = mvNeuralNetworkHash[(*ii).first];
-        neural_hash = (*ii).first;
-        // d41d8 is the hash of an empty magnitude contract - don't count it
-        if (neural_hash != "d41d8cd98f00b204e9800998ecf8427e" && neural_hash != "TOTAL_VOTES" && popularity >= .01)
-        {
-            total += popularity;
-        }
+                double popularity = mvNeuralNetworkHash[(*ii).first];
+                neural_hash = (*ii).first;
+                // d41d8 is the hash of an empty magnitude contract - don't count it
+                if (neural_hash != "d41d8cd98f00b204e9800998ecf8427e" && neural_hash != "TOTAL_VOTES" && popularity >= .01)
+                {
+                    total += popularity;
+                }
 
     }
     return total;
@@ -4083,13 +3450,13 @@
     std::string neural_hash = "";
     for(map<std::string,double>::iterator ii=mvCurrentNeuralNetworkHash.begin(); ii!=mvCurrentNeuralNetworkHash.end(); ++ii)
     {
-        double popularity = mvCurrentNeuralNetworkHash[(*ii).first];
-        neural_hash = (*ii).first;
-        // d41d8 is the hash of an empty magnitude contract - don't count it
-        if (neural_hash != "d41d8cd98f00b204e9800998ecf8427e" && neural_hash != "TOTAL_VOTES" && popularity >= .01)
-        {
-            total += popularity;
-        }
+                double popularity = mvCurrentNeuralNetworkHash[(*ii).first];
+                neural_hash = (*ii).first;
+                // d41d8 is the hash of an empty magnitude contract - don't count it
+                if (neural_hash != "d41d8cd98f00b204e9800998ecf8427e" && neural_hash != "TOTAL_VOTES" && popularity >= .01)
+                {
+                    total += popularity;
+                }
 
     }
     return total;
@@ -4098,145 +3465,145 @@
 
 Array GetJSONNeuralNetworkReport()
 {
-    Array results;
-    //Returns a report of the networks neural hashes in order of popularity
-    std::string neural_hash = "";
-    std::string report = "Neural_hash, Popularity\n";
-    std::string row = "";
-    double pct = 0;
-    Object entry;
-    entry.push_back(Pair("Neural Hash","Popularity,Percent %"));
-    double votes = GetTotalNeuralNetworkHashVotes();
-
-    for(map<std::string,double>::iterator ii=mvNeuralNetworkHash.begin(); ii!=mvNeuralNetworkHash.end(); ++ii)
-    {
-        double popularity = mvNeuralNetworkHash[(*ii).first];
-        neural_hash = (*ii).first;
-
-        //If the hash != empty_hash: >= .01
-        if (neural_hash != "d41d8cd98f00b204e9800998ecf8427e" && neural_hash != "TOTAL_VOTES" && popularity > 0)
-        {
-            row = neural_hash + "," + RoundToString(popularity,0);
-            report += row + "\n";
-            pct = (((double)popularity)/(votes+.01))*100;
-            entry.push_back(Pair(neural_hash,RoundToString(popularity,0) + "; " + RoundToString(pct,2) + "%"));
-        }
-    }
-    // If we have a pending superblock, append it to the report:
-    std::string SuperblockHeight = ReadCache("neuralsecurity","pending").value;
-    if (!SuperblockHeight.empty() && SuperblockHeight != "0")
-    {
-        entry.push_back(Pair("Pending",SuperblockHeight));
-    }
-    int64_t superblock_age = GetAdjustedTime() - ReadCache("superblock", "magnitudes").timestamp;
-
-    entry.push_back(Pair("Superblock Age",superblock_age));
-    if (superblock_age > GetSuperblockAgeSpacing(nBestHeight))
-    {
-        int iRoot = 30;
-        int iModifier = (nBestHeight % iRoot);
-        int iQuorumModifier = (nBestHeight % 10);
-        int iLastNeuralSync = nBestHeight - iModifier;
-        int iNextNeuralSync = iLastNeuralSync + iRoot;
-        int iLastQuorum = nBestHeight - iQuorumModifier;
-        int iNextQuorum = iLastQuorum + 10;
-        entry.push_back(Pair("Last Sync", iLastNeuralSync));
-        entry.push_back(Pair("Next Sync", iNextNeuralSync));
-        entry.push_back(Pair("Next Quorum", iNextQuorum));
-    }
-    results.push_back(entry);
-    return results;
+      Array results;
+      //Returns a report of the networks neural hashes in order of popularity
+      std::string neural_hash = "";
+      std::string report = "Neural_hash, Popularity\n";
+      std::string row = "";
+      double pct = 0;
+      Object entry;
+      entry.push_back(Pair("Neural Hash","Popularity,Percent %"));
+      double votes = GetTotalNeuralNetworkHashVotes();
+
+      for(map<std::string,double>::iterator ii=mvNeuralNetworkHash.begin(); ii!=mvNeuralNetworkHash.end(); ++ii)
+      {
+                double popularity = mvNeuralNetworkHash[(*ii).first];
+                neural_hash = (*ii).first;
+
+                //If the hash != empty_hash: >= .01
+                if (neural_hash != "d41d8cd98f00b204e9800998ecf8427e" && neural_hash != "TOTAL_VOTES" && popularity > 0)
+                {
+                    row = neural_hash + "," + RoundToString(popularity,0);
+                    report += row + "\n";
+                    pct = (((double)popularity)/(votes+.01))*100;
+                    entry.push_back(Pair(neural_hash,RoundToString(popularity,0) + "; " + RoundToString(pct,2) + "%"));
+                }
+      }
+      // If we have a pending superblock, append it to the report:
+      std::string SuperblockHeight = ReadCache("neuralsecurity","pending").value;
+      if (!SuperblockHeight.empty() && SuperblockHeight != "0")
+      {
+          entry.push_back(Pair("Pending",SuperblockHeight));
+      }
+      int64_t superblock_age = GetAdjustedTime() - ReadCache("superblock", "magnitudes").timestamp;
+
+      entry.push_back(Pair("Superblock Age",superblock_age));
+      if (superblock_age > GetSuperblockAgeSpacing(nBestHeight))
+      {
+          int iRoot = 30;
+          int iModifier = (nBestHeight % iRoot);
+          int iQuorumModifier = (nBestHeight % 10);
+          int iLastNeuralSync = nBestHeight - iModifier;
+          int iNextNeuralSync = iLastNeuralSync + iRoot;
+          int iLastQuorum = nBestHeight - iQuorumModifier;
+          int iNextQuorum = iLastQuorum + 10;
+          entry.push_back(Pair("Last Sync", iLastNeuralSync));
+          entry.push_back(Pair("Next Sync", iNextNeuralSync));
+          entry.push_back(Pair("Next Quorum", iNextQuorum));
+      }
+      results.push_back(entry);
+      return results;
 }
 
 
 Array GetJSONCurrentNeuralNetworkReport()
 {
-    Array results;
-    //Returns a report of the networks neural hashes in order of popularity
-    std::string neural_hash = "";
-    std::string report = "Neural_hash, Popularity\n";
-    std::string row = "";
-    double pct = 0;
-    Object entry;
-    entry.push_back(Pair("Neural Hash","Popularity,Percent %"));
-    double votes = GetTotalCurrentNeuralNetworkHashVotes();
-
-    for(map<std::string,double>::iterator ii=mvCurrentNeuralNetworkHash.begin(); ii!=mvCurrentNeuralNetworkHash.end(); ++ii)
-    {
-        double popularity = mvCurrentNeuralNetworkHash[(*ii).first];
-        neural_hash = (*ii).first;
-
-        //If the hash != empty_hash: >= .01
-        if (neural_hash != "d41d8cd98f00b204e9800998ecf8427e" && neural_hash != "TOTAL_VOTES" && popularity > 0)
-        {
-            row = neural_hash + "," + RoundToString(popularity,0);
-            report += row + "\n";
-            pct = (((double)popularity)/(votes+.01))*100;
-            entry.push_back(Pair(neural_hash,RoundToString(popularity,0) + "; " + RoundToString(pct,2) + "%"));
-        }
-    }
-    // If we have a pending superblock, append it to the report:
-    std::string SuperblockHeight = ReadCache("neuralsecurity","pending").value;
-    if (!SuperblockHeight.empty() && SuperblockHeight != "0")
-    {
-        entry.push_back(Pair("Pending",SuperblockHeight));
-    }
-    int64_t superblock_age = GetAdjustedTime() - ReadCache("superblock", "magnitudes").timestamp;
-
-    entry.push_back(Pair("Superblock Age",superblock_age));
-    if (superblock_age > GetSuperblockAgeSpacing(nBestHeight))
-    {
-        int iRoot = 30;
-        int iModifier = (nBestHeight % iRoot);
-        int iQuorumModifier = (nBestHeight % 10);
-        int iLastNeuralSync = nBestHeight - iModifier;
-        int iNextNeuralSync = iLastNeuralSync + iRoot;
-        int iLastQuorum = nBestHeight - iQuorumModifier;
-        int iNextQuorum = iLastQuorum + 10;
-        entry.push_back(Pair("Last Sync", iLastNeuralSync));
-        entry.push_back(Pair("Next Sync", iNextNeuralSync));
-        entry.push_back(Pair("Next Quorum", iNextQuorum));
-    }
-    results.push_back(entry);
-    return results;
+      Array results;
+      //Returns a report of the networks neural hashes in order of popularity
+      std::string neural_hash = "";
+      std::string report = "Neural_hash, Popularity\n";
+      std::string row = "";
+      double pct = 0;
+      Object entry;
+      entry.push_back(Pair("Neural Hash","Popularity,Percent %"));
+      double votes = GetTotalCurrentNeuralNetworkHashVotes();
+
+      for(map<std::string,double>::iterator ii=mvCurrentNeuralNetworkHash.begin(); ii!=mvCurrentNeuralNetworkHash.end(); ++ii)
+      {
+                double popularity = mvCurrentNeuralNetworkHash[(*ii).first];
+                neural_hash = (*ii).first;
+
+                //If the hash != empty_hash: >= .01
+                if (neural_hash != "d41d8cd98f00b204e9800998ecf8427e" && neural_hash != "TOTAL_VOTES" && popularity > 0)
+                {
+                    row = neural_hash + "," + RoundToString(popularity,0);
+                    report += row + "\n";
+                    pct = (((double)popularity)/(votes+.01))*100;
+                    entry.push_back(Pair(neural_hash,RoundToString(popularity,0) + "; " + RoundToString(pct,2) + "%"));
+                }
+      }
+      // If we have a pending superblock, append it to the report:
+      std::string SuperblockHeight = ReadCache("neuralsecurity","pending").value;
+      if (!SuperblockHeight.empty() && SuperblockHeight != "0")
+      {
+          entry.push_back(Pair("Pending",SuperblockHeight));
+      }
+      int64_t superblock_age = GetAdjustedTime() - ReadCache("superblock", "magnitudes").timestamp;
+
+      entry.push_back(Pair("Superblock Age",superblock_age));
+      if (superblock_age > GetSuperblockAgeSpacing(nBestHeight))
+      {
+          int iRoot = 30;
+          int iModifier = (nBestHeight % iRoot);
+          int iQuorumModifier = (nBestHeight % 10);
+          int iLastNeuralSync = nBestHeight - iModifier;
+          int iNextNeuralSync = iLastNeuralSync + iRoot;
+          int iLastQuorum = nBestHeight - iQuorumModifier;
+          int iNextQuorum = iLastQuorum + 10;
+          entry.push_back(Pair("Last Sync", iLastNeuralSync));
+          entry.push_back(Pair("Next Sync", iNextNeuralSync));
+          entry.push_back(Pair("Next Quorum", iNextQuorum));
+      }
+      results.push_back(entry);
+      return results;
 }
 
 
 Array GetJSONVersionReport()
 {
-    Array results;
-    //Returns a report of the GRC Version staking blocks over the last 100 blocks
-    std::string neural_ver = "";
-    std::string report = "Version, Popularity\n";
-    std::string row = "";
-    double pct = 0;
-    Object entry;
-    entry.push_back(Pair("Version","Popularity,Percent %"));
-
-    double votes = 0;
-    for(auto it : mvNeuralVersion)
-        votes += it.second;
-
-    for(map<std::string,double>::iterator ii=mvNeuralVersion.begin(); ii!=mvNeuralVersion.end(); ++ii)
-    {
-        double popularity = mvNeuralVersion[(*ii).first];
-        neural_ver = (*ii).first;
-        //If the hash != empty_hash:
-        if (popularity > 0)
-        {
-            row = neural_ver + "," + RoundToString(popularity,0);
-            report += row + "\n";
-            pct = popularity/(votes+.01)*100;
-            entry.push_back(Pair(neural_ver,RoundToString(popularity,0) + "; " + RoundToString(pct,2) + "%"));
-        }
-    }
-    results.push_back(entry);
-    return results;
+      Array results;
+      //Returns a report of the GRC Version staking blocks over the last 100 blocks
+      std::string neural_ver = "";
+      std::string report = "Version, Popularity\n";
+      std::string row = "";
+      double pct = 0;
+      Object entry;
+      entry.push_back(Pair("Version","Popularity,Percent %"));
+
+      double votes = 0;
+      for(auto it : mvNeuralVersion)
+          votes += it.second;
+
+      for(map<std::string,double>::iterator ii=mvNeuralVersion.begin(); ii!=mvNeuralVersion.end(); ++ii)
+      {
+                double popularity = mvNeuralVersion[(*ii).first];
+                neural_ver = (*ii).first;
+                //If the hash != empty_hash:
+                if (popularity > 0)
+                {
+                    row = neural_ver + "," + RoundToString(popularity,0);
+                    report += row + "\n";
+                    pct = popularity/(votes+.01)*100;
+                    entry.push_back(Pair(neural_ver,RoundToString(popularity,0) + "; " + RoundToString(pct,2) + "%"));
+                }
+      }
+      results.push_back(entry);
+      return results;
 
 }
 
 std::string BurnCoinsWithNewContract(bool bAdd, std::string sType, std::string sPrimaryKey, std::string sValue,
-                                     int64_t MinimumBalance, double dFees, std::string strPublicKey, std::string sBurnAddress)
+                     int64_t MinimumBalance, double dFees, std::string strPublicKey, std::string sBurnAddress)
 {
     CBitcoinAddress address(sBurnAddress);
     if (!address.IsValid())       throw JSONRPCError(RPC_INVALID_ADDRESS_OR_KEY, "Invalid Gridcoin address");
@@ -4277,35 +3644,6 @@
     return wtx.GetHash().GetHex().c_str();
 }
 
-<<<<<<< HEAD
-=======
-
-
-std::string AddMessage(bool bAdd, std::string sType, std::string sPrimaryKey, std::string sValue,
-                       std::string sMasterKey, int64_t MinimumBalance, double dFees, std::string strPublicKey)
-{
-    std::string sAddress = GetBurnAddress();
-    CBitcoinAddress address(sAddress);
-    if (!address.IsValid())       throw JSONRPCError(RPC_INVALID_ADDRESS_OR_KEY, "Invalid Gridcoin address");
-    int64_t nAmount = AmountFromValue(dFees);
-    // Wallet comments
-    CWalletTx wtx;
-    if (pwalletMain->IsLocked())  throw JSONRPCError(RPC_WALLET_UNLOCK_NEEDED, "Error: Please enter the wallet passphrase with walletpassphrase first.");
-    std::string sMessageType      = "<MT>" + sType  + "</MT>";  //Project or Smart Contract
-    std::string sMessageKey       = "<MK>" + sPrimaryKey   + "</MK>";
-    std::string sMessageValue     = "<MV>" + sValue + "</MV>";
-    std::string sMessagePublicKey = "<MPK>"+ strPublicKey + "</MPK>";
-    std::string sMessageAction    = bAdd ? "<MA>A</MA>" : "<MA>D</MA>"; //Add or Delete
-    //Sign Message
-    std::string sSig = SignMessage(sType+sPrimaryKey+sValue,sMasterKey);
-    std::string sMessageSignature = "<MS>" + sSig + "</MS>";
-    wtx.hashBoinc = sMessageType+sMessageKey+sMessageValue+sMessageAction+sMessagePublicKey+sMessageSignature;
-    string strError = pwalletMain->SendMoneyToDestinationWithMinimumBalance(address.Get(), nAmount, MinimumBalance, wtx);
-    if (!strError.empty())        throw JSONRPCError(RPC_WALLET_ERROR, strError);
-    return wtx.GetHash().GetHex().c_str();
-}
-
->>>>>>> 16ea9309
 std::string SuccessFail(bool f)
 {
     return f ? "SUCCESS" : "FAIL";
@@ -4350,9 +3688,9 @@
     Object results;
     if (fHelp || params.size() != 1)
         throw runtime_error(
-                "reorganize <hash>\n"
-                "Roll back the block chain to specified block hash.\n"
-                "The block hash must already be present in block index");
+            "reorganize <hash>\n"
+            "Roll back the block chain to specified block hash.\n"
+            "The block hash must already be present in block index");
 
     uint256 NewHash;
     NewHash.SetHex(params[0].get_str());
@@ -4360,222 +3698,4 @@
     bool fResult = ForceReorganizeToHash(NewHash);
     results.push_back(Pair("RollbackChain",fResult));
     return results;
-<<<<<<< HEAD
-=======
-}
-
-// Brod
-static bool compare_second(const pair<std::string, long>  &p1, const pair<std::string, long> &p2)
-{
-    return p1.second > p2.second;
-}
-
-Value rpc_getblockstats(const json_spirit::Array& params, bool fHelp)
-{
-    if(fHelp || params.size() < 1 || params.size() > 3 )
-        throw runtime_error(
-                "getblockstats mode [startheight [endheight]]\n"
-                "\n"
-                "Show stats on what wallets and cpids staked recent blocks.\n");
-    long mode= params[0].get_int();
-    (void)mode; //TODO
-    long lowheight= 0;
-    long highheight= INT_MAX;
-    long maxblocks= 14000;
-    if (mode==0)
-    {
-        if(params.size()>=2)
-        {
-            lowheight= params[1].get_int();
-            maxblocks= INT_MAX;
-        }
-        if(params.size()>=3)
-            highheight= params[2].get_int();
-    }
-    else if(mode==1)
-    {
-        /* count highheight */
-        maxblocks= 30000;
-        if(params.size()>=2)
-            maxblocks= params[1].get_int();
-        if(params.size()>=3)
-            highheight= params[2].get_int();
-    }
-    else throw runtime_error("getblockstats: Invalid mode specified");
-    CBlockIndex* cur;
-    Object result1;
-    {
-        LOCK(cs_main);
-        cur= pindexBest;
-    }
-    int64_t blockcount = 0;
-    int64_t transactioncount = 0;
-    std::map<int,long> c_blockversion;
-    std::map<std::string,long> c_version;
-    std::map<std::string,long> c_cpid;
-    std::map<std::string,long> c_org;
-    int64_t researchcount = 0;
-    double researchtotal = 0;
-    double interesttotal = 0;
-    int64_t minttotal = 0;
-    //int64_t stakeinputtotal = 0;
-    int64_t poscount = 0;
-    int64_t emptyblockscount = 0;
-    int64_t l_first = INT_MAX;
-    int64_t l_last = 0;
-    unsigned int l_first_time = 0;
-    unsigned int l_last_time = 0;
-    unsigned size_min_blk=INT_MAX;
-    unsigned size_max_blk=0;
-    uint64_t size_sum_blk=0;
-    double diff_sum = 0;
-    double diff_max=0;
-    double diff_min=INT_MAX;
-    int64_t super_count = 0;
-    for( ; (cur
-            &&( cur->nHeight>=lowheight )
-            &&( blockcount<maxblocks )
-            );
-         cur= cur->pprev
-         )
-    {
-        if(cur->nHeight>highheight)
-            continue;
-        if(l_first>cur->nHeight)
-        {
-            l_first=cur->nHeight;
-            l_first_time=cur->nTime;
-        }
-        if(l_last<cur->nHeight)
-        {
-            l_last=cur->nHeight;
-            l_last_time=cur->nTime;
-        }
-        blockcount++;
-        CBlock block;
-        if(!block.ReadFromDisk(cur->nFile,cur->nBlockPos,true))
-            throw runtime_error("failed to read block");
-        assert(block.vtx.size() > 0);
-        unsigned txcountinblock = 0;
-        if(block.vtx.size()>=2)
-        {
-            txcountinblock+=block.vtx.size()-2;
-            if(block.vtx[1].IsCoinStake())
-            {
-                poscount++;
-                //stakeinputtotal+=block.vtx[1].vin[0].nValue;
-                double diff = GetDifficulty(cur);
-                diff_sum += diff;
-                diff_max=std::max(diff_max,diff);
-                diff_min=std::min(diff_min,diff);
-            }
-            else
-                txcountinblock+=1;
-        }
-        transactioncount+=txcountinblock;
-        emptyblockscount+=(txcountinblock==0);
-        c_blockversion[block.nVersion]++;
-        MiningCPID bb = DeserializeBoincBlock(block.vtx[0].hashBoinc, block.nVersion);
-        c_cpid[bb.cpid]++;
-        c_org[bb.Organization]++;
-        c_version[bb.clientversion]++;
-        researchtotal+=bb.ResearchSubsidy;
-        interesttotal+=bb.InterestSubsidy;
-        researchcount+=(bb.ResearchSubsidy>0.001);
-        minttotal+=cur->nMint;
-        unsigned sizeblock = block.GetSerializeSize(SER_NETWORK, PROTOCOL_VERSION);
-        size_min_blk=std::min(size_min_blk,sizeblock);
-        size_max_blk=std::max(size_max_blk,sizeblock);
-        size_sum_blk+=sizeblock;
-        super_count += (bb.superblock.length()>20);
-    }
-
-    {
-        Object result;
-        result.push_back(Pair("blocks", blockcount));
-        result.push_back(Pair("first_height", l_first));
-        result.push_back(Pair("last_height", l_last));
-        result.push_back(Pair("first_time", TimestampToHRDate(l_first_time)));
-        result.push_back(Pair("last_time", TimestampToHRDate(l_last_time)));
-        result.push_back(Pair("time_span_hour", ((double)l_last_time-(double)l_first_time)/(double)3600));
-        result.push_back(Pair("min_blocksizek", size_min_blk/(double)1024));
-        result.push_back(Pair("max_blocksizek", size_max_blk/(double)1024));
-        result.push_back(Pair("min_posdiff", diff_min));
-        result.push_back(Pair("max_posdiff", diff_max));
-        result1.push_back(Pair("general", result));
-    }
-    {
-        Object result;
-        result.push_back(Pair("block", blockcount));
-        result.push_back(Pair("empty_block", emptyblockscount));
-        result.push_back(Pair("transaction", transactioncount));
-        result.push_back(Pair("proof_of_stake", poscount));
-        result.push_back(Pair("boincreward", researchcount));
-        result.push_back(Pair("super", super_count));
-        result1.push_back(Pair("counts", result));
-    }
-    {
-        Object result;
-        result.push_back(Pair("block", blockcount));
-        result.push_back(Pair("research", researchtotal));
-        result.push_back(Pair("interest", interesttotal));
-        result.push_back(Pair("mint", minttotal/(double)COIN));
-        //result.push_back(Pair("stake_input", stakeinputtotal/(double)COIN));
-        result.push_back(Pair("blocksizek", size_sum_blk/(double)1024));
-        result.push_back(Pair("posdiff", diff_sum));
-        result1.push_back(Pair("totals", result));
-    }
-    {
-        Object result;
-        result.push_back(Pair("research", researchtotal/(double)researchcount));
-        result.push_back(Pair("interest", interesttotal/(double)blockcount));
-        result.push_back(Pair("mint", (minttotal/(double)blockcount)/(double)COIN));
-        //result.push_back(Pair("stake_input", (stakeinputtotal/(double)poscount)/(double)COIN));
-        result.push_back(Pair("spacing_sec", ((double)l_last_time-(double)l_first_time)/(double)blockcount));
-        result.push_back(Pair("block_per_day", ((double)blockcount*86400.0)/((double)l_last_time-(double)l_first_time)));
-        result.push_back(Pair("transaction", transactioncount/(double)(blockcount-emptyblockscount)));
-        result.push_back(Pair("blocksizek", size_sum_blk/(double)blockcount/(double)1024));
-        result.push_back(Pair("posdiff", diff_sum/(double)poscount));
-        result.push_back(Pair("super_spacing_hrs", (((double)l_last_time-(double)l_first_time)/(double)super_count)/3600.0));
-        result1.push_back(Pair("averages", result));
-    }
-    {
-        Object result;
-        std::vector<PAIRTYPE(std::string, long)> list;
-        std::copy(c_version.begin(), c_version.end(), back_inserter(list));
-        std::sort(list.begin(),list.end(),compare_second);
-        for (auto const& item : list)
-        {
-            result.push_back(Pair(item.first, item.second/(double)blockcount));
-        }
-        result1.push_back(Pair("versions", result));
-    }
-    {
-        Object result;
-        std::vector<PAIRTYPE(std::string, long)> list;
-        std::copy(c_cpid.begin(), c_cpid.end(), back_inserter(list));
-        std::sort(list.begin(),list.end(),compare_second);
-        int limit=64;
-        for (auto const& item : list)
-        {
-            if(!(limit--)) break;
-            result.push_back(Pair(item.first, item.second/(double)blockcount));
-        }
-        result1.push_back(Pair("cpids", result));
-    }
-    {
-        Object result;
-        std::vector<PAIRTYPE(std::string, long)> list;
-        std::copy(c_org.begin(), c_org.end(), back_inserter(list));
-        std::sort(list.begin(),list.end(),compare_second);
-        int limit=64;
-        for (auto const& item : list)
-        {
-            if(!(limit--)) break;
-            result.push_back(Pair(item.first, item.second/(double)blockcount));
-        }
-        result1.push_back(Pair("orgs", result));
-    }
-    return result1;
->>>>>>> 16ea9309
 }