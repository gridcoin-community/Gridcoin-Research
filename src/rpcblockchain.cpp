// Copyright (c) 2010 Satoshi Nakamoto
// Copyright (c) 2009-2012 The Bitcoin developers
// Distributed under the MIT/X11 software license, see the accompanying
// file COPYING or http://www.opensource.org/licenses/mit-license.php.

#include "main.h"
#include "bitcoinrpc.h"
#include <fstream>
#include "cpid.h"
#include "kernel.h"
#include "init.h" // for pwalletMain
#include <boost/lexical_cast.hpp>
#include <boost/algorithm/string/case_conv.hpp> // for to_lower()

using namespace json_spirit;
using namespace std;
double OwedByAddress(std::string address);
extern std::string YesNo(bool bin);
double Cap(double dAmt, double Ceiling);
extern std::string AddMessage(bool bAdd, std::string sType, std::string sKey, std::string sValue, std::string sSig);
extern bool CheckMessageSignature(std::string messagetype, std::string sMsg, std::string sSig);
extern std::string CryptoLottery(int64_t locktime);
std::string CPIDByAddress(std::string address);
bool LoadAdminMessages(bool bFullTableScan,std::string& out_errors);
int64_t GetMaximumBoincSubsidy(int64_t nTime);
double GetMagnitudeUnit(int64_t locktime);

bool LessVerbose(int iMax1000);
MiningCPID GetMiningCPID();
StructCPID GetStructCPID();
MiningCPID GetNextProject(bool bForce);
<<<<<<< HEAD

std::string ComputeCPIDv2(std::string email, std::string bpk, uint256 blockhash);

uint256 GetBlockHash256(const CBlockIndex* pindex_hash);
std::string SerializeBoincBlock(MiningCPID mcpid);

=======
std::string GetBestBlockHash(std::string sCPID);
std::string GetArgument(std::string arg, std::string defaultvalue);
std::string TestHTTPProtocol(std::string sCPID);
std::string VectorToString(vector<unsigned char> v);
std::string ComputeCPIDv2(std::string email, std::string bpk, uint256 blockhash);
uint256 GetBlockHash256(const CBlockIndex* pindex_hash);
std::string SerializeBoincBlock(MiningCPID mcpid);
extern std::string TimestampToHRDate(double dtm);
std::string qtGRCCodeExecutionSubsystem(std::string sCommand);
std::string LegacyDefaultBoincHashArgs();
double GetChainDailyAvgEarnedByCPID(std::string cpid, int64_t locktime, double& out_payments, double& out_daily_avg_payments);
bool ChainPaymentApproved(std::string cpid, int64_t locktime, double Proposed_Subsidy);
>>>>>>> c57bd428
double CoinToDouble(double surrogate);
int64_t GetRSAWeightByCPID(std::string cpid);
double GetUntrustedMagnitude(std::string cpid, double& out_owed);
extern void TxToJSON(const CTransaction& tx, const uint256 hashBlock, json_spirit::Object& entry);
extern enum Checkpoints::CPMode CheckpointsMode;
extern bool Resuscitate();
bool ProjectIsValid(std::string project);
int RebootClient();
extern double GetNetworkProjectCountWithRAC();
int ReindexWallet();
extern Array MagnitudeReportCSV(bool detail);
std::string getfilecontents(std::string filename);
std::string NewbieLevelToString(int newbie_level);
void stopWireFrameRenderer();
void startWireFrameRenderer();
int CreateRestorePoint();
int DownloadBlocks();
double GetBlockValueByHash(uint256 hash);
double cdbl(std::string s, int place);
void ScriptPubKeyToJSON(const CScript& scriptPubKey, Object& out);
bool GetBlockNew(uint256 blockhash, int& out_height, CBlock& blk, bool bForceDiskRead);
bool AESSkeinHash(unsigned int diffbytes, double rac, uint256 scrypthash, std::string& out_skein, std::string& out_aes512);
				  std::string aes_complex_hash(uint256 scrypt_hash);
std::vector<std::string> split(std::string s, std::string delim);
double LederstrumpfMagnitude2(double mag,int64_t locktime);

<<<<<<< HEAD

std::string RetrieveCPID5(std::string email,std::string bpk,uint256 blockhash);

int TestAESHash(double rac, unsigned int diffbytes, uint256 scrypt_hash, std::string aeshash);
=======
>>>>>>> c57bd428
std::string TxToString(const CTransaction& tx, const uint256 hashBlock, int64_t& out_amount, int64_t& out_locktime, int64_t& out_projectid, 
	std::string& out_projectaddress, std::string& comments, std::string& out_grcaddress);
extern double GetPoBDifficulty();
bool IsCPIDValid_Retired(std::string cpid, std::string ENCboincpubkey);
bool IsCPIDValidv2(MiningCPID& mc, int height);

std::string RetrieveMd5(std::string s1);
std::string getfilecontents(std::string filename);
MiningCPID DeserializeBoincBlock(std::string block);
std::string GridcoinHttpPost(std::string msg, std::string boincauth, std::string urlPage, bool bUseDNS);
extern double GetNetworkAvgByProject(std::string projectname);
extern bool FindRAC(bool CheckingWork, std::string TargetCPID, std::string TargetProjectName, double pobdiff, bool bCreditNodeVerification, std::string& out_errors, int& out_position);
void HarvestCPIDs(bool cleardata);
bool TallyNetworkAverages(bool ColdBoot);
std::string GetHttpPage(std::string cpid);
std::string GetHttpPage(std::string cpid, bool usedns, bool clearcache);
bool GridDecrypt(const std::vector<unsigned char>& vchCiphertext,std::vector<unsigned char>& vchPlaintext);
bool GridEncrypt(std::vector<unsigned char> vchPlaintext, std::vector<unsigned char> &vchCiphertext);
uint256 GridcoinMultipleAlgoHash(std::string t1);
void ExecuteCode();
void CreditCheck(std::string cpid, bool clearcache);
double CalculatedMagnitude(int64_t locktime);



double GetPoBDifficulty()
{
	//ToDo:Retire
	return 0;
}



double GetNetworkProjectCountWithRAC()
{
	double count = 0;
	for(map<string,StructCPID>::iterator ibp=mvNetwork.begin(); ibp!=mvNetwork.end(); ++ibp) 
	{
		StructCPID NetworkProject = GetStructCPID();
		NetworkProject = mvNetwork[(*ibp).first];
		if (NetworkProject.initialized)
		{
			if (NetworkProject.AverageRAC > 100) count++;
		}
	}
	return count;
}

double GetNetworkAvgByProject(std::string projectname)
{
	try 
	{
		if (mvNetwork.size() < 1)
		{
			return 0;
		}
	
		StructCPID structcpid = GetStructCPID();
		structcpid = mvNetwork[projectname];
		if (!structcpid.initialized) return 0;
		double networkavgrac = structcpid.AverageRAC;
		return networkavgrac;
	}
	catch (std::exception& e)
	{
			printf("Error retrieving Network Avg\r\n");
			return 0;
	}


}



bool FindRAC(bool CheckingWork, std::string TargetCPID, std::string TargetProjectName, double pobdiff, bool bCreditNodeVerification,
	std::string& out_errors, int& out_position)
{

	try 
	{
		
					//Gridcoin; Find CPID+Project+RAC in chain
					int nMaxDepth = nBestHeight-1;

					if (nMaxDepth < 3) nMaxDepth=3;

					double pobdifficulty;
					if (bCreditNodeVerification)
					{
							pobdifficulty=14;
					}
					else
					{
							pobdifficulty = pobdiff;
					}

	

					if (pobdifficulty < .002) pobdifficulty=.002;
					int nLookback = 576*pobdifficulty; //Daily block count * Lookback in days
					int nMinDepth = nMaxDepth - nLookback;
					if (nMinDepth < 2) nMinDepth = 2;
					out_position = 0;

	
					////////////////////////////
					if (CheckingWork) nMinDepth=nMinDepth+10;
					if (nMinDepth > nBestHeight) nMinDepth=nBestHeight-1;

					////////////////////////////
					if (nMinDepth > nMaxDepth) 
					{
						nMinDepth = nMaxDepth-1;
					}
	
					if (nMaxDepth < 5 || nMinDepth < 5) return false;
	
	
					//Check the cache first:
					StructCPIDCache cache;
					std::string sKey = TargetCPID + ":" + TargetProjectName;
					cache = mvCPIDCache[sKey]; 
					double cachedblocknumber = 0;
					if (cache.initialized)
					{
						cachedblocknumber=cache.blocknumber;
					}
					if (cachedblocknumber > 0 && cachedblocknumber >= nMinDepth && cachedblocknumber <= nMaxDepth && cache.cpidproject==sKey) 
					{
	
						out_position = cache.blocknumber;
							if (CheckingWork) printf("Project %s  found at position %i   PoBLevel %f    Start depth %i     end depth %i   \r\n",
							TargetProjectName.c_str(),out_position,pobdifficulty,nMaxDepth,nMinDepth);

						return true;
					}
	
					CBlock block;
					out_errors = "";

					for (int ii = nMaxDepth; ii > nMinDepth; ii--)
					{
     					CBlockIndex* pblockindex = FindBlockByHeight(ii);
						int out_height = 0;
						bool result1 = GetBlockNew(pblockindex->GetBlockHash(), out_height, block, false);
						
						if (result1)
						{
		
							
				    			MiningCPID bb = DeserializeBoincBlock(block.vtx[0].hashBoinc);
			
								if (bb.cpid==TargetCPID && bb.projectname==TargetProjectName && block.nVersion==3)
								{
									out_position = ii;
									//Cache this:
									cache = mvCPIDCache[sKey]; 
									if (!cache.initialized)
										{
											cache.initialized = true;
											mvCPIDCache.insert(map<string,StructCPIDCache>::value_type(sKey, cache));
										}
									cache.cpid = TargetCPID;
									cache.cpidproject = sKey;
									cache.blocknumber = ii;
									if (CheckingWork) printf("Project %s  found at position %i   PoBLevel %f    Start depth %i     end depth %i   \r\n",TargetProjectName.c_str(),ii,pobdifficulty,nMaxDepth,nMinDepth);

    								mvCPIDCache[sKey]=cache;
									return true;
								}
						}

					}

					printf("Start depth %i end depth %i",nMaxDepth,nMinDepth);
					out_errors = out_errors + "Start depth " + RoundToString(nMaxDepth,0) + "; ";
					out_errors = out_errors + "Not found; ";
					return false;
		}
	catch (std::exception& e)
	{
		return false;
	}
	
}




double GetDifficulty(const CBlockIndex* blockindex)
{
    // Floating point number that is a multiple of the minimum difficulty,
    // minimum difficulty = 1.0.
    if (blockindex == NULL)
    {
        if (pindexBest == NULL)
            return 1.0;
        else
            blockindex = GetLastBlockIndex(pindexBest, false);
    }

    int nShift = (blockindex->nBits >> 24) & 0xff;

    double dDiff =
        (double)0x0000ffff / (double)(blockindex->nBits & 0x00ffffff);

    while (nShift < 29)
    {
        dDiff *= 256.0;
        nShift++;
    }
    while (nShift > 29)
    {
        dDiff /= 256.0;
        nShift--;
    }

    return dDiff;
}




double GetBlockDifficulty(unsigned int nBits)
{
    // Floating point number that is a multiple of the minimum difficulty,
    // minimum difficulty = 1.0.
    int nShift = (nBits >> 24) & 0xff;

    double dDiff =
        (double)0x0000ffff / (double)(nBits & 0x00ffffff);

    while (nShift < 29)
    {
        dDiff *= 256.0;
        nShift++;
    }
    while (nShift > 29)
    {
        dDiff /= 256.0;
        nShift--;
    }

	return dDiff;
}






double GetPoWMHashPS()
{
    if (pindexBest->nHeight >= LAST_POW_BLOCK)
        return 0;

    int nPoWInterval = 72;
    int64_t nTargetSpacingWorkMin = 30, nTargetSpacingWork = 30;

    CBlockIndex* pindex = pindexGenesisBlock;
    CBlockIndex* pindexPrevWork = pindexGenesisBlock;

    while (pindex)
    {
        if (pindex->IsProofOfWork())
        {
            int64_t nActualSpacingWork = pindex->GetBlockTime() - pindexPrevWork->GetBlockTime();
            nTargetSpacingWork = ((nPoWInterval - 1) * nTargetSpacingWork + nActualSpacingWork + nActualSpacingWork) / (nPoWInterval + 1);
            nTargetSpacingWork = max(nTargetSpacingWork, nTargetSpacingWorkMin);
            pindexPrevWork = pindex;
        }

        pindex = pindex->pnext;
    }

    return GetDifficulty() * 4294.967296 / nTargetSpacingWork;
}

double GetPoSKernelPS()
{
    int nPoSInterval = 72;
    double dStakeKernelsTriedAvg = 0;
    int nStakesHandled = 0, nStakesTime = 0;

    CBlockIndex* pindex = pindexBest;;
    CBlockIndex* pindexPrevStake = NULL;

    while (pindex && nStakesHandled < nPoSInterval)
    {
        if (pindex->IsProofOfStake())
        {
            dStakeKernelsTriedAvg += GetDifficulty(pindex) * 4294967296.0;
            nStakesTime += pindexPrevStake ? (pindexPrevStake->nTime - pindex->nTime) : 0;
            pindexPrevStake = pindex;
            nStakesHandled++;
        }

        pindex = pindex->pprev;
    }

    double result = 0;

    if (nStakesTime)
        result = dStakeKernelsTriedAvg / nStakesTime;

    if (IsProtocolV2(nBestHeight))
        result *= STAKE_TIMESTAMP_MASK + 1;

    return result/100;
}
Object blockToJSON(const CBlock& block, const CBlockIndex* blockindex, bool fPrintTransactionDetail)
{
    Object result;
    result.push_back(Pair("hash", block.GetHash().GetHex()));
    CMerkleTx txGen(block.vtx[0]);
    txGen.SetMerkleBranch(&block);
    result.push_back(Pair("confirmations", (int)txGen.GetDepthInMainChain()));
    result.push_back(Pair("size", (int)::GetSerializeSize(block, SER_NETWORK, PROTOCOL_VERSION)));
    result.push_back(Pair("height", blockindex->nHeight));
    result.push_back(Pair("version", block.nVersion));
    result.push_back(Pair("merkleroot", block.hashMerkleRoot.GetHex()));
	double mint = CoinToDouble(blockindex->nMint);
    result.push_back(Pair("mint", mint));
    result.push_back(Pair("time", (int64_t)block.GetBlockTime()));
    result.push_back(Pair("nonce", (uint64_t)block.nNonce));
    result.push_back(Pair("bits", strprintf("%08x", block.nBits)));
    result.push_back(Pair("difficulty", GetDifficulty(blockindex)));
    result.push_back(Pair("blocktrust", leftTrim(blockindex->GetBlockTrust().GetHex(), '0')));
    result.push_back(Pair("chaintrust", leftTrim(blockindex->nChainTrust.GetHex(), '0')));
    if (blockindex->pprev)
        result.push_back(Pair("previousblockhash", blockindex->pprev->GetBlockHash().GetHex()));
    if (blockindex->pnext)
        result.push_back(Pair("nextblockhash", blockindex->pnext->GetBlockHash().GetHex()));
	MiningCPID bb = DeserializeBoincBlock(block.vtx[0].hashBoinc);
	uint256 blockhash = block.GetPoWHash();
	std::string sblockhash = blockhash.GetHex();
	bool IsPoR = false;
	IsPoR = (bb.Magnitude > 0 && bb.cpid != "INVESTOR" && blockindex->IsProofOfStake());
	std::string PoRNarr = "";
	if (IsPoR) PoRNarr = "proof-of-research";
    result.push_back(Pair("flags", 
		strprintf("%s%s", blockindex->IsProofOfStake()? "proof-of-stake" : "proof-of-work", blockindex->GeneratedStakeModifier()? " stake-modifier": "") + " " + PoRNarr		)		);
    result.push_back(Pair("proofhash", blockindex->hashProof.GetHex()));
    result.push_back(Pair("entropybit", (int)blockindex->GetStakeEntropyBit()));
    result.push_back(Pair("modifier", strprintf("%016"PRIx64, blockindex->nStakeModifier)));
    result.push_back(Pair("modifierchecksum", strprintf("%08x", blockindex->nStakeModifierChecksum)));
    Array txinfo;
    BOOST_FOREACH (const CTransaction& tx, block.vtx)
    {
        if (fPrintTransactionDetail)
        {
            Object entry;

            entry.push_back(Pair("txid", tx.GetHash().GetHex()));
            TxToJSON(tx, 0, entry);

            txinfo.push_back(entry);
        }
        else
            txinfo.push_back(tx.GetHash().GetHex());
    }

    result.push_back(Pair("tx", txinfo));
    if (block.IsProofOfStake())
        result.push_back(Pair("signature", HexStr(block.vchBlockSig.begin(), block.vchBlockSig.end())));
	result.push_back(Pair("CPID", bb.cpid));
	result.push_back(Pair("ProjectName", bb.projectname));
	result.push_back(Pair("RAC", bb.rac));
	result.push_back(Pair("NetworkRAC", bb.NetworkRAC));
	result.push_back(Pair("Magnitude", bb.Magnitude));
<<<<<<< HEAD
	result.push_back(Pair("BoincHash",block.vtx[0].hashBoinc));
	result.push_back(Pair("Seniority",bb.Accuracy));
=======
	if (fDebug3) result.push_back(Pair("BoincHash",block.vtx[0].hashBoinc));
>>>>>>> c57bd428

	result.push_back(Pair("RSAWeight",bb.RSAWeight));
	result.push_back(Pair("LastPaymentTime",TimestampToHRDate(bb.LastPaymentTime)));
	result.push_back(Pair("ResearchSubsidy",bb.ResearchSubsidy));
	double interest = mint-bb.ResearchSubsidy;
	result.push_back(Pair("Interest",bb.InterestSubsidy));

	double blockdiff = GetBlockDifficulty(block.nBits);
	result.push_back(Pair("GRCAddress",bb.GRCAddress));
<<<<<<< HEAD
	std::string skein2 = aes_complex_hash(blockhash);
=======
	//result.push_back(Pair("Organization",bb.Organization));
	//result.push_back(Pair("OrganizationKeyPrefix",bb.OrganizationKey));
>>>>>>> c57bd428
	result.push_back(Pair("ClientVersion",bb.clientversion));	
	if (blockindex->nHeight < 70000 && !fTestNet) 
	{
			bool IsCpidValid = IsCPIDValid_Retired(bb.cpid, bb.enccpid);
			result.push_back(Pair("CPIDValid",IsCpidValid));
	}
<<<<<<< HEAD

	//Write the correct cpid value (heinous error here:)//Halford - CPID Algorithm v2 - 11-28-2014
	
	if (true)
	{
		//uint256 GetBlockHash256(const CBlockIndex* pindex_hash)
		uint256 pbh = 0;
		if (blockindex->pprev) pbh = blockindex->pprev->GetBlockHash();
		std::string me = ComputeCPIDv2(GlobalCPUMiningCPID.email,GlobalCPUMiningCPID.boincruntimepublickey,pbh);
		result.push_back(Pair("MyCPID",me));
=======
	else
	{
		if (bb.cpidv2.length() > 10) 	result.push_back(Pair("CPIDv2",bb.cpidv2.substr(0,32)));
		bool IsCPIDValid2 = IsCPIDValidv2(bb,blockindex->nHeight);
		result.push_back(Pair("CPIDValid",IsCPIDValid2));
>>>>>>> c57bd428
	}
    return result;
}


Value showblock(const Array& params, bool fHelp)
{
    if (fHelp || params.size() != 1)
        throw runtime_error(
            "showblock <index>\n"
            "Returns all information about the block at <index>.");

    int nHeight = params[0].get_int();
    if (nHeight < 0 || nHeight > nBestHeight)
        throw runtime_error("Block number out of range.");
    CBlockIndex* pblockindex = RPCFindBlockByHeight(nHeight);

    if (pblockindex==NULL)
        throw JSONRPCError(RPC_INVALID_ADDRESS_OR_KEY, "Block not found");
    CBlock block;
    block.ReadFromDisk(pblockindex);
    return blockToJSON(block, pblockindex, false);
}





Value getbestblockhash(const Array& params, bool fHelp)
{
    if (fHelp || params.size() != 0)
        throw runtime_error(
            "getbestblockhash\n"
            "Returns the hash of the best block in the longest block chain.");

    return hashBestChain.GetHex();
}

Value getblockcount(const Array& params, bool fHelp)
{
    if (fHelp || params.size() != 0)
        throw runtime_error(
            "getblockcount\n"
            "Returns the number of blocks in the longest block chain.");

    return nBestHeight;
}


Value getdifficulty(const Array& params, bool fHelp)
{
    if (fHelp || params.size() != 0)
        throw runtime_error(
            "getdifficulty\n"
            "Returns the difficulty as a multiple of the minimum difficulty.");

    Object obj;
    obj.push_back(Pair("proof-of-work",        GetDifficulty()));
    obj.push_back(Pair("proof-of-stake",       GetDifficulty(GetLastBlockIndex(pindexBest, true))));
    obj.push_back(Pair("search-interval",      (int)nLastCoinStakeSearchInterval));
    return obj;
}


Value settxfee(const Array& params, bool fHelp)
{
    if (fHelp || params.size() < 1 || params.size() > 1 || AmountFromValue(params[0]) < MIN_TX_FEE)
        throw runtime_error(
            "settxfee <amount>\n"
            "<amount> is a real and is rounded to the nearest 0.01");

    nTransactionFee = AmountFromValue(params[0]);
    nTransactionFee = (nTransactionFee / CENT) * CENT;  // round to cent

    return true;
}

Value getrawmempool(const Array& params, bool fHelp)
{
    if (fHelp || params.size() != 0)
        throw runtime_error(
            "getrawmempool\n"
            "Returns all transaction ids in memory pool.");

    vector<uint256> vtxid;
    mempool.queryHashes(vtxid);

    Array a;
    BOOST_FOREACH(const uint256& hash, vtxid)
        a.push_back(hash.ToString());

    return a;
}

Value getblockhash(const Array& params, bool fHelp)
{
    if (fHelp || params.size() != 1)
        throw runtime_error(
            "getblockhash <index>\n"
            "Returns hash of block in best-block-chain at <index>.");

    int nHeight = params[0].get_int();
    if (nHeight < 0 || nHeight > nBestHeight)       throw runtime_error("Block number out of range.");
	if (fDebug)	printf("Getblockhash %f",(double)nHeight);
	CBlockIndex* RPCpblockindex = RPCFindBlockByHeight(nHeight);
	if (fDebug)	printf("@r");
	return RPCpblockindex->phashBlock->GetHex();
}

Value getblock(const Array& params, bool fHelp)
{
    if (fHelp || params.size() < 1 || params.size() > 2)
        throw runtime_error(
            "getblock <hash> [txinfo]\n"
            "txinfo optional to print more detailed tx info\n"
            "Returns details of a block with given block-hash.");

    std::string strHash = params[0].get_str();
    uint256 hash(strHash);

    if (mapBlockIndex.count(hash) == 0)
        throw JSONRPCError(RPC_INVALID_ADDRESS_OR_KEY, "Block not found");

    CBlock block;
    CBlockIndex* pblockindex = mapBlockIndex[hash];
    block.ReadFromDisk(pblockindex, true);

    return blockToJSON(block, pblockindex, params.size() > 1 ? params[1].get_bool() : false);
}

Value getblockbynumber(const Array& params, bool fHelp)
{
    if (fHelp || params.size() < 1 || params.size() > 2)
        throw runtime_error(
            "getblockbynumber <number> [txinfo]\n"
            "txinfo optional to print more detailed tx info\n"
            "Returns details of a block with given block-number.");

    int nHeight = params[0].get_int();
    if (nHeight < 0 || nHeight > nBestHeight)
        throw runtime_error("Block number out of range.");

    CBlock block;
    CBlockIndex* pblockindex = mapBlockIndex[hashBestChain];
    while (pblockindex->nHeight > nHeight)
        pblockindex = pblockindex->pprev;

    uint256 hash = *pblockindex->phashBlock;

    pblockindex = mapBlockIndex[hash];
    block.ReadFromDisk(pblockindex, true);

    return blockToJSON(block, pblockindex, params.size() > 1 ? params[1].get_bool() : false);
}




void filecopy(FILE *dest, FILE *src)
{
    const int size = 16384;
    char buffer[size];

    while (!feof(src))
    {
        int n = fread(buffer, 1, size, src);
        fwrite(buffer, 1, n, dest);
    }

    fflush(dest);
}


void fileopen_and_copy(std::string src, std::string dest)
{
    FILE * infile  = fopen(src.c_str(),  "rb");
    FILE * outfile = fopen(dest.c_str(), "wb");

    filecopy(outfile, infile);

    fclose(infile);
    fclose(outfile);
}



bool xCreateNewConfigFile(std::string boinc_email)
{
	std::string filename = "gridcoinresearch.conf";
	boost::filesystem::path path = GetDataDir() / filename;
	ofstream myConfig;
	myConfig.open (path.string().c_str());
	std::string row = "cpumining=true\r\n";
	myConfig << row;
	row = "email=" + boinc_email + "\r\n";
	myConfig << row;
	myConfig.close();
	return true;
}

	
std::string BackupGridcoinWallet()
{

	printf("Staring Wallet Backup\r\n");
	std::string filename = "grc_" + DateTimeStrFormat("%m-%d-%Y",  GetAdjustedTime()) + ".dat";
	std::string filename_backup = "backup.dat";
	std::string standard_filename = "wallet_" + DateTimeStrFormat("%m-%d-%Y",  GetAdjustedTime()) + ".dat";
	std::string source_filename   = "wallet.dat";
	boost::filesystem::path path = GetDataDir() / "walletbackups" / filename;
	boost::filesystem::path target_path_standard = GetDataDir() / "walletbackups" / standard_filename;
	boost::filesystem::path source_path_standard = GetDataDir() / source_filename;
	boost::filesystem::path dest_path_std = GetDataDir() / "walletbackups" / filename_backup;
    boost::filesystem::create_directories(path.parent_path());
	std::string errors = "";
	//Copy the standard wallet first:  (1-30-2015)
	BackupWallet(*pwalletMain, target_path_standard.string().c_str());

	//Per Forum, do not dump the keys and abort:
	if (true)
	{
			printf("User does not want private keys backed up. Exiting.");
			return "";
	}
					
	//Dump all private keys into the Level 2 backup
	ofstream myBackup;
	myBackup.open (path.string().c_str());
    string strAccount;
	BOOST_FOREACH(const PAIRTYPE(CTxDestination, string)& item, pwalletMain->mapAddressBook)
    {
    	 const CBitcoinAddress& address = item.first;
		 const std::string& strName = item.second;
		 bool fMine = IsMine(*pwalletMain, address.Get());
		 if (fMine) 
		 {
			std::string strAddress=CBitcoinAddress(address).ToString();

			CKeyID keyID;
			if (!address.GetKeyID(keyID))   
			{
				errors = errors + "During wallet backup, Address does not refer to a key"+ "\r\n";
			}
			else
			{
				 bool IsCompressed;
	  			 CKey vchSecret;
 				 if (!pwalletMain->GetKey(keyID, vchSecret))
				 {
					errors = errors + "During Wallet Backup, Private key for address is not known\r\n";
				 }
				 else
				 {
				    CSecret secret = vchSecret.GetSecret(IsCompressed);
              		std::string private_key = CBitcoinSecret(secret,IsCompressed).ToString();
					//Append to file
					std::string strAddr = CBitcoinAddress(keyID).ToString();
					std::string record = private_key + "<|>" + strAddr + "<KEY>";
					myBackup << record;
				}
  			}

		 }
    }

	std::string reserve_keys = pwalletMain->GetAllGridcoinKeys();
	myBackup << reserve_keys;
	myBackup.close();
	fileopen_and_copy(path.string().c_str(),dest_path_std.string().c_str());
	return errors;

}





std::string RestoreGridcoinBackupWallet()
{
	//AdvancedBackup-AdvancedSalvage
	
	boost::filesystem::path path = GetDataDir() / "walletbackups" / "backup.dat";
	std::string errors = "";
	std::string sWallet = getfilecontents(path.string().c_str());
	if (sWallet == "-1") return "Unable to open backup file.";
		
    string strSecret = "from file";
    string strLabel = "Restored";

	std::vector<std::string> vWallet = split(sWallet.c_str(),"<KEY>");
	if (vWallet.size() > 1)
	{
 	    for (unsigned int i = 0; i < vWallet.size(); i++)
		{
			std::string sKey = vWallet[i];
			if (sKey.length() > 2)
			{
					printf("Restoring private key %s",sKey.substr(0,5).c_str());
					//Key is delimited by <|>
					std::vector<std::string> vKey = split(sKey.c_str(),"<|>");
					if (vKey.size() > 1)
					{
							std::string sSecret = vKey[0];
							std::string sPublic = vKey[1];

							bool IsCompressed;
							CBitcoinSecret vchSecret;
							bool fGood = vchSecret.SetString(sSecret);
							if (!fGood)
							{
								errors = errors + "Invalid private key : " + sSecret + "\r\n";
							}
							else
							{
								 CKey key;
								 CSecret secret = vchSecret.GetSecret(IsCompressed);
								 key.SetSecret(secret,IsCompressed);
								 //								 key = vchSecret.GetKey();
								 CPubKey pubkey = key.GetPubKey();
								
								 CKeyID vchAddress = pubkey.GetID();
								 {
									 LOCK2(cs_main, pwalletMain->cs_wallet);
									 //							   if (!pwalletMain->AddKey(key)) {            fGood = false;
         
									 if (!pwalletMain->AddKey(key)) 
									 {
										 errors = errors + "Error adding key to wallet: " + sKey + "\r\n";
									 }

									 if (i==0)
									 {
										pwalletMain->SetDefaultKey(pubkey);
										pwalletMain->SetAddressBookName(vchAddress, strLabel);
									 }
							 		 pwalletMain->MarkDirty();
							
      
								 }
							}
					}
			}

		}

	}


	//Rescan
	{
		   LOCK2(cs_main, pwalletMain->cs_wallet);
		    if (true) {
				pwalletMain->ScanForWalletTransactions(pindexGenesisBlock, true);
				pwalletMain->ReacceptWalletTransactions();
			}
     
	}

	printf("Rebuilding wallet, results: %s",errors.c_str());
    return errors;

}


uint256 Skein(std::string sInput)
{
	uint256 uiSkein = 0;
	uiSkein = GridcoinMultipleAlgoHash(sInput);
	return uiSkein;
}	


void WriteCPIDToRPC(std::string email, std::string bpk, uint256 block, Array &results)
{
	std::string output = "";
	output = ComputeCPIDv2(email,bpk,block);
	Object entry;
	entry.push_back(Pair("Long CPID for " + email + " " + block.GetHex(),output));
<<<<<<< HEAD
	//std
	output = RetrieveMd5(bpk + email);

	std::string shortcpid = RetrieveMd5(bpk + email);
	
=======
	output = RetrieveMd5(bpk + email);
	std::string shortcpid = RetrieveMd5(bpk + email);
>>>>>>> c57bd428
	entry.push_back(Pair("std_md5",output));
	//Stress test
	std::string me = ComputeCPIDv2(email,bpk,block);
	entry.push_back(Pair("LongCPID2",me));
	bool result;
	result =  CPID_IsCPIDValid(shortcpid, me,block);
<<<<<<< HEAD
	
	entry.push_back(Pair("Stress Test 1",result));

=======
	entry.push_back(Pair("Stress Test 1",result));
>>>>>>> c57bd428
	result =  CPID_IsCPIDValid(shortcpid, me,block+1);
	entry.push_back(Pair("Stress Test 2",result));
	results.push_back(entry);
	shortcpid = RetrieveMd5(bpk + "0" + email);
	result = CPID_IsCPIDValid(shortcpid,me,block);
	entry.push_back(Pair("Stress Test 3 (missing bpk)",result));
	results.push_back(entry);
}


std::string SignMessage(std::string sMsg, std::string sPrivateKey)
{
	 CKey key;
	
	 std::vector<unsigned char> vchMsg = vector<unsigned char>(sMsg.begin(), sMsg.end());
     std::vector<unsigned char> vchPrivKey = ParseHex(sPrivateKey);
	 std::vector<unsigned char> vchSig;
	 key.SetPrivKey(CPrivKey(vchPrivKey.begin(), vchPrivKey.end())); // if key is not correct openssl may crash
	 if (!key.Sign(Hash(vchMsg.begin(), vchMsg.end()), vchSig))  throw runtime_error("Unable to sign message, check private key?\n");  
	 std::string SignedMessage = EncodeBase64(VectorToString(vchSig));

	 return SignedMessage;
}

bool CheckMessageSignature(std::string messagetype, std::string sMsg, std::string sSig)
{
	 std::string strMasterPubKey = "";
	 if (messagetype=="project" || messagetype=="projectmapping")
	 {
		strMasterPubKey= msMasterProjectPublicKey;
	 }
	 else
	 {
		 strMasterPubKey = msMasterMessagePublicKey;
	 }
	 std::string db64 = DecodeBase64(sSig);
	 CKey key;
	 if (!key.SetPubKey(ParseHex(strMasterPubKey)))	return false;
 	 std::vector<unsigned char> vchMsg = vector<unsigned char>(sMsg.begin(), sMsg.end());
 	 std::vector<unsigned char> vchSig = vector<unsigned char>(db64.begin(), db64.end());
	 if (!key.Verify(Hash(vchMsg.begin(), vchMsg.end()), vchSig)) return false;
	 return true;
   
}


Value execute(const Array& params, bool fHelp)
{
    if (fHelp || (params.size() != 1 && params.size() != 2  && params.size() != 3 && params.size() != 4 && params.size() != 5 && params.size() != 6))
        throw runtime_error(
		"execute <string::itemname> <string::parameter> \r\n"
        "Executes an arbitrary command by name.");

    std::string sItem = params[0].get_str();

	if (sItem=="") throw runtime_error("Item invalid.");

    Array results;
	Object oOut;
	oOut.push_back(Pair("Command",sItem));
	results.push_back(oOut);
    Object entry;
		
	if (sItem == "restorepoint")
	{
			int r=-1;
			#if defined(WIN32) && defined(QT_GUI)
			//We must stop the node before we can do this
			r = CreateRestorePoint();
			//RestartGridcoin();
			#endif 
			entry.push_back(Pair("Restore Point",r));
			results.push_back(entry);
	}
	else if (sItem == "reboot")
	{
			int r=1;
			#if defined(WIN32) && defined(QT_GUI)
		    RebootClient();
			#endif 
			entry.push_back(Pair("RebootClient",r));
			results.push_back(entry);
	
	}
	else if (sItem == "encrypt")
	{
		//Encrypt a phrase
		if (params.size() != 2)
		{
			entry.push_back(Pair("Error","You must also specify a wallet passphrase."));
			results.push_back(entry);
		}
		else
		{
			std::string sParam = params[1].get_str();
			std::string encrypted = AdvancedCrypt(sParam);
			entry.push_back(Pair("Passphrase",encrypted));
			entry.push_back(Pair("[Specify in config file] autounlock=",encrypted));

			results.push_back(entry);
		}
	
	}
<<<<<<< HEAD
	else if (sItem == "genboinckey")
	{
		//Gridcoin - R Halford - Generate Boinc Mining Key
		GetNextProject(false);
		std::string sParam = SerializeBoincBlock(GlobalCPUMiningCPID);
		if (fDebug) printf("Utilizing %s",sParam.c_str());

		std::string sBase = EncodeBase64(sParam);
		
		entry.push_back(Pair("[Specify in config file without quotes] boinckey=",sBase));
		results.push_back(entry);
	}
	else if (sItem == "unfork")
=======
	else if (sItem == "testboinckey")
	{
		std::string sType="project";

		std::string strMasterPrivateKey = (sType=="project" || sType=="projectmapping") ? GetArgument("masterprojectkey", msMasterMessagePrivateKey) : msMasterMessagePrivateKey;
		std::string sig = SignMessage("hello",strMasterPrivateKey);
		entry.push_back(Pair("hello",sig));
		bool r1 = CheckMessageSignature(sType,"hello",sig);
		entry.push_back(Pair("Check1",r1));
		bool r2 = CheckMessageSignature(sType,"hello1",sig);
		entry.push_back(Pair("Check2",r2));
		bool r3 = CheckMessageSignature(sType,"hello",sig+"1");
		entry.push_back(Pair("Check3",r3));
		//Forged Key
		std::string forgedKey = "3082011302010104202b1c9faef66d42218eefb7c66fb6e49292972c8992b4100bb48835d325ec2d34a081a53081a2020101302c06072a8648ce3d0101022100fffffffffffffffffffffffffffffffffffffffffffffffffffffffefffffc2f300604010004010704410479be667ef9dcbbac55a06295ce870b07029bfcdb2dce28d959f2815b16f81798483ada7726a3c4655da4fbfc0e1108a8fd17b448a68554199c47d08ffb10d4b8022100fffffffffffffffffffffffffffffffebaaedce6af48a03bbfd25e8cd0364141020101a144034200040cb218ee7495c2ba5d6ba069f97810e85dae8b446c0e4a1c6dec7fe610ab0fa4378bda5320f00e7a08a8e428489f41ad79d0428a091aa548aca18adbbbe64d41";
		std::string sig2 = SignMessage("hello",forgedKey);
		bool r10 = CheckMessageSignature(sType,"hello",sig2);
		entry.push_back(Pair("FK10",r10));
		std::string sig3 = SignMessage("hi",strMasterPrivateKey);
		bool r11 = CheckMessageSignature("project","hi",sig3);
		entry.push_back(Pair("FK11",r11));
		bool r12 = CheckMessageSignature("general","1",sig3);
		entry.push_back(Pair("FK12",r12));
		results.push_back(entry);
	
	}
	else if (sItem == "genboinckey")
	{
		//Gridcoin - R Halford - Generate Boinc Mining Key - 2-6-2015
		GetNextProject(false);
		std::string email = GetArgument("email", "NA");
    	boost::to_lower(email);
		GlobalCPUMiningCPID.email=email;
		GlobalCPUMiningCPID.cpidv2 = ComputeCPIDv2(GlobalCPUMiningCPID.email, GlobalCPUMiningCPID.boincruntimepublickey, 0);
		//Store the BPK in the aesskein, and the cpid in version
		GlobalCPUMiningCPID.aesskein = email; //Good
		GlobalCPUMiningCPID.lastblockhash = GlobalCPUMiningCPID.cpidhash;

		std::string sParam = SerializeBoincBlock(GlobalCPUMiningCPID);
		if (fDebug3) printf("GenBoincKey: Utilizing email %s with %s for  %s \r\n",GlobalCPUMiningCPID.email.c_str(),GlobalCPUMiningCPID.boincruntimepublickey.c_str(),sParam.c_str());
		std::string sBase = EncodeBase64(sParam);
		entry.push_back(Pair("[Specify in config file without quotes] boinckey=",sBase));
		results.push_back(entry);
	}
	else if (sItem == "encryptphrase")
	{
			if (params.size() != 2)
		{
			entry.push_back(Pair("Error","You must specify a phrase"));
			results.push_back(entry);
		}
		else
		{
			std::string sParam1 = params[1].get_str();
			entry.push_back(Pair("Param1",sParam1));
			std::string test = AdvancedCrypt(sParam1);
			entry.push_back(Pair("EncPhrase",test));
			results.push_back(entry);
	
		}
	
	}

	else if (sItem == "decryptphrase")
	{
			if (params.size() != 2)
		{
			entry.push_back(Pair("Error","You must specify a phrase"));
			results.push_back(entry);
		}
		else
		{
			std::string sParam1 = params[1].get_str();
			entry.push_back(Pair("Param1",sParam1));
			std::string test = AdvancedDecrypt(sParam1);
			entry.push_back(Pair("DecPhrase",test));
			results.push_back(entry);
	
		}
	
	}
	else if (sItem =="nonce")
	{
	
	}
	else if (sItem == "testnonce")
	{
	
	
	}
	else if (sItem == "addkey")
	{
		//To whitelist a project:
		//execute addkey add project projectname 1
		//To blacklist a project:
		//execute addkey delete project projectname 1
		//Key examples:

		//execute addkey add project milky 1
		//execute addkey delete project milky 1
		//execute addkey add project milky 2
		//execute addkey add price grc .0000046
		//execute addkey add price grc .0000045
		//execute addkey delete price grc .0000045
		//GRC will only memorize the *last* value it finds for a key in the highest block

		//execute memorizekeys
		//execute listdata project
		//execute listdata price

		if (params.size() != 5)
		{
			entry.push_back(Pair("Error","You must specify an action, message type, message name and value."));
			entry.push_back(Pair("Example","execute addkey add_or_delete keytype projectname value."));
			results.push_back(entry);
		}
		else
		{
			//execute addkey add project grid20
			std::string sAction = params[1].get_str();
			entry.push_back(Pair("Action",sAction));
			bool bAdd = (sAction=="add") ? true : false;
			std::string sType = params[2].get_str();
			entry.push_back(Pair("Type",sType));
			std::string sPass = "";
			sPass = (sType=="project" || sType=="projectmapping") ? GetArgument("masterprojectkey", msMasterMessagePrivateKey) : msMasterMessagePrivateKey;
			entry.push_back(Pair("Passphrase",sPass));
			std::string sName = params[3].get_str();
			entry.push_back(Pair("Name",sName));
			std::string sValue = params[4].get_str();
			entry.push_back(Pair("Value",sValue));
			std::string result = AddMessage(bAdd,sType,sName,sValue,sPass);
			entry.push_back(Pair("Results",result));
			results.push_back(entry);
		}
	}
	else if (sItem == "memorizekeys")
	{
		std::string sOut = "";
		bool result = 	LoadAdminMessages(true,sOut);
		entry.push_back(Pair("Results",sOut));
		results.push_back(entry);
		
	}
	else if (sItem == "listdata")
	{

		if (params.size() != 2)
		{
			entry.push_back(Pair("Error","You must specify a keytype (IE execute dumpkeys project)"));
			results.push_back(entry);
		}
		else
		{
			std::string sType = params[1].get_str();
			entry.push_back(Pair("Key Type",sType));
  		    for(map<string,string>::iterator ii=mvApplicationCache.begin(); ii!=mvApplicationCache.end(); ++ii) 
		    {
				std::string key_name  = (*ii).first;
			   	if (key_name.length() > sType.length())
				{
					if (key_name.substr(0,sType.length())==sType)
					{
								std::string key_value = mvApplicationCache[(*ii).first];
						     	entry.push_back(Pair(key_name,key_value));
					}
		       
				}
		   }
		   results.push_back(entry);
		}

	}
	else if (sItem == "genorgkey")
	{
		if (params.size() != 3)
		{
			entry.push_back(Pair("Error","You must specify a passphrase and organization name"));
			results.push_back(entry);
		}
		else
		{
			std::string sParam1 = params[1].get_str();
			entry.push_back(Pair("Passphrase",sParam1));
			std::string sParam2 = params[2].get_str();
			entry.push_back(Pair("OrgName",sParam2));

			//12-28-2014
			std::string sboinchashargs = LegacyDefaultBoincHashArgs();
			if (sParam1 != sboinchashargs)
			{
				entry.push_back(Pair("Error","Admin must be logged in"));
			}
			else
			{
				//ClientVersionNew()
				std::string modulus = sboinchashargs.substr(0,12);
				std::string key = sParam2 + "," + AdvancedCryptWithSalt(modulus,sParam2);
				entry.push_back(Pair("OrgKey",key));
			}
			results.push_back(entry);
	
		}
	
	}
	else if (sItem == "chainrsa")
	{
		if (params.size() != 2)
		{
			entry.push_back(Pair("Error","You must specify a cpid"));
			results.push_back(entry);
		}
		else
		{
			std::string sParam1 = params[1].get_str();
			entry.push_back(Pair("CPID",sParam1));
			double Payments = 0;
			double AvgDailyPayments = 0;
			double DailyOwed = 0;
			DailyOwed = GetChainDailyAvgEarnedByCPID(sParam1,GetAdjustedTime(),Payments,AvgDailyPayments);
			bool bChainPaymentApproved = ChainPaymentApproved(sParam1,GetAdjustedTime(),5);
			entry.push_back(Pair("DailyOwed",DailyOwed));
			entry.push_back(Pair("AvgPayments",AvgDailyPayments));
			entry.push_back(Pair("Payments",Payments));
			entry.push_back(Pair("Chain Payment Approved 5",bChainPaymentApproved));
			bChainPaymentApproved = ChainPaymentApproved(sParam1,GetAdjustedTime(),100);
			entry.push_back(Pair("Chain Payment Approved 100",bChainPaymentApproved));
			bChainPaymentApproved = ChainPaymentApproved(sParam1,GetAdjustedTime(),400);
			entry.push_back(Pair("Chain Payment Approved 400",bChainPaymentApproved));
			results.push_back(entry);
	
		}


	}
	else if (sItem == "testorgkey")
	{
		if (params.size() != 3)
		{
			entry.push_back(Pair("Error","You must specify an org and public key"));
			results.push_back(entry);
		}
		else
		{
			std::string sParam1 = params[1].get_str();
			entry.push_back(Pair("Org",sParam1));
			std::string sParam2 = params[2].get_str();
			entry.push_back(Pair("Key",sParam2));
			std::string key = sParam1 + "," + AdvancedDecryptWithSalt(sParam2,sParam1);
			entry.push_back(Pair("PubKey",key));
			results.push_back(entry);
	
		}
	
	}

	else if (sItem == "testcpidv2")
>>>>>>> c57bd428
	{
		if (params.size() != 3)
		{
			entry.push_back(Pair("Error","You must specify both parameters boincruntimepublickey and boinccpid"));
			results.push_back(entry);
		}
		else
		{
			std::string sParam1 = params[1].get_str();
			std::string sParam2 = params[2].get_str();
			entry.push_back(Pair("Param1",sParam1));
			entry.push_back(Pair("Param2",sParam2));
			//12-25-2014 Test CPIDv2
			std::string newcpid = ComputeCPIDv2(sParam2,sParam1,0);
			std::string shortcpid = RetrieveMd5(sParam1+sParam2);
			entry.push_back(Pair("CPID1",shortcpid));
			bool isvalid = CPID_IsCPIDValid(shortcpid, newcpid,0);
			entry.push_back(Pair("CPIDv2 is valid",isvalid));
			isvalid = CPID_IsCPIDValid(shortcpid, newcpid,10);
			entry.push_back(Pair("CPIDv2 is valid on bad block",isvalid));
			std::string me = ComputeCPIDv2(sParam2,sParam1,0);
			entry.push_back(Pair("CPIDv2 on block0",me));
		    me = ComputeCPIDv2(sParam2,sParam1,10);
			entry.push_back(Pair("CPIDv2 on block10",me));
			results.push_back(entry);
		}
	

	}
	else if (sItem == "DISABLE_WINDOWS_ERROR_REPORTING")
	{
		std::string result = "FAIL";
		#if defined(WIN32) && defined(QT_GUI)
			qtGRCCodeExecutionSubsystem("DISABLE_WINDOWS_ERROR_REPORTING");
		#endif
		Object entry;
		entry.push_back(Pair("DISABLE_WINDOWS_ERROR_REPORTING",result));
		results.push_back(entry);
	}

	else if (sItem == "testcpid")
	{
		std::string bpk = "29dbf4a4f2e2baaff5f5e89e2df98bc8";
		std::string email = "ebola@gridcoin.us";
		uint256 block("0x000005a247b397eadfefa58e872bc967c2614797bdc8d4d0e6b09fea5c191599");
		std::string hi = "";
		//1
		WriteCPIDToRPC(email,bpk,block,results);
		//2
		email = "ebol349324923849023908429084892098023423432423423424332a@gridcoin.us";
		WriteCPIDToRPC(email,bpk,block,results);
		email="ha";
		WriteCPIDToRPC(email,bpk,block,results);
		//Empty
		email="";
		WriteCPIDToRPC(email,bpk,block,results);
		//Wrong Block
		email="ebola@gridcoin.us";
		WriteCPIDToRPC(email,bpk,0,results);
		WriteCPIDToRPC(email,bpk,1,results);
		WriteCPIDToRPC(email,bpk,123499934534,results);
		//Stolen CPID either missing bpk or unknown email
		WriteCPIDToRPC(email,"0",0,results);

	}
	else if (sItem == "reindex")
	{
			int r=-1;
			#if defined(WIN32) && defined(QT_GUI)
		    ReindexWallet();
			r = CreateRestorePoint();
			#endif 
			entry.push_back(Pair("Reindex Chain",r));
			results.push_back(entry);
	}
	else if (sItem == "downloadblocks")
	{
			int r=-1;
			#if defined(WIN32) && defined(QT_GUI)
				r = DownloadBlocks();
			#endif 
			entry.push_back(Pair("Download Blocks",r));
			results.push_back(entry);
	}
	else if (sItem == "executecode")
	{
			printf("Executing .net code\r\n");
			#if defined(WIN32) && defined(QT_GUI)
		
    	    ExecuteCode();
			#endif

	}
	else if (sItem == "volatilecode")
	{
		bExecuteCode = true;
		printf("Executing volatile code \r\n");
	}
	else if (sItem == "startwireframe")
	{
			#if defined(WIN32) && defined(QT_GUI)
			
			startWireFrameRenderer();
			#endif

	}
	else if (sItem == "endwireframe")
	{
			#if defined(WIN32) && defined(QT_GUI)
		
			stopWireFrameRenderer();
			#endif
	}
	else if (sItem == "tally")
	{
			TallyNetworkAverages(true);
			entry.push_back(Pair("Tally Network Averages",1));
			results.push_back(entry);
	}
	else if (sItem == "testhash")
	{
		    uint256 testhash = 0;
			testhash = Skein("test1234");
			entry.push_back(Pair("GMAH",testhash.GetHex()));
    		results.push_back(entry);
	}
	else if (sItem == "resetcpids")
	{
			mvCPIDCache.clear();
    	    HarvestCPIDs(true);
		    entry.push_back(Pair("Reset",1));
			results.push_back(entry);
	}
	else if (sItem == "backupwallet")
	{
			std::string result = BackupGridcoinWallet();
		    entry.push_back(Pair("Backup Wallet Result", result));
		    results.push_back(entry);
	}
	else if (sItem == "restorewallet")
	{
			std::string result = RestoreGridcoinBackupWallet();
			entry.push_back(Pair("Restore Wallet Result", result));
			results.push_back(entry);
	}
	else if (sItem == "resendwallettx")
	{
			ResendWalletTransactions(true);
			entry.push_back(Pair("Resending unsent wallet transactions...",1));
			results.push_back(entry);
	} 
	else if (sItem == "postcpid")
	{
			std::string result = GetHttpPage("859038ff4a9",true,true);
			entry.push_back(Pair("POST Result",result));
	        results.push_back(entry);
	}
	else if (sItem == "encrypt_deprecated")
	{
			std::string s1 = "1234";
			std::string s1dec = AdvancedCrypt(s1);
			std::string s1out = AdvancedDecrypt(s1dec);
		    entry.push_back(Pair("Execute Encrypt result1",s1));
		    entry.push_back(Pair("Execute Encrypt result2",s1dec));
			entry.push_back(Pair("Execute Encrypt result3",s1out));
			results.push_back(entry);
	}
	else if (sItem == "findrac")
	{
			int position = 0;
			std::string out_errors = "";
	    	std::string TargetCPID = "123";
			std::string TargetProjectName="Docking";
			bool result = FindRAC(false,TargetCPID, TargetProjectName, 1, false,out_errors, position);
			entry.push_back(Pair("TargetCPID",TargetCPID));
			entry.push_back(Pair("Errors",out_errors));
		   	results.push_back(entry);
	}
	else
	{
			entry.push_back(Pair("Command " + sItem + " not found.",-1));
			results.push_back(entry);
	}
	return results;    
		
}



Array MagnitudeReport(bool bMine)
{
	       Array results;
		   Object c;
		   std::string Narr = "Research Savings Account Report - Generated " + RoundToString(GetAdjustedTime(),0);
		   c.push_back(Pair("RSA Report",Narr));
		   results.push_back(c);
		   StructCPID globalmag = GetStructCPID();
		   globalmag = mvMagnitudes["global"];
		   double payment_timespan = 14; //(globalmag.HighLockTime-globalmag.LowLockTime)/86400;  //Lock time window in days
		   Object entry;
		   entry.push_back(Pair("Payment Window",payment_timespan));
		   results.push_back(entry);

		   for(map<string,StructCPID>::iterator ii=mvMagnitudes.begin(); ii!=mvMagnitudes.end(); ++ii) 
		   {
				// For each CPID on the network, report:
				StructCPID structMag = GetStructCPID();
				structMag = mvMagnitudes[(*ii).first];
				if (structMag.initialized && structMag.cpid.length() > 2) 
				{ 
						if (!bMine || (bMine && structMag.cpid == GlobalCPUMiningCPID.cpid))
						{
									Object entry;
									entry.push_back(Pair("CPID",structMag.cpid));
									entry.push_back(Pair("GRCAddress",structMag.GRCAddress));
									entry.push_back(Pair("Last Block",structMag.LastBlock));

									entry.push_back(Pair("Magnitude",structMag.ConsensusMagnitude));
									entry.push_back(Pair("Payment Magnitude",structMag.PaymentMagnitude));
									entry.push_back(Pair("Payment Timespan (Days)",structMag.PaymentTimespan));
									entry.push_back(Pair("Magnitude Accuracy",structMag.Accuracy));
									entry.push_back(Pair("Long Term Owed (14 days)",structMag.totalowed));
									entry.push_back(Pair("Payments (14 days)",structMag.payments));
									entry.push_back(Pair("InterestPayments (14 days)",structMag.interestPayments));
									entry.push_back(Pair("Last Payment Time",TimestampToHRDate(structMag.LastPaymentTime)));
									entry.push_back(Pair("Total Owed",structMag.owed));
									double nep = Cap(structMag.owed/2, GetMaximumBoincSubsidy(GetAdjustedTime()));
									entry.push_back(Pair("Next Estimated Payment",nep));
									entry.push_back(Pair("Daily Paid",structMag.payments/14));
									entry.push_back(Pair("Daily Owed",structMag.totalowed/14));

									double magnitude_unit = GetMagnitudeUnit(GetAdjustedTime());
									entry.push_back(Pair("Magnitude Unit (GRC payment per Magnitude per day)", magnitude_unit));
									double est_daily = magnitude_unit*structMag.ConsensusMagnitude;
									entry.push_back(Pair("Daily Max per Mag Unit", est_daily));
									
									results.push_back(entry);
						}
				}

			}
		
			return results;
}



void CSVToFile(std::string filename, std::string data)
{
	boost::filesystem::path path = GetDataDir() / "reports" / filename;
    boost::filesystem::create_directories(path.parent_path());
	ofstream myCSV;
	myCSV.open (path.string().c_str());
	myCSV << data;
    myCSV.close();
}


std::string TimestampToHRDate(double dtm)
{
	std::string sDt = DateTimeStrFormat("%m-%d-%Y %H:%M:%S",dtm);
	return sDt;
}



std::string CryptoLottery(int64_t locktime)
{
		   //ToDo Add GRCAddress to Mag Report	   
	       std::string sOut = "";
 		   std::string row = "";
		   int rows = 0;
		   double max_subsidy = (double)GetMaximumBoincSubsidy(locktime);
		   for(map<string,StructCPID>::iterator ii=mvMagnitudes.begin(); ii!=mvMagnitudes.end(); ++ii) 
		   {
				StructCPID structMag = GetStructCPID();
				structMag = mvMagnitudes[(*ii).first];
				if (structMag.initialized && structMag.cpid.length() > 2 && structMag.cpid != "INVESTOR" && structMag.GRCAddress.length() > 5) 
				{ 
				
						double      Owed      = OwedByAddress(structMag.GRCAddress);
						//Reverse Check, ensure Address resolves to cpid:
						std::string reverse_cpid_lookup = CPIDByAddress(structMag.GRCAddress);

						if (reverse_cpid_lookup == structMag.cpid && Owed > max_subsidy && sOut.find(structMag.GRCAddress) == std::string::npos) 
   					    {
							// Gather the owed amount, grc address, and cpid.
							// During block verification we will verify owed <> block_paid, grcaddress belongs to cpid, and cpid is owed > purported_owed
							std::string row = "";
							double tbp = Owed / 2;
							if (tbp > max_subsidy) tbp=max_subsidy;
							row = structMag.cpid + ";" + structMag.GRCAddress + ";" + RoundToString(tbp,2);
							//printf(row.c_str());
							sOut += row + "<COL>";
							rows++;
							//Prod ToDo: Change to 10:
							if (rows >= 20) break;
  						}
		     	}
		}
   	

		if (sOut.length() > 10) sOut = sOut.substr(0,sOut.length()-5);

	    //Prod ToDo: if rows < 10 return null
		if (fDebug3) printf("CryptoLottery %s",sOut.c_str());
		//4-11-2015 ; Simulate No Payments due in testnet 50% of the time:
		if (LessVerbose(500)) sOut = "";
		return sOut;
}








Array MagnitudeReportCSV(bool detail)
{
	       Array results;
		   Object c;
		   StructCPID globalmag = GetStructCPID();
		   globalmag = mvMagnitudes["global"];
		   double payment_timespan = 14; //(globalmag.HighLockTime-globalmag.LowLockTime)/86400;  //Lock time window in days
		   std::string Narr = "Research Savings Account Report - Generated " + RoundToString(GetAdjustedTime(),0) + " - Timespan: " + RoundToString(payment_timespan,0);
		   c.push_back(Pair("RSA Report",Narr));
		   results.push_back(c);
		   double totalpaid = 0;
		   double lto  = 0;
		   double rows = 0;
		   double outstanding = 0;
		   double totaloutstanding = 0;
		   std::string header = "CPID,Magnitude,PaymentMagnitude,Accuracy,LongTermOwed14day,LongTermOwedDaily,Payments,InterestPayments,LastPaymentTime,CurrentDailyOwed,NextExpectedPayment,AvgDailyPayments,Outstanding,PaymentTimespan,PaymentDate,ResearchPaymentAmount,InterestPaymentAmount\r\n";

		   std::string row = "";
		   for(map<string,StructCPID>::iterator ii=mvMagnitudes.begin(); ii!=mvMagnitudes.end(); ++ii) 
		   {
				// For each CPID on the network, report:
				StructCPID structMag = GetStructCPID();
				structMag = mvMagnitudes[(*ii).first];
				if (structMag.initialized && structMag.cpid.length() > 2) 
				{ 
					if (structMag.cpid != "INVESTOR")
					{
						outstanding = structMag.totalowed - structMag.payments;
						if (outstanding < 0) outstanding = 0;
  						row = structMag.cpid + "," + RoundToString(structMag.ConsensusMagnitude,2) + "," 
							+ RoundToString(structMag.PaymentMagnitude,0) + "," + RoundToString(structMag.Accuracy,0) + "," + RoundToString(structMag.totalowed,2) 
							+ "," + RoundToString(structMag.totalowed/14,2)
							+ "," + RoundToString(structMag.payments,2) + "," 
							+ RoundToString(structMag.interestPayments,2) + "," + TimestampToHRDate(structMag.LastPaymentTime) 
							+ "," + RoundToString(structMag.owed,2) 
							+ "," + RoundToString(structMag.owed/2,2)
							+ "," + RoundToString(structMag.payments/14,2) + "," + RoundToString(outstanding,2) + "," + RoundToString(structMag.PaymentTimespan,0) +  "\n";
						header += row;
						if (detail)
						{
							//Add payment detail - Halford - Christmas Eve 2014
	   						std::vector<std::string> vCPIDTimestamps = split(structMag.PaymentTimestamps.c_str(),",");
							std::vector<std::string> vCPIDPayments   = split(structMag.PaymentAmountsResearch.c_str(),",");
							std::vector<std::string> vCPIDInterestPayments = split(structMag.PaymentAmountsInterest.c_str(),",");
							for (unsigned int i = 0; i < vCPIDTimestamps.size(); i++)
							{
									double dTime = cdbl(vCPIDTimestamps[i],0);
									std::string sResearchAmount = vCPIDPayments[i];
									std::string sPaymentDate = DateTimeStrFormat("%m-%d-%Y %H:%M:%S", dTime);
									std::string sInterestAmount = vCPIDInterestPayments[i];
								
									if (dTime > 0)
									{
										row = " , , , , , , , , , , , , , ," + sPaymentDate + "," + sResearchAmount + "," + sInterestAmount + "\n";
										header += row;
									
									}
							}
						}
						rows++;
						totalpaid += structMag.payments;
						lto += structMag.totalowed;
						totaloutstanding += outstanding;
					}

				}

		   }
		   int64_t timestamp = GetTime();
		   std::string footer = RoundToString(rows,0) + ", , , ," + RoundToString(lto,2) + ", ," + RoundToString(totalpaid,2) + ", , , , ," + RoundToString(totaloutstanding,2) + "\n";
		   header += footer;
		   Object entry;
		   entry.push_back(Pair("CSV Complete",strprintf("\\reports\\magnitude_%"PRId64".csv",timestamp)));
		   results.push_back(entry);
<<<<<<< HEAD
     	   CSVToFile(strprintf("magnitude_%"PRId64".csv",timestamp), header);
=======
     	   
		   CSVToFile(strprintf("magnitude_%"PRId64".csv",timestamp), header);
>>>>>>> c57bd428
		   return results;
}



std::string AddMessage(bool bAdd, std::string sType, std::string sKey, std::string sValue, std::string sMasterKey)
{
    std::string foundation = fTestNet ? "mk1e432zWKH1MW57ragKywuXaWAtHy1AHZ" : "S67nL4vELWwdDVzjgtEP4MxryarTZ9a8GB";
    CBitcoinAddress address(foundation);
    if (!address.IsValid())        throw JSONRPCError(RPC_INVALID_ADDRESS_OR_KEY, "Invalid Gridcoin address");
    int64_t nAmount = AmountFromValue(1);
    // Wallet comments
    CWalletTx wtx;
    if (pwalletMain->IsLocked())        throw JSONRPCError(RPC_WALLET_UNLOCK_NEEDED, "Error: Please enter the wallet passphrase with walletpassphrase first.");
	std::string sMessageType      = "<MT>" + sType  + "</MT>";  //Project
    std::string sMessageKey       = "<MK>" + sKey   + "</MK>";
	std::string sMessageValue     = "<MV>" + sValue + "</MV>";
	std::string sMessageAction    = bAdd ? "<MA>A</MA>" : "<MA>D</MA>";
	//Sign Message
	std::string sSig = SignMessage(sType+sKey+sValue,sMasterKey);
	std::string sMessageSignature = "<MS>" + sSig + "</MS>";
	wtx.hashBoinc = sMessageType+sMessageKey+sMessageValue+sMessageAction+sMessageSignature;
	//printf("Adding hashboinc %s\r\n",wtx.hashBoinc.c_str());
    string strError = pwalletMain->SendMoneyToDestination(address.Get(), nAmount, wtx);
    if (strError != "")        throw JSONRPCError(RPC_WALLET_ERROR, strError);
    return wtx.GetHash().GetHex().c_str();
}




std::string YesNo(bool bin)
{
	if (bin) return "Yes";
	return "No";
}

Value listitem(const Array& params, bool fHelp)
{
    if (fHelp || (params.size() != 1  && params.size() != 2))
        throw runtime_error(
		"list <string::itemname>\n"
        "Returns details of a given item by name.");

    std::string sitem = params[0].get_str();
	
	std::string args = "";
	if (params.size()==2)
	{
		args=params[1].get_str();
	}
	
	if (sitem=="") throw runtime_error("Item invalid.");

    Array results;
	Object e2;
	e2.push_back(Pair("Command",sitem));
	results.push_back(e2);

	if (sitem=="creditcheck")
	{
			Object entry;
	
			CreditCheck(GlobalCPUMiningCPID.cpid,true);
			double boincmagnitude = CalculatedMagnitude( GetAdjustedTime());
			entry.push_back(Pair("Magnitude",boincmagnitude));
			results.push_back(entry);
	}
	if (sitem == "networktime")
	{
			Object entry;
			entry.push_back(Pair("Network Time",GetAdjustedTime()));
			results.push_back(entry);
	}
	if (sitem == "rsaweight")
	{
		double out_magnitude = 0;
		double out_owed = 0;
		int64_t RSAWEIGHT =	GetRSAWeightByCPID(GlobalCPUMiningCPID.cpid);
		out_magnitude = GetUntrustedMagnitude(GlobalCPUMiningCPID.cpid,out_owed);
		Object entry;
		entry.push_back(Pair("RSA Weight",RSAWEIGHT));
		entry.push_back(Pair("Remote Magnitude",out_magnitude));
		entry.push_back(Pair("RSA Owed",out_owed));
		results.push_back(entry);

	}
    if (sitem == "lottery")
	{

		Object entry;
	    std::string recipients = CryptoLottery(GetAdjustedTime());
		entry.push_back(Pair("Recipients",recipients));
		std::vector<std::string> vRecipients = split(recipients.c_str(),"<COL>");
	    if (vRecipients.size() > 0)
		{
			  for (unsigned int i=0;i < vRecipients.size(); i++)
			  {
					std::vector<std::string> vPayments = split(vRecipients[i].c_str(),";");
					//0=script Pub Key, 1=negative amount, 2=coinstake
					if (vPayments.size() == 3)
					{
						std::string cpid = vPayments[0];
						std::string grc_address = vPayments[1];
						double amt = cdbl(vPayments[2],2);
						std::string CLcpid   = CPIDByAddress(grc_address);
						entry.push_back(Pair("CPID",cpid));
						entry.push_back(Pair("CPID_VERIFY",CLcpid));
						entry.push_back(Pair("GRC_ADDRESS",grc_address));
						entry.push_back(Pair("Amount To Be Paid",amt));
					}
			  }
		}

		results.push_back(entry);
	}


	if (sitem == "explainmagnitude")
	{

		double mytotalrac = 0;
		double nettotalrac  = 0;
		double projpct = 0;
		double mytotalpct = 0;
		double ParticipatingProjectCount = 0;
		double TotalMagnitude = 0;
		double Mag = 0;
		double NetworkProjectCountWithRAC = 0;

		Object entry;
		
		//Halford 9-28-2014: Note: mvCPIDs[ProjectName] contains StructCPID of Boinc Projects by Project Name
		//As of survey result held by RTM : https://cryptocointalk.com/topic/16082-gridcoin-research-magnitude-calculation-survey-final/
		//Switch to Magnitude Calculation Method 2 (Assess magnitude by All whitelisted projects):
		std::string narr = "";
		std::string narr_desc = "";
					
		for(map<string,StructCPID>::iterator ibp=mvBoincProjects.begin(); ibp!=mvBoincProjects.end(); ++ibp) 
		{
			StructCPID WhitelistedProject = GetStructCPID();
			WhitelistedProject = mvBoincProjects[(*ibp).first];
			if (WhitelistedProject.initialized)
			{
				double ProjectRAC = GetNetworkAvgByProject(WhitelistedProject.projectname);
				if (ProjectRAC > 100) NetworkProjectCountWithRAC++;
				StructCPID structcpid = GetStructCPID();
				structcpid = mvCPIDs[WhitelistedProject.projectname];
				bool projectvalid = ProjectIsValid(structcpid.projectname);
				bool including = false;
				narr = "";
				narr_desc = "";
				double UserVerifiedRAC = 0;
				if (structcpid.initialized) 
				{ 
					if (structcpid.projectname.length() > 2 && projectvalid)
					{
						including = (ProjectRAC > 0 && structcpid.Iscpidvalid && structcpid.verifiedrac > 100);
						UserVerifiedRAC = structcpid.verifiedrac;
						if (UserVerifiedRAC < 0) UserVerifiedRAC=0;
						narr_desc = "NetRac: " + RoundToString(ProjectRAC,0) + ", CPIDValid: " + YesNo(structcpid.Iscpidvalid) + ", VerifiedRAC: " +RoundToString(structcpid.verifiedrac,0);
					}
				}
				narr = including ? ("Participating " + narr_desc) : ("Enumerating " + narr_desc);
				if (structcpid.projectname.length() > 1 && including)
				{
						entry.push_back(Pair(narr + " Project",structcpid.projectname));
				}

				projpct = UserVerifiedRAC/(ProjectRAC+.01);
				nettotalrac += ProjectRAC;
				mytotalrac = mytotalrac + UserVerifiedRAC;
				mytotalpct = mytotalpct + projpct;
				
				double project_magnitude = UserVerifiedRAC/(ProjectRAC+.01) * 100;
				
				
				if (including)
				{
						TotalMagnitude += project_magnitude;
					
						ParticipatingProjectCount++;
				
						//entry.push_back(Pair("Participating Project Count",ParticipatingProjectCount));
						entry.push_back(Pair("User " + structcpid.projectname + " Verified RAC",UserVerifiedRAC));
						entry.push_back(Pair(structcpid.projectname + " Network RAC",ProjectRAC));
						entry.push_back(Pair("Your Project Magnitude",project_magnitude));
				}
				else
				{
					//std::string NonParticipatingBlurb = "Network RAC: " + RoundToString(ProjectRAC,0);
					//entry.push_back(Pair("Non Participating Project " + WhitelistedProject.projectname,NonParticipatingBlurb));
				}

				Mag = ( (TotalMagnitude/WHITELISTED_PROJECTS) * NetworkProjectCountWithRAC);
				
		     }
		}
		

		entry.push_back(Pair("Grand-Total Verified RAC",mytotalrac));
		entry.push_back(Pair("Grand-Total Network RAC",nettotalrac));

		entry.push_back(Pair("Total Magnitude for All Projects",TotalMagnitude));
		entry.push_back(Pair("Grand-Total Whitelisted Projects",RoundToString(WHITELISTED_PROJECTS,0)));

		entry.push_back(Pair("Participating Project Count",ParticipatingProjectCount));
						
		entry.push_back(Pair("Grand-Total Count Of Network Projects With RAC",NetworkProjectCountWithRAC));
		Mag = (TotalMagnitude/WHITELISTED_PROJECTS) * NetworkProjectCountWithRAC;
			
		std::string babyNarr = RoundToString(TotalMagnitude,2) + "/" + RoundToString(WHITELISTED_PROJECTS,0) + "*" + RoundToString(NetworkProjectCountWithRAC,0) + "=";

		entry.push_back(Pair(babyNarr,Mag));
		results.push_back(entry);
		return results;

	}


	if (sitem == "magnitude")
	{
			results = MagnitudeReport(false);
			return results;

	}

	if (sitem == "debug3")
	{
		fDebug3 = true;
		Object entry;
		entry.push_back(Pair("Entering Debug Mode 3",1));
		results.push_back(entry);
	}

	if (sitem == "currenttime")
	{

		Object entry;
		entry.push_back(Pair("Unix",GetAdjustedTime()));
		entry.push_back(Pair("UTC",TimestampToHRDate(GetAdjustedTime())));
		results.push_back(entry);

	}

	if (sitem == "magnitudecsv")
	{
		results = MagnitudeReportCSV(false);
		return results;
	}

	
	if (sitem=="detailmagnitudecsv")
	{
		results = MagnitudeReportCSV(true);
		return results;
	}


	if (sitem == "mymagnitude")
	{
			results = MagnitudeReport(true);
			return results;
	}

	if (sitem == "rsa")
	{
	    	results = MagnitudeReport(true);
			return results;
	}

	if (sitem == "projects") 
	{
		for(map<string,StructCPID>::iterator ii=mvBoincProjects.begin(); ii!=mvBoincProjects.end(); ++ii) 
		{

			StructCPID structcpid = GetStructCPID();
			structcpid = mvBoincProjects[(*ii).first];

	        if (structcpid.initialized) 
			{ 
				Object entry;
				entry.push_back(Pair("Project",structcpid.projectname));
				entry.push_back(Pair("URL",structcpid.link));
				results.push_back(entry);

			}
		}
		return results;
	}

	if (sitem == "leder")
	{
		double subsidy = LederstrumpfMagnitude2(450, GetAdjustedTime());
		Object entry;
		entry.push_back(Pair("Mag Out For 450",subsidy));
		if (args.length() > 1)
		{
			double myrac=cdbl(args,0);
			subsidy = LederstrumpfMagnitude2(myrac, GetAdjustedTime());
			entry.push_back(Pair("Mag Out",subsidy));
		}
		results.push_back(entry);
	}


	if (sitem == "network") 
	{
		for(map<string,StructCPID>::iterator ii=mvNetwork.begin(); ii!=mvNetwork.end(); ++ii) 
		{

			StructCPID structcpid = GetStructCPID();
			structcpid = mvNetwork[(*ii).first];

	        if (structcpid.initialized) 
			{ 
				Object entry;
				entry.push_back(Pair("Project",structcpid.projectname));
				entry.push_back(Pair("RAC",structcpid.rac));
				entry.push_back(Pair("Avg RAC",structcpid.AverageRAC));

				entry.push_back(Pair("Entries",structcpid.entries));

				
				if (structcpid.projectname=="NETWORK") 
				{
						entry.push_back(Pair("Network CPID-Projects Count",structcpid.NetworkProjects));
						entry.push_back(Pair("Network Average RAC",structcpid.AverageRAC));
						entry.push_back(Pair("Network Total Magnitude per Day",structcpid.NetworkMagnitude/14));
						entry.push_back(Pair("Network Average Magnitude per day",structcpid.NetworkAvgMagnitude));
						double magnitude_unit = GetMagnitudeUnit(GetAdjustedTime());
						entry.push_back(Pair("Magnitude Unit (GRC payment per Magnitude per day)", magnitude_unit));
					
				}
				results.push_back(entry);

			}
		}
		return results;

	}

	if (sitem=="validcpids") 
	{
		//Dump vectors:
		if (mvCPIDs.size() < 1) 
		{
			HarvestCPIDs(false);
		}
		printf ("generating cpid report %s",sitem.c_str());

		for(map<string,StructCPID>::iterator ii=mvCPIDs.begin(); ii!=mvCPIDs.end(); ++ii) 
		{

			StructCPID structcpid = GetStructCPID();
			structcpid = mvCPIDs[(*ii).first];

	        if (structcpid.initialized) 
			{ 
			
				if (structcpid.cpid == GlobalCPUMiningCPID.cpid || structcpid.cpid=="INVESTOR" || structcpid.cpid=="investor")
				{
					if (structcpid.verifiedrac > 100 && structcpid.verifiedteam=="gridcoin")
					{
						Object entry;
						entry.push_back(Pair("Project",structcpid.projectname));
						entry.push_back(Pair("CPID",structcpid.cpid));
						entry.push_back(Pair("CPIDhash",structcpid.cpidhash));
						entry.push_back(Pair("Email",structcpid.emailhash));
						entry.push_back(Pair("UTC",structcpid.utc));
						entry.push_back(Pair("RAC",structcpid.rac));
						entry.push_back(Pair("Team",structcpid.team));
						entry.push_back(Pair("RecTime",structcpid.rectime));
						entry.push_back(Pair("Age",structcpid.age));
						entry.push_back(Pair("Verified UTC",structcpid.verifiedutc));
						entry.push_back(Pair("Verified RAC",structcpid.verifiedrac));
						entry.push_back(Pair("Verified Team",structcpid.verifiedteam));
						entry.push_back(Pair("Verified RecTime",structcpid.verifiedrectime));
						entry.push_back(Pair("Verified RAC Age",structcpid.verifiedage));
						entry.push_back(Pair("Is my CPID Valid?",structcpid.Iscpidvalid));
						entry.push_back(Pair("CPID Link",structcpid.link));
						entry.push_back(Pair("Errors",structcpid.errors));
						results.push_back(entry);
					}
				}

			}
		}


    }


	if (sitem=="cpids") 
	{
		//Dump vectors:
		
		if (mvCPIDs.size() < 1) 
		{
			HarvestCPIDs(false);
		}
		printf ("generating cpid report %s",sitem.c_str());

		for(map<string,StructCPID>::iterator ii=mvCPIDs.begin(); ii!=mvCPIDs.end(); ++ii) 
		{

			StructCPID structcpid = GetStructCPID();
			structcpid = mvCPIDs[(*ii).first];

	        if (structcpid.initialized) 
			{ 
			
				if ((GlobalCPUMiningCPID.cpid.length() > 3 && structcpid.cpid == GlobalCPUMiningCPID.cpid) || structcpid.cpid=="INVESTOR" || GlobalCPUMiningCPID.cpid=="INVESTOR" || GlobalCPUMiningCPID.cpid.length()==0)
				{
					Object entry;
	
					entry.push_back(Pair("Project",structcpid.projectname));
					entry.push_back(Pair("CPID",structcpid.cpid));
					entry.push_back(Pair("RAC",structcpid.rac));
					entry.push_back(Pair("Team",structcpid.team));
					entry.push_back(Pair("Verified RAC",structcpid.verifiedrac));
					entry.push_back(Pair("Verified Team",structcpid.verifiedteam));
					entry.push_back(Pair("Is my CPID Valid?",structcpid.Iscpidvalid));
					entry.push_back(Pair("CPID Link",structcpid.link));
					entry.push_back(Pair("Errors",structcpid.errors));
					results.push_back(entry);
				}

			}
		}

    }

    return results;


		
}











// ppcoin: get information of sync-checkpoint
Value getcheckpoint(const Array& params, bool fHelp)
{
    if (fHelp || params.size() != 0)
        throw runtime_error(
            "getcheckpoint\n"
            "Show info of synchronized checkpoint.\n");

    Object result;
    CBlockIndex* pindexCheckpoint;

    result.push_back(Pair("synccheckpoint", Checkpoints::hashSyncCheckpoint.ToString().c_str()));
    pindexCheckpoint = mapBlockIndex[Checkpoints::hashSyncCheckpoint];
    result.push_back(Pair("height", pindexCheckpoint->nHeight));
    result.push_back(Pair("timestamp", DateTimeStrFormat(pindexCheckpoint->GetBlockTime()).c_str()));

    // Check that the block satisfies synchronized checkpoint
    if (CheckpointsMode == Checkpoints::STRICT)
        result.push_back(Pair("policy", "strict"));

    if (CheckpointsMode == Checkpoints::ADVISORY)
        result.push_back(Pair("policy", "advisory"));

    if (CheckpointsMode == Checkpoints::PERMISSIVE)
        result.push_back(Pair("policy", "permissive"));

    if (mapArgs.count("-checkpointkey"))
        result.push_back(Pair("checkpointmaster", true));

    return result;
}
<|MERGE_RESOLUTION|>--- conflicted
+++ resolved
@@ -29,14 +29,6 @@
 MiningCPID GetMiningCPID();
 StructCPID GetStructCPID();
 MiningCPID GetNextProject(bool bForce);
-<<<<<<< HEAD
-
-std::string ComputeCPIDv2(std::string email, std::string bpk, uint256 blockhash);
-
-uint256 GetBlockHash256(const CBlockIndex* pindex_hash);
-std::string SerializeBoincBlock(MiningCPID mcpid);
-
-=======
 std::string GetBestBlockHash(std::string sCPID);
 std::string GetArgument(std::string arg, std::string defaultvalue);
 std::string TestHTTPProtocol(std::string sCPID);
@@ -49,7 +41,6 @@
 std::string LegacyDefaultBoincHashArgs();
 double GetChainDailyAvgEarnedByCPID(std::string cpid, int64_t locktime, double& out_payments, double& out_daily_avg_payments);
 bool ChainPaymentApproved(std::string cpid, int64_t locktime, double Proposed_Subsidy);
->>>>>>> c57bd428
 double CoinToDouble(double surrogate);
 int64_t GetRSAWeightByCPID(std::string cpid);
 double GetUntrustedMagnitude(std::string cpid, double& out_owed);
@@ -76,13 +67,6 @@
 std::vector<std::string> split(std::string s, std::string delim);
 double LederstrumpfMagnitude2(double mag,int64_t locktime);
 
-<<<<<<< HEAD
-
-std::string RetrieveCPID5(std::string email,std::string bpk,uint256 blockhash);
-
-int TestAESHash(double rac, unsigned int diffbytes, uint256 scrypt_hash, std::string aeshash);
-=======
->>>>>>> c57bd428
 std::string TxToString(const CTransaction& tx, const uint256 hashBlock, int64_t& out_amount, int64_t& out_locktime, int64_t& out_projectid, 
 	std::string& out_projectaddress, std::string& comments, std::string& out_grcaddress);
 extern double GetPoBDifficulty();
@@ -453,12 +437,7 @@
 	result.push_back(Pair("RAC", bb.rac));
 	result.push_back(Pair("NetworkRAC", bb.NetworkRAC));
 	result.push_back(Pair("Magnitude", bb.Magnitude));
-<<<<<<< HEAD
-	result.push_back(Pair("BoincHash",block.vtx[0].hashBoinc));
-	result.push_back(Pair("Seniority",bb.Accuracy));
-=======
 	if (fDebug3) result.push_back(Pair("BoincHash",block.vtx[0].hashBoinc));
->>>>>>> c57bd428
 
 	result.push_back(Pair("RSAWeight",bb.RSAWeight));
 	result.push_back(Pair("LastPaymentTime",TimestampToHRDate(bb.LastPaymentTime)));
@@ -468,36 +447,19 @@
 
 	double blockdiff = GetBlockDifficulty(block.nBits);
 	result.push_back(Pair("GRCAddress",bb.GRCAddress));
-<<<<<<< HEAD
-	std::string skein2 = aes_complex_hash(blockhash);
-=======
 	//result.push_back(Pair("Organization",bb.Organization));
 	//result.push_back(Pair("OrganizationKeyPrefix",bb.OrganizationKey));
->>>>>>> c57bd428
 	result.push_back(Pair("ClientVersion",bb.clientversion));	
 	if (blockindex->nHeight < 70000 && !fTestNet) 
 	{
 			bool IsCpidValid = IsCPIDValid_Retired(bb.cpid, bb.enccpid);
 			result.push_back(Pair("CPIDValid",IsCpidValid));
 	}
-<<<<<<< HEAD
-
-	//Write the correct cpid value (heinous error here:)//Halford - CPID Algorithm v2 - 11-28-2014
-	
-	if (true)
-	{
-		//uint256 GetBlockHash256(const CBlockIndex* pindex_hash)
-		uint256 pbh = 0;
-		if (blockindex->pprev) pbh = blockindex->pprev->GetBlockHash();
-		std::string me = ComputeCPIDv2(GlobalCPUMiningCPID.email,GlobalCPUMiningCPID.boincruntimepublickey,pbh);
-		result.push_back(Pair("MyCPID",me));
-=======
 	else
 	{
 		if (bb.cpidv2.length() > 10) 	result.push_back(Pair("CPIDv2",bb.cpidv2.substr(0,32)));
 		bool IsCPIDValid2 = IsCPIDValidv2(bb,blockindex->nHeight);
 		result.push_back(Pair("CPIDValid",IsCPIDValid2));
->>>>>>> c57bd428
 	}
     return result;
 }
@@ -876,29 +838,15 @@
 	output = ComputeCPIDv2(email,bpk,block);
 	Object entry;
 	entry.push_back(Pair("Long CPID for " + email + " " + block.GetHex(),output));
-<<<<<<< HEAD
-	//std
-	output = RetrieveMd5(bpk + email);
-
-	std::string shortcpid = RetrieveMd5(bpk + email);
-	
-=======
 	output = RetrieveMd5(bpk + email);
 	std::string shortcpid = RetrieveMd5(bpk + email);
->>>>>>> c57bd428
 	entry.push_back(Pair("std_md5",output));
 	//Stress test
 	std::string me = ComputeCPIDv2(email,bpk,block);
 	entry.push_back(Pair("LongCPID2",me));
 	bool result;
 	result =  CPID_IsCPIDValid(shortcpid, me,block);
-<<<<<<< HEAD
-	
 	entry.push_back(Pair("Stress Test 1",result));
-
-=======
-	entry.push_back(Pair("Stress Test 1",result));
->>>>>>> c57bd428
 	result =  CPID_IsCPIDValid(shortcpid, me,block+1);
 	entry.push_back(Pair("Stress Test 2",result));
 	results.push_back(entry);
@@ -1002,21 +950,6 @@
 		}
 	
 	}
-<<<<<<< HEAD
-	else if (sItem == "genboinckey")
-	{
-		//Gridcoin - R Halford - Generate Boinc Mining Key
-		GetNextProject(false);
-		std::string sParam = SerializeBoincBlock(GlobalCPUMiningCPID);
-		if (fDebug) printf("Utilizing %s",sParam.c_str());
-
-		std::string sBase = EncodeBase64(sParam);
-		
-		entry.push_back(Pair("[Specify in config file without quotes] boinckey=",sBase));
-		results.push_back(entry);
-	}
-	else if (sItem == "unfork")
-=======
 	else if (sItem == "testboinckey")
 	{
 		std::string sType="project";
@@ -1274,7 +1207,6 @@
 	}
 
 	else if (sItem == "testcpidv2")
->>>>>>> c57bd428
 	{
 		if (params.size() != 3)
 		{
@@ -1667,12 +1599,8 @@
 		   Object entry;
 		   entry.push_back(Pair("CSV Complete",strprintf("\\reports\\magnitude_%"PRId64".csv",timestamp)));
 		   results.push_back(entry);
-<<<<<<< HEAD
-     	   CSVToFile(strprintf("magnitude_%"PRId64".csv",timestamp), header);
-=======
      	   
 		   CSVToFile(strprintf("magnitude_%"PRId64".csv",timestamp), header);
->>>>>>> c57bd428
 		   return results;
 }
 
