// Copyright (c) 2010 Satoshi Nakamoto
// Copyright (c) 2009-2012 The Bitcoin developers
// Distributed under the MIT/X11 software license, see the accompanying
// file COPYING or http://www.opensource.org/licenses/mit-license.php.

#include "main.h"
#include "bitcoinrpc.h"
#include "cpid.h"
#include "kernel.h"
#include "init.h" // for pwalletMain
#include "block.h"
#include "txdb.h"
#include "beacon.h"
#include "util.h"
#include "neuralnet.h"
#include "grcrestarter.h"
#include "backup.h"
#include "appcache.h"
#include "tally.h"

#include <boost/filesystem.hpp>
#include <iostream>
#include <boost/algorithm/string/case_conv.hpp> // for to_lower()
#include <boost/algorithm/string.hpp>
#include <fstream>
#include <algorithm>


bool TallyResearchAverages_v9(CBlockIndex* index);
using namespace json_spirit;
using namespace std;
extern std::string YesNo(bool bin);
extern double DoubleFromAmount(int64_t amount);
std::string PubKeyToAddress(const CScript& scriptPubKey);
CBlockIndex* GetHistoricalMagnitude(std::string cpid);
extern std::string GetProvableVotingWeightXML();
extern double ReturnVerifiedVotingBalance(std::string sXML, bool bCreatedAfterSecurityUpgrade);
extern double ReturnVerifiedVotingMagnitude(std::string sXML, bool bCreatedAfterSecurityUpgrade);
bool AskForOutstandingBlocks(uint256 hashStart);
bool WriteKey(std::string sKey, std::string sValue);
bool ForceReorganizeToHash(uint256 NewHash);
extern std::string SendReward(std::string sAddress, int64_t nAmount);
extern double GetMagnitudeByCpidFromLastSuperblock(std::string sCPID);
extern std::string SuccessFail(bool f);
extern Array GetUpgradedBeaconReport();
extern Array MagnitudeReport(std::string cpid);
std::string ConvertBinToHex(std::string a);
std::string ConvertHexToBin(std::string a);
extern std::vector<unsigned char> readFileToVector(std::string filename);
bool bNetAveragesLoaded_retired;
extern bool SignBlockWithCPID(const std::string& sCPID, const std::string& sBlockHash, std::string& sSignature, std::string& sError, bool bAdvertising = false);
std::string BurnCoinsWithNewContract(bool bAdd, std::string sType, std::string sPrimaryKey, std::string sValue, int64_t MinimumBalance, double dFees, std::string strPublicKey, std::string sBurnAddress);
extern std::string GetBurnAddress();
bool StrLessThanReferenceHash(std::string rh);
extern std::string AddMessage(bool bAdd, std::string sType, std::string sKey, std::string sValue, std::string sSig, int64_t MinimumBalance, double dFees, std::string sPublicKey);
extern std::string ExtractValue(std::string data, std::string delimiter, int pos);
extern Array SuperblockReport(std::string cpid);
MiningCPID GetBoincBlockByIndex(CBlockIndex* pblockindex);
extern double GetSuperblockMagnitudeByCPID(std::string data, std::string cpid);
extern bool VerifyCPIDSignature(std::string sCPID, std::string sBlockHash, std::string sSignature);
std::string GetQuorumHash(const std::string& data);
double GetOutstandingAmountOwed(StructCPID &mag, std::string cpid, int64_t locktime, double& total_owed, double block_magnitude);
bool UpdateNeuralNetworkQuorumData();
extern Array LifetimeReport(std::string cpid);
extern std::string AddContract(std::string sType, std::string sName, std::string sContract);
StructCPID GetLifetimeCPID(const std::string& cpid, const std::string& sFrom);
int64_t GetEarliestWalletTransaction();
extern bool CheckMessageSignature(std::string sAction,std::string messagetype, std::string sMsg, std::string sSig, std::string opt_pubkey);
bool LoadAdminMessages(bool bFullTableScan,std::string& out_errors);
int64_t GetMaximumBoincSubsidy(int64_t nTime);
double GRCMagnitudeUnit(int64_t locktime);
std::string ExtractXML(std::string XMLdata, std::string key, std::string key_end);
std::string NeuralRequest(std::string MyNeuralRequest);
extern bool AdvertiseBeacon(std::string &sOutPrivKey, std::string &sOutPubKey, std::string &sError, std::string &sMessage);

double Round(double d, int place);
bool UnusualActivityReport();
extern double GetSuperblockAvgMag(std::string data,double& out_beacon_count,double& out_participant_count,double& out_average, bool bIgnoreBeacons,int nHeight);
extern bool CPIDAcidTest2(std::string bpk, std::string externalcpid);

bool AsyncNeuralRequest(std::string command_name,std::string cpid,int NodeLimit);
bool FullSyncWithDPORNodes();

std::string GetNeuralNetworkSupermajorityHash(double& out_popularity);
std::string GetCurrentNeuralNetworkSupermajorityHash(double& out_popularity);

std::string GetNeuralNetworkReport();
Array GetJSONNeuralNetworkReport();
Array GetJSONCurrentNeuralNetworkReport();

extern Array GetJSONVersionReport();
extern Array GetJsonUnspentReport();

extern bool PollExists(std::string pollname);
extern bool PollExpired(std::string pollname);

extern bool PollAcceptableAnswer(std::string pollname, std::string answer);
extern std::string PollAnswers(std::string pollname);

extern std::string ExecuteRPCCommand(std::string method, std::string arg1, std::string arg2);
extern std::string ExecuteRPCCommand(std::string method, std::string arg1, std::string arg2, std::string arg3, std::string arg4, std::string arg5);
bool GetEarliestStakeTime(std::string grcaddress, std::string cpid);


extern Array GetJSONPollsReport(bool bDetail, std::string QueryByTitle, std::string& out_export, bool bIncludeExpired);


extern Array GetJsonVoteDetailsReport(std::string pollname);
extern std::string GetPollXMLElementByPollTitle(std::string pollname, std::string XMLElement1, std::string XMLElement2);


extern double PollDuration(std::string pollname);

extern Array GetJSONBeaconReport();


void GatherNeuralHashes();
void qtSyncWithDPORNodes(std::string data);

extern bool TallyMagnitudesInSuperblock();
double GetTotalBalance();

std::string strReplace(std::string& str, const std::string& oldStr, const std::string& newStr);
MiningCPID GetNextProject(bool bForce);
std::string SerializeBoincBlock(MiningCPID mcpid);
extern std::string TimestampToHRDate(double dtm);

double CoinToDouble(double surrogate);
int64_t GetRSAWeightByCPID(std::string cpid);
double GetUntrustedMagnitude(std::string cpid, double& out_owed);
extern void TxToJSON(const CTransaction& tx, const uint256 hashBlock, json_spirit::Object& entry);
std::string getfilecontents(std::string filename);
int CreateRestorePoint();
int DownloadBlocks();
double LederstrumpfMagnitude2(double mag,int64_t locktime);
bool IsCPIDValidv2(MiningCPID& mc, int height);
std::string RetrieveMd5(std::string s1);

std::string getfilecontents(std::string filename);

std::string ToOfficialName(std::string proj);

extern double GetNetworkAvgByProject(std::string projectname);
void HarvestCPIDs(bool cleardata);
static BlockFinder RPCBlockFinder;

double GetNetworkAvgByProject(std::string projectname)
{
        projectname = strReplace(projectname,"_"," ");
        if (mvNetwork.size() < 1)   return 0;
        StructCPID structcpid = mvNetwork[projectname];
        if (!structcpid.initialized) return 0;
        double networkavgrac = structcpid.AverageRAC;
        return networkavgrac;
}

double GetNetworkTotalByProject(std::string projectname)
{
        projectname = strReplace(projectname,"_"," ");
        if (mvNetwork.size() < 1)   return 0;
        StructCPID structcpid = mvNetwork[projectname];
        if (!structcpid.initialized) return 0;
        double networkavgrac = structcpid.rac;
        return networkavgrac;
}

std::string FileManifest()
{
    using namespace boost::filesystem;
    path dir_path = GetDataDir() / "nn2";
    std::string sMyManifest;
    for(directory_iterator it(dir_path); it != directory_iterator(); ++it)
    {
       if(boost::filesystem::is_regular_file(it->path()))
       {
           sMyManifest += it->path().string();
       }
    }
    return sMyManifest;
}

std::vector<unsigned char> readFileToVector(std::string filename)
{
    std::ifstream file(filename.c_str(), std::ios::binary);
    file.unsetf(std::ios::skipws);
    std::streampos fileSize;
    file.seekg(0, std::ios::end);
    fileSize = file.tellg();
    file.seekg(0, std::ios::beg);
    std::vector<unsigned char> vec;
    vec.reserve(fileSize);
    vec.insert(vec.begin(), std::istream_iterator<unsigned char>(file), std::istream_iterator<unsigned char>());
    return vec;
}

double GetDifficulty(const CBlockIndex* blockindex)
{
    // Floating point number that is a multiple of the minimum difficulty,
    // minimum difficulty = 1.0.
    if (blockindex == NULL)
    {
        if (pindexBest == NULL)
            return 1.0;
        else
            blockindex = GetLastBlockIndex(pindexBest, false);
    }

    int nShift = (blockindex->nBits >> 24) & 0xff;

    double dDiff =
        (double)0x0000ffff / (double)(blockindex->nBits & 0x00ffffff);

    while (nShift < 29)
    {
        dDiff *= 256.0;
        nShift++;
    }
    while (nShift > 29)
    {
        dDiff /= 256.0;
        nShift--;
    }

    return dDiff;
}




double GetBlockDifficulty(unsigned int nBits)
{
    // Floating point number that is a multiple of the minimum difficulty,
    // minimum difficulty = 1.0.
    int nShift = (nBits >> 24) & 0xff;

    double dDiff =
        (double)0x0000ffff / (double)(nBits & 0x00ffffff);

    while (nShift < 29)
    {
        dDiff *= 256.0;
        nShift++;
    }
    while (nShift > 29)
    {
        dDiff /= 256.0;
        nShift--;
    }

    return dDiff;
}

Object blockToJSON(const CBlock& block, const CBlockIndex* blockindex, bool fPrintTransactionDetail)
{
    Object result;
    result.push_back(Pair("hash", block.GetHash().GetHex()));
    CMerkleTx txGen(block.vtx[0]);
    txGen.SetMerkleBranch(&block);
    result.push_back(Pair("confirmations", txGen.GetDepthInMainChain()));
    result.push_back(Pair("size", (int)::GetSerializeSize(block, SER_NETWORK, PROTOCOL_VERSION)));
    result.push_back(Pair("height", blockindex->nHeight));
    result.push_back(Pair("version", block.nVersion));
    result.push_back(Pair("merkleroot", block.hashMerkleRoot.GetHex()));
    double mint = CoinToDouble(blockindex->nMint);
    result.push_back(Pair("mint", mint));
    result.push_back(Pair("MoneySupply", blockindex->nMoneySupply));
    result.push_back(Pair("time", block.GetBlockTime()));
    result.push_back(Pair("nonce", (int)block.nNonce));
    result.push_back(Pair("bits", strprintf("%08x", block.nBits)));
    result.push_back(Pair("difficulty", GetDifficulty(blockindex)));
    result.push_back(Pair("blocktrust", leftTrim(blockindex->GetBlockTrust().GetHex(), '0')));
    result.push_back(Pair("chaintrust", leftTrim(blockindex->nChainTrust.GetHex(), '0')));
    if (blockindex->pprev)
        result.push_back(Pair("previousblockhash", blockindex->pprev->GetBlockHash().GetHex()));
    if (blockindex->pnext)
        result.push_back(Pair("nextblockhash", blockindex->pnext->GetBlockHash().GetHex()));
    MiningCPID bb = DeserializeBoincBlock(block.vtx[0].hashBoinc,block.nVersion);
    uint256 blockhash = block.GetPoWHash();
    std::string sblockhash = blockhash.GetHex();
    bool IsPoR = false;
    IsPoR = (bb.Magnitude > 0 && IsResearcher(bb.cpid) && blockindex->IsProofOfStake());
    std::string PoRNarr = "";
    if (IsPoR) PoRNarr = "proof-of-research";
    result.push_back(Pair("flags",
        strprintf("%s%s", blockindex->IsProofOfStake()? "proof-of-stake" : "proof-of-work", blockindex->GeneratedStakeModifier()? " stake-modifier": "") + " " + PoRNarr        )       );
    result.push_back(Pair("proofhash", blockindex->hashProof.GetHex()));
    result.push_back(Pair("entropybit", (int)blockindex->GetStakeEntropyBit()));
    result.push_back(Pair("modifier", strprintf("%016" PRIx64, blockindex->nStakeModifier)));
    result.push_back(Pair("modifierchecksum", strprintf("%08x", blockindex->nStakeModifierChecksum)));
    Array txinfo;
    for (auto const& tx : block.vtx)
    {
        if (fPrintTransactionDetail)
        {
            Object entry;

            entry.push_back(Pair("txid", tx.GetHash().GetHex()));
            TxToJSON(tx, 0, entry);

            txinfo.push_back(entry);
        }
        else
            txinfo.push_back(tx.GetHash().GetHex());
    }

    result.push_back(Pair("tx", txinfo));
    if (block.IsProofOfStake())
        result.push_back(Pair("signature", HexStr(block.vchBlockSig.begin(), block.vchBlockSig.end())));
    result.push_back(Pair("CPID", bb.cpid));
    if (!IsResearchAgeEnabled(blockindex->nHeight))
    {
        result.push_back(Pair("ProjectName", bb.projectname));
        result.push_back(Pair("RAC", bb.rac));
        result.push_back(Pair("NetworkRAC", bb.NetworkRAC));
        result.push_back(Pair("RSAWeight",bb.RSAWeight));
    }

    result.push_back(Pair("Magnitude", bb.Magnitude));
    if (fDebug3) result.push_back(Pair("BoincHash",block.vtx[0].hashBoinc));
    result.push_back(Pair("LastPaymentTime",TimestampToHRDate(bb.LastPaymentTime)));

    result.push_back(Pair("ResearchSubsidy",bb.ResearchSubsidy));
    result.push_back(Pair("ResearchAge",bb.ResearchAge));
    result.push_back(Pair("ResearchMagnitudeUnit",bb.ResearchMagnitudeUnit));
    result.push_back(Pair("ResearchAverageMagnitude",bb.ResearchAverageMagnitude));
    result.push_back(Pair("LastPORBlockHash",bb.LastPORBlockHash));
    result.push_back(Pair("Interest",bb.InterestSubsidy));
    result.push_back(Pair("GRCAddress",bb.GRCAddress));
    if (!bb.BoincPublicKey.empty())
    {
        result.push_back(Pair("BoincPublicKey",bb.BoincPublicKey));
        result.push_back(Pair("BoincSignature",bb.BoincSignature));
        bool fValidSig = VerifyCPIDSignature(bb.cpid, bb.lastblockhash, bb.BoincSignature);
        result.push_back(Pair("SignatureValid",fValidSig));
    }
    result.push_back(Pair("ClientVersion",bb.clientversion));

    if (!bb.cpidv2.empty())     result.push_back(Pair("CPIDv2",bb.cpidv2.substr(0,32)));
    bool IsCPIDValid2 = IsCPIDValidv2(bb,blockindex->nHeight);
    result.push_back(Pair("CPIDValid",IsCPIDValid2));

    result.push_back(Pair("NeuralHash",bb.NeuralHash));
    if (bb.superblock.length() > 20)
    {
        //12-20-2015 Support for Binary Superblocks
        std::string superblock=UnpackBinarySuperblock(bb.superblock);
        std::string neural_hash = GetQuorumHash(superblock);
        result.push_back(Pair("SuperblockHash", neural_hash));
        result.push_back(Pair("SuperblockUnpackedLength", (int)superblock.length()));
        result.push_back(Pair("SuperblockLength", (int)bb.superblock.length()));
        bool bIsBinary = Contains(bb.superblock,"<BINARY>");
        result.push_back(Pair("IsBinary",bIsBinary));
        if(fPrintTransactionDetail)
        {
            result.push_back(Pair("SuperblockContents", superblock));
        }
    }
    result.push_back(Pair("IsSuperBlock", (int)blockindex->nIsSuperBlock));
    result.push_back(Pair("IsContract", (int)blockindex->nIsContract));
    return result;
}


Value showblock(const Array& params, bool fHelp)
{
    if (fHelp || params.size() != 1)
        throw runtime_error(
            "showblock <index>\n"
            "Returns all information about the block at <index>.");

    int nHeight = params[0].get_int();
    if (nHeight < 0 || nHeight > nBestHeight)
        throw runtime_error("Block number out of range.");
    CBlockIndex* pblockindex = RPCBlockFinder.FindByHeight(nHeight);

    if (pblockindex==NULL)
        throw JSONRPCError(RPC_INVALID_ADDRESS_OR_KEY, "Block not found");
    CBlock block;
    block.ReadFromDisk(pblockindex);
    return blockToJSON(block, pblockindex, false);
}





Value getbestblockhash(const Array& params, bool fHelp)
{
    if (fHelp || params.size() != 0)
        throw runtime_error(
            "getbestblockhash\n"
            "Returns the hash of the best block in the longest block chain.");

    return hashBestChain.GetHex();
}

Value getblockcount(const Array& params, bool fHelp)
{
    if (fHelp || params.size() != 0)
        throw runtime_error(
            "getblockcount\n"
            "Returns the number of blocks in the longest block chain.");

    return nBestHeight;
}


Value getdifficulty(const Array& params, bool fHelp)
{
    if (fHelp || params.size() != 0)
        throw runtime_error(
            "getdifficulty\n"
            "Returns the difficulty as a multiple of the minimum difficulty.");

    Object obj;
    obj.push_back(Pair("proof-of-work",        GetDifficulty()));
    obj.push_back(Pair("proof-of-stake",       GetDifficulty(GetLastBlockIndex(pindexBest, true))));
    return obj;
}


Value settxfee(const Array& params, bool fHelp)
{
    if (fHelp || params.size() < 1 || params.size() > 1 || AmountFromValue(params[0]) < MIN_TX_FEE)
        throw runtime_error(
            "settxfee <amount>\n"
            "<amount> is a real and is rounded to the nearest 0.01");

    nTransactionFee = AmountFromValue(params[0]);
    nTransactionFee = (nTransactionFee / CENT) * CENT;  // round to cent

    return true;
}

Value getrawmempool(const Array& params, bool fHelp)
{
    if (fHelp || params.size() != 0)
        throw runtime_error(
            "getrawmempool\n"
            "Returns all transaction ids in memory pool.");

    vector<uint256> vtxid;
    mempool.queryHashes(vtxid);

    Array a;
    for (auto const& hash : vtxid)
        a.push_back(hash.ToString());

    return a;
}

Value getblockhash(const Array& params, bool fHelp)
{
    if (fHelp || params.size() != 1)
        throw runtime_error(
            "getblockhash <index>\n"
            "Returns hash of block in best-block-chain at <index>.");

    int nHeight = params[0].get_int();
    if (nHeight < 0 || nHeight > nBestHeight)       throw runtime_error("Block number out of range.");
    if (fDebug10)   LogPrintf("Getblockhash %f",(double)nHeight);
    CBlockIndex* RPCpblockindex = RPCBlockFinder.FindByHeight(nHeight);
    return RPCpblockindex->phashBlock->GetHex();
}

Value getblock(const Array& params, bool fHelp)
{
    if (fHelp || params.size() < 1 || params.size() > 2)
        throw runtime_error(
            "getblock <hash> [txinfo]\n"
            "txinfo optional to print more detailed tx info\n"
            "Returns details of a block with given block-hash.");

    std::string strHash = params[0].get_str();
    uint256 hash(strHash);

    if (mapBlockIndex.count(hash) == 0)
        throw JSONRPCError(RPC_INVALID_ADDRESS_OR_KEY, "Block not found");

    CBlock block;
    CBlockIndex* pblockindex = mapBlockIndex[hash];
    block.ReadFromDisk(pblockindex, true);

    return blockToJSON(block, pblockindex, params.size() > 1 ? params[1].get_bool() : false);
}

Value getblockbynumber(const Array& params, bool fHelp)
{
    if (fHelp || params.size() < 1 || params.size() > 2)
        throw runtime_error(
            "getblockbynumber <number> [txinfo]\n"
            "txinfo optional to print more detailed tx info\n"
            "Returns details of a block with given block-number.");

    int nHeight = params[0].get_int();
    if (nHeight < 0 || nHeight > nBestHeight)
        throw runtime_error("Block number out of range.");

    CBlock block;
    CBlockIndex* pblockindex = mapBlockIndex[hashBestChain];
    while (pblockindex->nHeight > nHeight)
        pblockindex = pblockindex->pprev;

    uint256 hash = *pblockindex->phashBlock;

    pblockindex = mapBlockIndex[hash];
    block.ReadFromDisk(pblockindex, true);

    return blockToJSON(block, pblockindex, params.size() > 1 ? params[1].get_bool() : false);
}




void filecopy(FILE *dest, FILE *src)
{
    const int size = 16384;
    char buffer[size];

    while (!feof(src))
    {
        int n = fread(buffer, 1, size, src);
        fwrite(buffer, 1, n, dest);
    }

    fflush(dest);
}


void fileopen_and_copy(std::string src, std::string dest)
{
    FILE * infile  = fopen(src.c_str(),  "rb");
    FILE * outfile = fopen(dest.c_str(), "wb");

    filecopy(outfile, infile);

    fclose(infile);
    fclose(outfile);
}

std::string SignMessage(std::string sMsg, std::string sPrivateKey)
{
     CKey key;
     std::vector<unsigned char> vchMsg = vector<unsigned char>(sMsg.begin(), sMsg.end());
     std::vector<unsigned char> vchPrivKey = ParseHex(sPrivateKey);
     std::vector<unsigned char> vchSig;
     key.SetPrivKey(CPrivKey(vchPrivKey.begin(), vchPrivKey.end())); // if key is not correct openssl may crash
     if (!key.Sign(Hash(vchMsg.begin(), vchMsg.end()), vchSig))
     {
             return "Unable to sign message, check private key.";
     }

     const std::string sig(vchSig.begin(), vchSig.end());
     std::string SignedMessage = EncodeBase64(sig);
     return SignedMessage;
}

bool CheckMessageSignature(std::string sAction,std::string messagetype, std::string sMsg, std::string sSig, std::string strMessagePublicKey)
{
     std::string strMasterPubKey = "";
     if (messagetype=="project" || messagetype=="projectmapping")
     {
        strMasterPubKey= msMasterProjectPublicKey;
     }
     else
     {
         strMasterPubKey = msMasterMessagePublicKey;
     }

     if (!strMessagePublicKey.empty()) strMasterPubKey = strMessagePublicKey;
     if (sAction=="D" && messagetype=="beacon") strMasterPubKey = msMasterProjectPublicKey;
	 if (sAction=="D" && messagetype=="poll")   strMasterPubKey = msMasterProjectPublicKey;
	 if (sAction=="D" && messagetype=="vote")   strMasterPubKey = msMasterProjectPublicKey;

     std::string db64 = DecodeBase64(sSig);
     CKey key;
     if (!key.SetPubKey(ParseHex(strMasterPubKey))) return false;
     std::vector<unsigned char> vchMsg = vector<unsigned char>(sMsg.begin(), sMsg.end());
     std::vector<unsigned char> vchSig = vector<unsigned char>(db64.begin(), db64.end());
     if (!key.Verify(Hash(vchMsg.begin(), vchMsg.end()), vchSig)) return false;
     return true;

}


std::string ExtractValue(std::string data, std::string delimiter, int pos)
{
    std::vector<std::string> vKeys = split(data.c_str(),delimiter);
    std::string keyvalue = "";
    if (vKeys.size() > (unsigned int)pos)
    {
        keyvalue = vKeys[pos];
    }

    return keyvalue;
}



double GetAverageInList(std::string superblock,double& out_count)
{
    try
    {
        const std::vector<std::string>& vSuperblock = split(superblock.c_str(),";");
        if (vSuperblock.size() < 2)
            return 0;

        double rows_above_zero = 0;
        double rows_with_zero = 0;
        double total_mag = 0;
        for (const std::string& row : vSuperblock)
        {
            const std::vector<std::string>& fields = split(row, ",");
            if(fields.size() < 2)
                continue;

            const std::string& cpid = fields[0];
            double magnitude = std::atoi(fields[1].c_str());
            if (cpid.length() > 10)
            {
                total_mag += magnitude;
                rows_above_zero++;
            }
            else
            {
                // Non-compressed legacy block placeholder
                rows_with_zero++;
            }
        }
        out_count = rows_above_zero + rows_with_zero;
        double avg = total_mag/(rows_above_zero+.01);
        return avg;
    }
    catch(...)
    {
        LogPrintf("Error in GetAvgInList");
        out_count=0;
        return 0;
    }

}




double GetSuperblockMagnitudeByCPID(std::string data, std::string cpid)
{
        std::string mags = ExtractXML(data,"<MAGNITUDES>","</MAGNITUDES>");
        std::vector<std::string> vSuperblock = split(mags.c_str(),";");
        if  (vSuperblock.size() < 2) return -2;
        if  (cpid.length() < 31) return -3;
        for (unsigned int i = 0; i < vSuperblock.size(); i++)
        {
            // For each CPID in the contract
            LogPrintf(".");
            if (vSuperblock[i].length() > 1)
            {
                std::string sTempCPID = ExtractValue(vSuperblock[i],",",0);
                double magnitude = RoundFromString(ExtractValue("0"+vSuperblock[i],",",1),0);
                boost::to_lower(sTempCPID);
                boost::to_lower(cpid);
                // For each CPID in the contract
                if (sTempCPID.length() > 31 && cpid.length() > 31)
                {
                    if (sTempCPID.substr(0,31) == cpid.substr(0,31))
                    {
                        return magnitude;
                    }
                }
            }
        }
        return -1;
}


void GetSuperblockProjectCount(std::string data, double& out_project_count, double& out_whitelist_count)
{
	   // This is reserved in case we ever want to resync prematurely when the last superblock contains < .75% of whitelisted projects (remember we allow superblocks with up to .50% of the whitelisted projects, in case some project sites are being ddossed)
       std::string avgs = ExtractXML(data,"<AVERAGES>","</AVERAGES>");
       double avg_of_projects = GetAverageInList(avgs, out_project_count);
       out_whitelist_count = GetCountOf("project");
	   if (fDebug10) LogPrintf(" GSPC:CountOfProjInBlock %f vs WhitelistedCount %f  \n",(double)out_project_count,(double)out_whitelist_count);
}


double GetSuperblockAvgMag(std::string data,double& out_beacon_count,double& out_participant_count,double& out_average, bool bIgnoreBeacons,int nHeight)
{
    try
    {
        std::string mags = ExtractXML(data,"<MAGNITUDES>","</MAGNITUDES>");
        std::string avgs = ExtractXML(data,"<AVERAGES>","</AVERAGES>");
        double mag_count = 0;
        double avg_count = 0;
        if (mags.empty()) return 0;
        double avg_of_magnitudes = GetAverageInList(mags,mag_count);
        double avg_of_projects   = GetAverageInList(avgs,avg_count);
        if (!bIgnoreBeacons) out_beacon_count = GetCountOf("beacon");
		double out_project_count = GetCountOf("project");
        out_participant_count = mag_count;
        out_average = avg_of_magnitudes;
        if (avg_of_magnitudes < 000010)  return -1;
        if (avg_of_magnitudes > 170000)  return -2;
        if (avg_of_projects   < 050000)  return -3;
		// Note bIgnoreBeacons is passed in when the chain is syncing from 0 (this is because the lists of beacons and projects are not full at that point)
        if (!fTestNet && !bIgnoreBeacons && (mag_count < out_beacon_count*.90 || mag_count > out_beacon_count*1.10)) return -4;
		if (fDebug10) LogPrintf(" CountOfProjInBlock %f vs WhitelistedCount %f Height %f \n",(double)avg_count,(double)out_project_count,(double)nHeight);
		if (!fTestNet && !bIgnoreBeacons && nHeight > 972000 && (avg_count < out_project_count*.50)) return -5;
        return avg_of_magnitudes + avg_of_projects;
    }
    catch (std::exception &e)
    {
                LogPrintf("Error in GetSuperblockAvgMag.");
                return 0;
    }
    catch(...)
    {
                LogPrintf("Error in GetSuperblockAvgMag.");
                return 0;
    }

}



bool TallyMagnitudesInSuperblock()
{
    try
    {
        std::string superblock = ReadCache("superblock","magnitudes").value;
        if (superblock.empty()) return false;
        std::vector<std::string> vSuperblock = split(superblock.c_str(),";");
        double TotalNetworkMagnitude = 0;
        double TotalNetworkEntries = 0;
        if (mvDPORCopy.size() > 0 && vSuperblock.size() > 1)    mvDPORCopy.clear();

        for (unsigned int i = 0; i < vSuperblock.size(); i++)
        {
            // For each CPID in the contract
            if (vSuperblock[i].length() > 1)
            {
                    std::string cpid = ExtractValue(vSuperblock[i],",",0);
                    double magnitude = RoundFromString(ExtractValue(vSuperblock[i],",",1),0);
                    if (cpid.length() > 10)
                    {
                        StructCPID stCPID = GetInitializedStructCPID2(cpid,mvDPORCopy);
                        stCPID.TotalMagnitude = magnitude;
                        stCPID.Magnitude = magnitude;
                        stCPID.cpid = cpid;
                        mvDPORCopy[cpid]=stCPID;
                        StructCPID stMagg = GetInitializedStructCPID2(cpid,mvMagnitudesCopy);
                        stMagg.cpid = cpid;
                        stMagg.Magnitude = stCPID.Magnitude;
                        stMagg.PaymentMagnitude = LederstrumpfMagnitude2(magnitude,GetAdjustedTime());
                        //Adjust total owed - in case they are a newbie:
                        if (true)
                        {
                            double total_owed = 0;
                            stMagg.owed = GetOutstandingAmountOwed(stMagg,cpid,(double)GetAdjustedTime(),total_owed,stCPID.Magnitude);
                            stMagg.totalowed = total_owed;
                        }

                        mvMagnitudesCopy[cpid] = stMagg;
                        TotalNetworkMagnitude += stMagg.Magnitude;
                        TotalNetworkEntries++;

                    }
            }
    }

    if (fDebug3) LogPrintf(".TMIS41.");
    double NetworkAvgMagnitude = TotalNetworkMagnitude / (TotalNetworkEntries+.01);
    // Store the Total Network Magnitude:
    StructCPID network = GetInitializedStructCPID2("NETWORK",mvNetworkCopy);
    network.projectname="NETWORK";
    network.NetworkMagnitude = TotalNetworkMagnitude;
    network.NetworkAvgMagnitude = NetworkAvgMagnitude;
    if (fDebug)
            LogPrintf("TallyMagnitudesInSuperblock: Extracted %.0f magnitude entries from cached superblock %s", TotalNetworkEntries, ReadCache("superblock","block_number").value);

    double TotalProjects = 0;
    double TotalRAC = 0;
    double AVGRac = 0;
    // Load boinc project averages from neural network
        std::string projects = ReadCache("superblock","averages").value;
    if (projects.empty()) return false;
    std::vector<std::string> vProjects = split(projects.c_str(),";");
    if (vProjects.size() > 0)
    {
        double totalRAC = 0;
        WHITELISTED_PROJECTS = 0;
        for (unsigned int i = 0; i < vProjects.size(); i++)
        {
            // For each Project in the contract
            if (vProjects[i].length() > 1)
            {
                    std::string project = ExtractValue(vProjects[i],",",0);
                    double avg = RoundFromString(ExtractValue("0" + vProjects[i],",",1),0);
                    if (project.length() > 1)
                    {
                        StructCPID stProject = GetInitializedStructCPID2(project,mvNetworkCopy);
                        stProject.projectname = project;
                        stProject.AverageRAC = avg;
                        //As of 7-16-2015, start pulling in Total RAC
                        totalRAC = 0;
                        totalRAC = RoundFromString("0" + ExtractValue(vProjects[i],",",2),0);
                        stProject.rac = totalRAC;
                        mvNetworkCopy[project]=stProject;
                        TotalProjects++;
                        WHITELISTED_PROJECTS++;
                        TotalRAC += avg;
                    }
                }
        }
    }
    AVGRac = TotalRAC/(TotalProjects+.01);
    network.AverageRAC = AVGRac;
    network.rac = TotalRAC;
    network.NetworkProjects = TotalProjects;
    mvNetworkCopy["NETWORK"] = network;
    if (fDebug3) LogPrintf(".TMS43.");
    return true;
    }
    catch (const std::exception &e)
    {
                LogPrintf("Error in TallySuperblock.");
                return false;
    }
}

std::string AddContract(std::string sType, std::string sName, std::string sContract)
{
            std::string sPass = (sType=="project" || sType=="projectmapping" || sType=="smart_contract") ? GetArgument("masterprojectkey", msMasterMessagePrivateKey) : msMasterMessagePrivateKey;
            std::string result = AddMessage(true,sType,sName,sContract,sPass,AmountFromValue(1),.00001,"");
            return result;
}


bool CPIDAcidTest2(std::string bpk, std::string externalcpid)
{
    uint256 hashRand = GetRandHash();
    std::string email = GetArgument("email", "NA");
    boost::to_lower(email);
    std::string cpidv2 = ComputeCPIDv2(email, bpk, hashRand);
    std::string cpidv1 = cpidv2.substr(0,32);
    return (externalcpid==cpidv1);
}

bool AdvertiseBeacon(std::string &sOutPrivKey, std::string &sOutPubKey, std::string &sError, std::string &sMessage)
{
     LOCK(cs_main);
     {
            GetNextProject(false);
            if (!IsResearcher(GlobalCPUMiningCPID.cpid))
            {
                sError = "INVESTORS_CANNOT_SEND_BEACONS";
                return false;
            }

            //If beacon is already in the chain, exit early
            std::string sBeaconPublicKey = GetBeaconPublicKey(GlobalCPUMiningCPID.cpid,true);
            if (!sBeaconPublicKey.empty())
            {
                // Ensure they can re-send the beacon if > 5 months old : GetBeaconPublicKey returns an empty string when > 5 months: OK.
                // Note that we allow the client to re-advertise the beacon in 5 months, so that they have a seamless and uninterrupted keypair in use (prevents a hacker from hijacking a keypair that is in use)
                sError = "ALREADY_IN_CHAIN";
                return false;
            }

            // Prevent users from advertising multiple times in succession by setting a limit of one advertisement per 5 blocks.
            // Realistically 1 should be enough however just to be sure we deny advertisements for 5 blocks.
            static int nLastBeaconAdvertised = 0;
            if ((nBestHeight - nLastBeaconAdvertised) < 5)
            {
                sError = _("A beacon was advertised less then 5 blocks ago. Please wait a full 5 blocks for your beacon to enter the chain.");
                return false;
            }
            uint256 hashRand = GetRandHash();
            std::string email = GetArgument("email", "NA");
            boost::to_lower(email);
            GlobalCPUMiningCPID.email=email;
            GlobalCPUMiningCPID.cpidv2 = ComputeCPIDv2(GlobalCPUMiningCPID.email, GlobalCPUMiningCPID.boincruntimepublickey, hashRand);

            bool IsCPIDValid2 = CPID_IsCPIDValid(GlobalCPUMiningCPID.cpid,GlobalCPUMiningCPID.cpidv2, hashRand);
            if (!IsCPIDValid2)
            {
                sError="Invalid CPID";
                return false;
            }

            double nBalance = GetTotalBalance();
            if (nBalance < 1.01)
            {
                sError = "Balance too low to send beacon, 1.01 GRC minimum balance required.";
                return false;
            }

            GenerateBeaconKeys(GlobalCPUMiningCPID.cpid, sOutPubKey, sOutPrivKey);
            if (sOutPrivKey.empty() || sOutPubKey.empty())
            {
                sError = "Keypair is empty.";
                return false;
            }

            GlobalCPUMiningCPID.lastblockhash = GlobalCPUMiningCPID.cpidhash;
            std::string sParam = SerializeBoincBlock(GlobalCPUMiningCPID,pindexBest->nVersion);
            std::string GRCAddress = DefaultWalletAddress();
            // Public Signing Key is stored in Beacon
            std::string contract = GlobalCPUMiningCPID.cpidv2 + ";" + hashRand.GetHex() + ";" + GRCAddress + ";" + sOutPubKey;
            LogPrintf("\n Creating beacon for cpid %s, %s",GlobalCPUMiningCPID.cpid, contract);
            std::string sBase = EncodeBase64(contract);
            std::string sAction = "add";
            std::string sType = "beacon";
            std::string sName = GlobalCPUMiningCPID.cpid;
            try
            {

                // Backup config with old keys like a normal backup
                if(!BackupConfigFile(GetBackupFilename("gridcoinresearch.conf")))
                {
                    sError = "Failed to backup old configuration file. Beacon not sent.";
                    return false;
                }

                // Backup config with new keys with beacon suffix
                StoreBeaconKeys(GlobalCPUMiningCPID.cpid, sOutPubKey, sOutPrivKey);
                if(!BackupConfigFile(GetBackupFilename("gridcoinresearch.conf", "beacon")))
                {
                    sError = "Failed to back up configuration file. Beacon not sent, please manually roll back to previous configuration.";
                    return false;
                }

                // Send the beacon transaction
                sMessage = AddContract(sType,sName,sBase);
                // This prevents repeated beacons
                nLastBeaconAdvertised = nBestHeight;
                // Activate Beacon Keys in memory. This process is not automatic and has caused users who have a new keys while old ones exist in memory to perform a restart of wallet.
                ActivateBeaconKeys(GlobalCPUMiningCPID.cpid, sOutPubKey, sOutPrivKey);

                return true;
            }
            catch(Object& objError)
            {
                sError = "Error: Unable to send beacon::"+json_spirit::write_string(json_spirit::Value(objError),true);
                return false;
            }
            catch (std::exception &e)
            {
                sError = "Error: Unable to send beacon;:"+std::string(e.what());
                return false;
            }
     }
}


std::string ExecuteRPCCommand(std::string method, std::string arg1, std::string arg2, std::string arg3, std::string arg4, std::string arg5, std::string arg6)
{
     Array params;
     params.push_back(method);
     params.push_back(arg1);
     params.push_back(arg2);
     params.push_back(arg3);
     params.push_back(arg4);
     params.push_back(arg5);
     params.push_back(arg6);

     LogPrintf("Executing method %s\n",method);
     Value vResult;
     try
     {
        vResult = execute(params,false);
     }
     catch (std::exception& e)
     {
         LogPrintf("Std exception %s \n",method);

         std::string caught = e.what();
         return "Exception " + caught;

     }
     catch (...)
     {
            LogPrintf("Generic exception (Please try unlocking the wallet) %s \n",method);
            return "Generic Exception (Please try unlocking the wallet).";
     }
     std::string sResult = "";
     sResult = write_string(vResult, false) + "\n";
     LogPrintf("Response %s",sResult);
     return sResult;
}

std::string ExecuteRPCCommand(std::string method, std::string arg1, std::string arg2, std::string arg3, std::string arg4, std::string arg5)
{
     Array params;
     params.push_back(method);
     params.push_back(arg1);
     params.push_back(arg2);
     params.push_back(arg3);
     params.push_back(arg4);
     params.push_back(arg5);

     LogPrintf("Executing method %s\n",method);
     Value vResult;
     try
     {
        vResult = execute(params,false);
     }
     catch (std::exception& e)
     {
         LogPrintf("Std exception %s \n",method);

         std::string caught = e.what();
         return "Exception " + caught;

     }
     catch (...)
     {
            LogPrintf("Generic exception (Please try unlocking the wallet) %s \n",method);
            return "Generic Exception (Please try unlocking the wallet).";
     }
     std::string sResult = "";
     sResult = write_string(vResult, false) + "\n";
     LogPrintf("Response %s",sResult);
     return sResult;
}


std::string ExecuteRPCCommand(std::string method, std::string arg1, std::string arg2)
{
     Array params;
     params.push_back(method);
     params.push_back(arg1);
     params.push_back(arg2);
     LogPrintf("Executing method %s\n",method);
     Value vResult;
     try
     {
        vResult = execute(params,false);
     }
     catch (std::exception& e)
     {
         LogPrintf("Std exception %s \n",method);

         std::string caught = e.what();
         return "Exception " + caught;

     }
     catch (...)
     {
            LogPrintf("Generic exception (Please try unlocking the wallet). %s \n",method);
            return "Generic Exception (Please try unlocking the wallet).";
     }
     std::string sResult = "";
     sResult = write_string(vResult, false) + "\n";
     LogPrintf("Response %s",sResult);
     return sResult;
}

int64_t AmountFromDouble(double dAmount)
{
    if (dAmount <= 0.0 || dAmount > MAX_MONEY)        throw JSONRPCError(RPC_TYPE_ERROR, "Invalid amount");
    int64_t nAmount = roundint64(dAmount * COIN);
    if (!MoneyRange(nAmount))         throw JSONRPCError(RPC_TYPE_ERROR, "Invalid amount");
    return nAmount;
}


Value execute(const Array& params, bool fHelp)
{
    if (fHelp || (params.size() != 1 && params.size() != 2  && params.size() != 3 && params.size() != 4 && params.size() != 5 && params.size() != 6 && params.size() != 7))
        throw runtime_error(
        "execute <string::itemname> <string::parameter> \n"
        "Executes an arbitrary command by name.\n"
        "execute help\n"
        "Displays help on various available execute commands.\n");

    std::string sItem = params[0].get_str();

    if (sItem=="") throw runtime_error("Item invalid.");

    Array results;
    Object oOut;
    oOut.push_back(Pair("Command",sItem));
    results.push_back(oOut);
    Object entry;

    if (sItem == "restorepoint")
    {
            int r= Restarter::CreateGridcoinRestorePoint();
            //We must stop the node before we can do this
            //RestartGridcoin();
            entry.push_back(Pair("Restore Point",r));
            results.push_back(entry);
    }
    else if (sItem == "restart")
    {
        LogPrintf("Restarting Gridcoin...");
        int iResult = Restarter::RestartGridcoin();
        entry.push_back(Pair("RebootClient", iResult));
        results.push_back(entry);

    }
    else if (sItem == "sendblock")
    {
            if (params.size() != 2)
            {
                entry.push_back(Pair("Error","You must specify the block hash to send."));
                results.push_back(entry);
            }
            std::string sHash = params[1].get_str();
            uint256 hash = uint256(sHash);
            bool fResult = AskForOutstandingBlocks(hash);
            entry.push_back(Pair("Requesting",hash.ToString()));
            entry.push_back(Pair("Result",fResult));
            results.push_back(entry);
    }
    else if (sItem=="burn")
    {
        if (params.size() < 5)
        {
            entry.push_back(Pair("Error","You must specify Burn Address, Amount, Burn_Key and Burn_Message"));
            entry.push_back(Pair("execute burn <burnaddress> <burnamount> <burnkey> <burndetail>", "Burn coins for contract"));
            entry.push_back(Pair("<burnaddress>", "Address of the coins will be burned to"));
            entry.push_back(Pair("<burnamount>", "Amount of coins to be burned"));
            entry.push_back(Pair("<burnkey>", "Burn key to be used"));
            entry.push_back(Pair("<burndetail>", "Details of the burn"));
            results.push_back(entry);
        }
        else
        {
                std::string sAddress = params[1].get_str();
                std::string sAmount  = params[2].get_str();
                std::string sKey     = params[3].get_str();
                std::string sDetail  = params[4].get_str();
                CBitcoinAddress address(sAddress);
                bool isValid = address.IsValid();
                if (!isValid)
                {
                    entry.push_back(Pair("Error","Invalid GRC Burn Address."));
                    results.push_back(entry);
                    return results;
                }

                double dAmount = RoundFromString(sAmount,6);

                if (dAmount == 0 || dAmount < 0)
                {
                    entry.push_back(Pair("Error","Burn amount must be > 0."));
                    results.push_back(entry);
                    return results;
                }

                if (sKey.empty() || sDetail.empty())
                {
                    entry.push_back(Pair("Error","Burn Key and Burn Detail must be populated."));
                    results.push_back(entry);
                    return results;
                }
                std::string sContract = "<KEY>" + sKey + "</KEY><DETAIL>" + sDetail + "</DETAIL>";
                std::string sResult = BurnCoinsWithNewContract(true,"burn",sKey,sContract,AmountFromValue(1),dAmount,"",sAddress);

                //std::string BurnCoinsWithNewContract(bool bAdd, std::string sType, std::string sPrimaryKey, std::string sValue,                    int64_t MinimumBalance, double dFees, std::string strPublicKey, std::string sBurnAddress)


                entry.push_back(Pair("Burn_Response",sResult));
                results.push_back(entry);
        }
    }
    else if (sItem == "newburnaddress")
    {
        //3-12-2016 - R Halford - Allow the user to make vanity GRC Burn Addresses that have no corresponding private key
        std::string sBurnTemplate = "GRCBurnAddressGRCBurnAddressGRCBurnAddress";
        if (params.size() > 1)
        {
            sBurnTemplate = params[1].get_str();
        }
        // Address must start with the correct base58 network flag and address type for GRC
        std::string sPrefix = (fTestNet) ? "mp" : "Rx";
        std::string t34 = sPrefix + sBurnTemplate + "XXXXXXXXXXXXXXXXXXXXXXXXXXXXXXXXXXXXXX";
        t34 = t34.substr(0,34); // Template must be 34 characters
        std::vector<unsigned char> vchDecoded34;
        DecodeBase58(t34, vchDecoded34);
        //Now we have the 34 digit address decoded from base58 to binary
        std::string sDecoded34(vchDecoded34.begin(), vchDecoded34.end());
        //Now we have a binary string - Chop off all but last 4 bytes (save space for the checksum)
        std::string sDecoded30 = sDecoded34.substr(0,sDecoded34.length()-4);
        //Convert to Hex first
        vector<unsigned char> vchDecoded30(sDecoded30.begin(), sDecoded30.end());
        std::string sDecodedHex = ConvertBinToHex(sDecoded30);
        // Get sha256 Checksum of DecodedHex
        uint256 hash = Hash(vchDecoded30.begin(), vchDecoded30.end());
        // The BTC address spec calls for double SHA256 hashing
        uint256 DoubleHash = Hash(hash.begin(),hash.end());
        std::string sSha256 = DoubleHash.GetHex();
        // Only use the first 8 hex bytes to retrieve the checksum
        sSha256  = sSha256.substr(0,8);
        // Combine the Hex Address prefix and the Sha256 Checksum to form the Hex version of the address (Note: There is no private key)
        std::string combined = sDecodedHex + sSha256;
        std::string sBinary = ConvertHexToBin(combined);
        vector<unsigned char> v(sBinary.begin(), sBinary.end());
        //Make the new address so that it passes base 58 Checks
        std::string encoded1 = EncodeBase58(v);
        entry.push_back(Pair("CombinedHex",combined));
        std::string encoded2 = EncodeBase58Check(vchDecoded30);
        if (encoded2.length() != 34)
        {
            entry.push_back(Pair("Burn Address Creation failed","NOTE: the input phrase must not include zeroes, or nonbase58 characters."));
            results.push_back(entry);
            return results;
        }
        // Give the user the new vanity burn address
        entry.push_back(Pair("Burn Address",encoded2));
        results.push_back(entry);
    }
    else if (sItem=="proveownership")
    {
        HarvestCPIDs(true);
        GetNextProject(true);
        std::string email = GetArgument("email", "NA");
        boost::to_lower(email);
        entry.push_back(Pair("Boinc E-Mail",email));
        entry.push_back(Pair("Boinc Public Key",GlobalCPUMiningCPID.boincruntimepublickey));
        entry.push_back(Pair("CPID",GlobalCPUMiningCPID.cpid));
        std::string sLongCPID = ComputeCPIDv2(email,GlobalCPUMiningCPID.boincruntimepublickey,1);
        std::string sShortCPID = RetrieveMd5(GlobalCPUMiningCPID.boincruntimepublickey + email);
        std::string sEmailMD5 = RetrieveMd5(email);
        std::string sBPKMD5 = RetrieveMd5(GlobalCPUMiningCPID.boincruntimepublickey);
        entry.push_back(Pair("Computed Email Hash",sEmailMD5));
        entry.push_back(Pair("Computed BPK",sBPKMD5));

        entry.push_back(Pair("Computed CPID",sLongCPID));
        entry.push_back(Pair("Computed Short CPID", sShortCPID));
        bool fResult = CPID_IsCPIDValid(sShortCPID,sLongCPID,1);
        if (GlobalCPUMiningCPID.boincruntimepublickey.empty())
        {
            fResult=false;
            entry.push_back(Pair("Error","Boinc Public Key empty.  Try mounting your boinc project first, and ensure the gridcoin datadir setting is set if boinc is not in the default location."));
        }
        entry.push_back(Pair("CPID Valid",fResult));
        results.push_back(entry);
    }
    else if (sItem=="beaconstatus")
    {
        // Search for beacon, and report on beacon status.

        std::string sCPID = msPrimaryCPID;
        if (params.size()==2)
        {
            sCPID = params[1].get_str();
        }

        entry.push_back(Pair("CPID", sCPID));
        std::string sPubKey =  GetBeaconPublicKey(sCPID, false);
        std::string sPrivKey = GetStoredBeaconPrivateKey(sCPID);
        int64_t iBeaconTimestamp = BeaconTimeStamp(sCPID, false);
        std::string timestamp = TimestampToHRDate(iBeaconTimestamp);

        bool hasBeacon = HasActiveBeacon(sCPID);
        entry.push_back(Pair("Beacon Exists",YesNo(hasBeacon)));
        entry.push_back(Pair("Beacon Timestamp",timestamp.c_str()));

        entry.push_back(Pair("Public Key", sPubKey.c_str()));
        entry.push_back(Pair("Private Key", sPrivKey.c_str()));

        std::string sErr = "";
        if (sPubKey.empty())
        {
            sErr += "Public Key Missing. ";
        }
        if (sPrivKey.empty())
        {
            sErr += "Private Key Missing. ";
        }
        // Verify the users Local Public Key matches the Beacon Public Key
        std::string sLocalPubKey = GetStoredBeaconPublicKey(sCPID);
        entry.push_back(Pair("Local Configuration Public Key", sLocalPubKey.c_str()));

        if (sLocalPubKey.empty())
        {
            sErr += "Local configuration file Public Key missing. ";
        }

        if (sLocalPubKey != sPubKey && !sPubKey.empty())
        {
            sErr += "Local configuration public key does not match beacon public key.  This can happen if you copied the wrong public key into your configuration file.  Please request that your beacon is deleted, or look into walletbackups for the correct keypair. ";
        }

        // Prior superblock Magnitude
        double dMagnitude = GetMagnitudeByCpidFromLastSuperblock(sCPID);
        entry.push_back(Pair("Magnitude (As of last superblock)", dMagnitude));
        if (dMagnitude==0)
        {
            entry.push_back(Pair("Warning","Your magnitude is 0 as of the last superblock: this may keep you from staking POR blocks."));
        }

        // Staking Test 10-15-2016 - Simulate signing an actual block to verify this CPID keypair will work.
        uint256 hashBlock = GetRandHash();
        if (!sPubKey.empty())
        {
            bool bResult;
            std::string sSignature;
            std::string sError;
            bResult = SignBlockWithCPID(sCPID, hashBlock.GetHex(), sSignature, sError);
            if (!bResult)
            {
                sErr += "Failed to sign block with cpid ";
                sErr += sError;
                sErr += ";";
            }
            bool fResult = VerifyCPIDSignature(sCPID, hashBlock.GetHex(), sSignature);
            entry.push_back(Pair("Block Signing Test Results", fResult));
            if (!fResult)
            {
                sErr += "Failed to sign POR block.  This can happen if your keypair is invalid.  Check walletbackups for the correct keypair, or request that your beacon is deleted. ";
            }
        }

        if (!sErr.empty())
        {
            entry.push_back(Pair("Errors", sErr));
            entry.push_back(Pair("Help", "Note: If your beacon is missing its public key, or is not in the chain, you may try: execute advertisebeacon."));
            entry.push_back(Pair("Configuration Status","FAIL"));
        }
        else
        {
            entry.push_back(Pair("Configuration Status", "SUCCESSFUL"));
        }
        results.push_back(entry);

    }
    else if (sItem=="rain")
    {
        if (params.size() < 2)
        {
            entry.push_back(Pair("Error","You must specify Rain Recipients in format: Address<COL>Amount<ROW>..."));
            results.push_back(entry);
        }
        else
        {
            CWalletTx wtx;
            wtx.mapValue["comment"] = "Rain";
            set<CBitcoinAddress> setAddress;
            vector<pair<CScript, int64_t> > vecSend;
            std::string sRecipients = params[1].get_str();
            std::string sRainCommand = ExtractXML(sRecipients,"<RAIN>","</RAIN>");
            std::string sRainMessage = MakeSafeMessage(ExtractXML(sRecipients,"<RAINMESSAGE>","</RAINMESSAGE>"));
            std::string sRain = "<NARR>Project Rain: " + sRainMessage + "</NARR>";
            if (!sRainCommand.empty()) sRecipients = sRainCommand;
            wtx.hashBoinc = sRain;
            int64_t totalAmount = 0;
            double dTotalToSend = 0;
            std::vector<std::string> vRecipients = split(sRecipients.c_str(),"<ROW>");
            LogPrintf("Creating Rain transaction with %f recipients. ",(double)vRecipients.size());
            for (unsigned int i = 0; i < vRecipients.size(); i++)
            {
                std::string sRow = vRecipients[i];
                std::vector<std::string> vReward = split(sRow.c_str(),"<COL>");
                if (vReward.size() > 1)
                {
                    std::string sAddress = vReward[0];
                    std::string sAmount = vReward[1];
                    if (sAddress.length() > 10 && sAmount.length() > 0)
                    {
                        double dAmount = RoundFromString(sAmount,4);
                        if (dAmount > 0)
                        {
                            CBitcoinAddress address(sAddress);
                            if (!address.IsValid())
                                throw JSONRPCError(RPC_INVALID_ADDRESS_OR_KEY, string("Invalid Gridcoin address: ")+sAddress);
                            if (setAddress.count(address))
                                throw JSONRPCError(RPC_INVALID_PARAMETER, string("Invalid parameter, duplicated address: ")+sAddress);
                            setAddress.insert(address);
                            dTotalToSend += dAmount;
                            int64_t nAmount = AmountFromDouble(dAmount);
                            CScript scriptPubKey;
                            scriptPubKey.SetDestination(address.Get());
                            totalAmount += nAmount;
                            vecSend.push_back(make_pair(scriptPubKey, nAmount));
                        }
                    }
                }
            }

            EnsureWalletIsUnlocked();
            // Check funds
            double dBalance = GetTotalBalance();
            if (dTotalToSend > dBalance)
                throw JSONRPCError(RPC_WALLET_INSUFFICIENT_FUNDS, "Account has insufficient funds");
            // Send
            CReserveKey keyChange(pwalletMain);
            int64_t nFeeRequired = 0;
            bool fCreated = pwalletMain->CreateTransaction(vecSend, wtx, keyChange, nFeeRequired);
            LogPrintf("Transaction Created.");
            if (!fCreated)
            {
                if (totalAmount + nFeeRequired > pwalletMain->GetBalance())
                    throw JSONRPCError(RPC_WALLET_INSUFFICIENT_FUNDS, "Insufficient funds");
                throw JSONRPCError(RPC_WALLET_ERROR, "Transaction creation failed");
            }
            LogPrintf("Committing.");
            // Rain the recipients
            if (!pwalletMain->CommitTransaction(wtx, keyChange))
            {
                LogPrintf("Commit failed.");
                throw JSONRPCError(RPC_WALLET_ERROR, "Transaction commit failed");
            }
            std::string sNarr = "Rain successful:  Sent " + wtx.GetHash().GetHex() + ".";
            LogPrintf("Success %s",sNarr);
            entry.push_back(Pair("Response", sNarr));
            results.push_back(entry);
        }
    }
    else if (sItem == "neuralrequest")
    {

            std::string response = NeuralRequest("REQUEST");
            entry.push_back(Pair("Response", response));
            results.push_back(entry);

    }
    else if (sItem == "advertisebeacon")
    {
                std::string sOutPubKey = "";
                std::string sOutPrivKey = "";
                std::string sError = "";
                std::string sMessage = "";

                bool fResult = AdvertiseBeacon(sOutPrivKey,sOutPubKey,sError,sMessage);
                entry.push_back(Pair("Result",SuccessFail(fResult)));
                entry.push_back(Pair("CPID",GlobalCPUMiningCPID.cpid.c_str()));
                entry.push_back(Pair("Message",sMessage.c_str()));

                if (!sError.empty())        entry.push_back(Pair("Errors",sError));

                if (!fResult)
                {
                    entry.push_back(Pair("FAILURE","Note: if your wallet is locked this command will fail; to solve that unlock the wallet: 'walletpassphrase <yourpassword> <240>'."));
                }
                if (fResult)
                {
                    entry.push_back(Pair("Public Key",sOutPubKey.c_str()));
                    entry.push_back(Pair("Warning!","Your public and private research keys have been stored in gridcoinresearch.conf.  Do not lose your private key (It is non-recoverable).  It is recommended that you back up your gridcoinresearch.conf file on a regular basis."));
                }
                results.push_back(entry);

    }
    else if (sItem == "syncdpor2")
    {
        std::string sOut = "";
        bool bFull = GetCountOf("beacon") < 50 ? true : false;
        LoadAdminMessages(bFull,sOut);
        FullSyncWithDPORNodes();
        entry.push_back(Pair("Syncing",1));
        results.push_back(entry);
    }
    else if(sItem=="gatherneuralhashes")
    {
        GatherNeuralHashes();
        entry.push_back(Pair("Sent","."));
        results.push_back(entry);

    }
    else if (sItem == "beaconreport")
    {
            Array myBeaconJSONReport = GetJSONBeaconReport();
            results.push_back(myBeaconJSONReport);
    }
	else if (sItem == "unspentreport")
	{
		Array aUnspentReport = GetJsonUnspentReport();
		results.push_back(aUnspentReport);
	}
    else if (sItem == "upgradedbeaconreport")
    {
            Array aUpgBR = GetUpgradedBeaconReport();
            results.push_back(aUpgBR);
    }
    else if (sItem == "neuralreport")
    {
            Array myNeuralJSON = GetJSONNeuralNetworkReport();
            results.push_back(myNeuralJSON);
    }
    else if (sItem == "currentneuralreport")
    {
            Array myNeuralJSON = GetJSONCurrentNeuralNetworkReport();
            results.push_back(myNeuralJSON);
    }
    else if (sItem == "tallyneural")
    {
            ComputeNeuralNetworkSupermajorityHashes();
            UpdateNeuralNetworkQuorumData();
            entry.push_back(Pair("Ready","."));
            results.push_back(entry);
    }
    else if (sItem == "versionreport")
    {
            Array myNeuralJSON = GetJSONVersionReport();
            results.push_back(myNeuralJSON);
    }
    else if (sItem=="myneuralhash")
    {
        std::string myNeuralHash = NN::GetNeuralHash();
            entry.push_back(Pair("My Neural Hash",myNeuralHash.c_str()));
            results.push_back(entry);
    }
    else if (sItem == "superblockinfo")
    {
        std::string sSbHeight = ReadCache("superblock", "block_number").value;
        int nSbHeight;

        try
        {
            nSbHeight = std::stoi(sSbHeight);
        }
        catch (const std::exception &ex)
        {
            entry.push_back(Pair("ERROR", "std::exception occured ->" + std::string(ex.what())));
            results.push_back(entry);

            return results;
    }

        CBlockIndex* pblockindex = RPCBlockFinder.FindByHeight(nSbHeight);

        if (pblockindex == NULL)
            entry.push_back(Pair("ERROR", "Could not find superblock in blockindex"));

        else
    {
            CBlock block;

            block.ReadFromDisk(pblockindex);

            MiningCPID sbi = DeserializeBoincBlock(block.vtx[0].hashBoinc, block.nVersion);

            entry.push_back(Pair("age", GetAdjustedTime() - pblockindex->GetBlockTime()));
            entry.push_back(Pair("time", pblockindex->GetBlockTime()));
            entry.push_back(Pair("height", nSbHeight));
            entry.push_back(Pair("hash", pblockindex->GetBlockHash().ToString()));
            entry.push_back(Pair("neural_hash", sbi.NeuralHash));
            entry.push_back(Pair("CPID", sbi.cpid));
            entry.push_back(Pair("client_version", sbi.clientversion));
        }
        results.push_back(entry);
    }
    else if (sItem == "unusual")
    {

            UnusualActivityReport();
            entry.push_back(Pair("UAR",1));
            results.push_back(entry);


    }
    else if (sItem == "neuralhash")
    {
            double popularity = 0;
            std::string consensus_hash = GetNeuralNetworkSupermajorityHash(popularity);
            entry.push_back(Pair("Popular",consensus_hash));
            results.push_back(entry);
    }
    else if (sItem == "currentneuralhash")
    {
            double popularity = 0;
            std::string consensus_hash = GetCurrentNeuralNetworkSupermajorityHash(popularity);
            entry.push_back(Pair("Popular",consensus_hash));
            results.push_back(entry);
    }
    else if (sItem=="updatequorumdata")
    {
            UpdateNeuralNetworkQuorumData();
            entry.push_back(Pair("Updated.",""));
            results.push_back(entry);
    }
    else if (sItem == "askforoutstandingblocks")
    {
        bool fResult = AskForOutstandingBlocks(uint256(0));
        entry.push_back(Pair("Sent.",fResult));
        results.push_back(entry);
    }
    else if (sItem == "readconfig")
    {
        ReadConfigFile(mapArgs, mapMultiArgs);

    }
    else if (sItem == "writedata")
    {
        if (params.size() != 3)
        {
            entry.push_back(Pair("Error","You must specify the Key and Value.  For example execute writedata dog_color black."));
            results.push_back(entry);
        }
        else
        {
                std::string sKey = params[1].get_str();
                std::string sValue = params[2].get_str();
                //CTxDB txdb("rw");
                CTxDB txdb;
                txdb.TxnBegin();
                std::string result = "Success.";
                if (!txdb.WriteGenericData(sKey,sValue)) result = "Unable to write.";
                if (!txdb.TxnCommit()) result = "Unable to Commit.";
                entry.push_back(Pair("Result",result));
                results.push_back(entry);
        }

    }
    else if (sItem == "readdata")
    {
        if (params.size() != 2)
        {
            entry.push_back(Pair("Error","You must specify the Key.  For example execute readdata dog_color."));
            results.push_back(entry);
        }
        else
        {
                std::string sKey = params[1].get_str();
                std::string sValue = "?";
                //CTxDB txdb("cr");
                CTxDB txdb;
                if (!txdb.ReadGenericData(sKey,sValue))
                {
                        entry.push_back(Pair("Error",sValue));

                        sValue = "Failed to read from disk.";
                }
                entry.push_back(Pair("Key",sKey));

                entry.push_back(Pair("Result",sValue));
                results.push_back(entry);
        }

    }
    else if (sItem == "refhash")
    {
        if (params.size() != 2)
        {
            entry.push_back(Pair("Error","You must specify the Reference Hash."));
            results.push_back(entry);
        }
        else
        {
                std::string rh = params[1].get_str();
                bool r1 = StrLessThanReferenceHash(rh);
                bool r2 = IsNeuralNodeParticipant(DefaultWalletAddress(), GetAdjustedTime());
                entry.push_back(Pair("<Ref Hash",r1));
                entry.push_back(Pair("WalletAddress<Ref Hash",r2));
                results.push_back(entry);

        }

    }
    else if (sItem == "vote")
    {
        if (params.size() != 3)
        {
            entry.push_back(Pair("Error","You must specify the Poll Title, and the Answer.  For example: execute vote gender male."));
            results.push_back(entry);
        }
        else
        {
                std::string Title = params[1].get_str();
                std::string Answer = params[2].get_str();
                if (Title=="" || Answer == "" )
                {
                            entry.push_back(Pair("Error","You must specify both the answer and the title."));
                            results.push_back(entry);

                }
                else
                {
                    //Verify the Existence of the poll, the acceptability of the answer, and the expiration of the poll: (EXIST, EXPIRED, ACCEPTABLE)
                    //If polltype == 1, use magnitude, if 2 use Balance, if 3 use hybrid:
                    //6-20-2015
                    double nBalance = GetTotalBalance();
                    uint256 hashRand = GetRandHash();
                    std::string email = GetArgument("email", "NA");
                    boost::to_lower(email);
                    GlobalCPUMiningCPID.email=email;
                    GlobalCPUMiningCPID.cpidv2 = ComputeCPIDv2(GlobalCPUMiningCPID.email, GlobalCPUMiningCPID.boincruntimepublickey, hashRand);
                    GlobalCPUMiningCPID.lastblockhash = GlobalCPUMiningCPID.cpidhash;

                    if (!PollExists(Title))
                    {
                            entry.push_back(Pair("Error","Poll does not exist."));
                            results.push_back(entry);

                    }
                    else
                    {
                        if (PollExpired(Title))
                        {
                            entry.push_back(Pair("Error","Sorry, Poll is already expired."));
                            results.push_back(entry);
                        }
                        else
                        {
                            if (!PollAcceptableAnswer(Title,Answer))
                            {
                                std::string acceptable_answers = PollAnswers(Title);
                                entry.push_back(Pair("Error","Sorry, Answer " + Answer + " is not one of the acceptable answers, allowable answers are: " + acceptable_answers + ".  If you are voting multiple choice, please use a semicolon delimited vote string such as : 'dog;cat'."));
                                results.push_back(entry);
                            }
                            else
                            {
                                std::string sParam = SerializeBoincBlock(GlobalCPUMiningCPID,pindexBest->nVersion);
                                std::string GRCAddress = DefaultWalletAddress();
                                StructCPID structMag = GetInitializedStructCPID2(GlobalCPUMiningCPID.cpid,mvMagnitudes);
                                double dmag = structMag.Magnitude;
                                double poll_duration = PollDuration(Title)*86400;

                                // Prevent Double Voting
                                std::string cpid1 = GlobalCPUMiningCPID.cpid;
                                std::string GRCAddress1 = DefaultWalletAddress();
                                GetEarliestStakeTime(GRCAddress1,cpid1);
                                double cpid_age = GetAdjustedTime() - ReadCache("global", "nCPIDTime").timestamp;
                                double stake_age = GetAdjustedTime() - ReadCache("global", "nGRCTime").timestamp;

                                StructCPID structGRC = GetInitializedStructCPID2(GRCAddress,mvMagnitudes);


                                LogPrintf("CPIDAge %f,StakeAge %f,Poll Duration %f \n",cpid_age,stake_age,poll_duration);

                                double dShareType= RoundFromString(GetPollXMLElementByPollTitle(Title,"<SHARETYPE>","</SHARETYPE>"),0);

                                // Share Type 1 == "Magnitude"
                                // Share Type 2 == "Balance"
                                // Share Type 3 == "Both"
                                if (cpid_age < poll_duration) dmag = 0;
                                if (stake_age < poll_duration) nBalance = 0;

                                if ((dShareType == 1) && cpid_age < poll_duration)
                                {
                                    entry.push_back(Pair("Error","Sorry, When voting in a magnitude poll, your CPID must be older than the poll duration."));
                                    results.push_back(entry);
                                }
                                else if (dShareType == 2 && stake_age < poll_duration)
                                {
                                    entry.push_back(Pair("Error","Sorry, When voting in a Balance poll, your stake age must be older than the poll duration."));
                                    results.push_back(entry);
                                }
                                else if (dShareType == 3 && stake_age < poll_duration && cpid_age < poll_duration)
                                {
                                    entry.push_back(Pair("Error","Sorry, When voting in a Both Share Type poll, your stake age Or your CPID age must be older than the poll duration."));
                                    results.push_back(entry);
                                }
                                else
                                {
                                    std::string voter = "<CPIDV2>"+GlobalCPUMiningCPID.cpidv2 + "</CPIDV2><CPID>"
										+ GlobalCPUMiningCPID.cpid + "</CPID><GRCADDRESS>" + GRCAddress + "</GRCADDRESS><RND>"
										+ hashRand.GetHex() + "</RND><BALANCE>" + RoundToString(nBalance,2)
										+ "</BALANCE><MAGNITUDE>" + RoundToString(dmag,0) + "</MAGNITUDE>";
									// Add the provable balance and the provable magnitude - this goes into effect July 1 2017
									voter += GetProvableVotingWeightXML();
									std::string pk = Title + ";" + GRCAddress + ";" + GlobalCPUMiningCPID.cpid;
									std::string contract = "<TITLE>" + Title + "</TITLE><ANSWER>" + Answer + "</ANSWER>" + voter;
									std::string result = AddContract("vote",pk,contract);
									std::string narr = "Your CPID weight is " + RoundToString(dmag,0) + " and your Balance weight is " + RoundToString(nBalance,0) + ".";
									entry.push_back(Pair("Success",narr + " " + "Your vote has been cast for topic " + Title + ": With an Answer of " + Answer + ": " + result.c_str()));
									results.push_back(entry);
                                }
                            }
                        }
                    }

               }
          }

    }
    else if (sItem == "addpoll")
    {
        if (params.size() != 7)
        {
            entry.push_back(Pair("Error","You must specify the Poll Title, Expiration In DAYS from Now, Question, Answers delimited by a semicolon, ShareType (1=Magnitude,2=Balance,3=Both,4=CPIDCount,5=ParticipantCount) and discussion URL (use TinyURL.com to make a small URL).  Please use underscores in place of spaces inside a sentence.  "));
            entry.push_back(Pair("execute addpoll <title> <days> <question> <answers> <sharetype> <url>", "Add a poll (Requires minimum 100000 GRC balance)"));
            entry.push_back(Pair("<title>", "Title for poll with no spaces. Use _ in between words"));
            entry.push_back(Pair("<days>", "Number of days the poll will run"));
            entry.push_back(Pair("<question>", "The poll question in which you seek input for"));
            entry.push_back(Pair("<answers>", "The available answers to which a voter can vote separated by a semicolon"));
            entry.push_back(Pair("<sharetype>", "1 = Magnitude 2 = Balance 3 = Magnitude + Balance 4 = CPID count 5 = Participant count"));
            entry.push_back(Pair("<url>", "Short url for information about the poll"));
            results.push_back(entry);
        }
        else
        {
                std::string Title = params[1].get_str();
                std::string Days = params[2].get_str();
                double days = RoundFromString(Days,0);
                std::string Question = params[3].get_str();
                std::string Answers = params[4].get_str();
                std::string ShareType = params[5].get_str();
                std::string sURL = params[6].get_str();
                double sharetype = RoundFromString(ShareType,0);
                if (Title=="" || Question == "" || Answers == "")
                {
                        entry.push_back(Pair("Error","You must specify a Poll Title, Poll Question and Poll Answers."));
                        results.push_back(entry);
                }
                else
                {
                if (days < 7)
                {
                        entry.push_back(Pair("Error","Minimum duration is 7 days; please specify a longer poll duration."));
                        results.push_back(entry);
                }
                else
                {
                    double nBalance = GetTotalBalance();

                    if (nBalance < 100000)
                    {
                        entry.push_back(Pair("Error","You must have a balance > 100,000 GRC to create a poll.  Please post the desired poll on https://cryptocurrencytalk.com/forum/464-gridcoin-grc/ or https://github.com/Erkan-Yilmaz/Gridcoin-tasks/issues/45"));
                        results.push_back(entry);
                    }
                    else
                    {
                        if (days < 0 || days == 0)
                        {
                            entry.push_back(Pair("Error","You must specify a positive value for days for the expiration date."));
                            results.push_back(entry);

                        }
                        else
                        {
                            if (sharetype != 1 && sharetype != 2 && sharetype != 3 && sharetype !=4 && sharetype !=5)
                            {
                                entry.push_back(Pair("Error","You must specify a value of 1, 2, 3, 4 or 5 for the sharetype."));
                                results.push_back(entry);

                            }
                            else
                            {
                                std::string expiration = RoundToString(GetAdjustedTime() + (days*86400),0);
                                std::string contract = "<TITLE>" + Title + "</TITLE><DAYS>" + RoundToString(days,0) + "</DAYS><QUESTION>" + Question + "</QUESTION><ANSWERS>" + Answers + "</ANSWERS><SHARETYPE>" + RoundToString(sharetype,0) + "</SHARETYPE><URL>" + sURL + "</URL><EXPIRATION>" + expiration + "</EXPIRATION>";
                                std::string result = AddContract("poll",Title,contract);
                                entry.push_back(Pair("Success","Your poll has been added: " + result));
                                results.push_back(entry);
                            }

                       }
                  }
               }
            }
        }

    }
    else if (sItem == "votedetails")
    {
        if (params.size() != 2)
        {
            entry.push_back(Pair("Error","You must specify the Poll Title."));
            results.push_back(entry);
        }
        else
        {
            std::string Title1 = params[1].get_str();

            if (!PollExists(Title1))
            {
                entry.push_back(Pair("Error","Poll does not exist.  Please execute listpolls."));
                results.push_back(entry);

            }
            else
            {
                std::string Title = params[1].get_str();
                Array myVotes = GetJsonVoteDetailsReport(Title);
                results.push_back(myVotes);
            }
        }
    }
    else if (sItem == "listpolls")
    {
            std::string out1;
            Array myPolls = GetJSONPollsReport(false,"",out1,false);
            results.push_back(myPolls);
    }
    else if (sItem == "listallpolls")
    {
            std::string out1;
            Array myPolls = GetJSONPollsReport(false,"",out1,true);
            results.push_back(myPolls);
    }
    else if (sItem == "listallpolldetails")
    {
            std::string out1;
            Array myPolls = GetJSONPollsReport(true,"",out1,true);
            results.push_back(myPolls);

    }
    else if (sItem=="listpolldetails")
    {
        std::string out1;
        Array myPolls = GetJSONPollsReport(true,"",out1,false);
        results.push_back(myPolls);
    }
    else if (sItem=="listpollresults")
    {
        bool bIncExpired = false;
        if (params.size() == 3)
        {
            std::string include_expired = params[2].get_str();
            if (include_expired=="true") bIncExpired=true;
        }

        if (params.size() != 2 && params.size() != 3)
        {
            entry.push_back(Pair("Error","You must specify the Poll Title.  Example: listpollresults pollname.  You may also specify execute listpollresults pollname true if you want to see expired polls."));
            results.push_back(entry);
        }
        else
        {
            std::string Title1 = params[1].get_str();

            if (!PollExists(Title1))
            {
                entry.push_back(Pair("Error","Poll does not exist.  Please execute listpolls."));
                results.push_back(entry);

            }
            else
            {
                std::string Title = params[1].get_str();
                std::string out1 = "";
                Array myPolls = GetJSONPollsReport(true,Title,out1,bIncExpired);
                results.push_back(myPolls);
            }
        }
    }
    else if (sItem=="staketime")
    {
            std::string cpid = GlobalCPUMiningCPID.cpid;
            std::string GRCAddress = DefaultWalletAddress();
            GetEarliestStakeTime(GRCAddress,cpid);
            entry.push_back(Pair("GRCTime", ReadCache("global", "nGRCTime").timestamp));
            entry.push_back(Pair("CPIDTime",ReadCache("global", "nCPIDTime").timestamp));
            results.push_back(entry);
    }
    else if (sItem=="testnewcontract")
    {
        std::string contract = NN::GetNeuralContract();
        std::string myNeuralHash = NN::GetNeuralHash();
            entry.push_back(Pair("My Neural Hash",myNeuralHash.c_str()));
            results.push_back(entry);

        entry.push_back(Pair("Contract Test",contract));
        // Convert to Binary
        std::string sBin = PackBinarySuperblock(contract);
        entry.push_back(Pair("Contract Length",(int)contract.length()));
        entry.push_back(Pair("Binary Length",(int)sBin.length()));
        //entry.push_back(Pair("Binary",sBin.c_str()));
        // Hash of current superblock
        std::string sUnpacked = UnpackBinarySuperblock(sBin);
        entry.push_back(Pair("Unpacked length",(int)sUnpacked.length()));

        entry.push_back(Pair("Unpacked",sUnpacked.c_str()));
        std::string neural_hash = GetQuorumHash(contract);
        std::string binary_neural_hash = GetQuorumHash(sUnpacked);

        entry.push_back(Pair("Local Core Quorum Hash",neural_hash));
        entry.push_back(Pair("Binary Local Core Quorum Hash",binary_neural_hash));

        entry.push_back(Pair("Neural Network Live Quorum Hash",myNeuralHash));
        results.push_back(entry);
    }
    else if (sItem == "forcequorum")
    {
            AsyncNeuralRequest("quorum","gridcoin",10);
            entry.push_back(Pair("Requested a quorum - waiting for resolution.",1));
            results.push_back(entry);
    }
    else if (sItem == "tally")
    {
        bNetAveragesLoaded_retired = false;
        CBlockIndex* tallyIndex = FindTallyTrigger(pindexBest);
        TallyResearchAverages_v9(tallyIndex);
        entry.push_back(Pair("Tally Network Averages",1));
        results.push_back(entry);
    }
    else if (sItem == "encrypt")
    {
        //Encrypt a phrase
        if (params.size() != 2)
        {
            entry.push_back(Pair("Error","You must also specify a wallet passphrase."));
            results.push_back(entry);
        }
        else
        {
            std::string sParam = params[1].get_str();
            std::string encrypted = AdvancedCryptWithHWID(sParam);
            entry.push_back(Pair("Passphrase",encrypted));
            entry.push_back(Pair("[Specify in config file] autounlock=",encrypted));
            results.push_back(entry);
        }

    }
    else if (sItem == "genboinckey")
    {
        //Gridcoin - R Halford - Generate Boinc Mining Key - 2-6-2015
        GetNextProject(false);
        std::string email = GetArgument("email", "NA");
        boost::to_lower(email);
        GlobalCPUMiningCPID.email=email;
        GlobalCPUMiningCPID.cpidv2 = ComputeCPIDv2(GlobalCPUMiningCPID.email, GlobalCPUMiningCPID.boincruntimepublickey, 0);
        //Store the BPK in the aesskein, and the cpid in version
        GlobalCPUMiningCPID.aesskein = email; //Good
        GlobalCPUMiningCPID.lastblockhash = GlobalCPUMiningCPID.cpidhash;

        //block version not needed for keys for now
        std::string sParam = SerializeBoincBlock(GlobalCPUMiningCPID,7);
        if (fDebug3) LogPrintf("GenBoincKey: Utilizing email %s with %s for  %s \n",GlobalCPUMiningCPID.email, GlobalCPUMiningCPID.boincruntimepublickey, sParam);
        std::string sBase = EncodeBase64(sParam);
        entry.push_back(Pair("[Specify in config file without quotes] boinckey=",sBase));
        results.push_back(entry);
    }
    else if (sItem == "encryptphrase")
    {
            if (params.size() != 2)
        {
            entry.push_back(Pair("Error","You must specify a phrase"));
            results.push_back(entry);
        }
        else
        {
            std::string sParam1 = params[1].get_str();
            entry.push_back(Pair("Param1",sParam1));
            std::string test = AdvancedCrypt(sParam1);
            entry.push_back(Pair("EncPhrase",test));
            results.push_back(entry);

        }

    }

    else if (sItem == "decryptphrase")
    {
            if (params.size() != 2)
        {
            entry.push_back(Pair("Error","You must specify a phrase"));
            results.push_back(entry);
        }
        else
        {
            std::string sParam1 = params[1].get_str();
            entry.push_back(Pair("Param1",sParam1));
            std::string test = AdvancedDecrypt(sParam1);
            entry.push_back(Pair("DecPhrase",test));
            results.push_back(entry);

        }

    }
    else if (sItem == "dportally")
    {
        TallyMagnitudesInSuperblock();
        entry.push_back(Pair("Done","Done"));
        results.push_back(entry);

    }
    else if (sItem == "addkey")
    {
        //To whitelist a project:
        //execute addkey add project projectname 1
        //To blacklist a project:
        //execute addkey delete project projectname 1
        //Key examples:

        //execute addkey add project milky 1
        //execute addkey delete project milky 1
        //execute addkey add project milky 2
        //execute addkey add price grc .0000046
        //execute addkey add price grc .0000045
        //execute addkey delete price grc .0000045
        //GRC will only memorize the *last* value it finds for a key in the highest block

        //execute memorizekeys
        //execute listdata project
        //execute listdata price

        if (params.size() != 5)
        {
            entry.push_back(Pair("Error","You must specify an action, message type, message name and value."));
            entry.push_back(Pair("Example","execute addkey add_or_delete keytype projectname value."));
            results.push_back(entry);
        }
        else
        {
            //execute addkey add project grid20
            std::string sAction = params[1].get_str();
            entry.push_back(Pair("Action",sAction));
            bool bAdd = (sAction=="add") ? true : false;
            std::string sType = params[2].get_str();
            entry.push_back(Pair("Type",sType));
            std::string sPass = "";
            sPass = (sType=="project" || sType=="projectmapping") ? GetArgument("masterprojectkey", msMasterMessagePrivateKey) : msMasterMessagePrivateKey;
            if (sType=="beacon" && sAction=="delete")  sPass = GetArgument("masterprojectkey","");
            entry.push_back(Pair("Passphrase",sPass));
            std::string sName = params[3].get_str();
            entry.push_back(Pair("Name",sName));
            std::string sValue = params[4].get_str();
            entry.push_back(Pair("Value",sValue));
            std::string result = AddMessage(bAdd,sType,sName,sValue,sPass,AmountFromValue(5),.1,"");
            entry.push_back(Pair("Results",result));
            results.push_back(entry);
        }
    }
    else if (sItem == "sendrawcontract")
    {
        if (params.size() != 2)
            throw JSONRPCError(RPC_INVALID_ADDRESS_OR_KEY, "You must specify raw contract.");
        if (pwalletMain->IsLocked())
            throw JSONRPCError(RPC_WALLET_UNLOCK_NEEDED, "Error: Please enter the wallet passphrase with walletpassphrase first.");
        std::string sAddress = GetBurnAddress();
        CBitcoinAddress address(sAddress);
        if (!address.IsValid())
            throw JSONRPCError(RPC_INVALID_ADDRESS_OR_KEY, "Invalid Gridcoin address");
        std::string sContract = params[1].get_str();
        entry.push_back(Pair("Contract",sContract));
        entry.push_back(Pair("Recipient",sAddress));
        int64_t nAmount = CENT;
        // Wallet comments
        CWalletTx wtx;
        wtx.hashBoinc = sContract;
        string strError = pwalletMain->SendMoneyToDestination(address.Get(), nAmount, wtx, false);
        if (!strError.empty())
            throw JSONRPCError(RPC_WALLET_ERROR, strError);
        entry.push_back(Pair("TrxID",wtx.GetHash().GetHex()));
        results.push_back(entry);
    }
    else if (sItem == "memorizekeys")
    {
        std::string sOut = "";
        LoadAdminMessages(true,sOut);
        entry.push_back(Pair("Results",sOut));
        results.push_back(entry);

    }
    else if (sItem == "superblockaverage")
    {
        std::string superblock = ReadCache("superblock","all").value;
        double out_beacon_count = 0;
        double out_participant_count = 0;
        double out_avg = 0;
        double avg = GetSuperblockAvgMag(superblock,out_beacon_count,out_participant_count,out_avg,false,nBestHeight);
        entry.push_back(Pair("avg",avg));
        entry.push_back(Pair("beacon_count",out_beacon_count));
        entry.push_back(Pair("beacon_participant_count",out_participant_count));
        entry.push_back(Pair("average_magnitude",out_avg));
        entry.push_back(Pair("superblock_valid", VerifySuperblock(superblock, pindexBest)));
        int64_t superblock_age = GetAdjustedTime() - ReadCache("superblock", "magnitudes").timestamp;
        entry.push_back(Pair("Superblock Age",superblock_age));
        bool bDireNeed = NeedASuperblock();
        entry.push_back(Pair("Dire Need of Superblock",bDireNeed));
        results.push_back(entry);
    }
    else if (sItem == "currentcontractaverage")
    {
        std::string contract = NN::GetNeuralContract();
        entry.push_back(Pair("Contract",contract));
        double out_beacon_count = 0;
        double out_participant_count = 0;
        double out_avg = 0;
        double avg = GetSuperblockAvgMag(contract,out_beacon_count,out_participant_count,out_avg,false,nBestHeight);
        bool bValid = VerifySuperblock(contract, pindexBest);
        entry.push_back(Pair("avg",avg));
        entry.push_back(Pair("beacon_count",out_beacon_count));
        entry.push_back(Pair("avg_mag",out_avg));
        entry.push_back(Pair("beacon_participant_count",out_participant_count));
        entry.push_back(Pair("superblock_valid",bValid));
        //Show current contract neural hash
        std::string sNeuralHash = NN::GetNeuralHash();
            entry.push_back(Pair(".NET Neural Hash",sNeuralHash.c_str()));
        entry.push_back(Pair("Length",(double)contract.length()));
        std::string neural_hash = GetQuorumHash(contract);
        entry.push_back(Pair("Wallet Neural Hash",neural_hash));

        results.push_back(entry);

    }
    else if (sItem == "getlistof")
    {
        if (params.size() != 2)
        {
            entry.push_back(Pair("Error","You must specify a keytype."));
            results.push_back(entry);
        }
        else
        {
            std::string sType = params[1].get_str();
            entry.push_back(Pair("Key Type",sType));
            entry.push_back(Pair("Data", GetListOf(sType)));
            results.push_back(entry);
        }


    }
    else if (sItem == "listdata")
    {
        if (params.size() != 2)
        {
            entry.push_back(Pair("Error","You must specify a keytype (IE execute dumpkeys project)"));
            results.push_back(entry);
        }
        else
        {
            std::string sType = params[1].get_str();
            entry.push_back(Pair("Key Type",sType));
            for(const auto& item : ReadCacheSection(sType))
                entry.push_back(Pair(item.first, item.second.value));

            results.push_back(entry);
        }

    }
    else if (sItem == "reindex")
    {
            int r = Restarter::CreateGridcoinRestorePoint();
            Restarter::ReindexGridcoinWallet();
            entry.push_back(Pair("Reindex Chain",r));
            results.push_back(entry);
    }
    /*else if (sItem == "downloadblocks")
    {
            int r=Restarter::DownloadGridcoinBlocks();
            entry.push_back(Pair("Download Blocks",r));
            results.push_back(entry);
    }*/
    else if (sItem == "getnextproject")
    {
            GetNextProject(true);
            entry.push_back(Pair("GetNext",1));
            results.push_back(entry);
    }
    else if (sItem == "resetcpids")
    {
            //Reload the config file
            ReadConfigFile(mapArgs, mapMultiArgs);
            HarvestCPIDs(true);
            GetNextProject(true);
            entry.push_back(Pair("Reset",1));
            results.push_back(entry);
    }
    else if (sItem == "resendwallettx")
    {
            ResendWalletTransactions(true);
            entry.push_back(Pair("Resending unsent wallet transactions...",1));
            results.push_back(entry);
    }
    else if (sItem == "encrypt_deprecated")
    {
            std::string s1 = "1234";
            std::string s1dec = AdvancedCrypt(s1);
            std::string s1out = AdvancedDecrypt(s1dec);
            entry.push_back(Pair("Execute Encrypt result1",s1));
            entry.push_back(Pair("Execute Encrypt result2",s1dec));
            entry.push_back(Pair("Execute Encrypt result3",s1out));
            results.push_back(entry);
    }
    else if (sItem == "debug")
    {
        if (params.size() == 2 && (params[1].get_str() == "true" || params[1].get_str() == "false"))
        {
            fDebug = (params[1].get_str() == "true") ? true : false;
            entry.push_back(Pair("Debug", fDebug ? "Entering debug mode." : "Exiting debug mode."));
        }
        else
            entry.push_back(Pair("Error","You must specify true or false as an option."));
        results.push_back(entry);
    }
    else if (sItem == "debugnet")
    {
        if (params.size() == 2 && (params[1].get_str() == "true" || params[1].get_str() == "false"))
        {
            fDebugNet = (params[1].get_str() == "true") ? true : false;
            entry.push_back(Pair("DebugNet", fDebugNet ? "Entering debug mode." : "Exiting debug mode."));
        }
        else
            entry.push_back(Pair("Error","You must specify true or false as an option."));
        results.push_back(entry);
    }
    else if (sItem == "debug2")
    {
        if (params.size() == 2 && (params[1].get_str() == "true" || params[1].get_str() == "false"))
        {
            fDebug2 = (params[1].get_str() == "true") ? true : false;
            entry.push_back(Pair("Debug2", fDebug2 ? "Entering debug mode." : "Exiting debug mode."));
        }
        else
            entry.push_back(Pair("Error","You must specify true or false as an option."));
        results.push_back(entry);
    }
    else if (sItem == "debug3")
    {
        if (params.size() == 2 && (params[1].get_str() == "true" || params[1].get_str() == "false"))
        {
            fDebug3 = (params[1].get_str() == "true") ? true : false;
            entry.push_back(Pair("Debug3", fDebug3 ? "Entering debug mode." : "Exiting debug mode."));
        }
        else
            entry.push_back(Pair("Error","You must specify true or false as an option."));
        results.push_back(entry);
    }
    else if (sItem == "debug10")
    {
        if (params.size() == 2 && (params[1].get_str() == "true" || params[1].get_str() == "false"))
        {
            fDebug10 = (params[1].get_str() == "true") ? true : false;
            entry.push_back(Pair("Debug10", fDebug10 ? "Entering debug mode." : "Exiting debug mode."));
        }
        else
            entry.push_back(Pair("Error","You must specify true or false as an option."));
        results.push_back(entry);
    }
    else if (sItem == "help")
    {
        entry.push_back(Pair("execute addpoll <title> <days> <question> <answers> <sharetype> <url>", "Add a poll (Requires minimum 100000 GRC balance)"));
        entry.push_back(Pair("execute advertisebeacon", "Advertise a beacon (Requires wallet to be fully unlocked)"));
        entry.push_back(Pair("execute askforoutstandingblocks", "Asks nodes for outstanding blocks"));
        entry.push_back(Pair("execute backupprivatekeys", "Backup private keys (Wallet must be fully unlocked"));
        entry.push_back(Pair("execute beaconreport", "Displays information about current active beacons in the network"));
        entry.push_back(Pair("execute beaconstatus", "Displays information about your beacon"));
        entry.push_back(Pair("execute burn <burnaddress> <burnamount> <burnkey> <burndetail>", "Burn coins for contract"));
        entry.push_back(Pair("execute cleanchain", "Cleans current chain and attempts to reorganize"));
        entry.push_back(Pair("execute currentneuralhash", "Displays the popular hash in current neural report from all neural nodes"));
        entry.push_back(Pair("execute currentneuralreport", "Displays all hashes staked recently by neural nodes"));
        entry.push_back(Pair("execute debug <true/false>", "Turn on/off debug messages on the fly"));
        entry.push_back(Pair("execute debug2 <true/false>", "Turn on/off debug2 messages on the fly"));
        entry.push_back(Pair("execute debug3 <true/false>", "Turn on/off debug3 messages on the fly"));
        entry.push_back(Pair("execute debug10 <true/false>", "Turn on/off debug10 messages on the fly"));
        entry.push_back(Pair("execute debugnew <true/false>", "Turn on/off debugnet messages on the fly"));
        entry.push_back(Pair("execute decryptphrase <phrase>", "Decrypt an encrypted phrase"));
        //entry.push_back(Pair("execute downloadblocks", "Download blocks from blockchain"));
        entry.push_back(Pair("execute dportally", "Tally magnitudes in superblock"));
        entry.push_back(Pair("execute encrypt <phrase>", "Encrypt a wallet pass phrase (autounlock feature)"));
        entry.push_back(Pair("execute encryptphrase <phrase>", "Encrypt a phrase or message"));
        entry.push_back(Pair("execute listallpolldetails", "Displays all polls past and present with details"));
        entry.push_back(Pair("execute listallpolls", "Displays all polls past and present"));
        entry.push_back(Pair("execute listpolldetails", "Displays all active polls details"));
        entry.push_back(Pair("execute listpollresults <title> <true>", "Displays poll results for specified title. True is optional for expired polls"));
        entry.push_back(Pair("execute listpolls", "Displays all active polls"));
        entry.push_back(Pair("execute myneuralhash", "Displays your current neural hash from contract"));
        entry.push_back(Pair("execute neuralhash", "Displays the network popular hash in neural report (Participating nodes)"));
        entry.push_back(Pair("execute neuralreport", "Displays information of recently staked neural votes by participating nodes"));
        entry.push_back(Pair("execute neuralresponse", "Requests a response from neural network"));
        entry.push_back(Pair("execute rain <raindata>", "Sends rain to specified users. Format Address<COL>Amount<ROW>..."));
        entry.push_back(Pair("execute reindex", "Reindex blockchain"));
        entry.push_back(Pair("execute resendwallettx", "Resends a wallet tx"));
        entry.push_back(Pair("execute resetcpids", "Resets wallet cpids (can be used to correct cpids after a split cpid is fixed)"));
        entry.push_back(Pair("execute restart", "Restarts wallet"));
        entry.push_back(Pair("execute restorepoint", "Creates a restore point for wallet"));
        entry.push_back(Pair("execute staketime", "Displays unix timestamp based on stake gric time and cpid time"));
        entry.push_back(Pair("execute superblockinfo", "Displays information and age about current superblock"));
        entry.push_back(Pair("execute syncdpor2", "Synchronize with neural network"));
        entry.push_back(Pair("execute tally", "Tallys research averages"));
        entry.push_back(Pair("execute tallyneural", "Tally neural quorum data"));
        entry.push_back(Pair("execute unspentreport", "Displays unspent wallet information"));
        entry.push_back(Pair("execute upgradedbeaconreport", "Displays information about upgraded beacons"));
        entry.push_back(Pair("execute updatequorumdata", "Updates neural quorum data"));
        entry.push_back(Pair("execute versionreport", "Displays information about client versions that staked the last 100 blocks"));
        entry.push_back(Pair("execute vote <title> <answer>", "Casts a vote for a specific poll with chosen answer"));
        entry.push_back(Pair("execute votedetails <title>", "Displays information on a specified poll's votes"));
        results.push_back(entry);
    }
    else if (sItem == "helpdev")
    {
        entry.push_back(Pair("execute addkey <add_or_delete> <keytype> <projectname> <value>", "Add or delete key to network"));
        entry.push_back(Pair("execute executecode", "Execute .net code"));
        entry.push_back(Pair("execute forcequorum", "Force quorum"));
        entry.push_back(Pair("execute gatherneuralhashes", "Gather neural hashes"));
        entry.push_back(Pair("execute getlistof <keytype>", "Get list of keytype data"));
        entry.push_back(Pair("execute listdata <keytype>", "List data in a keytype"));
        entry.push_back(Pair("execute memorizekeys", "Memorize keys from admin messages"));
        entry.push_back(Pair("execute readdata <key> <value>", "Display value from a keys data"));
        entry.push_back(Pair("execute refhash <grcaddress>", "Check if a grc address is a neural node participant as well as you"));
        entry.push_back(Pair("execute sendblock <hash>", "Send a block to network"));
        entry.push_back(Pair("execute testnewcontract", "Test current neural contract"));
        entry.push_back(Pair("execute writedata <key> <value>", "Write data to a key with value"));
        results.push_back(entry);
    }
    else if (sItem == "backupprivatekeys")
    {
        string sErrors;
        string sTarget;
        bool bBackupPrivateKeys = BackupPrivateKeys(*pwalletMain, sTarget, sErrors);
        if (!bBackupPrivateKeys)
            entry.push_back(Pair("error", sErrors));
        else
            entry.push_back(Pair("location", sTarget));
        entry.push_back(Pair("result", bBackupPrivateKeys));
        results.push_back(entry);
    }
    else
    {
            entry.push_back(Pair("Command " + sItem + " not found.",-1));
            results.push_back(entry);
    }
    return results;

}


Array LifetimeReport(std::string cpid)
{
       Array results;
       Object c;
       std::string Narr = ToString(GetAdjustedTime());
       c.push_back(Pair("Lifetime Payments Report",Narr));
       results.push_back(c);
       Object entry;
       CBlockIndex* pindex = pindexGenesisBlock;
       while (pindex->nHeight < pindexBest->nHeight)
       {
            pindex = pindex->pnext;
            if (pindex==NULL || !pindex->IsInMainChain()) continue;
            if (pindex == pindexBest) break;
            if (pindex->GetCPID() == cpid && (pindex->nResearchSubsidy > 0))
            {
                entry.push_back(Pair(RoundToString((double)pindex->nHeight,0), RoundToString(pindex->nResearchSubsidy,2)));
            }

       }
       //8-14-2015
       StructCPID stCPID = GetInitializedStructCPID2(cpid,mvResearchAge);
       entry.push_back(Pair("Average Magnitude",stCPID.ResearchAverageMagnitude));
       results.push_back(entry);
       return results;

}


Array SuperblockReport(std::string cpid)
{
    Array results;
    Object c;
    std::string Narr = ToString(GetAdjustedTime());
    c.push_back(Pair("SuperBlock Report (14 days)",Narr));
    if (!cpid.empty())      c.push_back(Pair("CPID",cpid));

    results.push_back(c);

    int nMaxDepth = nBestHeight;
    int nLookback = BLOCKS_PER_DAY * 14;
    int nMinDepth = (nMaxDepth - nLookback) - ( (nMaxDepth-nLookback) % BLOCK_GRANULARITY);
    //int iRow = 0;
    CBlockIndex* pblockindex = pindexBest;
    while (pblockindex->nHeight > nMaxDepth)
    {
        if (!pblockindex || !pblockindex->pprev || pblockindex == pindexGenesisBlock) return results;
        pblockindex = pblockindex->pprev;
    }

    while (pblockindex->nHeight > nMinDepth)
    {
        if (!pblockindex || !pblockindex->pprev) return results;
        pblockindex = pblockindex->pprev;
        if (pblockindex == pindexGenesisBlock) return results;
        if (!pblockindex->IsInMainChain()) continue;
        if (IsSuperBlock(pblockindex))
        {
            MiningCPID bb = GetBoincBlockByIndex(pblockindex);
            if (bb.superblock.length() > 20)
            {
                double out_beacon_count = 0;
                double out_participant_count = 0;
                double out_avg = 0;
                // Binary Support 12-20-2015
                std::string superblock = UnpackBinarySuperblock(bb.superblock);
                GetSuperblockAvgMag(superblock,out_beacon_count,out_participant_count,out_avg,true,pblockindex->nHeight);

                Object c;
                c.push_back(Pair("Block #" + ToString(pblockindex->nHeight),pblockindex->GetBlockHash().GetHex()));
                c.push_back(Pair("Date",TimestampToHRDate(pblockindex->nTime)));
                c.push_back(Pair("Average Mag",out_avg));
                c.push_back(Pair("Wallet Version",bb.clientversion));
                double mag = GetSuperblockMagnitudeByCPID(superblock, cpid);
                if (!cpid.empty())
                {
                    c.push_back(Pair("Magnitude",mag));
                }


                results.push_back(c);
            }
        }
    }

    return results;
}

Array MagnitudeReport(std::string cpid)
{
           Array results;
           Object c;
           std::string Narr = ToString(GetAdjustedTime());
           c.push_back(Pair("RSA Report",Narr));
           results.push_back(c);
           double total_owed = 0;
           double magnitude_unit = GRCMagnitudeUnit(GetAdjustedTime());
           if (!pindexBest) return results;

           try
           {
                   if (mvMagnitudes.size() < 1)
                   {
                           if (fDebug3) LogPrintf("no results");
                           return results;
                   }
                   for(map<string,StructCPID>::iterator ii=mvMagnitudes.begin(); ii!=mvMagnitudes.end(); ++ii)
                   {
                        // For each CPID on the network, report:
                        StructCPID structMag = mvMagnitudes[(*ii).first];
                        if (structMag.initialized && !structMag.cpid.empty())
                        {
                                if (cpid.empty() || (Contains(structMag.cpid,cpid)))
                                {
                                            Object entry;
                                            if (IsResearchAgeEnabled(pindexBest->nHeight))
                                            {

                                                StructCPID stCPID = GetLifetimeCPID(structMag.cpid,"MagnitudeReport");
                                                double days = (GetAdjustedTime() - stCPID.LowLockTime) / 86400.0;
                                                entry.push_back(Pair("CPID",structMag.cpid));
                                                StructCPID UH = GetInitializedStructCPID2(cpid,mvMagnitudes);
                                                entry.push_back(Pair("Earliest Payment Time",TimestampToHRDate(stCPID.LowLockTime)));
                                                entry.push_back(Pair("Magnitude (Last Superblock)", structMag.Magnitude));
                                                entry.push_back(Pair("Research Payments (14 days)",structMag.payments));
                                                entry.push_back(Pair("Daily Paid",structMag.payments/14));
                                                // Research Age - Calculate Expected 14 Day Owed, and Daily Owed:
                                                double dExpected14 = magnitude_unit * structMag.Magnitude * 14;
                                                entry.push_back(Pair("Expected Earnings (14 days)", dExpected14));
                                                entry.push_back(Pair("Expected Earnings (Daily)", dExpected14/14));

                                                // Fulfillment %
                                                double fulfilled = ((structMag.payments/14) / ((dExpected14/14)+.01)) * 100;
                                                entry.push_back(Pair("Fulfillment %", fulfilled));

                                                entry.push_back(Pair("CPID Lifetime Interest Paid", stCPID.InterestSubsidy));
                                                entry.push_back(Pair("CPID Lifetime Research Paid", stCPID.ResearchSubsidy));
                                                entry.push_back(Pair("CPID Lifetime Avg Magnitude", stCPID.ResearchAverageMagnitude));

                                                entry.push_back(Pair("CPID Lifetime Payments Per Day", stCPID.ResearchSubsidy/(days+.01)));
                                                entry.push_back(Pair("Last Blockhash Paid", stCPID.BlockHash));
                                                entry.push_back(Pair("Last Block Paid",stCPID.LastBlock));
                                                entry.push_back(Pair("Tx Count",(int)stCPID.Accuracy));

                                                results.push_back(entry);
                                            }
                                            else
                                            {
                                                entry.push_back(Pair("CPID",structMag.cpid));
                                                entry.push_back(Pair("Last Block Paid",structMag.LastBlock));
                                                entry.push_back(Pair("DPOR Magnitude",  structMag.Magnitude));
                                                entry.push_back(Pair("Payment Magnitude",structMag.PaymentMagnitude));
                                                entry.push_back(Pair("Payment Timespan (Days)",structMag.PaymentTimespan));
                                                entry.push_back(Pair("Total Earned (14 days)",structMag.totalowed));
                                                entry.push_back(Pair("DPOR Payments (14 days)",structMag.payments));
                                                double outstanding = Round(structMag.totalowed - structMag.payments,2);
                                                total_owed += outstanding;
                                                entry.push_back(Pair("Outstanding Owed (14 days)",outstanding));
                                                entry.push_back(Pair("InterestPayments (14 days)",structMag.interestPayments));
                                                entry.push_back(Pair("Last Payment Time",TimestampToHRDate(structMag.LastPaymentTime)));
                                                entry.push_back(Pair("Owed",structMag.owed));
                                                entry.push_back(Pair("Daily Paid",structMag.payments/14));
                                                entry.push_back(Pair("Daily Owed",structMag.totalowed/14));
                                                results.push_back(entry);
                                            }
                                }
                        }

                    }

                    if (fDebug3) LogPrintf("MR8");

                    Object entry2;
                    entry2.push_back(Pair("Magnitude Unit (GRC payment per Magnitude per day)", magnitude_unit));
                    if (!IsResearchAgeEnabled(pindexBest->nHeight) && cpid.empty()) entry2.push_back(Pair("Grand Total Outstanding Owed",total_owed));
                    results.push_back(entry2);

                    int nMaxDepth = (nBestHeight-CONSENSUS_LOOKBACK) - ( (nBestHeight-CONSENSUS_LOOKBACK) % BLOCK_GRANULARITY);
                    int nLookback = BLOCKS_PER_DAY*14; //Daily block count * Lookback in days = 14 days
                    int nMinDepth = (nMaxDepth - nLookback) - ( (nMaxDepth-nLookback) % BLOCK_GRANULARITY);
                    if (cpid.empty())
                    {
                        Object entry3;
                        entry3.push_back(Pair("Start Block",nMinDepth));
                        entry3.push_back(Pair("End Block",nMaxDepth));
                        results.push_back(entry3);

                    }
                    if (fDebug3) LogPrintf("*MR5*");

                    return results;
            }
            catch(...)
            {
                LogPrintf("\nError in Magnitude Report \n ");
                return results;
            }

}

std::string TimestampToHRDate(double dtm)
{
    if (dtm == 0) return "1-1-1970 00:00:00";
    if (dtm > 9888888888) return "1-1-2199 00:00:00";
    std::string sDt = DateTimeStrFormat("%m-%d-%Y %H:%M:%S",dtm);
    return sDt;
}

double GetMagnitudeByCpidFromLastSuperblock(std::string sCPID)
{
        StructCPID structMag = mvMagnitudes[sCPID];
        if (structMag.initialized && IsResearcher(structMag.cpid))
        {
            return structMag.Magnitude;
        }
        return 0;
}

bool VerifyCPIDSignature(std::string sCPID, std::string sBlockHash, std::string sSignature)
{
    std::string sBeaconPublicKey = GetBeaconPublicKey(sCPID, false);
    std::string sConcatMessage = sCPID + sBlockHash;
    bool bValid = CheckMessageSignature("R","cpid", sConcatMessage, sSignature, sBeaconPublicKey);
    if(!bValid)
        LogPrintf("VerifyCPIDSignature: invalid signature sSignature=%s, cached key=%s\n"
        ,sSignature, sBeaconPublicKey);

    return bValid;
}

bool SignBlockWithCPID(const std::string& sCPID, const std::string& sBlockHash, std::string& sSignature, std::string& sError, bool bAdvertising)
{
    // Check if there is a beacon for this user
    // If not then return false as GetStoresBeaconPrivateKey grabs from the config
    if (!HasActiveBeacon(sCPID) && !bAdvertising)
    {
        sError = "No active beacon";
        return false;
    }
    // Returns the Signature of the CPID+BlockHash message.
    std::string sPrivateKey = GetStoredBeaconPrivateKey(sCPID);
    std::string sMessage = sCPID + sBlockHash;
    sSignature = SignMessage(sMessage,sPrivateKey);
    // If we failed to sign then return false
    if (sSignature == "Unable to sign message, check private key.")
    {
        sError = sSignature;
        sSignature = "";
        return false;
    }

    return true;
}

std::string GetPollContractByTitle(std::string objecttype, std::string title)
{
    for(const auto& item : ReadCacheSection(objecttype))
    {
        const std::string& contract = item.second.value;
        const std::string& PollTitle = ExtractXML(contract,"<TITLE>","</TITLE>");
        if(boost::iequals(PollTitle, title))
            return contract;
    }

    return std::string();
}

bool PollExists(std::string pollname)
{
    std::string contract = GetPollContractByTitle("poll",pollname);
    return contract.length() > 10 ? true : false;
}

bool PollExpired(std::string pollname)
{
    std::string contract = GetPollContractByTitle("poll",pollname);
    double expiration = RoundFromString(ExtractXML(contract,"<EXPIRATION>","</EXPIRATION>"),0);
    return (expiration < (double)GetAdjustedTime()) ? true : false;
}


bool PollCreatedAfterSecurityUpgrade(std::string pollname)
{
	// If the expiration is after July 1 2017, use the new security features.
	std::string contract = GetPollContractByTitle("poll",pollname);
	double expiration = RoundFromString(ExtractXML(contract,"<EXPIRATION>","</EXPIRATION>"),0);
	return (expiration > 1498867200) ? true : false;
}


double PollDuration(std::string pollname)
{
    std::string contract = GetPollContractByTitle("poll",pollname);
    double days = RoundFromString(ExtractXML(contract,"<DAYS>","</DAYS>"),0);
    return days;
}

double DoubleFromAmount(int64_t amount)
{
    return (double)amount / (double)COIN;
}


double GetMoneySupplyFactor()
{

        StructCPID structcpid = mvNetwork["NETWORK"];
        double TotalCPIDS = mvMagnitudes.size();
        double AvgMagnitude = structcpid.NetworkAvgMagnitude;
        double TotalNetworkMagnitude = TotalCPIDS*AvgMagnitude;
        if (TotalNetworkMagnitude < 100) TotalNetworkMagnitude=100;
        double MoneySupply = DoubleFromAmount(pindexBest->nMoneySupply);
        double Factor = (MoneySupply/TotalNetworkMagnitude+.01);
        return Factor;

}

double PollCalculateShares(std::string contract, double sharetype, double MoneySupplyFactor, unsigned int VoteAnswerCount)
{
    std::string address = ExtractXML(contract,"<GRCADDRESS>","</GRCADDRESS>");
    std::string cpid = ExtractXML(contract,"<CPID>","</CPID>");
   	double magnitude = ReturnVerifiedVotingMagnitude(contract,PollCreatedAfterSecurityUpgrade(contract));
	double balance = ReturnVerifiedVotingBalance(contract,PollCreatedAfterSecurityUpgrade(contract));
	if (VoteAnswerCount < 1) VoteAnswerCount=1;
    if (sharetype==1) return magnitude/VoteAnswerCount;
    if (sharetype==2) return balance/VoteAnswerCount;

    if (sharetype==3)
    {
        // https://github.com/gridcoin/Gridcoin-Research/issues/87#issuecomment-253999878
        // Researchers weight is Total Money Supply / 5.67 * Magnitude
        double UserWeightedMagnitude = (MoneySupplyFactor/5.67) * magnitude;
        return (UserWeightedMagnitude+balance) / VoteAnswerCount;
    }
    if (sharetype==4)
    {
        if (magnitude > 0) return 1;
        return 0;
    }
    if (sharetype==5)
    {
        if (address.length() > 5) return 1;
        return 0;
    }
    return 0;
}


double VotesCount(std::string pollname, std::string answer, double sharetype, double& out_participants)
{
    double total_shares = 0;
    out_participants = 0;

    double MoneySupplyFactor = GetMoneySupplyFactor();

    for(const auto& item : ReadCacheSection("vote"))
    {
        const std::string& contract = item.second.value;
        const std::string& Title = ExtractXML(contract,"<TITLE>","</TITLE>");
        const std::string& VoterAnswer = ExtractXML(contract,"<ANSWER>","</ANSWER>");
        const std::vector<std::string>& vVoterAnswers = split(VoterAnswer.c_str(),";");
        for (const std::string& voterAnswers : vVoterAnswers)
        {
            if (boost::iequals(pollname, Title) && boost::iequals(answer, voterAnswers))
            {
                double shares = PollCalculateShares(contract, sharetype, MoneySupplyFactor, vVoterAnswers.size());
                total_shares += shares;
                out_participants += 1.0 / vVoterAnswers.size();
            }
        }
    }

    return total_shares;
}



std::string GetPollXMLElementByPollTitle(std::string pollname, std::string XMLElement1, std::string XMLElement2)
{
    std::string contract = GetPollContractByTitle("poll",pollname);
    std::string sElement = ExtractXML(contract,XMLElement1,XMLElement2);
    return sElement;
}


bool PollAcceptableAnswer(std::string pollname, std::string answer)
{
    std::string contract = GetPollContractByTitle("poll",pollname);
    std::string answers = ExtractXML(contract,"<ANSWERS>","</ANSWERS>");
    std::vector<std::string> vAnswers = split(answers.c_str(),";");

    //Allow multiple choice voting:
    std::vector<std::string> vUserAnswers = split(answer.c_str(),";");
    for (unsigned int x = 0; x < vUserAnswers.size(); x++)
    {
        bool bFoundAnswer = false;
        for (unsigned int i = 0; i < vAnswers.size(); i++)
        {
                boost::to_lower(vAnswers[i]); //Contains Poll acceptable answers
                std::string sUserAnswer = vUserAnswers[x];
                boost::to_lower(sUserAnswer);
                if (sUserAnswer == vAnswers[i])
                {
                        bFoundAnswer=true;
                        break;
                }
        }
        if (!bFoundAnswer) return false;
    }
    return true;
}

std::string PollAnswers(std::string pollname)
{
    std::string contract = GetPollContractByTitle("poll",pollname);
    std::string answers = ExtractXML(contract,"<ANSWERS>","</ANSWERS>");
    return answers;

}


std::string GetShareType(double dShareType)
{
    if (dShareType == 1) return "Magnitude";
    if (dShareType == 2) return "Balance";
    if (dShareType == 3) return "Magnitude+Balance";
    if (dShareType == 4) return "CPID Count";
    if (dShareType == 5) return "Participants";
    return "?";
}





std::string GetProvableVotingWeightXML()
{
    std::string sXML = "<PROVABLEMAGNITUDE>";
    //Retrieve the historical magnitude
    if (IsResearcher(msPrimaryCPID))
    {
        StructCPID st1 = GetLifetimeCPID(msPrimaryCPID,"ProvableMagnitude()");
        CBlockIndex* pHistorical = GetHistoricalMagnitude(msPrimaryCPID);
        if (pHistorical->nHeight > 1 && pHistorical->nMagnitude > 0)
        {
            std::string sBlockhash = pHistorical->GetBlockHash().GetHex();
            std::string sError;
            std::string sSignature;
            bool bResult = SignBlockWithCPID(msPrimaryCPID, pHistorical->GetBlockHash().GetHex(), sSignature, sError);
            // Just because below comment it'll keep in line with that
            if (!bResult)
                sSignature = sError;
            // Find the Magnitude from the last staked block, within the last 6 months, and ensure researcher has a valid current beacon (if the beacon is expired, the signature contain an error message)
            sXML += "<CPID>" + msPrimaryCPID + "</CPID><INNERMAGNITUDE>"
                    + RoundToString(pHistorical->nMagnitude,2) + "</INNERMAGNITUDE>" +
                    "<HEIGHT>" + ToString(pHistorical->nHeight)
                    + "</HEIGHT><BLOCKHASH>" + sBlockhash + "</BLOCKHASH><SIGNATURE>" + sSignature + "</SIGNATURE>";
        }
    }
    sXML += "</PROVABLEMAGNITUDE>";

    vector<COutput> vecOutputs;
    pwalletMain->AvailableCoins(vecOutputs, false, NULL, true);
    std::string sRow = "";
    double dTotal = 0;
    double dBloatThreshhold = 100;
    double dCurrentItemCount = 0;
    double dItemBloatThreshhold = 50;
    // Iterate unspent coins from transactions owned by me that total over 100GRC (this prevents XML bloat)
    sXML += "<PROVABLEBALANCE>";
    for (auto const& out : vecOutputs)
    {
        int64_t nValue = out.tx->vout[out.i].nValue;
        const CScript& pk = out.tx->vout[out.i].scriptPubKey;
        Object entry;
        CTxDestination address;
        if (ExtractDestination(out.tx->vout[out.i].scriptPubKey, address))
        {
            if (CoinToDouble(nValue) > dBloatThreshhold)
            {
                std::string sScriptPubKey1 = HexStr(pk.begin(), pk.end());
                std::string strAddress=CBitcoinAddress(address).ToString();
                CKeyID keyID;
                const CBitcoinAddress& bcAddress = CBitcoinAddress(address);
                if (bcAddress.GetKeyID(keyID))
                {
                    bool IsCompressed;
                    CKey vchSecret;
                    if (pwalletMain->GetKey(keyID, vchSecret))
                    {
                        // Here we use the secret key to sign the coins, then we abandon the key.
                        CSecret csKey = vchSecret.GetSecret(IsCompressed);
                        CKey keyInner;
                        keyInner.SetSecret(csKey,IsCompressed);
                        std::string private_key = CBitcoinSecret(csKey,IsCompressed).ToString();
                        std::string public_key = HexStr(keyInner.GetPubKey().Raw());
                        std::vector<unsigned char> vchSig;
                        keyInner.Sign(out.tx->GetHash(), vchSig);
                        // Sign the coins we own
                        std::string sSig(vchSig.begin(), vchSig.end());
                        // Increment the total balance weight voting ability
                        dTotal += CoinToDouble(nValue);
                        sRow = "<ROW><TXID>" + out.tx->GetHash().GetHex() + "</TXID>" +
                                "<AMOUNT>" + RoundToString(CoinToDouble(nValue),2) + "</AMOUNT>" +
                                "<POS>" + RoundToString((double)out.i,0) + "</POS>" +
                                "<PUBKEY>" + public_key + "</PUBKEY>" +
                                "<SCRIPTPUBKEY>" + sScriptPubKey1  + "</SCRIPTPUBKEY>" +
                                "<SIG>" + EncodeBase64(sSig) + "</SIG>" +
                                "<MESSAGE></MESSAGE></ROW>";
                        sXML += sRow;
                        dCurrentItemCount++;
                        if (dCurrentItemCount >= dItemBloatThreshhold)
                            break;
                    }
                }
            }
        }
    }


    sXML += "<TOTALVOTEDBALANCE>" + RoundToString(dTotal,2) + "</TOTALVOTEDBALANCE>";
    sXML += "</PROVABLEBALANCE>";
    return sXML;

}


double ReturnVerifiedVotingBalance(std::string sXML, bool bCreatedAfterSecurityUpgrade)
{
	std::string sPayload = ExtractXML(sXML,"<PROVABLEBALANCE>","</PROVABLEBALANCE>");
	double dTotalVotedBalance = RoundFromString(ExtractXML(sPayload,"<TOTALVOTEDBALANCE>","</TOTALVOTEDBALANCE>"),2);
	double dLegacyBalance = RoundFromString(ExtractXML(sXML,"<BALANCE>","</BALANCE>"),0);

	if (fDebug10) LogPrintf(" \n Total Voted Balance %f, Legacy Balance %f \n",(float)dTotalVotedBalance,(float)dLegacyBalance);

	if (!bCreatedAfterSecurityUpgrade) return dLegacyBalance;

	double dCounted = 0;
	std::vector<std::string> vXML= split(sPayload.c_str(),"<ROW>");
	for (unsigned int x = 0; x < vXML.size(); x++)
	{
		// Prove the contents of the XML as a 3rd party
		CTransaction tx2;
		uint256 hashBlock = 0;
		uint256 uTXID(ExtractXML(vXML[x],"<TXID>","</TXID>"));
		std::string sAmt = ExtractXML(vXML[x],"<AMOUNT>","</AMOUNT>");
		std::string sPos = ExtractXML(vXML[x],"<POS>","</POS>");
		std::string sXmlSig = ExtractXML(vXML[x],"<SIG>","</SIG>");
		std::string sXmlMsg = ExtractXML(vXML[x],"<MESSAGE>","</MESSAGE>");
		std::string sScriptPubKeyXml = ExtractXML(vXML[x],"<SCRIPTPUBKEY>","</SCRIPTPUBKEY>");
		int32_t iPos = RoundFromString(sPos,0);
		std::string sPubKey = ExtractXML(vXML[x],"<PUBKEY>","</PUBKEY>");
		if (!sPubKey.empty() && !sAmt.empty() && !sPos.empty() && uTXID > 0)
		{
			if (GetTransaction(uTXID, tx2, hashBlock))
			{
				if (iPos >= 0 && iPos < (int32_t) tx2.vout.size())
				{
					    int64_t nValue2 = tx2.vout[iPos].nValue;
					    const CScript& pk2 = tx2.vout[iPos].scriptPubKey;
					    CTxDestination address2;
						std::string sVotedPubKey = HexStr(pk2.begin(), pk2.end());
						std::string sVotedGRCAddress = CBitcoinAddress(address2).ToString();
						std::string sCoinOwnerAddress = PubKeyToAddress(pk2);
						double dAmount = CoinToDouble(nValue2);
						if (ExtractDestination(tx2.vout[iPos].scriptPubKey, address2))
						{
							if (sScriptPubKeyXml == sVotedPubKey && RoundToString(dAmount,2) == sAmt)
							{
								Object entry;
      					   		entry.push_back(Pair("Audited Amount",ValueFromAmount(nValue2)));
 						    	std::string sDecXmlSig = DecodeBase64(sXmlSig);
							    CKey keyVerify;
							    if (keyVerify.SetPubKey(ParseHex(sPubKey)))
								{
									  	std::vector<unsigned char> vchMsg1 = vector<unsigned char>(sXmlMsg.begin(), sXmlMsg.end());
										std::vector<unsigned char> vchSig1 = vector<unsigned char>(sDecXmlSig.begin(), sDecXmlSig.end());
										bool bValid = keyVerify.Verify(uTXID,vchSig1);
										// Unspent Balance is proven to be owned by the voters public key, count the vote
										if (bValid) dCounted += dAmount;
								}

							}
						}
					}
				}
			}
		}

		return dCounted;
}

double ReturnVerifiedVotingMagnitude(std::string sXML, bool bCreatedAfterSecurityUpgrade)
{
	double dLegacyMagnitude  = RoundFromString(ExtractXML(sXML,"<MAGNITUDE>","</MAGNITUDE>"),2);
	if (!bCreatedAfterSecurityUpgrade) return dLegacyMagnitude;

	std::string sMagXML = ExtractXML(sXML,"<PROVABLEMAGNITUDE>","</PROVABLEMAGNITUDE>");
	std::string sMagnitude = ExtractXML(sMagXML,"<INNERMAGNITUDE>","</INNERMAGNITUDE>");
	std::string sXmlSigned = ExtractXML(sMagXML,"<SIGNATURE>","</SIGNATURE>");
	std::string sXmlBlockHash = ExtractXML(sMagXML,"<BLOCKHASH>","</BLOCKHASH>");
	std::string sXmlCPID = ExtractXML(sMagXML,"<CPID>","</CPID>");
	if (!sXmlBlockHash.empty() && !sMagnitude.empty() && !sXmlSigned.empty())
	{
		CBlockIndex* pblockindexMagnitude = mapBlockIndex[uint256(sXmlBlockHash)];
		if (pblockindexMagnitude)
		{
				bool fResult = VerifyCPIDSignature(sXmlCPID, sXmlBlockHash, sXmlSigned);
				bool fAudited = (RoundFromString(RoundToString(pblockindexMagnitude->nMagnitude,2),0)==RoundFromString(sMagnitude,0) && fResult);
				if (fAudited) return (double)pblockindexMagnitude->nMagnitude;
		}
	}
	return 0;
}




Array GetJsonUnspentReport()
{
    // The purpose of this report is to list the details of unspent coins in the wallet, create a signed XML payload and then audit those coins as a third party
    // Written on 5-28-2017 - R HALFORD
    // We can use this as the basis for proving the total coin balance, and the current researcher magnitude in the voting system.
    Array results;

    //Retrieve the historical magnitude
    if (IsResearcher(msPrimaryCPID))
    {
        StructCPID st1 = GetLifetimeCPID(msPrimaryCPID,"GetUnspentReport()");
        CBlockIndex* pHistorical = GetHistoricalMagnitude(msPrimaryCPID);
        Object entry1;
        entry1.push_back(Pair("Researcher Magnitude",pHistorical->nMagnitude));
        results.push_back(entry1);

        // Create the XML Magnitude Payload
        if (pHistorical->nHeight > 1 && pHistorical->nMagnitude > 0)
        {
            std::string sBlockhash = pHistorical->GetBlockHash().GetHex();
            std::string sError;
            std::string sSignature;
            bool bResult = SignBlockWithCPID(msPrimaryCPID, pHistorical->GetBlockHash().GetHex(), sSignature, sError);
            // Just because below comment it'll keep in line with that
            if (!bResult)
                sSignature = sError;

            // Find the Magnitude from the last staked block, within the last 6 months, and ensure researcher has a valid current beacon (if the beacon is expired, the signature contain an error message)

            std::string sMagXML = "<CPID>" + msPrimaryCPID + "</CPID><INNERMAGNITUDE>" + RoundToString(pHistorical->nMagnitude,2) + "</INNERMAGNITUDE>" +
                    "<HEIGHT>" + ToString(pHistorical->nHeight) + "</HEIGHT><BLOCKHASH>" + sBlockhash + "</BLOCKHASH><SIGNATURE>" + sSignature + "</SIGNATURE>";
            std::string sMagnitude = ExtractXML(sMagXML,"<INNERMAGNITUDE>","</INNERMAGNITUDE>");
            std::string sXmlSigned = ExtractXML(sMagXML,"<SIGNATURE>","</SIGNATURE>");
            std::string sXmlBlockHash = ExtractXML(sMagXML,"<BLOCKHASH>","</BLOCKHASH>");
            std::string sXmlCPID = ExtractXML(sMagXML,"<CPID>","</CPID>");
            Object entry;
            entry.push_back(Pair("CPID Signature", sSignature));
            entry.push_back(Pair("Historical Magnitude Block #", pHistorical->nHeight));
            entry.push_back(Pair("Historical Blockhash", sBlockhash));
            // Prove the magnitude from a 3rd party standpoint:
            if (!sXmlBlockHash.empty() && !sMagnitude.empty() && !sXmlSigned.empty())
            {
                CBlockIndex* pblockindexMagnitude = mapBlockIndex[uint256(sXmlBlockHash)];
                if (pblockindexMagnitude)
                {
                    bool fResult = VerifyCPIDSignature(sXmlCPID, sXmlBlockHash, sXmlSigned);
                    entry.push_back(Pair("Historical Magnitude",pblockindexMagnitude->nMagnitude));
                    entry.push_back(Pair("Signature Valid",fResult));
                    bool fAudited = (RoundFromString(RoundToString(pblockindexMagnitude->nMagnitude,2),0)==RoundFromString(sMagnitude,0) && fResult);
                    entry.push_back(Pair("Magnitude Audited",fAudited));
                    results.push_back(entry);
                }
            }


        }


    }

    // Now we move on to proving the coins we own are ours

    vector<COutput> vecOutputs;
    pwalletMain->AvailableCoins(vecOutputs, false, NULL, true);
	std::string sXML = "";
	std::string sRow = "";
	double dTotal = 0;
	double dBloatThreshhold = 100;
	double dCurrentItemCount = 0;
	double dItemBloatThreshhold = 50;
	// Iterate unspent coins from transactions owned by me that total over 100GRC (this prevents XML bloat)
    for (auto const& out : vecOutputs)
    {
        int64_t nValue = out.tx->vout[out.i].nValue;
        const CScript& pk = out.tx->vout[out.i].scriptPubKey;
        Object entry;
        CTxDestination address;
        if (ExtractDestination(out.tx->vout[out.i].scriptPubKey, address))
        {
            if (CoinToDouble(nValue) > dBloatThreshhold)
            {
                entry.push_back(Pair("TXID", out.tx->GetHash().GetHex()));
                entry.push_back(Pair("Address", CBitcoinAddress(address).ToString()));
                std::string sScriptPubKey1 = HexStr(pk.begin(), pk.end());
                entry.push_back(Pair("Amount",ValueFromAmount(nValue)));
                std::string strAddress=CBitcoinAddress(address).ToString();
                CKeyID keyID;
                const CBitcoinAddress& bcAddress = CBitcoinAddress(address);
                if (bcAddress.GetKeyID(keyID))
                {
                    bool IsCompressed;
                    CKey vchSecret;
                    if (pwalletMain->GetKey(keyID, vchSecret))
                    {
                        // Here we use the secret key to sign the coins, then we abandon the key.
                        CSecret csKey = vchSecret.GetSecret(IsCompressed);
                        CKey keyInner;
                        keyInner.SetSecret(csKey,IsCompressed);
                        std::string private_key = CBitcoinSecret(csKey,IsCompressed).ToString();
                        std::string public_key = HexStr(keyInner.GetPubKey().Raw());
                        std::vector<unsigned char> vchSig;
                        keyInner.Sign(out.tx->GetHash(), vchSig);
                        // Sign the coins we own
                        std::string sSig = std::string(vchSig.begin(), vchSig.end());
                        // Increment the total balance weight voting ability
                        dTotal += CoinToDouble(nValue);
                        sRow = "<ROW><TXID>" + out.tx->GetHash().GetHex() + "</TXID>" +
                                "<AMOUNT>" + RoundToString(CoinToDouble(nValue),2) + "</AMOUNT>" +
                                "<POS>" + RoundToString((double)out.i,0) + "</POS>" +
                                "<PUBKEY>" + public_key + "</PUBKEY>" +
                                "<SCRIPTPUBKEY>" + sScriptPubKey1  + "</SCRIPTPUBKEY>" +
                                "<SIG>" + EncodeBase64(sSig) + "</SIG>" +
                                "<MESSAGE></MESSAGE></ROW>";
                        sXML += sRow;
                        dCurrentItemCount++;
                        if (dCurrentItemCount >= dItemBloatThreshhold)
                            break;
                    }

                }
                results.push_back(entry);
            }
        }
    }

	// Now we will need to go back through the XML and Audit the claimed vote weight balance as a 3rd party

	double dCounted = 0;

	std::vector<std::string> vXML= split(sXML.c_str(),"<ROW>");
	for (unsigned int x = 0; x < vXML.size(); x++)
	{
		// Prove the contents of the XML as a 3rd party
		CTransaction tx2;
		uint256 hashBlock = 0;
		uint256 uTXID(ExtractXML(vXML[x],"<TXID>","</TXID>"));
		std::string sAmt = ExtractXML(vXML[x],"<AMOUNT>","</AMOUNT>");
		std::string sPos = ExtractXML(vXML[x],"<POS>","</POS>");
		std::string sXmlSig = ExtractXML(vXML[x],"<SIG>","</SIG>");
		std::string sXmlMsg = ExtractXML(vXML[x],"<MESSAGE>","</MESSAGE>");
		std::string sScriptPubKeyXml = ExtractXML(vXML[x],"<SCRIPTPUBKEY>","</SCRIPTPUBKEY>");

		int32_t iPos = RoundFromString(sPos,0);
		std::string sPubKey = ExtractXML(vXML[x],"<PUBKEY>","</PUBKEY>");

		if (!sPubKey.empty() && !sAmt.empty() && !sPos.empty() && uTXID > 0)
		{

			if (GetTransaction(uTXID, tx2, hashBlock))
			{
				if (iPos >= 0 && iPos < (int32_t) tx2.vout.size())
				{
					    int64_t nValue2 = tx2.vout[iPos].nValue;
					    const CScript& pk2 = tx2.vout[iPos].scriptPubKey;
					    CTxDestination address2;
						std::string sVotedPubKey = HexStr(pk2.begin(), pk2.end());
						std::string sVotedGRCAddress = CBitcoinAddress(address2).ToString();
						std::string sCoinOwnerAddress = PubKeyToAddress(pk2);
						double dAmount = CoinToDouble(nValue2);
						if (ExtractDestination(tx2.vout[iPos].scriptPubKey, address2))
						{
							if (sScriptPubKeyXml == sVotedPubKey && RoundToString(dAmount,2) == sAmt)
							{
								Object entry;
      					   		entry.push_back(Pair("Audited Amount",ValueFromAmount(nValue2)));
 						    	std::string sDecXmlSig = DecodeBase64(sXmlSig);
							    CKey keyVerify;
							    if (keyVerify.SetPubKey(ParseHex(sPubKey)))
								{
									  	std::vector<unsigned char> vchMsg1 = vector<unsigned char>(sXmlMsg.begin(), sXmlMsg.end());
										std::vector<unsigned char> vchSig1 = vector<unsigned char>(sDecXmlSig.begin(), sDecXmlSig.end());
										bool bValid = keyVerify.Verify(uTXID,vchSig1);
										// Unspent Balance is proven to be owned by the voters public key, count the vote
										if (bValid) dCounted += dAmount;
										entry.push_back(Pair("Verified",bValid));
								}

	  							results.push_back(entry);
							}
					}
				}
			}
		}
	}

	Object entry;
	// Note that the voter needs to have the wallet at least unlocked for staking in order for the coins to be signed, otherwise the coins-owned portion of the vote balance will be 0.
	// In simpler terms: The wallet must be unlocked to cast a provable vote.

	entry.push_back(Pair("Total Voting Balance Weight", dTotal));
    entry.push_back(Pair("Grand Verified Amount",dCounted));

	std::string sBalCheck2 = GetProvableVotingWeightXML();
	double dVerifiedBalance = ReturnVerifiedVotingBalance(sBalCheck2,true);
	double dVerifiedMag = ReturnVerifiedVotingMagnitude(sBalCheck2, true);
	entry.push_back(Pair("Balance check",dVerifiedBalance));
	entry.push_back(Pair("Mag check",dVerifiedMag));
	results.push_back(entry);

    return results;
}





Array GetJsonVoteDetailsReport(std::string pollname)
{
    double total_shares = 0;
    double participants = 0;
    double MoneySupplyFactor = GetMoneySupplyFactor();

    Array results;
    Object entry;
    entry.push_back(Pair("Votes","Votes Report " + pollname));
    entry.push_back(Pair("MoneySupplyFactor",RoundToString(MoneySupplyFactor,2)));

    // Add header
    entry.push_back(Pair("GRCAddress,CPID,Question,Answer,ShareType,URL", "Shares"));

    boost::to_lower(pollname);
    for(const auto& item : ReadCacheSection("vote"))
    {
        const std::string& contract = item.second.value;
        const std::string& Title = ExtractXML(contract,"<TITLE>","</TITLE>");
        if(boost::iequals(pollname, Title))
        {
            const std::string& OriginalContract = GetPollContractByTitle("poll",Title);
            const std::string& Question = ExtractXML(OriginalContract,"<QUESTION>","</QUESTION>");
            const std::string& GRCAddress = ExtractXML(contract,"<GRCADDRESS>","</GRCADDRESS>");
            const std::string& CPID = ExtractXML(contract,"<CPID>","</CPID>");

            double dShareType = RoundFromString(GetPollXMLElementByPollTitle(Title,"<SHARETYPE>","</SHARETYPE>"),0);
            std::string sShareType= GetShareType(dShareType);
            std::string sURL = ExtractXML(contract,"<URL>","</URL>");

            std::string Balance = ExtractXML(contract,"<BALANCE>","</BALANCE>");

            const std::string& VoterAnswer = boost::to_lower_copy(ExtractXML(contract,"<ANSWER>","</ANSWER>"));
            const std::vector<std::string>& vVoterAnswers = split(VoterAnswer.c_str(),";");
            for (const auto& answer : vVoterAnswers)
            {
                double shares = PollCalculateShares(contract, dShareType, MoneySupplyFactor, vVoterAnswers.size());
                total_shares += shares;
                participants += 1.0 / vVoterAnswers.size();
                const std::string& voter = GRCAddress + "," + CPID + "," + Question + "," + answer + "," + sShareType + "," + sURL;
                entry.push_back(Pair(voter,RoundToString(shares,0)));
            }
        }
    }

    entry.push_back(Pair("Total Participants",RoundToString(participants,2)));
    results.push_back(entry);
    return results;
}


Array GetJSONPollsReport(bool bDetail, std::string QueryByTitle, std::string& out_export, bool IncludeExpired)
{
    //Title,ExpirationDate, Question, Answers, ShareType(1=Magnitude,2=Balance,3=Both)
    Array results;
    Object entry;
    entry.push_back(Pair("Polls","Polls Report " + QueryByTitle));
    std::string rows;
    std::string row;
    double iPollNumber = 0;
    double total_participants = 0;
    double total_shares = 0;
    boost::to_lower(QueryByTitle);
    std::string sExport;
    std::string sExportRow;
    out_export.clear();

    for(const auto& item : ReadCacheSection("poll"))
    {
        const std::string& title = boost::to_lower_copy(item.first);
        const std::string& contract = item.second.value;
        std::string Expiration = ExtractXML(contract,"<EXPIRATION>","</EXPIRATION>");
        std::string Question = ExtractXML(contract,"<QUESTION>","</QUESTION>");
        std::string Answers = ExtractXML(contract,"<ANSWERS>","</ANSWERS>");
        std::string ShareType = ExtractXML(contract,"<SHARETYPE>","</SHARETYPE>");
        std::string sURL = ExtractXML(contract,"<URL>","</URL>");
<<<<<<< HEAD

        boost::to_lower(Title);
        if (!PollExpired(Title) || IncludeExpired)
=======
        if (!PollExpired(title) || IncludeExpired)
>>>>>>> ba519bbe
        {
            if (QueryByTitle.empty() || QueryByTitle == title)
            {

                if( (Title.length()>128) &&
                    (Expiration.length()>64) &&
                    (Question.length()>4096) &&
                    (Answers.length()>8192) &&
                    (ShareType.length()>64) &&
                    (sURL.length()>256)  )
                    continue;

                const std::vector<std::string>& vAnswers = split(Answers.c_str(),";");

                std::string::size_type longestanswer = 0;
                for (const std::string& answer : vAnswers)
                    longestanswer = std::max( longestanswer, answer.length() );

                if( longestanswer>128 )
                    continue;

                iPollNumber++;
                total_participants = 0;
                total_shares=0;
                std::string BestAnswer;
                double highest_share = 0;
                std::string ExpirationDate = TimestampToHRDate(RoundFromString(Expiration,0));
                std::string sShareType = GetShareType(RoundFromString(ShareType,0));
                std::string TitleNarr = "Poll #" + RoundToString((double)iPollNumber,0)
                                        + " (" + ExpirationDate + " ) - " + sShareType;

                entry.push_back(Pair(TitleNarr,title));
                sExportRow = "<POLL><URL>" + sURL + "</URL><TITLE>" + title + "</TITLE><EXPIRATION>" + ExpirationDate + "</EXPIRATION><SHARETYPE>" + sShareType + "</SHARETYPE><QUESTION>" + Question + "</QUESTION><ANSWERS>"+Answers+"</ANSWERS>";

                if (bDetail)
                {
                    entry.push_back(Pair("Question",Question));
                    sExportRow += "<ARRAYANSWERS>";
                    size_t i = 0;
                    for (const std::string& answer : vAnswers)
                    {
                        double participants=0;
                        double dShares = VotesCount(title, answer, RoundFromString(ShareType,0),participants);
                        if (dShares > highest_share)
                        {
                            highest_share = dShares;
                            BestAnswer = answer;
                        }

                        entry.push_back(Pair("#" + ToString(++i) + " [" + RoundToString(participants,3) + "]. " + answer,dShares));
                        total_participants += participants;
                        total_shares += dShares;
                        sExportRow += "<RESERVED></RESERVED><ANSWERNAME>" + answer + "</ANSWERNAME><PARTICIPANTS>" + RoundToString(participants,0) + "</PARTICIPANTS><SHARES>" + RoundToString(dShares,0) + "</SHARES>";
                    }
                    sExportRow += "</ARRAYANSWERS>";

                    //Totals:
                    entry.push_back(Pair("Participants",total_participants));
                    entry.push_back(Pair("Total Shares",total_shares));
                    if (total_participants < 3) BestAnswer = "";

                    entry.push_back(Pair("Best Answer",BestAnswer));
                    sExportRow += "<TOTALPARTICIPANTS>" + RoundToString(total_participants,0)
                                  + "</TOTALPARTICIPANTS><TOTALSHARES>" + RoundToString(total_shares,0)
                                  + "</TOTALSHARES><BESTANSWER>" + BestAnswer + "</BESTANSWER>";

                }
                sExportRow += "</POLL>";
                sExport += sExportRow;
            }
        }
    }

    results.push_back(entry);
    out_export = sExport;
    return results;
}





Array GetUpgradedBeaconReport()
{
    Array results;
    Object entry;
    entry.push_back(Pair("Report","Upgraded Beacon Report 1.0"));
    std::string rows = "";
    std::string row = "";
    int iBeaconCount = 0;
    int iUpgradedBeaconCount = 0;
    for(const auto& item : ReadCacheSection("beacon"))
    {
        const AppCacheEntry& entry = item.second;
        std::string contract = DecodeBase64(entry.value);
        std::string cpidv2 = ExtractValue(contract,";",0);
        std::string grcaddress = ExtractValue(contract,";",2);
        std::string sPublicKey = ExtractValue(contract,";",3);
        if (!sPublicKey.empty()) iUpgradedBeaconCount++;
        iBeaconCount++;
    }

    entry.push_back(Pair("Total Beacons", iBeaconCount));
    entry.push_back(Pair("Upgraded Beacon Count", iUpgradedBeaconCount));
    double dPct = ((double)iUpgradedBeaconCount / ((double)iBeaconCount) + .01);
    entry.push_back(Pair("Pct Of Upgraded Beacons",RoundToString(dPct*100,3)));
    results.push_back(entry);
    return results;
}





Array GetJSONBeaconReport()
{
    Array results;
    Object entry;
    entry.push_back(Pair("CPID","GRCAddress"));
    std::string row;
    for(const auto& item : ReadCacheSection("beacon"))
    {
        const std::string& key = item.first;
        const AppCacheEntry& cache = item.second;
        row = key + "<COL>" + cache.value;
        std::string contract = DecodeBase64(cache.value);
        std::string grcaddress = ExtractValue(contract,";",2);
        entry.push_back(Pair(key, grcaddress));
    }

    results.push_back(entry);
    return results;
}


double GetTotalNeuralNetworkHashVotes()
{
    double total = 0;
    std::string neural_hash = "";
    for(map<std::string,double>::iterator ii=mvNeuralNetworkHash.begin(); ii!=mvNeuralNetworkHash.end(); ++ii)
    {
                double popularity = mvNeuralNetworkHash[(*ii).first];
                neural_hash = (*ii).first;
                // d41d8 is the hash of an empty magnitude contract - don't count it
                if (neural_hash != "d41d8cd98f00b204e9800998ecf8427e" && neural_hash != "TOTAL_VOTES" && popularity >= .01)
                {
                    total += popularity;
                }

    }
    return total;
}


double GetTotalCurrentNeuralNetworkHashVotes()
{
    double total = 0;
    std::string neural_hash = "";
    for(map<std::string,double>::iterator ii=mvCurrentNeuralNetworkHash.begin(); ii!=mvCurrentNeuralNetworkHash.end(); ++ii)
    {
                double popularity = mvCurrentNeuralNetworkHash[(*ii).first];
                neural_hash = (*ii).first;
                // d41d8 is the hash of an empty magnitude contract - don't count it
                if (neural_hash != "d41d8cd98f00b204e9800998ecf8427e" && neural_hash != "TOTAL_VOTES" && popularity >= .01)
                {
                    total += popularity;
                }

    }
    return total;
}


Array GetJSONNeuralNetworkReport()
{
      Array results;
      //Returns a report of the networks neural hashes in order of popularity
      std::string neural_hash = "";
      std::string report = "Neural_hash, Popularity\n";
      std::string row = "";
      double pct = 0;
      Object entry;
      entry.push_back(Pair("Neural Hash","Popularity,Percent %"));
      double votes = GetTotalNeuralNetworkHashVotes();

      for(map<std::string,double>::iterator ii=mvNeuralNetworkHash.begin(); ii!=mvNeuralNetworkHash.end(); ++ii)
      {
                double popularity = mvNeuralNetworkHash[(*ii).first];
                neural_hash = (*ii).first;

                //If the hash != empty_hash: >= .01
                if (neural_hash != "d41d8cd98f00b204e9800998ecf8427e" && neural_hash != "TOTAL_VOTES" && popularity > 0)
                {
                    row = neural_hash + "," + RoundToString(popularity,0);
                    report += row + "\n";
                    pct = (((double)popularity)/(votes+.01))*100;
                    entry.push_back(Pair(neural_hash,RoundToString(popularity,0) + "; " + RoundToString(pct,2) + "%"));
                }
      }
      // If we have a pending superblock, append it to the report:
      std::string SuperblockHeight = ReadCache("neuralsecurity","pending").value;
      if (!SuperblockHeight.empty() && SuperblockHeight != "0")
      {
          entry.push_back(Pair("Pending",SuperblockHeight));
      }
      int64_t superblock_age = GetAdjustedTime() - ReadCache("superblock", "magnitudes").timestamp;

      entry.push_back(Pair("Superblock Age",superblock_age));
      if (superblock_age > GetSuperblockAgeSpacing(nBestHeight))
      {
          int iRoot = 30;
          int iModifier = (nBestHeight % iRoot);
          int iQuorumModifier = (nBestHeight % 10);
          int iLastNeuralSync = nBestHeight - iModifier;
          int iNextNeuralSync = iLastNeuralSync + iRoot;
          int iLastQuorum = nBestHeight - iQuorumModifier;
          int iNextQuorum = iLastQuorum + 10;
          entry.push_back(Pair("Last Sync", iLastNeuralSync));
          entry.push_back(Pair("Next Sync", iNextNeuralSync));
          entry.push_back(Pair("Next Quorum", iNextQuorum));
      }
      results.push_back(entry);
      return results;
}


Array GetJSONCurrentNeuralNetworkReport()
{
      Array results;
      //Returns a report of the networks neural hashes in order of popularity
      std::string neural_hash = "";
      std::string report = "Neural_hash, Popularity\n";
      std::string row = "";
      double pct = 0;
      Object entry;
      entry.push_back(Pair("Neural Hash","Popularity,Percent %"));
      double votes = GetTotalCurrentNeuralNetworkHashVotes();

      for(map<std::string,double>::iterator ii=mvCurrentNeuralNetworkHash.begin(); ii!=mvCurrentNeuralNetworkHash.end(); ++ii)
      {
                double popularity = mvCurrentNeuralNetworkHash[(*ii).first];
                neural_hash = (*ii).first;

                //If the hash != empty_hash: >= .01
                if (neural_hash != "d41d8cd98f00b204e9800998ecf8427e" && neural_hash != "TOTAL_VOTES" && popularity > 0)
                {
                    row = neural_hash + "," + RoundToString(popularity,0);
                    report += row + "\n";
                    pct = (((double)popularity)/(votes+.01))*100;
                    entry.push_back(Pair(neural_hash,RoundToString(popularity,0) + "; " + RoundToString(pct,2) + "%"));
                }
      }
      // If we have a pending superblock, append it to the report:
      std::string SuperblockHeight = ReadCache("neuralsecurity","pending").value;
      if (!SuperblockHeight.empty() && SuperblockHeight != "0")
      {
          entry.push_back(Pair("Pending",SuperblockHeight));
      }
      int64_t superblock_age = GetAdjustedTime() - ReadCache("superblock", "magnitudes").timestamp;

      entry.push_back(Pair("Superblock Age",superblock_age));
      if (superblock_age > GetSuperblockAgeSpacing(nBestHeight))
      {
          int iRoot = 30;
          int iModifier = (nBestHeight % iRoot);
          int iQuorumModifier = (nBestHeight % 10);
          int iLastNeuralSync = nBestHeight - iModifier;
          int iNextNeuralSync = iLastNeuralSync + iRoot;
          int iLastQuorum = nBestHeight - iQuorumModifier;
          int iNextQuorum = iLastQuorum + 10;
          entry.push_back(Pair("Last Sync", iLastNeuralSync));
          entry.push_back(Pair("Next Sync", iNextNeuralSync));
          entry.push_back(Pair("Next Quorum", iNextQuorum));
      }
      results.push_back(entry);
      return results;
}


Array GetJSONVersionReport()
{
      Array results;
      //Returns a report of the GRC Version staking blocks over the last 100 blocks
      std::string neural_ver = "";
      std::string report = "Version, Popularity\n";
      std::string row = "";
      double pct = 0;
      Object entry;
      entry.push_back(Pair("Version","Popularity,Percent %"));

      double votes = 0;
      for(auto it : mvNeuralVersion)
          votes += it.second;

      for(map<std::string,double>::iterator ii=mvNeuralVersion.begin(); ii!=mvNeuralVersion.end(); ++ii)
      {
                double popularity = mvNeuralVersion[(*ii).first];
                neural_ver = (*ii).first;
                //If the hash != empty_hash:
                if (popularity > 0)
                {
                    row = neural_ver + "," + RoundToString(popularity,0);
                    report += row + "\n";
                    pct = popularity/(votes+.01)*100;
                    entry.push_back(Pair(neural_ver,RoundToString(popularity,0) + "; " + RoundToString(pct,2) + "%"));
                }
      }
      results.push_back(entry);
      return results;

}

std::string GetBurnAddress()
{
    return fTestNet ? "mk1e432zWKH1MW57ragKywuXaWAtHy1AHZ" : "S67nL4vELWwdDVzjgtEP4MxryarTZ9a8GB";
}

std::string BurnCoinsWithNewContract(bool bAdd, std::string sType, std::string sPrimaryKey, std::string sValue,
                     int64_t MinimumBalance, double dFees, std::string strPublicKey, std::string sBurnAddress)
{
    CBitcoinAddress address(sBurnAddress);
    if (!address.IsValid())       throw JSONRPCError(RPC_INVALID_ADDRESS_OR_KEY, "Invalid Gridcoin address");
    std::string sMasterKey = (sType=="project" || sType=="projectmapping" || sType=="smart_contract") ? GetArgument("masterprojectkey", msMasterMessagePrivateKey) : msMasterMessagePrivateKey;

    int64_t nAmount = AmountFromValue(dFees);
    // Wallet comments
    CWalletTx wtx;
    if (pwalletMain->IsLocked())  throw JSONRPCError(RPC_WALLET_UNLOCK_NEEDED, "Error: Please enter the wallet passphrase with walletpassphrase first.");
    std::string sMessageType      = "<MT>" + sType  + "</MT>";  //Project or Smart Contract
    std::string sMessageKey       = "<MK>" + sPrimaryKey   + "</MK>";
    std::string sMessageValue     = "<MV>" + sValue + "</MV>";
    std::string sMessagePublicKey = "<MPK>"+ strPublicKey + "</MPK>";
    std::string sMessageAction    = bAdd ? "<MA>A</MA>" : "<MA>D</MA>"; //Add or Delete
    //Sign Message
    std::string sSig = SignMessage(sType+sPrimaryKey+sValue,sMasterKey);
    std::string sMessageSignature = "<MS>" + sSig + "</MS>";
    wtx.hashBoinc = sMessageType+sMessageKey+sMessageValue+sMessageAction+sMessagePublicKey+sMessageSignature;
    string strError = pwalletMain->SendMoneyToDestinationWithMinimumBalance(address.Get(), nAmount, MinimumBalance, wtx);
    if (!strError.empty())        throw JSONRPCError(RPC_WALLET_ERROR, strError);
    return wtx.GetHash().GetHex().c_str();
}



std::string SendReward(std::string sAddress, int64_t nAmount)
{
    CBitcoinAddress address(sAddress);
    if (!address.IsValid()) return "Invalid Gridcoin address";
    // Wallet comments
    CWalletTx wtx;
    if (pwalletMain->IsLocked()) return "Error: Please enter the wallet passphrase with walletpassphrase first.";
    std::string sMessageType      = "<MT>REWARD</MT>";
    std::string sMessageValue     = "<MV>" + sAddress + "</MV>";
    wtx.hashBoinc = sMessageType + sMessageValue;
    string strError = pwalletMain->SendMoneyToDestinationWithMinimumBalance(address.Get(), nAmount, 1, wtx);
    if (!strError.empty()) return strError;
    return wtx.GetHash().GetHex().c_str();
}



std::string AddMessage(bool bAdd, std::string sType, std::string sPrimaryKey, std::string sValue,
                    std::string sMasterKey, int64_t MinimumBalance, double dFees, std::string strPublicKey)
{
    std::string sAddress = GetBurnAddress();
    CBitcoinAddress address(sAddress);
    if (!address.IsValid())       throw JSONRPCError(RPC_INVALID_ADDRESS_OR_KEY, "Invalid Gridcoin address");
    int64_t nAmount = AmountFromValue(dFees);
    // Wallet comments
    CWalletTx wtx;
    if (pwalletMain->IsLocked())  throw JSONRPCError(RPC_WALLET_UNLOCK_NEEDED, "Error: Please enter the wallet passphrase with walletpassphrase first.");
    std::string sMessageType      = "<MT>" + sType  + "</MT>";  //Project or Smart Contract
    std::string sMessageKey       = "<MK>" + sPrimaryKey   + "</MK>";
    std::string sMessageValue     = "<MV>" + sValue + "</MV>";
    std::string sMessagePublicKey = "<MPK>"+ strPublicKey + "</MPK>";
    std::string sMessageAction    = bAdd ? "<MA>A</MA>" : "<MA>D</MA>"; //Add or Delete
    //Sign Message
    std::string sSig = SignMessage(sType+sPrimaryKey+sValue,sMasterKey);
    std::string sMessageSignature = "<MS>" + sSig + "</MS>";
    wtx.hashBoinc = sMessageType+sMessageKey+sMessageValue+sMessageAction+sMessagePublicKey+sMessageSignature;
    string strError = pwalletMain->SendMoneyToDestinationWithMinimumBalance(address.Get(), nAmount, MinimumBalance, wtx);
    if (!strError.empty())        throw JSONRPCError(RPC_WALLET_ERROR, strError);
    return wtx.GetHash().GetHex().c_str();
}

std::string SuccessFail(bool f)
{
    return f ? "SUCCESS" : "FAIL";
}

std::string YesNo(bool f)
{
    return f ? "Yes" : "No";
}

Value listitem(const Array& params, bool fHelp)
{
    if (fHelp || (params.size() != 1 && params.size() != 2 && params.size() != 3 && params.size() != 4))
        throw runtime_error(
        "list <string::itemname>\n"
        "Returns details of a given item by name.\n"
        "list help\n"
        "Displays help on various available list commands.\n");

    std::string sitem = params[0].get_str();

    std::string args = "";
    if (params.size()==2)
    {
        args=params[1].get_str();
    }


    Array results;
    Object e2;
    e2.push_back(Pair("Command",sitem));
    results.push_back(e2);
    if (sitem == "networktime")
    {
            Object entry;
            entry.push_back(Pair("Network Time",GetAdjustedTime()));
            results.push_back(entry);
    }
    else if (sitem == "rsaweight")
    {
        double out_magnitude = 0;
        double out_owed = 0;
        int64_t RSAWEIGHT = GetRSAWeightByCPID(GlobalCPUMiningCPID.cpid);
        out_magnitude = GetUntrustedMagnitude(GlobalCPUMiningCPID.cpid,out_owed);


        Object entry;
        entry.push_back(Pair("RSA Weight",RSAWEIGHT));
        entry.push_back(Pair("Magnitude",out_magnitude));
        entry.push_back(Pair("RSA Owed",out_owed));
        results.push_back(entry);

	}
    else if (sitem == "explainmagnitude")
    {
        Object entry;

        bool bForce = false;

        if (params.size() == 2)
        {
            std::string sOptional = params[1].get_str();

            boost::to_lower(sOptional);

            if (sOptional == "true")
                bForce = true;
        }

        if (bForce)
        {
            if (msNeuralResponse.length() < 25)
            {
                entry.push_back(Pair("Neural Response", "Empty; Requesting a response.."));
                entry.push_back(Pair("WARNING", "Only force once and try again without force if response is not received. Doing too many force attempts gets a temporary ban from neural node responses"));

                msNeuralResponse = "";

                AsyncNeuralRequest("explainmag", GlobalCPUMiningCPID.cpid, 10);
            }
        }

        if (msNeuralResponse.length() > 25)
        {
            entry.push_back(Pair("Neural Response", "true"));

            std::vector<std::string> vMag = split(msNeuralResponse.c_str(),"<ROW>");

            for (unsigned int i = 0; i < vMag.size(); i++)
                entry.push_back(Pair(RoundToString(i+1,0),vMag[i].c_str()));
        }

        else
            entry.push_back(Pair("Neural Response", "false; Try again at a later time"));

        results.push_back(entry);
    }
    else if (sitem == "superblocks")
    {
        std::string cpid = "";
        if (params.size() == 2)
        {
            cpid = params[1].get_str();
        }

        results = SuperblockReport(cpid);
        return results;
    }
    else if (sitem == "magnitude")
    {
        std::string cpid = "";
        if (params.size() == 2)
        {
            cpid = params[1].get_str();
        }

        if (params.size() > 2)
        {
            Object entry;
            entry.push_back(Pair("Error","You must either specify 'list magnitude' to see the entire report, or 'list magnitude CPID' to see a specific CPID."));
            results.push_back(entry);
            return results;
        }
        results = MagnitudeReport(cpid);
        if (results.size() > 1000)
        {
            results.clear();
            Object entry;
            entry.push_back(Pair("Error","Magnitude report too large; try specifying the cpid : list magnitude cpid."));
            results.push_back(entry);
            return results;
        }
        return results;
    }
    else if (sitem == "lifetime")
    {
        std::string cpid = msPrimaryCPID;
        if (params.size() == 2)
        {
            cpid = params[1].get_str();
        }

        results = LifetimeReport(cpid);
        return results;
    }
    else if (sitem == "currenttime")
    {

        Object entry;
        entry.push_back(Pair("Unix",GetAdjustedTime()));
        entry.push_back(Pair("UTC",TimestampToHRDate(GetAdjustedTime())));
        results.push_back(entry);

    }
	else if (sitem == "seefile")
	{
		// This is a unit test to prove viability of transmitting a file from node to node
		std::string sFile = "C:\\test.txt";
        std::vector<unsigned char> v = readFileToVector(sFile);
		Object entry;
	    entry.push_back(Pair("byte1",v[1]));
        entry.push_back(Pair("bytes",(double)v.size()));
        for (unsigned int i = 0; i < v.size(); i++)
		{
			entry.push_back(Pair("bytes",v[i]));
		}
		std::string sManifest = FileManifest();
		entry.push_back(Pair("manifest",sManifest));
		results.push_back(entry);
	}
    else if (sitem == "mymagnitude")
    {
            results = MagnitudeReport(msPrimaryCPID);
            return results;
    }
    else if (sitem == "memorypool")
    {
        Object entry;
        entry.push_back(Pair("Excluded Tx",msMiningErrorsExcluded));
        entry.push_back(Pair("Included Tx",msMiningErrorsIncluded));
        results.push_back(entry);
    }
    else if (sitem == "rsa")
    {
            if (msPrimaryCPID=="") msPrimaryCPID="INVESTOR";
            results = MagnitudeReport(msPrimaryCPID);
            return results;
    }
    else if (sitem == "projects")
    {
        for (const auto& item : ReadCacheSection("project"))
        {
            Object entry;

            std::string sProjectName = ToOfficialName(item.first);
            if (sProjectName.empty())
                continue;

            std::string sProjectURL = item.second.value;
            sProjectURL.erase(std::remove(sProjectURL.begin(), sProjectURL.end(), '@'), sProjectURL.end());

            // If contains an additional stats URL for project stats; remove it for the user to goto the correct website.
            if (sProjectURL.find("stats/") != string::npos)
            {
                std::size_t tFound = sProjectURL.find("stats/");
                sProjectURL.erase(tFound, sProjectURL.length());
            }

            entry.push_back(Pair("Project", sProjectName));
            entry.push_back(Pair("URL", sProjectURL));
            results.push_back(entry);
        }
    }
    else if (sitem == "network")
    {
        for(map<string,StructCPID>::iterator ii=mvNetwork.begin(); ii!=mvNetwork.end(); ++ii)
        {

            StructCPID stNet = mvNetwork[(*ii).first];

            if (stNet.initialized)
            {
                Object entry;
                entry.push_back(Pair("Project",stNet.projectname));
                entry.push_back(Pair("Avg RAC",stNet.AverageRAC));
                if (stNet.projectname=="NETWORK")
                {
                        entry.push_back(Pair("Network Total Magnitude",stNet.NetworkMagnitude));
                        entry.push_back(Pair("Network Average Magnitude",stNet.NetworkAvgMagnitude));
                        double MaximumEmission = BLOCKS_PER_DAY*GetMaximumBoincSubsidy(GetAdjustedTime());
                        entry.push_back(Pair("Network Avg Daily Payments", stNet.payments/14));
                        entry.push_back(Pair("Network Max Daily Payments",MaximumEmission));
                        entry.push_back(Pair("Network Interest Paid (14 days)", stNet.InterestSubsidy));
                        entry.push_back(Pair("Network Avg Daily Interest", stNet.InterestSubsidy/14));
                        double MoneySupply = DoubleFromAmount(pindexBest->nMoneySupply);
                        entry.push_back(Pair("Total Money Supply", MoneySupply));
                        double iPct = ( (stNet.InterestSubsidy/14) * 365 / (MoneySupply+.01));
                        entry.push_back(Pair("Network Interest %", iPct));
                        double magnitude_unit = GRCMagnitudeUnit(GetAdjustedTime());
                        entry.push_back(Pair("Magnitude Unit (GRC payment per Magnitude per day)", magnitude_unit));
                }
                results.push_back(entry);

            }
        }
        return results;
    }
    else if (sitem=="validcpids")
    {
        //Dump vectors:
        if (mvCPIDs.size() < 1)
        {
            HarvestCPIDs(false);
        }
        for(map<string,StructCPID>::iterator ii=mvCPIDs.begin(); ii!=mvCPIDs.end(); ++ii)
        {

            StructCPID structcpid = mvCPIDs[(*ii).first];

            if (structcpid.initialized)
            {

                if (structcpid.cpid == GlobalCPUMiningCPID.cpid || !IsResearcher(structcpid.cpid))
                {
                    if (structcpid.verifiedteam=="gridcoin")
                    {
                        Object entry;
                        entry.push_back(Pair("Project",structcpid.projectname));
                        entry.push_back(Pair("CPID",structcpid.cpid));
                        entry.push_back(Pair("CPIDhash",structcpid.cpidhash));
                        entry.push_back(Pair("Email",structcpid.emailhash));
                        entry.push_back(Pair("UTC",structcpid.utc));
                        entry.push_back(Pair("RAC",structcpid.rac));
                        entry.push_back(Pair("Team",structcpid.team));
                        entry.push_back(Pair("RecTime",structcpid.rectime));
                        entry.push_back(Pair("Age",structcpid.age));
                        entry.push_back(Pair("Is my CPID Valid?",structcpid.Iscpidvalid));
                        entry.push_back(Pair("CPID Link",structcpid.link));
                        entry.push_back(Pair("Errors",structcpid.errors));
                        results.push_back(entry);
                    }
                }

            }
        }


    }
    else if (sitem=="cpids")
    {
        //Dump vectors:

        if (mvCPIDs.size() < 1)
        {
            HarvestCPIDs(false);
        }
        LogPrintf ("generating cpid report %s",sitem);

        for(map<string,StructCPID>::iterator ii=mvCPIDs.begin(); ii!=mvCPIDs.end(); ++ii)
        {

            StructCPID structcpid = mvCPIDs[(*ii).first];

            if (structcpid.initialized)
            {

                if ((GlobalCPUMiningCPID.cpid.length() > 3 &&
                    structcpid.cpid == GlobalCPUMiningCPID.cpid)
                    || !IsResearcher(structcpid.cpid) || !IsResearcher(GlobalCPUMiningCPID.cpid))
                {
                    Object entry;
                    entry.push_back(Pair("Project",structcpid.projectname));
                    entry.push_back(Pair("CPID",structcpid.cpid));
                    entry.push_back(Pair("RAC",structcpid.rac));
                    entry.push_back(Pair("Team",structcpid.team));
                    entry.push_back(Pair("CPID Link",structcpid.link));
                    entry.push_back(Pair("Debug Info",structcpid.errors));
                    entry.push_back(Pair("Project Settings Valid for Gridcoin",structcpid.Iscpidvalid));
                    results.push_back(entry);
                }

            }
        }

    }
    else if (sitem == "help")
    {
        Object entry;
        entry.push_back(Pair("list cpids", "Displays information on cpids and the projects they are associated with"));
        entry.push_back(Pair("list currenttime", "Displays current unix time as well as UTC time and date"));
        entry.push_back(Pair("list explainmagnitude <true>", "Displays information about your magnitude from NN; Optional true to force response"));
        entry.push_back(Pair("list lifetime", "Displays information on the life time of your cpid"));
        entry.push_back(Pair("list magnitude <cpid>", "Displays information on magnitude. cpid is optional."));
        entry.push_back(Pair("list memorypool", "Displays information currently on Txs in memory pool"));
        entry.push_back(Pair("list network", "Displays detailed information on the network"));
        entry.push_back(Pair("list projects", "Displays information on whitelisted projects on the network"));
        entry.push_back(Pair("list rsa", "Displays information on your RSA/CPID history"));
        entry.push_back(Pair("list rsaweight", "Displays information on RSA Weight"));
        entry.push_back(Pair("list staking", "Displays information on your staking"));
        entry.push_back(Pair("list superblocks", "Displays information on superblocks over last 14 days. cpid optional"));
        entry.push_back(Pair("list validcpids", "Displays information on your valid cpid"));
        results.push_back(entry);
    }
    else
    {
        throw runtime_error("Item invalid.");
    }
    return results;

}



// ppcoin: get information of sync-checkpoint
Value getcheckpoint(const Array& params, bool fHelp)
{
    if (fHelp || params.size() != 0)
        throw runtime_error(
                "getcheckpoint\n"
                "Show info of synchronized checkpoint.\n");

    Object result;
    const CBlockIndex* pindexCheckpoint = Checkpoints::GetLastCheckpoint(mapBlockIndex);
    if(pindexCheckpoint != NULL)
    {
        result.push_back(Pair("synccheckpoint", pindexCheckpoint->GetBlockHash().ToString().c_str()));
        result.push_back(Pair("height", pindexCheckpoint->nHeight));
        result.push_back(Pair("timestamp", DateTimeStrFormat(pindexCheckpoint->GetBlockTime()).c_str()));
    }

    return result;
}

//Brod
Value rpc_reorganize(const Array& params, bool fHelp)
{
    Object results;
    if (fHelp || params.size() != 1)
        throw runtime_error(
            "reorganize <hash>\n"
            "Roll back the block chain to specified block hash.\n"
            "The block hash must already be present in block index");

    uint256 NewHash;
    NewHash.SetHex(params[0].get_str());

    bool fResult = ForceReorganizeToHash(NewHash);
    results.push_back(Pair("RollbackChain",fResult));
    return results;
}

// Brod
static bool compare_second(const pair<std::string, long>  &p1, const pair<std::string, long> &p2)
{
    return p1.second > p2.second;
}

json_spirit::Value rpc_getblockstats(const json_spirit::Array& params, bool fHelp)
{
    if(fHelp || params.size() < 1 || params.size() > 3 )
        throw runtime_error(
            "getblockstats mode [startheight [endheight]]\n"
            "Show stats on what wallets and cpids staked recent blocks.\n");
    long mode= RoundFromString(params[0].get_str(),0);
    (void)mode; //TODO
    long lowheight= 0;
    long highheight= INT_MAX;
    long maxblocks= 14000;
    if (mode==0)
    {
        if(params.size()>=2)
        {
            lowheight= RoundFromString(params[1].get_str(),0);
            maxblocks= INT_MAX;
        }
        if(params.size()>=3)
            highheight= RoundFromString(params[2].get_str(),0);
    }
    else if(mode==1)
    {
        /* count highheight */
        maxblocks= 30000;
        if(params.size()>=2)
            maxblocks= RoundFromString(params[1].get_str(),0);
        if(params.size()>=3)
            highheight= RoundFromString(params[2].get_str(),0);
    }
    else throw runtime_error("getblockstats: Invalid mode specified");
    CBlockIndex* cur;
    Object result1;
    {
        LOCK(cs_main);
        cur= pindexBest;
    }
    int64_t blockcount = 0;
    int64_t transactioncount = 0;
    std::map<int,long> c_blockversion;
    std::map<std::string,long> c_version;
    std::map<std::string,long> c_cpid;
    std::map<std::string,long> c_org;
    int64_t researchcount = 0;
    double researchtotal = 0;
    double interesttotal = 0;
    int64_t minttotal = 0;
    //int64_t stakeinputtotal = 0;
    int64_t poscount = 0;
    int64_t emptyblockscount = 0;
    int64_t l_first = INT_MAX;
    int64_t l_last = 0;
    unsigned int l_first_time = 0;
    unsigned int l_last_time = 0;
    unsigned size_min_blk=INT_MAX;
    unsigned size_max_blk=0;
    uint64_t size_sum_blk=0;
    double diff_sum = 0;
    double diff_max=0;
    double diff_min=INT_MAX;
    int64_t super_count = 0;
    for( ; (cur
            &&( cur->nHeight>=lowheight )
            &&( blockcount<maxblocks )
        );
        cur= cur->pprev
        )
    {
        if(cur->nHeight>highheight)
            continue;
        if(l_first>cur->nHeight)
        {
            l_first=cur->nHeight;
            l_first_time=cur->nTime;
        }
        if(l_last<cur->nHeight)
        {
            l_last=cur->nHeight;
            l_last_time=cur->nTime;
        }
        blockcount++;
        CBlock block;
        if(!block.ReadFromDisk(cur->nFile,cur->nBlockPos,true))
            throw runtime_error("failed to read block");
        assert(block.vtx.size() > 0);
        unsigned txcountinblock = 0;
        if(block.vtx.size()>=2)
        {
            txcountinblock+=block.vtx.size()-2;
            if(block.vtx[1].IsCoinStake())
            {
                poscount++;
                //stakeinputtotal+=block.vtx[1].vin[0].nValue;
                double diff = GetDifficulty(cur);
                diff_sum += diff;
                diff_max=std::max(diff_max,diff);
                diff_min=std::min(diff_min,diff);
            }
            else
                txcountinblock+=1;
        }
        transactioncount+=txcountinblock;
        emptyblockscount+=(txcountinblock==0);
        c_blockversion[block.nVersion]++;
        MiningCPID bb = DeserializeBoincBlock(block.vtx[0].hashBoinc, block.nVersion);
        c_cpid[bb.cpid]++;
        c_org[bb.Organization]++;
        c_version[bb.clientversion]++;
        researchtotal+=bb.ResearchSubsidy;
        interesttotal+=bb.InterestSubsidy;
        researchcount+=(bb.ResearchSubsidy>0.001);
        minttotal+=cur->nMint;
        unsigned sizeblock = block.GetSerializeSize(SER_NETWORK, PROTOCOL_VERSION);
        size_min_blk=std::min(size_min_blk,sizeblock);
        size_max_blk=std::max(size_max_blk,sizeblock);
        size_sum_blk+=sizeblock;
        super_count += (bb.superblock.length()>20);
    }

    {
        Object result;
        result.push_back(Pair("blocks", blockcount));
        result.push_back(Pair("first_height", l_first));
        result.push_back(Pair("last_height", l_last));
        result.push_back(Pair("first_time", TimestampToHRDate(l_first_time)));
        result.push_back(Pair("last_time", TimestampToHRDate(l_last_time)));
        result.push_back(Pair("time_span_hour", ((double)l_last_time-(double)l_first_time)/(double)3600));
        result.push_back(Pair("min_blocksizek", size_min_blk/(double)1024));
        result.push_back(Pair("max_blocksizek", size_max_blk/(double)1024));
        result.push_back(Pair("min_posdiff", diff_min));
        result.push_back(Pair("max_posdiff", diff_max));
        result1.push_back(Pair("general", result));
    }
    {
        Object result;
        result.push_back(Pair("block", blockcount));
        result.push_back(Pair("empty_block", emptyblockscount));
        result.push_back(Pair("transaction", transactioncount));
        result.push_back(Pair("proof_of_stake", poscount));
        result.push_back(Pair("boincreward", researchcount));
        result.push_back(Pair("super", super_count));
        result1.push_back(Pair("counts", result));
    }
    {
        Object result;
        result.push_back(Pair("block", blockcount));
        result.push_back(Pair("research", researchtotal));
        result.push_back(Pair("interest", interesttotal));
        result.push_back(Pair("mint", minttotal/(double)COIN));
        //result.push_back(Pair("stake_input", stakeinputtotal/(double)COIN));
        result.push_back(Pair("blocksizek", size_sum_blk/(double)1024));
        result.push_back(Pair("posdiff", diff_sum));
        result1.push_back(Pair("totals", result));
    }
    {
        Object result;
        result.push_back(Pair("research", researchtotal/(double)researchcount));
        result.push_back(Pair("interest", interesttotal/(double)blockcount));
        result.push_back(Pair("mint", (minttotal/(double)blockcount)/(double)COIN));
        //result.push_back(Pair("stake_input", (stakeinputtotal/(double)poscount)/(double)COIN));
        result.push_back(Pair("spacing_sec", ((double)l_last_time-(double)l_first_time)/(double)blockcount));
        result.push_back(Pair("block_per_day", ((double)blockcount*86400.0)/((double)l_last_time-(double)l_first_time)));
        result.push_back(Pair("transaction", transactioncount/(double)(blockcount-emptyblockscount)));
        result.push_back(Pair("blocksizek", size_sum_blk/(double)blockcount/(double)1024));
        result.push_back(Pair("posdiff", diff_sum/(double)poscount));
        result.push_back(Pair("super_spacing_hrs", (((double)l_last_time-(double)l_first_time)/(double)super_count)/3600.0));
        result1.push_back(Pair("averages", result));
    }
    {
        Object result;
        std::vector<PAIRTYPE(std::string, long)> list;
        std::copy(c_version.begin(), c_version.end(), back_inserter(list));
        std::sort(list.begin(),list.end(),compare_second);
        for (auto const& item : list)
        {
            result.push_back(Pair(item.first, item.second/(double)blockcount));
        }
        result1.push_back(Pair("versions", result));
    }
    {
        Object result;
        std::vector<PAIRTYPE(std::string, long)> list;
        std::copy(c_cpid.begin(), c_cpid.end(), back_inserter(list));
        std::sort(list.begin(),list.end(),compare_second);
        int limit=64;
        for (auto const& item : list)
        {
            if(!(limit--)) break;
            result.push_back(Pair(item.first, item.second/(double)blockcount));
        }
        result1.push_back(Pair("cpids", result));
    }
    {
        Object result;
        std::vector<PAIRTYPE(std::string, long)> list;
        std::copy(c_org.begin(), c_org.end(), back_inserter(list));
        std::sort(list.begin(),list.end(),compare_second);
        int limit=64;
        for (auto const& item : list)
        {
            if(!(limit--)) break;
            result.push_back(Pair(item.first, item.second/(double)blockcount));
        }
        result1.push_back(Pair("orgs", result));
    }
    return result1;
}<|MERGE_RESOLUTION|>--- conflicted
+++ resolved
@@ -3299,13 +3299,8 @@
         std::string Answers = ExtractXML(contract,"<ANSWERS>","</ANSWERS>");
         std::string ShareType = ExtractXML(contract,"<SHARETYPE>","</SHARETYPE>");
         std::string sURL = ExtractXML(contract,"<URL>","</URL>");
-<<<<<<< HEAD
-
         boost::to_lower(Title);
         if (!PollExpired(Title) || IncludeExpired)
-=======
-        if (!PollExpired(title) || IncludeExpired)
->>>>>>> ba519bbe
         {
             if (QueryByTitle.empty() || QueryByTitle == title)
             {
