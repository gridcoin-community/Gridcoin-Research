// Copyright (c) 2012 The Bitcoin developers
// Distributed under the MIT/X11 software license, see the accompanying
// file COPYING or http://www.opensource.org/licenses/mit-license.php.
#ifndef BITCOIN_VERSION_H
#define BITCOIN_VERSION_H

#include "clientversion.h"
#include <string>

//
// client versioning
//

static const int CLIENT_VERSION =
                           1000000 * CLIENT_VERSION_MAJOR
                         +   10000 * CLIENT_VERSION_MINOR
                         +     100 * CLIENT_VERSION_REVISION
                         +       1 * CLIENT_VERSION_BUILD;

extern const std::string CLIENT_NAME;
extern const std::string CLIENT_BUILD;
extern const std::string CLIENT_DATE;

///////////////////////////////////////////////////////////
// network protocol versioning                           //
//                                                       //
<<<<<<< HEAD
static const int PROTOCOL_VERSION =       180181;        //
// disconnect from peers older than this proto version   //
static const int MIN_PEER_PROTO_VERSION = 180181;        // 
=======
static const int PROTOCOL_VERSION =       180260;        //
// disconnect from peers older than this proto version   //
static const int MIN_PEER_PROTO_VERSION = 180260;        // 
///////////////////////////////////////////////////////////
// intial proto version, to be increased after           //
// version/verack negotiation                            //
static const int INIT_PROTO_VERSION = 180259;            //
//                                                       //
// nTime field added to CAddress, starting with this     //
// version;                                              //
// if possible, avoid requesting addresses nodes older   //
// than this                                             //
static const int CADDR_TIME_VERSION = 180259;            //
//                                                       //
//                                                       //
// only request blocks from nodes outside this range of  //
// versions                                              //
static const int NOBLKS_VERSION_START = 1;               //
static const int NOBLKS_VERSION_END = 180256;            // 
>>>>>>> c57bd428
///////////////////////////////////////////////////////////
//
// database format versioning
//
static const int DATABASE_VERSION = 180015;

// BIP 0031, pong message, is enabled for all versions AFTER this one
static const int BIP0031_VERSION = 180014;

// "mempool" command, enhanced "getdata" behavior starts with this version:
static const int MEMPOOL_GD_VERSION = 180014;

#endif<|MERGE_RESOLUTION|>--- conflicted
+++ resolved
@@ -24,11 +24,6 @@
 ///////////////////////////////////////////////////////////
 // network protocol versioning                           //
 //                                                       //
-<<<<<<< HEAD
-static const int PROTOCOL_VERSION =       180181;        //
-// disconnect from peers older than this proto version   //
-static const int MIN_PEER_PROTO_VERSION = 180181;        // 
-=======
 static const int PROTOCOL_VERSION =       180260;        //
 // disconnect from peers older than this proto version   //
 static const int MIN_PEER_PROTO_VERSION = 180260;        // 
@@ -48,7 +43,6 @@
 // versions                                              //
 static const int NOBLKS_VERSION_START = 1;               //
 static const int NOBLKS_VERSION_END = 180256;            // 
->>>>>>> c57bd428
 ///////////////////////////////////////////////////////////
 //
 // database format versioning
