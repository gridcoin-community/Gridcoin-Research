# Copyright (c) 2013-2016 The Bitcoin Core developers
# Distributed under the MIT software license, see the accompanying
# file COPYING or http://www.opensource.org/licenses/mit-license.php.

DIST_SUBDIRS = univalue

AM_LDFLAGS = $(PTHREAD_CFLAGS) $(LIBTOOL_LDFLAGS) $(HARDENED_LDFLAGS)
AM_CXXFLAGS = $(HARDENED_CXXFLAGS) $(ERROR_CXXFLAGS)
AM_CPPFLAGS = $(HARDENED_CPPFLAGS) -DSTATICLIB -DMINIUPNP_STATICLIB
EXTRA_LIBRARIES =

if EMBEDDED_UNIVALUE
LIBUNIVALUE = univalue/libunivalue.la

$(LIBUNIVALUE): $(wildcard univalue/lib/*) $(wildcard univalue/include/*)
	$(AM_V_at)$(MAKE) $(AM_MAKEFLAGS) -C $(@D) $(@F)
else
LIBUNIVALUE = $(UNIVALUE_LIBS)
endif

GRIDCOIN_CONFIG_INCLUDES=-I$(builddir)/config
GRIDCOIN_INCLUDES=-I$(builddir) -I$(builddir)/obj $(BDB_CPPFLAGS) $(BOOST_CPPFLAGS) $(LEVELDB_CPPFLAGS) $(CRYPTO_CFLAGS) $(SSL_CFLAGS) $(UNIVALUE_CFLAGS)

LIBGRIDCOIN_UTIL=libgridcoin_util.a
LIBGRIDCOINQT=qt/libgridcoinqt.a

# Make is not made aware of per-object dependencies to avoid limiting building parallelization
# But to build the less dependent modules first, we manually select their order here:
EXTRA_LIBRARIES += $(LIBGRIDCOIN_UTIL) 

bin_PROGRAMS =
noinst_PROGRAMS =
TESTS =
BENCHMARKS =

if BUILD_GRIDCOINRESEARCHD
    bin_PROGRAMS += gridcoinresearchd
endif

.PHONY: FORCE
# gridcoin core #
GRIDCOIN_CORE_H = \
<<<<<<< HEAD
    addrman.h \
    alert.h \
    allocators.h \
    gridcoin/appcache.h \
    gridcoin/backup.h \
    base58.h \
    gridcoin/beacon.h \
    bignum.h \
    gridcoin/block.h \
    gridcoin/boinc.h \
    checkpoints.h \
    coincontrol.h \
    compat.h \
    gridcoin/polls.h \
    gridcoin/contract.h \
    gridcoin/cpid.h \
    crypter.h \
    db.h \
    gridcoin/fwd.h \
    gridcoin/global_objects.hpp \
    gridcoin/global_objects_noui.hpp \
    gridcoin/gridcoin.h \
    grcrestarter.h \
    init.h \
    kernel.h \
    key.h \
    keystore.h \
    main.h \
    miner.h \
    mruset.h \
    gridcoin/neuralnet.h \
    netbase.h \
    net.h \
    pbkdf2.h \
    protocol.h \
    rpcclient.h \
    rpcprotocol.h \
    rpcserver.h \
    script.h \
    scrypt.h \
    serialize.h \
    strlcpy.h \
    sync.h \
    gridcoin/tally.h \
    threadsafety.h \
    tinyformat.h \
    txdb.h \
    txdb-leveldb.h \
    ui_interface.h \
    uint256.h \
    util.h \
    version.h \
    walletdb.h \
    wallet.h

GRIDCOIN_CORE_CPP = addrman.cpp \
    alert.cpp \
    allocators.cpp \
    gridcoin/appcache.cpp \
    gridcoin/backup.cpp \
    gridcoin/beacon.cpp \
    gridcoin/block.cpp \
    gridcoin/boinc.cpp \
    checkpoints.cpp \
    gridcoin/polls.cpp \
    gridcoin/contract.cpp \
    gridcoin/cpid.cpp \
    crypter.cpp \
    db.cpp \
    init.cpp \
    kernel.cpp \
    key.cpp \
    keystore.cpp \
    main.cpp \
    miner.cpp \
    netbase.cpp \
    net.cpp \
    noui.cpp \
    pbkdf2.cpp \
    protocol.cpp \
    gridcoin/rpccontract.cpp \
    rpcblockchain.cpp \
    rpcclient.cpp \
    rpcdump.cpp \
    rpcmining.cpp \
    rpcnet.cpp \
    rpcprotocol.cpp \
    rpcrawtransaction.cpp \
    rpcserver.cpp \
    rpcwallet.cpp \
    gridcoin/rpcdataacq.cpp \
    script.cpp \
    scrypt.cpp \
    sync.cpp \
    gridcoin/tally.cpp \
    txdb-leveldb.cpp \
    util.cpp \
    version.cpp \
    wallet.cpp \
    walletdb.cpp
=======
  addrman.h \
  alert.h \
  allocators.h \
  appcache.h \
  backup.h \
  base58.h \
  beacon.h \
  bignum.h \
  block.h \
  boinc.h \
  checkpoints.h \
  coincontrol.h \
  compat.h \
  contract/polls.h \
  contract/contract.h \
  cpid.h \
  crypter.h \
  db.h \
  fwd.h \
  global_objects.hpp \
  global_objects_noui.hpp \
  gridcoin.h \
  grcrestarter.h \
  init.h \
  kernel.h \
  key.h \
  keystore.h \
  main.h \
  miner.h \
  mruset.h \
  neuralnet.h \
  netbase.h \
  net.h \
  pbkdf2.h \
  protocol.h \
  rpcclient.h \
  rpcprotocol.h \
  rpcserver.h \
  script.h \
  scrypt.h \
  serialize.h \
  strlcpy.h \
  sync.h \
  tally.h \
  threadsafety.h \
  tinyformat.h \
  txdb.h \
  txdb-leveldb.h \
  ui_interface.h \
  uint256.h \
  util.h \
  version.h \
  walletdb.h \
  wallet.h

GRIDCOIN_CORE_CPP = addrman.cpp \
  alert.cpp \
  allocators.cpp \
  appcache.cpp \
  backup.cpp \
  beacon.cpp \
  block.cpp \
  boinc.cpp \
  checkpoints.cpp \
  contract/polls.cpp \
  contract/contract.cpp \
  cpid.cpp \
  crypter.cpp \
  db.cpp \
  init.cpp \
  kernel.cpp \
  key.cpp \
  keystore.cpp \
  main.cpp \
  miner.cpp \
  netbase.cpp \
  net.cpp \
  noui.cpp \
  pbkdf2.cpp \
  protocol.cpp \
  contract/rpccontract.cpp \
  rpcblockchain.cpp \
  rpcclient.cpp \
  rpcdump.cpp \
  rpcmining.cpp \
  rpcnet.cpp \
  rpcprotocol.cpp \
  rpcrawtransaction.cpp \
  rpcserver.cpp \
  rpcwallet.cpp \
  rpcdataacq.cpp \
  script.cpp \
  scrypt.cpp \
  sync.cpp \
  tally.cpp \
  txdb-leveldb.cpp \
  util.cpp \
  version.cpp \
  wallet.cpp \
  walletdb.cpp
>>>>>>> caf23785


obj/build.h: FORCE
	@$(MKDIR_P) $(builddir)/obj
	@$(top_srcdir)/share/genbuild.sh "$(abs_top_builddir)/src/obj/build.h" \
	  "$(abs_top_srcdir)"
libgridcoin_util_a-version.$(OBJEXT): obj/build.h

# util: shared between all executables.
# This library *must* be included to make sure that the glibc
# backward-compatibility objects and their sanity checks are linked.
libgridcoin_util_a_CPPFLAGS = $(AM_CPPFLAGS) $(GRIDCOIN_INCLUDES)
libgridcoin_util_a_CXXFLAGS = $(AM_CXXFLAGS) $(PIE_FLAGS)
libgridcoin_util_a_SOURCES = $(GRIDCOIN_CORE_CPP) \
    grcrestarter_stub.cpp \
    gridcoin/neuralnet_stub.cpp \
    $(GRIDCOIN_CORE_H)

if TARGET_WINDOWS
libgridcoin_util_a_CXXFLAGS += -DUNICODE
endif

nodist_libgridcoin_util_a_SOURCES = $(srcdir)/obj/build.h

# gridcoinresearchd binary #
gridcoinresearchd_SOURCES = gridcoin/gridcoinresearchd.cpp
gridcoinresearchd_CPPFLAGS = $(AM_CPPFLAGS) $(GRIDCOIN_INCLUDES)
gridcoinresearchd_CXXFLAGS = $(AM_CXXFLAGS) $(PIE_FLAGS)
gridcoinresearchd_LDFLAGS = $(RELDFLAGS) $(AM_LDFLAGS) $(LIBTOOL_APP_LDFLAGS)

gridcoinresearchd_LDADD = \
 $(LIBGRIDCOIN_UTIL) \
 $(LIBUNIVALUE) \
 $(LIBLEVELDB) \
 $(LIBLEVELDB_SSE42) \
 $(LIBMEMENV)

gridcoinresearchd_LDADD += $(BOOST_LIBS) $(BDB_LIBS) $(SSL_LIBS) $(CRYPTO_LIBS) $(MINIUPNPC_LIBS) $(EVENT_PTHREADS_LIBS) $(EVENT_LIBS)

if TARGET_WINDOWS
gridcoinresearchd_SOURCES += gridcoin/gridcoinresearchd-res.rc
gridcoinresearchd_CPPFLAGS += -DUNICODE
endif

CLEANFILES = $(EXTRA_LIBRARIES)
CLEANFILES += univalue/*.gcda univalue/*.gcno
CLEANFILES += *.gcda *.gcno
CLEANFILES += compat/*.gcda compat/*.gcno
CLEANFILES += obj/build.h

EXTRA_DIST = $(CTAES_DIST)


config/gridcoin-config.h: config/stamp-h1
	@$(MAKE) -C $(top_builddir) $(subdir)/$(@)
config/stamp-h1: $(top_srcdir)/$(subdir)/config/gridcoin-config.h.in $(top_builddir)/config.status
	$(AM_V_at)$(MAKE) -C $(top_builddir) $(subdir)/$(@)
$(top_srcdir)/$(subdir)/config/gridcoin-config.h.in:  $(am__configure_deps)
	$(AM_V_at)$(MAKE) -C $(top_srcdir) $(subdir)/config/gridcoin-config.h.in

clean-local:
	-$(MAKE) -C univalue clean
	-rm -f leveldb/*/*.gcda leveldb/*/*.gcno leveldb/helpers/memenv/*.gcda leveldb/helpers/memenv/*.gcno
	-rm -f config.h
	-rm -rf test/__pycache__

.rc.o:
	@test -f $(WINDRES)
	## FIXME: How to get the appropriate modulename_CPPFLAGS in here?
	$(AM_V_GEN) $(WINDRES) $(DEFS) $(DEFAULT_INCLUDES) $(INCLUDES) $(CPPFLAGS) -DWINDRES_PREPROC -i $< -o $@

%.pb.cc %.pb.h: %.proto
	@test -f $(PROTOC)
	$(AM_V_GEN) $(PROTOC) --cpp_out=$(@D) --proto_path=$(<D) $<

if EMBEDDED_LEVELDB
include Makefile.leveldb.include
endif

if ENABLE_QT
include Makefile.qt.include
endif

if ENABLE_TESTS
include Makefile.test.include
endif

if ENABLE_QT_TESTS
include Makefile.qttest.include
endif<|MERGE_RESOLUTION|>--- conflicted
+++ resolved
@@ -40,130 +40,30 @@
 .PHONY: FORCE
 # gridcoin core #
 GRIDCOIN_CORE_H = \
-<<<<<<< HEAD
-    addrman.h \
-    alert.h \
-    allocators.h \
-    gridcoin/appcache.h \
-    gridcoin/backup.h \
-    base58.h \
-    gridcoin/beacon.h \
-    bignum.h \
-    gridcoin/block.h \
-    gridcoin/boinc.h \
-    checkpoints.h \
-    coincontrol.h \
-    compat.h \
-    gridcoin/polls.h \
-    gridcoin/contract.h \
-    gridcoin/cpid.h \
-    crypter.h \
-    db.h \
-    gridcoin/fwd.h \
-    gridcoin/global_objects.hpp \
-    gridcoin/global_objects_noui.hpp \
-    gridcoin/gridcoin.h \
-    grcrestarter.h \
-    init.h \
-    kernel.h \
-    key.h \
-    keystore.h \
-    main.h \
-    miner.h \
-    mruset.h \
-    gridcoin/neuralnet.h \
-    netbase.h \
-    net.h \
-    pbkdf2.h \
-    protocol.h \
-    rpcclient.h \
-    rpcprotocol.h \
-    rpcserver.h \
-    script.h \
-    scrypt.h \
-    serialize.h \
-    strlcpy.h \
-    sync.h \
-    gridcoin/tally.h \
-    threadsafety.h \
-    tinyformat.h \
-    txdb.h \
-    txdb-leveldb.h \
-    ui_interface.h \
-    uint256.h \
-    util.h \
-    version.h \
-    walletdb.h \
-    wallet.h
-
-GRIDCOIN_CORE_CPP = addrman.cpp \
-    alert.cpp \
-    allocators.cpp \
-    gridcoin/appcache.cpp \
-    gridcoin/backup.cpp \
-    gridcoin/beacon.cpp \
-    gridcoin/block.cpp \
-    gridcoin/boinc.cpp \
-    checkpoints.cpp \
-    gridcoin/polls.cpp \
-    gridcoin/contract.cpp \
-    gridcoin/cpid.cpp \
-    crypter.cpp \
-    db.cpp \
-    init.cpp \
-    kernel.cpp \
-    key.cpp \
-    keystore.cpp \
-    main.cpp \
-    miner.cpp \
-    netbase.cpp \
-    net.cpp \
-    noui.cpp \
-    pbkdf2.cpp \
-    protocol.cpp \
-    gridcoin/rpccontract.cpp \
-    rpcblockchain.cpp \
-    rpcclient.cpp \
-    rpcdump.cpp \
-    rpcmining.cpp \
-    rpcnet.cpp \
-    rpcprotocol.cpp \
-    rpcrawtransaction.cpp \
-    rpcserver.cpp \
-    rpcwallet.cpp \
-    gridcoin/rpcdataacq.cpp \
-    script.cpp \
-    scrypt.cpp \
-    sync.cpp \
-    gridcoin/tally.cpp \
-    txdb-leveldb.cpp \
-    util.cpp \
-    version.cpp \
-    wallet.cpp \
-    walletdb.cpp
-=======
   addrman.h \
   alert.h \
   allocators.h \
-  appcache.h \
-  backup.h \
+  gridcoin/appcache.h \
+  gridcoin/backup.h \
+  gridcoin/beacon.h \
+  gridcoin/block.h \
+  gridcoin/boinc.h \
+  gridcoin/contract.h \
+  gridcoin/cpid.h \
+  gridcoin/fwd.h \
+  gridcoin/global_objects.hpp \
+  gridcoin/global_objects_noui.hpp \
+  gridcoin/gridcoin.h \
+  gridcoin/neuralnet.h \
+  gridcoin/polls.h \
+  gridcoin/tally.h \
   base58.h \
-  beacon.h \
   bignum.h \
-  block.h \
-  boinc.h \
   checkpoints.h \
   coincontrol.h \
   compat.h \
-  contract/polls.h \
-  contract/contract.h \
-  cpid.h \
   crypter.h \
   db.h \
-  fwd.h \
-  global_objects.hpp \
-  global_objects_noui.hpp \
-  gridcoin.h \
   grcrestarter.h \
   init.h \
   kernel.h \
@@ -172,7 +72,6 @@
   main.h \
   miner.h \
   mruset.h \
-  neuralnet.h \
   netbase.h \
   net.h \
   pbkdf2.h \
@@ -185,7 +84,6 @@
   serialize.h \
   strlcpy.h \
   sync.h \
-  tally.h \
   threadsafety.h \
   tinyformat.h \
   txdb.h \
@@ -200,15 +98,18 @@
 GRIDCOIN_CORE_CPP = addrman.cpp \
   alert.cpp \
   allocators.cpp \
-  appcache.cpp \
-  backup.cpp \
-  beacon.cpp \
-  block.cpp \
-  boinc.cpp \
   checkpoints.cpp \
-  contract/polls.cpp \
-  contract/contract.cpp \
-  cpid.cpp \
+  gridcoin/appcache.cpp \
+  gridcoin/backup.cpp \
+  gridcoin/beacon.cpp \
+  gridcoin/block.cpp \
+  gridcoin/boinc.cpp \
+  gridcoin/contract.cpp \
+  gridcoin/cpid.cpp \
+  gridcoin/polls.cpp \
+  gridcoin/rpccontract.cpp \
+  gridcoin/rpcdataacq.cpp \
+  gridcoin/tally.cpp \
   crypter.cpp \
   db.cpp \
   init.cpp \
@@ -222,7 +123,6 @@
   noui.cpp \
   pbkdf2.cpp \
   protocol.cpp \
-  contract/rpccontract.cpp \
   rpcblockchain.cpp \
   rpcclient.cpp \
   rpcdump.cpp \
@@ -232,17 +132,14 @@
   rpcrawtransaction.cpp \
   rpcserver.cpp \
   rpcwallet.cpp \
-  rpcdataacq.cpp \
   script.cpp \
   scrypt.cpp \
   sync.cpp \
-  tally.cpp \
   txdb-leveldb.cpp \
   util.cpp \
   version.cpp \
   wallet.cpp \
   walletdb.cpp
->>>>>>> caf23785
 
 
 obj/build.h: FORCE
