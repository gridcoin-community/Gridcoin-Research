--- conflicted
+++ resolved
@@ -190,11 +190,8 @@
     chainparams.cpp \
     chainparamsbase.cpp \
     checkpoints.cpp \
-<<<<<<< HEAD
     consensus/tx_verify.cpp \
-=======
     consensus/merkle.cpp \
->>>>>>> 9ac3dfa6
     crypter.cpp \
     fs.cpp \
     gridcoin/appcache.cpp \
