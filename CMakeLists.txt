--- conflicted
+++ resolved
@@ -9,11 +9,7 @@
 cmake_minimum_required(VERSION 3.18)
 
 project("Gridcoin"
-<<<<<<< HEAD
-    VERSION 5.4.6.1
-=======
     VERSION 5.4.7.1
->>>>>>> a16718ff
     DESCRIPTION "POS-based cryptocurrency that rewards BOINC computation"
     HOMEPAGE_URL "https://gridcoin.us"
     LANGUAGES ASM C CXX
